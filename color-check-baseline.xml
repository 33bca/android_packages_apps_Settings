--- conflicted
+++ resolved
@@ -1883,8 +1883,6 @@
             file="res/drawable/ic_homepage_display.xml"
             line="24"
             column="13"/>
-<<<<<<< HEAD
-=======
     </issue>
 
     <issue
@@ -1981,111 +1979,6 @@
             file="res/drawable/ic_homepage_storage.xml"
             line="24"
             column="13"/>
->>>>>>> 490ac798
-    </issue>
-
-    <issue
-        id="HardCodedColor"
-        severity="Error"
-        message="Avoid using hardcoded color"
-        category="Correctness"
-        priority="4"
-        summary="Using hardcoded color"
-        explanation="Hardcoded color values are bad because theme changes cannot be uniformly applied.Instead use the theme specific colors such as `?android:attr/textColorPrimary` in attributes.&#xA;This ensures that a theme change from a light to a dark theme can be uniformlyapplied across the app."
-<<<<<<< HEAD
-        errorLine1="            android:color=&quot;@color/homepage_location_background&quot; />"
-        errorLine2="            ~~~~~~~~~~~~~~~~~~~~~~~~~~~~~~~~~~~~~~~~~~~~~~~~~~~">
-        <location
-            file="res/drawable/ic_homepage_location.xml"
-=======
-        errorLine1="            android:color=&quot;@color/homepage_support_background&quot; />"
-        errorLine2="            ~~~~~~~~~~~~~~~~~~~~~~~~~~~~~~~~~~~~~~~~~~~~~~~~~~">
-        <location
-            file="res/drawable/ic_homepage_support.xml"
->>>>>>> 490ac798
-            line="24"
-            column="13"/>
-    </issue>
-
-    <issue
-        id="HardCodedColor"
-        severity="Error"
-        message="Avoid using hardcoded color"
-        category="Correctness"
-        priority="4"
-        summary="Using hardcoded color"
-        explanation="Hardcoded color values are bad because theme changes cannot be uniformly applied.Instead use the theme specific colors such as `?android:attr/textColorPrimary` in attributes.&#xA;This ensures that a theme change from a light to a dark theme can be uniformlyapplied across the app."
-<<<<<<< HEAD
-        errorLine1="            android:color=&quot;@color/homepage_network_background&quot; />"
-        errorLine2="            ~~~~~~~~~~~~~~~~~~~~~~~~~~~~~~~~~~~~~~~~~~~~~~~~~~">
-        <location
-            file="res/drawable/ic_homepage_network.xml"
-            line="24"
-            column="13"/>
-    </issue>
-
-    <issue
-        id="HardCodedColor"
-        severity="Error"
-        message="Avoid using hardcoded color"
-        category="Correctness"
-        priority="4"
-        summary="Using hardcoded color"
-        explanation="Hardcoded color values are bad because theme changes cannot be uniformly applied.Instead use the theme specific colors such as `?android:attr/textColorPrimary` in attributes.&#xA;This ensures that a theme change from a light to a dark theme can be uniformlyapplied across the app."
-        errorLine1="            android:color=&quot;@color/homepage_privacy_background&quot; />"
-        errorLine2="            ~~~~~~~~~~~~~~~~~~~~~~~~~~~~~~~~~~~~~~~~~~~~~~~~~~">
-        <location
-            file="res/drawable/ic_homepage_privacy.xml"
-            line="24"
-            column="13"/>
-    </issue>
-
-    <issue
-        id="HardCodedColor"
-        severity="Error"
-        message="Avoid using hardcoded color"
-        category="Correctness"
-        priority="4"
-        summary="Using hardcoded color"
-        explanation="Hardcoded color values are bad because theme changes cannot be uniformly applied.Instead use the theme specific colors such as `?android:attr/textColorPrimary` in attributes.&#xA;This ensures that a theme change from a light to a dark theme can be uniformlyapplied across the app."
-        errorLine1="            android:color=&quot;@color/homepage_security_background&quot; />"
-        errorLine2="            ~~~~~~~~~~~~~~~~~~~~~~~~~~~~~~~~~~~~~~~~~~~~~~~~~~~">
-        <location
-            file="res/drawable/ic_homepage_security.xml"
-            line="24"
-            column="13"/>
-    </issue>
-
-    <issue
-        id="HardCodedColor"
-        severity="Error"
-        message="Avoid using hardcoded color"
-        category="Correctness"
-        priority="4"
-        summary="Using hardcoded color"
-        explanation="Hardcoded color values are bad because theme changes cannot be uniformly applied.Instead use the theme specific colors such as `?android:attr/textColorPrimary` in attributes.&#xA;This ensures that a theme change from a light to a dark theme can be uniformlyapplied across the app."
-        errorLine1="            android:color=&quot;@color/homepage_sound_background&quot; />"
-        errorLine2="            ~~~~~~~~~~~~~~~~~~~~~~~~~~~~~~~~~~~~~~~~~~~~~~~~">
-        <location
-            file="res/drawable/ic_homepage_sound.xml"
-            line="24"
-            column="13"/>
-    </issue>
-
-    <issue
-        id="HardCodedColor"
-        severity="Error"
-        message="Avoid using hardcoded color"
-        category="Correctness"
-        priority="4"
-        summary="Using hardcoded color"
-        explanation="Hardcoded color values are bad because theme changes cannot be uniformly applied.Instead use the theme specific colors such as `?android:attr/textColorPrimary` in attributes.&#xA;This ensures that a theme change from a light to a dark theme can be uniformlyapplied across the app."
-        errorLine1="            android:color=&quot;@color/homepage_storage_background&quot; />"
-        errorLine2="            ~~~~~~~~~~~~~~~~~~~~~~~~~~~~~~~~~~~~~~~~~~~~~~~~~~">
-        <location
-            file="res/drawable/ic_homepage_storage.xml"
-            line="24"
-            column="13"/>
     </issue>
 
     <issue
@@ -2134,136 +2027,69 @@
             file="res/drawable/ic_homepage_system_dashboard.xml"
             line="24"
             column="13"/>
-=======
-        errorLine1="            android:color=&quot;@color/homepage_support_background&quot; />"
-        errorLine2="            ~~~~~~~~~~~~~~~~~~~~~~~~~~~~~~~~~~~~~~~~~~~~~~~~~~">
-        <location
-            file="res/drawable/ic_homepage_support.xml"
-            line="24"
-            column="13"/>
->>>>>>> 490ac798
-    </issue>
-
-    <issue
-        id="HardCodedColor"
-        severity="Error"
-        message="Avoid using hardcoded color"
-        category="Correctness"
-        priority="4"
-        summary="Using hardcoded color"
-        explanation="Hardcoded color values are bad because theme changes cannot be uniformly applied.Instead use the theme specific colors such as `?android:attr/textColorPrimary` in attributes.&#xA;This ensures that a theme change from a light to a dark theme can be uniformlyapplied across the app."
-<<<<<<< HEAD
+    </issue>
+
+    <issue
+        id="HardCodedColor"
+        severity="Error"
+        message="Avoid using hardcoded color"
+        category="Correctness"
+        priority="4"
+        summary="Using hardcoded color"
+        explanation="Hardcoded color values are bad because theme changes cannot be uniformly applied.Instead use the theme specific colors such as `?android:attr/textColorPrimary` in attributes.&#xA;This ensures that a theme change from a light to a dark theme can be uniformlyapplied across the app."
         errorLine1="                android:color=&quot;@color/notification_alert_color&quot; />"
         errorLine2="                ~~~~~~~~~~~~~~~~~~~~~~~~~~~~~~~~~~~~~~~~~~~~~~~">
         <location
             file="res/drawable/ic_notification_alert.xml"
             line="22"
             column="17"/>
-=======
-        errorLine1="            android:color=&quot;@color/homepage_system_background&quot; />"
-        errorLine2="            ~~~~~~~~~~~~~~~~~~~~~~~~~~~~~~~~~~~~~~~~~~~~~~~~~">
-        <location
-            file="res/drawable/ic_homepage_system_dashboard.xml"
-            line="24"
-            column="13"/>
->>>>>>> 490ac798
-    </issue>
-
-    <issue
-        id="HardCodedColor"
-        severity="Error"
-        message="Avoid using hardcoded color"
-        category="Correctness"
-        priority="4"
-        summary="Using hardcoded color"
-        explanation="Hardcoded color values are bad because theme changes cannot be uniformly applied.Instead use the theme specific colors such as `?android:attr/textColorPrimary` in attributes.&#xA;This ensures that a theme change from a light to a dark theme can be uniformlyapplied across the app."
-<<<<<<< HEAD
+    </issue>
+
+    <issue
+        id="HardCodedColor"
+        severity="Error"
+        message="Avoid using hardcoded color"
+        category="Correctness"
+        priority="4"
+        summary="Using hardcoded color"
+        explanation="Hardcoded color values are bad because theme changes cannot be uniformly applied.Instead use the theme specific colors such as `?android:attr/textColorPrimary` in attributes.&#xA;This ensures that a theme change from a light to a dark theme can be uniformlyapplied across the app."
         errorLine1="                    android:color=&quot;@color/notification_block_color&quot;/>"
         errorLine2="                    ~~~~~~~~~~~~~~~~~~~~~~~~~~~~~~~~~~~~~~~~~~~~~~~">
         <location
             file="res/drawable/ic_notification_block.xml"
             line="27"
             column="21"/>
-=======
-        errorLine1="                android:color=&quot;@color/notification_alert_color&quot; />"
-        errorLine2="                ~~~~~~~~~~~~~~~~~~~~~~~~~~~~~~~~~~~~~~~~~~~~~~~">
-        <location
-            file="res/drawable/ic_notification_alert.xml"
-            line="22"
-            column="17"/>
->>>>>>> 490ac798
-    </issue>
-
-    <issue
-        id="HardCodedColor"
-        severity="Error"
-        message="Avoid using hardcoded color"
-        category="Correctness"
-        priority="4"
-        summary="Using hardcoded color"
-        explanation="Hardcoded color values are bad because theme changes cannot be uniformly applied.Instead use the theme specific colors such as `?android:attr/textColorPrimary` in attributes.&#xA;This ensures that a theme change from a light to a dark theme can be uniformlyapplied across the app."
-<<<<<<< HEAD
+    </issue>
+
+    <issue
+        id="HardCodedColor"
+        severity="Error"
+        message="Avoid using hardcoded color"
+        category="Correctness"
+        priority="4"
+        summary="Using hardcoded color"
+        explanation="Hardcoded color values are bad because theme changes cannot be uniformly applied.Instead use the theme specific colors such as `?android:attr/textColorPrimary` in attributes.&#xA;This ensures that a theme change from a light to a dark theme can be uniformlyapplied across the app."
         errorLine1="                android:fillColor=&quot;@color/notification_block_color&quot;"
         errorLine2="                ~~~~~~~~~~~~~~~~~~~~~~~~~~~~~~~~~~~~~~~~~~~~~~~~~~~">
         <location
             file="res/drawable/ic_notification_block.xml"
             line="39"
             column="17"/>
-=======
-        errorLine1="                    android:color=&quot;@color/notification_block_color&quot;/>"
-        errorLine2="                    ~~~~~~~~~~~~~~~~~~~~~~~~~~~~~~~~~~~~~~~~~~~~~~~">
-        <location
-            file="res/drawable/ic_notification_block.xml"
-            line="27"
-            column="21"/>
->>>>>>> 490ac798
-    </issue>
-
-    <issue
-        id="HardCodedColor"
-        severity="Error"
-        message="Avoid using hardcoded color"
-        category="Correctness"
-        priority="4"
-        summary="Using hardcoded color"
-        explanation="Hardcoded color values are bad because theme changes cannot be uniformly applied.Instead use the theme specific colors such as `?android:attr/textColorPrimary` in attributes.&#xA;This ensures that a theme change from a light to a dark theme can be uniformlyapplied across the app."
-<<<<<<< HEAD
+    </issue>
+
+    <issue
+        id="HardCodedColor"
+        severity="Error"
+        message="Avoid using hardcoded color"
+        category="Correctness"
+        priority="4"
+        summary="Using hardcoded color"
+        explanation="Hardcoded color values are bad because theme changes cannot be uniformly applied.Instead use the theme specific colors such as `?android:attr/textColorPrimary` in attributes.&#xA;This ensures that a theme change from a light to a dark theme can be uniformlyapplied across the app."
         errorLine1="                android:color=&quot;@color/notification_silence_color&quot; />"
         errorLine2="                ~~~~~~~~~~~~~~~~~~~~~~~~~~~~~~~~~~~~~~~~~~~~~~~~~">
         <location
             file="res/drawable/ic_notification_silence.xml"
             line="22"
-=======
-        errorLine1="                android:fillColor=&quot;@color/notification_block_color&quot;"
-        errorLine2="                ~~~~~~~~~~~~~~~~~~~~~~~~~~~~~~~~~~~~~~~~~~~~~~~~~~~">
-        <location
-            file="res/drawable/ic_notification_block.xml"
-            line="39"
->>>>>>> 490ac798
-            column="17"/>
-    </issue>
-
-    <issue
-        id="HardCodedColor"
-        severity="Error"
-        message="Avoid using hardcoded color"
-        category="Correctness"
-        priority="4"
-        summary="Using hardcoded color"
-        explanation="Hardcoded color values are bad because theme changes cannot be uniformly applied.Instead use the theme specific colors such as `?android:attr/textColorPrimary` in attributes.&#xA;This ensures that a theme change from a light to a dark theme can be uniformlyapplied across the app."
-<<<<<<< HEAD
-        errorLine1="                android:color=&quot;@color/homepage_location_background&quot;/>"
-        errorLine2="                ~~~~~~~~~~~~~~~~~~~~~~~~~~~~~~~~~~~~~~~~~~~~~~~~~~~">
-        <location
-            file="res/drawable/ic_preference_location.xml"
-            line="23"
-=======
-        errorLine1="                android:color=&quot;@color/notification_silence_color&quot; />"
-        errorLine2="                ~~~~~~~~~~~~~~~~~~~~~~~~~~~~~~~~~~~~~~~~~~~~~~~~~">
-        <location
-            file="res/drawable/ic_notification_silence.xml"
-            line="22"
->>>>>>> 490ac798
             column="17"/>
     </issue>
 
@@ -2291,8 +2117,6 @@
         priority="4"
         summary="Using hardcoded color"
         explanation="Hardcoded color values are bad because theme changes cannot be uniformly applied.Instead use the theme specific colors such as `?android:attr/textColorPrimary` in attributes.&#xA;This ensures that a theme change from a light to a dark theme can be uniformlyapplied across the app."
-<<<<<<< HEAD
-=======
         errorLine1="    android:tint=&quot;#db4437&quot;"
         errorLine2="    ~~~~~~~~~~~~~~~~~~~~~~">
         <location
@@ -2309,7 +2133,6 @@
         priority="4"
         summary="Using hardcoded color"
         explanation="Hardcoded color values are bad because theme changes cannot be uniformly applied.Instead use the theme specific colors such as `?android:attr/textColorPrimary` in attributes.&#xA;This ensures that a theme change from a light to a dark theme can be uniformlyapplied across the app."
->>>>>>> 490ac798
         errorLine1="    &lt;background android:drawable=&quot;@color/shortcut_background&quot;/>"
         errorLine2="                ~~~~~~~~~~~~~~~~~~~~~~~~~~~~~~~~~~~~~~~~~~~~~">
         <location
@@ -3214,8 +3037,6 @@
             column="5"/>
     </issue>
 
-<<<<<<< HEAD
-=======
     <issue
         id="HardCodedColor"
         severity="Error"
@@ -3248,5 +3069,4 @@
             column="40"/>
     </issue>
 
->>>>>>> 490ac798
 </issues>