<?xml version="1.0" encoding="utf-8"?>
<!--
/* //device/apps/Settings/assets/res/any/layout/radio_info.xml
**
** Copyright 2006, The Android Open Source Project
**
** Licensed under the Apache License, Version 2.0 (the "License"); 
** you may not use this file except in compliance with the License. 
** You may obtain a copy of the License at 
**
**     http://www.apache.org/licenses/LICENSE-2.0 
**
** Unless required by applicable law or agreed to in writing, software 
** distributed under the License is distributed on an "AS IS" BASIS, 
** WITHOUT WARRANTIES OR CONDITIONS OF ANY KIND, either express or implied. 
** See the License for the specific language governing permissions and 
** limitations under the License.
*/
-->
<ScrollView xmlns:android="http://schemas.android.com/apk/res/android"
    android:layout_width="match_parent"
    android:layout_height="match_parent">

    <LinearLayout style="@style/info_layout"
        android:descendantFocusability="beforeDescendants"
        android:focusableInTouchMode="true">

        <!-- IMEI -->
        <LinearLayout style="@style/entry_layout">
            <TextView android:text="@string/radio_info_imei_label" style="@style/info_label" />
            <TextView android:id="@+id/imei" style="@style/info_value" />
        </LinearLayout>

        <!-- Phone Number -->
        <LinearLayout style="@style/entry_layout">
            <TextView android:text="@string/radio_info_phone_number_label" style="@style/info_label" />
            <TextView android:id="@+id/number" style="@style/info_value" />
        </LinearLayout>

        <!-- IMSI -->
        <LinearLayout style="@style/entry_layout">
            <TextView android:text="@string/radio_info_imsi_label" style="@style/info_label" />
            <TextView android:id="@+id/imsi" style="@style/info_value" />
        </LinearLayout>

        <!-- Network Identifier -->
        <LinearLayout style="@style/entry_layout">
            <TextView android:text="@string/radio_info_current_network_label" style="@style/info_label" />
            <TextView android:id="@+id/operator" style="@style/info_value" />
        </LinearLayout>

        <!-- Signal Strength -->
        <LinearLayout style="@style/entry_layout">
            <TextView android:text="@string/radio_info_signal_strength_label" style="@style/info_label" />
            <TextView android:id="@+id/dbm" style="@style/info_value" />
        </LinearLayout>

        <!-- Voice Service Status -->
        <LinearLayout style="@style/entry_layout">
            <TextView android:text="@string/radio_info_gsm_service_label" style="@style/info_label" />
            <TextView android:id="@+id/gsm" style="@style/info_value" />
        </LinearLayout>

        <!-- Data Service Status -->
        <LinearLayout style="@style/entry_layout">
            <TextView android:text="@string/radio_info_gprs_service_label" style="@style/info_label" />
            <TextView android:id="@+id/gprs" style="@style/info_value" />
        </LinearLayout>

        <!-- Network Type -->
        <LinearLayout style="@style/entry_layout">
            <TextView android:text="@string/radio_info_voice_network_type_label" style="@style/info_label" />
            <TextView android:id="@+id/voice_network" style="@style/info_value" />
        </LinearLayout>

        <!-- Network Type -->
        <LinearLayout style="@style/entry_layout">
            <TextView android:text="@string/radio_info_data_network_type_label" style="@style/info_label" />
            <TextView android:id="@+id/data_network" style="@style/info_value" />
        </LinearLayout>

        <!-- Call Status -->
        <LinearLayout style="@style/entry_layout">
            <TextView android:text="@string/radio_info_call_status_label" style="@style/info_label" />
            <TextView android:id="@+id/call" style="@style/info_value" />
        </LinearLayout>

        <!-- Roaming -->
        <LinearLayout style="@style/entry_layout">
            <TextView android:text="@string/radio_info_roaming_label" style="@style/info_label" />
            <TextView android:id="@+id/roaming" style="@style/info_value" />
        </LinearLayout>

<<<<<<< HEAD
=======
        <!-- Link Bandwidth -->
        <LinearLayout style="@style/entry_layout" android:orientation="horizontal">
            <TextView android:text="@string/radio_info_dl_kbps" style="@style/info_label" />
            <TextView android:id="@+id/dl_kbps" style="@style/info_value" />
        </LinearLayout>

        <!-- Link Bandwidth -->
        <LinearLayout style="@style/entry_layout" android:orientation="horizontal">
            <TextView android:text="@string/radio_info_ul_kbps" style="@style/info_label" />
            <TextView android:id="@+id/ul_kbps" style="@style/info_value" />
        </LinearLayout>

>>>>>>> 0cf2e41b
        <!-- Physical Channel Config -->
        <LinearLayout style="@style/entry_layout">
            <TextView android:text="@string/radio_info_phy_chan_config" style="@style/info_label" />
            <TextView android:id="@+id/phy_chan_config" style="@style/info_value" />
        </LinearLayout>

        <!-- Horizontal Rule -->
        <View
            android:layout_width="fill_parent"
            android:layout_height="1dip"
            android:background="#000000" />

        <!-- Preferred Network Type -->
        <TextView
                android:layout_width="match_parent"
                android:layout_height="wrap_content"
                android:text="@string/radio_info_set_perferred_label"
                style="@style/info_label"
                />

        <Spinner android:id="@+id/preferredNetworkType"
                 android:layout_width="match_parent"
                 android:layout_height="wrap_content"
                />

        <!-- Horizontal Rule -->
        <View
            android:layout_width="fill_parent"
            android:layout_height="1dip"
            android:background="#000000" />

        <!-- Ping stats -->
        <Button android:id="@+id/ping_test"
                android:textSize="14sp"
                android:layout_marginTop="8dip"
                android:layout_width="wrap_content"
                android:layout_height="wrap_content"
                android:text="@string/ping_test_label"
                />
 
        <LinearLayout style="@style/entry_layout">
            <TextView android:text="@string/radio_info_ping_hostname_v4" style="@style/info_label" />
            <TextView android:id="@+id/pingHostnameV4" style="@style/info_value" />
        </LinearLayout>

        <LinearLayout style="@style/entry_layout">
            <TextView android:text="@string/radio_info_ping_hostname_v6" style="@style/info_label" />
            <TextView android:id="@+id/pingHostnameV6" style="@style/info_value" />
        </LinearLayout>

        <LinearLayout style="@style/entry_layout">
            <TextView android:text="@string/radio_info_http_client_test" style="@style/info_label" />
            <TextView android:id="@+id/httpClientTest" style="@style/info_value" />
        </LinearLayout>

        <!-- Horizontal Rule -->
        <View
            android:layout_width="fill_parent"
            android:layout_height="1dip"
            android:background="#000000" />

        <!-- DcRtInfo - DataConnectionRealTimeInfo -->
        <LinearLayout style="@style/entry_layout">
            <TextView android:text="@string/radio_info_dcrtinfo_label"
                      style="@style/info_label" />
            <TextView android:id="@+id/dcrtinfo" style="@style/info_value" />
        </LinearLayout>

        <!-- Message Waiting Indicator -->
        <LinearLayout style="@style/entry_layout">
            <TextView android:text="@string/radio_info_message_waiting_label" style="@style/info_label" />
            <TextView android:id="@+id/mwi" style="@style/info_value" />
        </LinearLayout>

        <!-- Call Forwarding Indicator -->
        <LinearLayout style="@style/entry_layout">
            <TextView android:text="@string/radio_info_call_redirect_label" style="@style/info_label" />
            <TextView android:id="@+id/cfi" style="@style/info_value" />
        </LinearLayout>

        <!-- PPP Sent -->
        <LinearLayout style="@style/entry_layout">
            <TextView android:text="@string/radio_info_ppp_sent_label"
                style="@style/info_label" />
            <TextView android:id="@+id/sent" style="@style/info_value" />
        </LinearLayout>

        <!-- PPP Received -->
        <LinearLayout style="@style/entry_layout">
            <TextView android:text="@string/radio_info_ppp_received_label"
                style="@style/info_label" />
            <TextView android:id="@+id/received" style="@style/info_value" />
        </LinearLayout>

        <!-- PPP Sent since last received -->
        <LinearLayout style="@style/entry_layout">
            <TextView android:text="@string/radio_info_ppp_resets_label"
                style="@style/info_label" />
            <TextView android:id="@+id/sentSinceReceived" style="@style/info_value" />
        </LinearLayout>

        <!-- Radio Power -->
        <Switch android:id="@+id/radio_power"
                android:textSize="14sp"
                android:layout_marginTop="8dip"
                android:layout_width="match_parent"
                android:layout_height="wrap_content"
                android:text="@string/radio_info_radio_power"/>

        <!-- VoLTE provisioned -->
        <Switch android:id="@+id/volte_provisioned_switch"
                android:textSize="14sp"
                android:layout_marginTop="8dip"
                android:layout_width="match_parent"
                android:layout_height="wrap_content"
                android:text="@string/volte_provisioned_switch_string"/>

        <!-- VT provisioned -->
        <Switch android:id="@+id/vt_provisioned_switch"
                android:textSize="14sp"
                android:layout_marginTop="8dip"
                android:layout_width="match_parent"
                android:layout_height="wrap_content"
                android:text="@string/vt_provisioned_switch_string"/>

        <!-- Wifi Calling provisioned -->
        <Switch android:id="@+id/wfc_provisioned_switch"
                android:textSize="14sp"
                android:layout_marginTop="8dip"
                android:layout_width="match_parent"
                android:layout_height="wrap_content"
                android:text="@string/wfc_provisioned_switch_string"/>

        <!-- EAB/Presence provisioned -->
        <Switch android:id="@+id/eab_provisioned_switch"
                android:textSize="14sp"
                android:layout_marginTop="8dip"
                android:layout_width="match_parent"
                android:layout_height="wrap_content"
                android:text="@string/eab_provisioned_switch_string"/>

        <!-- SMSC -->
        <RelativeLayout android:layout_width="match_parent"
                        android:layout_height="wrap_content">
            <TextView android:id="@+id/smsc_label"
                      android:text="@string/radio_info_smsc_label"
                      android:layout_alignBaseline="@+id/update_smsc"
                      style="@style/info_label" />
            <Button android:id="@+id/refresh_smsc"
                    android:textSize="14sp"
                    android:layout_marginTop="8dip"
                    android:layout_width="wrap_content"
                    android:layout_height="wrap_content"
                    android:text="@string/radio_info_smsc_refresh_label"
                    android:layout_alignParentEnd="true"
                    />
            <Button android:id="@+id/update_smsc"
                    android:textSize="14sp"
                    android:layout_marginTop="8dip"
                    android:layout_width="wrap_content"
                    android:layout_height="wrap_content"
                    android:text="@string/radio_info_smsc_update_label"
                    android:layout_toStartOf="@+id/refresh_smsc"
                    android:layout_alignBaseline="@+id/refresh_smsc"
                    />
            <EditText android:id="@+id/smsc"
                      style="@style/form_value"
                      android:layout_alignBaseline="@+id/refresh_smsc"
                      android:layout_toStartOf="@id/update_smsc"
                      android:layout_toEndOf="@id/smsc_label" />
        </RelativeLayout>

        <!-- Test setting to ignore bad DNS, useful in lab environments -->
        <LinearLayout style="@style/entry_layout">
            <Button android:id="@+id/dns_check_toggle"
                    android:textSize="14sp"
                    android:layout_marginTop="8dip"
                    android:layout_width="wrap_content"
                    android:layout_height="wrap_content"
                    android:text="@string/radio_info_toggle_dns_check_label"
                    />
            <TextView android:id="@+id/dnsCheckState" style="@style/info_value" />
        </LinearLayout>

        <!-- Launch OEM-specific Info/Settings Activity (if any) -->
        <Button android:id="@+id/oem_info"
                android:textSize="14sp"
                android:layout_marginTop="8dip"
                android:layout_width="wrap_content"
                android:layout_height="wrap_content"
                android:text="@string/oem_radio_info_label"
                />

        <!-- Horizontal Rule -->
        <View
            android:layout_width="fill_parent"
            android:layout_height="1dip"
            android:background="#000000" />

        <!-- CellInfoListRate Selection -->
        <TextView
                android:layout_width="match_parent"
                android:layout_height="wrap_content"
                android:text="@string/radio_info_cell_info_refresh_rate"
                style="@style/info_label"
                />

        <Spinner android:id="@+id/cell_info_rate_select"
                 android:layout_width="match_parent"
                 android:layout_height="wrap_content"
                />

        <!-- Location -->
        <LinearLayout style="@style/entry_layout">
            <TextView android:text="@string/radio_info_signal_location_label" style="@style/info_label" />
            <TextView android:id="@+id/location" style="@style/info_value" />
        </LinearLayout>

        <!-- Neighboring Cids -->
        <LinearLayout style="@style/entry_layout">
            <TextView android:text="@string/radio_info_neighboring_location_label"
                      style="@style/info_label" />
            <TextView android:id="@+id/neighboring" style="@style/info_value" />
        </LinearLayout>

        <!-- CellInfo -->
        <LinearLayout style="@style/entry_layout">
            <TextView android:text="@string/radio_info_cellinfo_label"
                      style="@style/info_label" />
        </LinearLayout>
        <LinearLayout style="@style/entry_layout">
            <TextView android:id="@+id/cellinfo"
                      style="@style/info_value"
                      android:minHeight="300dip"
                      android:textSize="12sp" />
        </LinearLayout>

        <!-- Carrier Provisioning -->
        <LinearLayout style="@style/entry_layout">
            <Button android:id="@+id/carrier_provisioning"
                    android:layout_marginTop="8dip"
                    android:layout_width="wrap_content"
                    android:layout_height="wrap_content"
                    android:text="@string/carrier_provisioning"
                    android:textSize="14sp"/>
            <Button android:id="@+id/trigger_carrier_provisioning"
                    android:layout_marginTop="8dip"
                    android:layout_width="wrap_content"
                    android:layout_height="wrap_content"
                    android:text="@string/trigger_carrier_provisioning"
                    android:textSize="14sp"/>
        </LinearLayout>

    </LinearLayout>
</ScrollView><|MERGE_RESOLUTION|>--- conflicted
+++ resolved
@@ -91,8 +91,6 @@
             <TextView android:id="@+id/roaming" style="@style/info_value" />
         </LinearLayout>
 
-<<<<<<< HEAD
-=======
         <!-- Link Bandwidth -->
         <LinearLayout style="@style/entry_layout" android:orientation="horizontal">
             <TextView android:text="@string/radio_info_dl_kbps" style="@style/info_label" />
@@ -105,7 +103,6 @@
             <TextView android:id="@+id/ul_kbps" style="@style/info_value" />
         </LinearLayout>
 
->>>>>>> 0cf2e41b
         <!-- Physical Channel Config -->
         <LinearLayout style="@style/entry_layout">
             <TextView android:text="@string/radio_info_phy_chan_config" style="@style/info_label" />
