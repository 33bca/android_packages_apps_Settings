--- conflicted
+++ resolved
@@ -63,10 +63,7 @@
                 style="@style/TextAppearance.PasswordEntry"/>
 
             <androidx.recyclerview.widget.RecyclerView
-<<<<<<< HEAD
-=======
                 android:layout_marginTop="8dp"
->>>>>>> 490ac798
                 android:id="@+id/password_requirements_view"
                 android:layout_width="match_parent"
                 android:layout_height="wrap_content"/>
