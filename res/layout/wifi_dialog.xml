<?xml version="1.0" encoding="utf-8"?>
<!-- Copyright (C) 2010 The Android Open Source Project

     Licensed under the Apache License, Version 2.0 (the "License");
     you may not use this file except in compliance with the License.
     You may obtain a copy of the License at

          http://www.apache.org/licenses/LICENSE-2.0

     Unless required by applicable law or agreed to in writing, software
     distributed under the License is distributed on an "AS IS" BASIS,
     WITHOUT WARRANTIES OR CONDITIONS OF ANY KIND, either express or implied.
     See the License for the specific language governing permissions and
     limitations under the License.
-->

<ScrollView xmlns:android="http://schemas.android.com/apk/res/android"
        android:id="@+id/dialog_scrollview"
        android:layout_width="wrap_content"
        android:layout_height="wrap_content"
        android:fadeScrollbars="false"
        android:scrollIndicators="top|bottom">

    <LinearLayout
            android:id="@+id/l_wifidialog"
            android:layout_width="match_parent"
            android:layout_height="wrap_content"
            android:orientation="vertical"
            android:paddingBottom="8dip">

        <LinearLayout android:id="@+id/info"
                android:layout_width="match_parent"
                android:layout_height="wrap_content"
                style="@style/wifi_section" />

        <LinearLayout android:id="@+id/type"
                android:layout_width="match_parent"
                android:layout_height="wrap_content"
                style="@style/wifi_section"
                android:visibility="gone">

            <LinearLayout
                    android:layout_width="match_parent"
                    android:layout_height="wrap_content"
                    style="@style/wifi_item" >
                <TextView
                        android:layout_width="wrap_content"
                        android:layout_height="wrap_content"
                        style="@style/wifi_item_label"
                        android:text="@string/wifi_ssid"
                        android:textDirection="locale" />

                <androidx.constraintlayout.widget.ConstraintLayout
                        xmlns:app="http://schemas.android.com/apk/res-auto"
                        android:layout_width="match_parent"
                        android:layout_height="wrap_content">
                    <EditText android:id="@+id/ssid"
                            android:layout_width="0dp"
                            android:layout_height="wrap_content"
                            app:layout_constraintStart_toStartOf="parent"
                            app:layout_constraintEnd_toStartOf="@+id/ssid_scanner_button"
                            style="@style/wifi_item_edit_content"
                            android:hint="@string/wifi_ssid_hint"
                            android:singleLine="true"
                            android:inputType="textNoSuggestions"/>

                    <ImageButton
                        android:id="@+id/ssid_scanner_button"
                        android:layout_width="wrap_content"
                        android:layout_height="wrap_content"
                        android:minWidth="@dimen/min_tap_target_size"
                        android:minHeight="@dimen/min_tap_target_size"
                        app:layout_constraintEnd_toEndOf="parent"
                        android:background="?android:attr/selectableItemBackground"
                        android:src="@drawable/ic_scan_24dp"
                        android:contentDescription="@string/wifi_dpp_scan_qr_code"/>
                </androidx.constraintlayout.widget.ConstraintLayout>

                <LinearLayout android:id="@+id/ssid_too_long_warning"
                              android:layout_width="match_parent"
                              android:layout_height="wrap_content"
                              android:visibility="gone"
                              style="@style/wifi_item" >
                    <TextView
                        android:layout_width="wrap_content"
                        android:layout_height="wrap_content"
                        style="@style/wifi_item_warning"
                        android:text="@string/wifi_ssid_too_long" />
                </LinearLayout>

             </LinearLayout>

            <LinearLayout
                    android:layout_width="match_parent"
                    android:layout_height="wrap_content"
                    style="@style/wifi_item" >
                <TextView
                        android:layout_width="wrap_content"
                        android:layout_height="wrap_content"
                        android:minEms="16"
                        style="@style/wifi_item_label"
                        android:text="@string/wifi_security" />

                <!-- Entries are added dynamically to this spinner -->
                <!-- See WifiConfigController.configureSecuritySpinner -->
                <Spinner android:id="@+id/security"
                        android:layout_width="match_parent"
                        android:layout_height="wrap_content"
                        style="@style/wifi_item_spinner"
                        android:prompt="@string/wifi_security" />
            </LinearLayout>
        </LinearLayout>

        <LinearLayout android:id="@+id/security_fields"
                android:layout_width="match_parent"
                android:layout_height="wrap_content"
                style="@style/wifi_section"
                android:visibility="gone">

            <LinearLayout android:id="@+id/eap"
                    android:layout_width="match_parent"
                    android:layout_height="wrap_content"
                    style="@style/wifi_section"
                    android:visibility="gone">

                <LinearLayout android:id="@+id/l_method"
                        android:layout_width="match_parent"
                        android:layout_height="wrap_content"
                        android:visibility="gone"
                        style="@style/wifi_item" >
                    <TextView
                            android:layout_width="wrap_content"
                            android:layout_height="wrap_content"
                            style="@style/wifi_item_label"
                            android:text="@string/wifi_eap_method" />

                    <Spinner android:id="@+id/method"
                            android:layout_width="match_parent"
                            android:layout_height="wrap_content"
                            style="@style/wifi_item_spinner"
                            android:prompt="@string/wifi_eap_method" />
                </LinearLayout>

                <LinearLayout android:id="@+id/l_sim_card"
                            android:layout_width="match_parent"
                            android:layout_height="wrap_content"
                            android:visibility="gone"
                            style="@style/wifi_item" >
                    <TextView
                            android:layout_width="wrap_content"
                            android:layout_height="wrap_content"
                            style="@style/wifi_item_label"
                            android:text="@string/select_sim_card" />

                    <Spinner android:id="@+id/sim_card"
                            android:layout_width="match_parent"
                            android:layout_height="wrap_content"
                            style="@style/wifi_item_content"
                            android:prompt="@string/select_sim_card" />
                </LinearLayout>

                <LinearLayout android:id="@+id/l_phase2"
                        android:layout_width="match_parent"
                        android:layout_height="wrap_content"
                        android:visibility="gone"
                        style="@style/wifi_item" >
                    <TextView
                            android:layout_width="wrap_content"
                            android:layout_height="wrap_content"
                            style="@style/wifi_item_label"
                            android:text="@string/please_select_phase2" />

                    <Spinner android:id="@+id/phase2"
                            android:layout_width="match_parent"
                            android:layout_height="wrap_content"
                            style="@style/wifi_item_spinner"
                            android:prompt="@string/please_select_phase2"
                            android:entries="@array/wifi_phase2_entries" />
                </LinearLayout>

                <LinearLayout android:id="@+id/l_ca_cert"
                        android:layout_width="match_parent"
                        android:layout_height="wrap_content"
                        android:visibility="gone"
                        style="@style/wifi_item" >
                    <TextView
                            android:layout_width="wrap_content"
                            android:layout_height="wrap_content"
                            style="@style/wifi_item_label"
                            android:text="@string/wifi_eap_ca_cert" />

                    <Spinner android:id="@+id/ca_cert"
                            android:layout_width="match_parent"
                            android:layout_height="wrap_content"
                            style="@style/wifi_item_spinner"
                            android:prompt="@string/wifi_eap_ca_cert" />
                </LinearLayout>

                <LinearLayout android:id="@+id/l_ocsp"
                        android:layout_width="match_parent"
                        android:layout_height="wrap_content"
                        android:visibility="gone"
                        style="@style/wifi_item" >
                    <TextView
                            android:layout_width="wrap_content"
                            android:layout_height="wrap_content"
                            style="@style/wifi_item_label"
                            android:text="@string/wifi_eap_ocsp" />

                    <Spinner android:id="@+id/ocsp"
                            android:layout_width="match_parent"
                            android:layout_height="wrap_content"
                            style="@style/wifi_item_spinner"
                            android:prompt="@string/wifi_eap_ocsp"
                            android:entries="@array/eap_ocsp_type" />
                </LinearLayout>

                <LinearLayout android:id="@+id/no_ca_cert_warning"
                        android:layout_width="match_parent"
                        android:layout_height="wrap_content"
                        android:visibility="gone"
                        style="@style/wifi_item" >
                    <TextView
                            android:layout_width="wrap_content"
                            android:layout_height="wrap_content"
                            style="@style/wifi_item_warning"
                            android:text="@string/wifi_do_not_validate_eap_server_warning" />
                </LinearLayout>

                <LinearLayout android:id="@+id/l_domain"
                    android:layout_width="match_parent"
                    android:layout_height="wrap_content"
                    style="@style/wifi_item" >
                    <TextView
                            android:layout_width="wrap_content"
                            android:layout_height="wrap_content"
                            style="@style/wifi_item_label"
                            android:text="@string/wifi_eap_domain" />

                    <EditText android:id="@+id/domain"
                            android:layout_width="match_parent"
                            android:layout_height="wrap_content"
                            style="@style/wifi_item_edit_content"
                            android:singleLine="true"
                            android:inputType="textNoSuggestions" />
                </LinearLayout>

                <LinearLayout android:id="@+id/no_domain_warning"
                        android:layout_width="match_parent"
                        android:layout_height="wrap_content"
                        android:visibility="gone"
                        style="@style/wifi_item" >
                    <TextView
                            android:layout_width="wrap_content"
                            android:layout_height="wrap_content"
                            style="@style/wifi_item_warning"
                            android:text="@string/wifi_no_domain_warning" />
                </LinearLayout>

                <LinearLayout android:id="@+id/l_user_cert"
                        android:layout_width="match_parent"
                        android:layout_height="wrap_content"
                        android:visibility="gone"
                        style="@style/wifi_item" >
                    <TextView
                            android:layout_width="wrap_content"
                            android:layout_height="wrap_content"
                            style="@style/wifi_item_label"
                            android:text="@string/wifi_eap_user_cert" />

                    <Spinner android:id="@+id/user_cert"
                            android:layout_width="match_parent"
                            android:layout_height="wrap_content"
                            style="@style/wifi_item_spinner"
                            android:prompt="@string/wifi_eap_user_cert" />
                </LinearLayout>

                <LinearLayout android:id="@+id/l_identity"
                        android:layout_width="match_parent"
                        android:layout_height="wrap_content"
                        android:visibility="gone"
                        style="@style/wifi_item" >
                    <TextView
                            android:layout_width="wrap_content"
                            android:layout_height="wrap_content"
                            style="@style/wifi_item_label"
                            android:text="@string/wifi_eap_identity" />

                    <EditText android:id="@+id/identity"
                            android:layout_width="match_parent"
                            android:layout_height="wrap_content"
                            style="@style/wifi_item_edit_content"
                            android:singleLine="true"
                            android:inputType="textNoSuggestions" />
                </LinearLayout>

                <LinearLayout android:id="@+id/l_anonymous"
                        android:layout_width="match_parent"
                        android:layout_height="wrap_content"
                        android:visibility="gone"
                        style="@style/wifi_item" >
                    <TextView
                            android:layout_width="wrap_content"
                            android:layout_height="wrap_content"
                            style="@style/wifi_item_label"
                            android:text="@string/wifi_eap_anonymous" />

                    <EditText android:id="@+id/anonymous"
                            android:layout_width="match_parent"
                            android:layout_height="wrap_content"
                            style="@style/wifi_item_edit_content"
                            android:singleLine="true"
                            android:inputType="textNoSuggestions" />
                </LinearLayout>
            </LinearLayout>

            <LinearLayout android:id="@+id/password_layout"
                    android:layout_width="match_parent"
                    android:layout_height="wrap_content"
                    style="@style/wifi_item" >
                <TextView
                        android:layout_width="wrap_content"
                        android:layout_height="wrap_content"
                        style="@style/wifi_item_label"
                        android:text="@string/wifi_password" />

                <EditText android:id="@+id/password"
                        android:layout_width="match_parent"
                        android:layout_height="wrap_content"
                        style="@style/wifi_item_edit_content"
                        android:singleLine="true"
                        android:password="true"/>
            </LinearLayout>

            <LinearLayout android:id="@+id/show_password_layout"
                    android:layout_width="match_parent"
                    android:layout_height="wrap_content"
                    style="@style/wifi_item" >
                <!--  Dummy to enable right-justification of checkbox -->
                <TextView
                        android:layout_width="wrap_content"
                        android:layout_height="wrap_content"
                        style="@style/wifi_item_label" />

                <CheckBox android:id="@+id/show_password"
                        android:layout_width="match_parent"
                        android:layout_height="wrap_content"
                        style="@style/wifi_item_content"
                        android:text="@string/wifi_show_password" />
            </LinearLayout>

            <LinearLayout android:id="@+id/sae_password_id_layout"
                    android:layout_width="match_parent"
                    android:layout_height="wrap_content"
                    style="@style/wifi_item"
                    android:visibility="gone">
                <TextView
                        android:layout_width="wrap_content"
                        android:layout_height="wrap_content"
                        style="@style/wifi_item_label"
                        android:text="@string/wifi_sae_password_id" />

                <EditText android:id="@+id/sae_password_id"
                          android:layout_width="match_parent"
                          android:layout_height="wrap_content"
                          style="@style/wifi_item_edit_content"
                          android:singleLine="true"
                          android:inputType="textNoSuggestions" />
            </LinearLayout>
        </LinearLayout>

        <LinearLayout android:id="@+id/wifi_advanced_toggle"
                android:layout_width="match_parent"
                android:layout_height="wrap_content"
                style="@style/wifi_item"
                android:paddingBottom="4dp"
                android:importantForAccessibility="yes"
                android:contentDescription="@string/wifi_advanced_toggle_description_collapsed"
                android:visibility="gone">
            <CheckBox android:id="@+id/wifi_advanced_togglebox"
                    android:layout_width="match_parent"
                    android:layout_height="wrap_content"
                    style="@style/wifi_advanced_toggle"
                    android:importantForAccessibility="noHideDescendants"
                    android:text="@string/wifi_show_advanced" />
        </LinearLayout>

        <LinearLayout android:id="@+id/wifi_advanced_fields"
                    android:layout_width="match_parent"
                    android:layout_height="wrap_content"
                    android:orientation="vertical"
                    android:visibility="gone">

<<<<<<< HEAD
            <CheckBox android:id="@+id/share_this_wifi"
                    android:layout_width="match_parent"
                    android:layout_height="wrap_content"
                    style="@style/wifi_item_content"
                    android:textSize="14sp"
                    android:text="@string/share_this_wifi" />
=======
            <LinearLayout android:id="@+id/hidden_settings_field"
                android:layout_width="match_parent"
                android:layout_height="wrap_content"
                android:visibility="gone"
                style="@style/wifi_item">

                <TextView android:id="@+id/hidden_settings_title"
                    android:layout_width="wrap_content"
                    android:layout_height="wrap_content"
                    style="@style/wifi_item_label"
                    android:text="@string/wifi_hidden_network" />

                <Spinner android:id="@+id/hidden_settings"
                    android:layout_width="match_parent"
                    android:layout_height="wrap_content"
                    style="@style/wifi_item_spinner"
                    android:prompt="@string/wifi_hidden_network"
                    android:entries="@array/wifi_hidden_entries"/>

                <TextView android:id="@+id/hidden_settings_warning"
                    android:layout_width="wrap_content"
                    android:layout_height="wrap_content"
                    android:padding="8dp"
                    android:text="@string/wifi_hidden_network_warning"
                    android:textAppearance="?android:attr/textAppearanceSmall"
                    android:visibility="gone"/>
            </LinearLayout>
>>>>>>> 4828a86a

            <LinearLayout android:id="@+id/metered_settings_fields"
                          android:layout_width="match_parent"
                          android:layout_height="wrap_content"
                          style="@style/wifi_item">

                <TextView android:id="@+id/metered_settings_title"
                          android:layout_width="wrap_content"
                          android:layout_height="wrap_content"
                          style="@style/wifi_item_label"
                          android:text="@string/data_usage_metered_yes" />

                <Spinner android:id="@+id/metered_settings"
                         android:layout_width="match_parent"
                         android:layout_height="wrap_content"
                         style="@style/wifi_item_spinner"
                         android:prompt="@string/data_usage_metered_yes"
                         android:entries="@array/wifi_metered_entries"/>

            </LinearLayout>

            <LinearLayout android:id="@+id/proxy_settings_fields"
                    android:layout_width="match_parent"
                    android:layout_height="wrap_content"
                    style="@style/wifi_item"
                    android:visibility="gone">

                <TextView android:id="@+id/proxy_settings_title"
                        android:layout_width="wrap_content"
                        android:layout_height="wrap_content"
                        style="@style/wifi_item_label"
                        android:text="@string/proxy_settings_title" />

                <Spinner android:id="@+id/proxy_settings"
                        android:layout_width="match_parent"
                        android:layout_height="wrap_content"
                        style="@style/wifi_item_spinner"
                        android:prompt="@string/proxy_settings_title"
                        android:entries="@array/wifi_proxy_settings" />

            </LinearLayout>

            <LinearLayout android:id="@+id/proxy_warning_limited_support"
                    android:layout_width="match_parent"
                    android:layout_height="wrap_content"
                    style="@style/wifi_item"
                    android:visibility="gone">
                <!--  Dummy to enable right-justification of warning -->
                <TextView
                        android:layout_width="wrap_content"
                        android:layout_height="wrap_content"
                        style="@style/wifi_item_label" />

                <TextView
                        android:layout_width="match_parent"
                        android:layout_height="wrap_content"
                        style="@style/wifi_item_content"
                        android:text="@string/proxy_warning_limited_support" />
            </LinearLayout>

            <LinearLayout android:id="@+id/proxy_pac_field"
                    android:layout_width="match_parent"
                    android:layout_height="wrap_content"
                    style="@style/wifi_section"
                    android:visibility="gone">
                <LinearLayout
                        android:layout_width="match_parent"
                        android:layout_height="wrap_content"
                        style="@style/wifi_item">
                    <TextView
                            android:layout_width="wrap_content"
                            android:layout_height="wrap_content"
                            style="@style/wifi_item_label"
                            android:text="@string/proxy_url_title" />

                    <EditText android:id="@+id/proxy_pac"
                            android:layout_width="match_parent"
                            android:layout_height="wrap_content"
                            style="@style/wifi_item_content"
                            android:hint="@string/proxy_url_hint"
                            android:inputType="textNoSuggestions"
                            android:singleLine="true"/>
                </LinearLayout>
            </LinearLayout>
            <LinearLayout android:id="@+id/proxy_fields"
                    android:layout_width="match_parent"
                    android:layout_height="wrap_content"
                    style="@style/wifi_section"
                    android:visibility="gone">

                <LinearLayout
                        android:layout_width="match_parent"
                        android:layout_height="wrap_content"
                        style="@style/wifi_item">
                    <TextView
                            android:layout_width="wrap_content"
                            android:layout_height="wrap_content"
                            style="@style/wifi_item_label"
                            android:text="@string/proxy_hostname_label" />

                    <EditText android:id="@+id/proxy_hostname"
                            android:layout_width="match_parent"
                            android:layout_height="wrap_content"
                            style="@style/wifi_item_edit_content"
                            android:hint="@string/proxy_hostname_hint"
                            android:inputType="textNoSuggestions"
                            android:singleLine="true" />
                </LinearLayout>
                <LinearLayout
                        android:layout_width="match_parent"
                        android:layout_height="wrap_content"
                        style="@style/wifi_item">
                    <TextView
                            android:layout_width="wrap_content"
                            android:layout_height="wrap_content"
                            style="@style/wifi_item_label"
                            android:text="@string/proxy_port_label" />

                    <EditText android:id="@+id/proxy_port"
                            android:layout_width="match_parent"
                            android:layout_height="wrap_content"
                            style="@style/wifi_item_edit_content"
                            android:hint="@string/proxy_port_hint"
                            android:inputType="number"
                            android:singleLine="true" />
                </LinearLayout>
                <LinearLayout
                        android:layout_width="match_parent"
                        android:layout_height="wrap_content"
                        style="@style/wifi_item">
                    <TextView
                            android:layout_width="wrap_content"
                            android:layout_height="wrap_content"
                            style="@style/wifi_item_label"
                            android:text="@string/proxy_exclusionlist_label" />

                    <EditText android:id="@+id/proxy_exclusionlist"
                            android:layout_width="match_parent"
                            android:layout_height="wrap_content"
                            style="@style/wifi_item_edit_content"
                            android:hint="@string/proxy_exclusionlist_hint"
                            android:inputType="textNoSuggestions"
                            android:singleLine="true" />
                </LinearLayout>
            </LinearLayout>

            <LinearLayout android:id="@+id/ip_fields"
                    android:layout_width="match_parent"
                    android:layout_height="wrap_content"
                    style="@style/wifi_item"
                    android:visibility="gone">

                <TextView
                        android:layout_width="wrap_content"
                        android:layout_height="wrap_content"
                        style="@style/wifi_item_label"
                        android:text="@string/wifi_ip_settings" />

                <Spinner android:id="@+id/ip_settings"
                        android:layout_width="match_parent"
                        android:layout_height="wrap_content"
                        style="@style/wifi_item_spinner"
                        android:prompt="@string/wifi_ip_settings"
                        android:entries="@array/wifi_ip_settings" />

            </LinearLayout>

            <LinearLayout android:id="@+id/privacy_settings_fields"
                          android:layout_width="match_parent"
                          android:layout_height="wrap_content"
                          style="@style/wifi_item"
                          android:visibility="gone">

                <TextView android:id="@+id/privacy_settings_title"
                          android:layout_width="wrap_content"
                          android:layout_height="wrap_content"
                          style="@style/wifi_item_label"
                          android:text="@string/wifi_privacy_settings" />

                <Spinner android:id="@+id/privacy_settings"
                         android:layout_width="match_parent"
                         android:layout_height="wrap_content"
                         style="@style/wifi_item_spinner"
                         android:prompt="@string/wifi_privacy_settings"
                         android:entries="@array/wifi_privacy_entries"/>

            </LinearLayout>

            <LinearLayout android:id="@+id/staticip"
                    android:layout_width="match_parent"
                    android:layout_height="wrap_content"
                    style="@style/wifi_section"
                    android:visibility="gone">
                <LinearLayout
                        android:layout_width="match_parent"
                        android:layout_height="wrap_content"
                        style="@style/wifi_item" >
                    <TextView
                            android:layout_width="wrap_content"
                            android:layout_height="wrap_content"
                            style="@style/wifi_item_label"
                            android:text="@string/wifi_ip_address" />

                    <EditText android:id="@+id/ipaddress"
                            android:layout_width="match_parent"
                            android:layout_height="wrap_content"
                            style="@style/wifi_item_edit_content"
                            android:singleLine="true"
                            android:hint="@string/wifi_ip_address_hint"
                            android:inputType="textNoSuggestions" />
                </LinearLayout>

                <LinearLayout
                        android:layout_width="match_parent"
                        android:layout_height="wrap_content"
                        style="@style/wifi_item" >
                    <TextView
                            android:layout_width="wrap_content"
                            android:layout_height="wrap_content"
                            style="@style/wifi_item_label"
                            android:text="@string/wifi_gateway" />

                    <EditText android:id="@+id/gateway"
                            android:layout_width="match_parent"
                            android:layout_height="wrap_content"
                            style="@style/wifi_item_edit_content"
                            android:singleLine="true"
                            android:hint="@string/wifi_gateway_hint"
                            android:inputType="textNoSuggestions" />
                </LinearLayout>

                <LinearLayout
                        android:layout_width="match_parent"
                        android:layout_height="wrap_content"
                        style="@style/wifi_item" >
                    <TextView
                            android:layout_width="wrap_content"
                            android:layout_height="wrap_content"
                            style="@style/wifi_item_label"
                            android:text="@string/wifi_network_prefix_length" />

                    <EditText android:id="@+id/network_prefix_length"
                            android:layout_width="match_parent"
                            android:layout_height="wrap_content"
                            style="@style/wifi_item_edit_content"
                            android:singleLine="true"
                            android:hint="@string/wifi_network_prefix_length_hint"
                            android:inputType="number" />
                </LinearLayout>
                <LinearLayout
                        android:layout_width="match_parent"
                        android:layout_height="wrap_content"
                        style="@style/wifi_item" >
                    <TextView
                            android:layout_width="wrap_content"
                            android:layout_height="wrap_content"
                            style="@style/wifi_item_label"
                            android:text="@string/wifi_dns1" />

                    <EditText android:id="@+id/dns1"
                            android:layout_width="match_parent"
                            android:layout_height="wrap_content"
                            style="@style/wifi_item_edit_content"
                            android:singleLine="true"
                            android:hint="@string/wifi_dns1_hint"
                            android:inputType="textNoSuggestions" />
                </LinearLayout>

                <LinearLayout
                        android:layout_width="match_parent"
                        android:layout_height="wrap_content"
                        style="@style/wifi_item" >
                    <TextView
                            android:layout_width="wrap_content"
                            android:layout_height="wrap_content"
                            style="@style/wifi_item_label"
                            android:text="@string/wifi_dns2" />

                    <EditText android:id="@+id/dns2"
                            android:layout_width="match_parent"
                            android:layout_height="wrap_content"
                            style="@style/wifi_item_edit_content"
                            android:singleLine="true"
                            android:hint="@string/wifi_dns2_hint"
                            android:inputType="textNoSuggestions" />
                </LinearLayout>
            </LinearLayout>

            <LinearLayout
                    android:layout_width="match_parent"
                    android:layout_height="wrap_content"
                    style="@style/wifi_section">
                <LinearLayout
                        android:layout_width="match_parent"
                        android:layout_height="wrap_content"
                        style="@style/wifi_item" >
                    <CheckBox android:id="@+id/shared"
                            android:layout_width="match_parent"
                            android:layout_height="wrap_content"
                            style="@style/wifi_item_content"
                            android:textSize="14sp"
                            android:text="@string/wifi_shared"
                            android:checked="true" />
                </LinearLayout>
            </LinearLayout>
        </LinearLayout>
    </LinearLayout>
</ScrollView><|MERGE_RESOLUTION|>--- conflicted
+++ resolved
@@ -391,14 +391,6 @@
                     android:orientation="vertical"
                     android:visibility="gone">
 
-<<<<<<< HEAD
-            <CheckBox android:id="@+id/share_this_wifi"
-                    android:layout_width="match_parent"
-                    android:layout_height="wrap_content"
-                    style="@style/wifi_item_content"
-                    android:textSize="14sp"
-                    android:text="@string/share_this_wifi" />
-=======
             <LinearLayout android:id="@+id/hidden_settings_field"
                 android:layout_width="match_parent"
                 android:layout_height="wrap_content"
@@ -426,7 +418,13 @@
                     android:textAppearance="?android:attr/textAppearanceSmall"
                     android:visibility="gone"/>
             </LinearLayout>
->>>>>>> 4828a86a
+
+            <CheckBox android:id="@+id/share_this_wifi"
+                    android:layout_width="match_parent"
+                    android:layout_height="wrap_content"
+                    style="@style/wifi_item_content"
+                    android:textSize="14sp"
+                    android:text="@string/share_this_wifi" />
 
             <LinearLayout android:id="@+id/metered_settings_fields"
                           android:layout_width="match_parent"
