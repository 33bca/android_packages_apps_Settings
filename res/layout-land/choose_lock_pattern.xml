<?xml version="1.0" encoding="utf-8"?>
<!--
    Copyright (C) 2015 The Android Open Source Project

    Licensed under the Apache License, Version 2.0 (the "License")
    you may not use this file except in compliance with the License.
    You may obtain a copy of the License at

        http://www.apache.org/licenses/LICENSE-2.0

    Unless required by applicable law or agreed to in writing, software
    distributed under the License is distributed on an "AS IS" BASIS,
    WITHOUT WARRANTIES OR CONDITIONS OF ANY KIND, either express or implied.
    See the License for the specific language governing permissions and
    limitations under the License.
-->

<com.google.android.setupdesign.GlifLayout
    xmlns:android="http://schemas.android.com/apk/res/android"
    xmlns:settings="http://schemas.android.com/apk/res-auto"
    android:layout_width="match_parent"
    android:layout_height="match_parent"
    android:icon="@drawable/ic_lock"
    android:layout="@layout/sud_glif_blank_template"
    settings:sucHeaderText="@string/lock_settings_picker_title">

    <com.android.internal.widget.LinearLayoutWithDefaultTouchRecepient
        android:id="@+id/topLayout"
        android:clipChildren="false"
        android:clipToPadding="false"
        android:orientation="horizontal"
        android:layout_width="match_parent"
        android:layout_height="match_parent">

        <!-- left side: instructions and messages -->
        <LinearLayout
            android:layout_width="0dip"
            android:layout_height="match_parent"
            android:layout_weight="1.0"
            android:layout_marginStart="?attr/sudMarginSides"
            android:layout_marginBottom="@dimen/sud_content_frame_padding_bottom"
            android:clipChildren="false"
            android:clipToPadding="false"
            android:orientation="vertical">

<<<<<<< HEAD
            <ImageView
                android:id="@+id/sud_layout_icon"
                style="@style/SudGlifIcon"
                android:layout_width="wrap_content"
                android:layout_height="wrap_content"
                android:layout_gravity="?attr/sudGlifHeaderGravity"
                android:layout_marginStart="0dp"
                android:layout_marginEnd="0dp"
                android:src="@drawable/ic_lock"/>

=======
>>>>>>> 490ac798
            <ScrollView
                android:id="@+id/scroll_layout_title_header"
                android:layout_width="match_parent"
                android:layout_height="0dp"
                android:layout_weight="1">

                <LinearLayout
                    android:layout_width="match_parent"
                    android:layout_height="wrap_content"
                    android:orientation="vertical">

                    <ImageView
                        android:id="@+id/sud_layout_icon"
                        style="@style/SudGlifIcon"
                        android:layout_width="wrap_content"
                        android:layout_height="wrap_content"
                        android:layout_gravity="?attr/sudGlifHeaderGravity"
                        android:layout_marginStart="0dp"
                        android:layout_marginEnd="0dp"
                        android:src="@drawable/ic_lock"/>

                    <TextView
                        android:id="@+id/suc_layout_title"
                        style="@style/SudGlifHeaderTitle"
                        android:layout_width="match_parent"
                        android:layout_height="wrap_content"
                        android:layout_marginStart="0dp"
                        android:layout_marginEnd="0dp"/>

                    <TextView
                        android:id="@+id/sud_layout_description"
                        style="@style/SudDescription.Glif"
                        android:layout_width="match_parent"
                        android:layout_height="wrap_content"
                        android:minLines="2" />

                    <!-- header message -->
                    <TextView
                        android:id="@+id/headerText"
                        android:layout_width="match_parent"
                        android:layout_height="wrap_content"
                        android:layout_marginTop="10dp"
                        android:gravity="?attr/sudGlifHeaderGravity"
                        android:textSize="18sp"/>

                    <TextView android:id="@+id/footerText"
                        android:layout_width="match_parent"
                        android:layout_height="wrap_content"
                        android:layout_centerHorizontal="true"
                        android:layout_marginTop="10dp"
                        android:textSize="14sp"
                        android:visibility="gone" />

                    <Button
                        android:id="@+id/screen_lock_options"
                        style="@style/SudGlifButton.Tertiary"
                        android:layout_width="match_parent"
                        android:layout_height="wrap_content"
                        android:layout_marginTop="5dp"
                        android:gravity="?attr/sudGlifHeaderGravity"
                        android:text="@string/setup_lock_settings_options_button_label"
                        android:visibility="gone" />

                </LinearLayout>

            </ScrollView>

<<<<<<< HEAD
            <!-- footer can show a message, or confirm / restart buttons -->
            <RelativeLayout
                android:layout_width="match_parent"
                android:layout_height="0dip"
                android:layout_weight="1.0"
                android:clipChildren="false"
                android:clipToPadding="false">

                <!-- confirm / restart buttons -->
                <LinearLayout android:id="@+id/buttonContainer"
                    android:layout_width="match_parent"
                    android:layout_height="wrap_content"
                    android:layout_centerHorizontal="true"
                    android:layout_alignParentBottom="true"
                    android:clipChildren="false"
                    android:clipToPadding="false"
                    android:orientation="horizontal">

                    <!-- left : skip -->
                    <Button android:id="@+id/skip_button"
                        style="@style/SudGlifButton.Secondary"
                        android:layout_width="wrap_content"
                        android:layout_height="wrap_content"
                        android:text="@string/skip_label"
                        android:visibility="gone" />

                    <!-- left / top button: skip, or re-try -->
                    <Button android:id="@+id/footerLeftButton"
                        style="@style/SetupWizardButton.Negative"
                        android:layout_width="wrap_content"
                        android:layout_height="wrap_content"
                        android:text="@string/lockpattern_restart_button_text" />

                    <Space
                        android:layout_width="0dp"
                        android:layout_height="0dp"
                        android:layout_weight="1" />

                    <!-- right / bottom button: confirm or ok -->
                    <Button android:id="@+id/footerRightButton"
                        style="@style/SetupWizardButton.Positive"
                        android:layout_width="wrap_content"
                        android:layout_height="wrap_content"
                        android:text="@string/lockpattern_confirm_button_text" />

                </LinearLayout>

                <!-- message above buttons -->
                <TextView android:id="@+id/footerText"
                    android:layout_width="wrap_content"
                    android:layout_height="wrap_content"
                    android:layout_above="@+id/buttonContainer"
                    android:layout_centerHorizontal="true"
                    android:layout_marginBottom="4dip"
                    android:textSize="14sp"
                    android:visibility="gone" />

            </RelativeLayout>

=======
>>>>>>> 490ac798
        </LinearLayout>

        <!-- right side: lock pattern -->
        <com.google.android.setupdesign.view.FillContentLayout
            style="@style/LockPatternContainerStyle"
            android:layout_width="0dp"
            android:layout_height="match_parent"
            android:layout_weight="1.0"
            android:paddingStart="0dp">

            <com.android.internal.widget.LockPatternView android:id="@+id/lockPattern"
                android:layout_width="match_parent"
                android:layout_height="match_parent"
                android:layout_gravity="center"
                android:background="@color/lock_pattern_background" />

        </com.google.android.setupdesign.view.FillContentLayout>

    </com.android.internal.widget.LinearLayoutWithDefaultTouchRecepient>

</com.google.android.setupdesign.GlifLayout><|MERGE_RESOLUTION|>--- conflicted
+++ resolved
@@ -43,19 +43,6 @@
             android:clipToPadding="false"
             android:orientation="vertical">
 
-<<<<<<< HEAD
-            <ImageView
-                android:id="@+id/sud_layout_icon"
-                style="@style/SudGlifIcon"
-                android:layout_width="wrap_content"
-                android:layout_height="wrap_content"
-                android:layout_gravity="?attr/sudGlifHeaderGravity"
-                android:layout_marginStart="0dp"
-                android:layout_marginEnd="0dp"
-                android:src="@drawable/ic_lock"/>
-
-=======
->>>>>>> 490ac798
             <ScrollView
                 android:id="@+id/scroll_layout_title_header"
                 android:layout_width="match_parent"
@@ -123,68 +110,6 @@
 
             </ScrollView>
 
-<<<<<<< HEAD
-            <!-- footer can show a message, or confirm / restart buttons -->
-            <RelativeLayout
-                android:layout_width="match_parent"
-                android:layout_height="0dip"
-                android:layout_weight="1.0"
-                android:clipChildren="false"
-                android:clipToPadding="false">
-
-                <!-- confirm / restart buttons -->
-                <LinearLayout android:id="@+id/buttonContainer"
-                    android:layout_width="match_parent"
-                    android:layout_height="wrap_content"
-                    android:layout_centerHorizontal="true"
-                    android:layout_alignParentBottom="true"
-                    android:clipChildren="false"
-                    android:clipToPadding="false"
-                    android:orientation="horizontal">
-
-                    <!-- left : skip -->
-                    <Button android:id="@+id/skip_button"
-                        style="@style/SudGlifButton.Secondary"
-                        android:layout_width="wrap_content"
-                        android:layout_height="wrap_content"
-                        android:text="@string/skip_label"
-                        android:visibility="gone" />
-
-                    <!-- left / top button: skip, or re-try -->
-                    <Button android:id="@+id/footerLeftButton"
-                        style="@style/SetupWizardButton.Negative"
-                        android:layout_width="wrap_content"
-                        android:layout_height="wrap_content"
-                        android:text="@string/lockpattern_restart_button_text" />
-
-                    <Space
-                        android:layout_width="0dp"
-                        android:layout_height="0dp"
-                        android:layout_weight="1" />
-
-                    <!-- right / bottom button: confirm or ok -->
-                    <Button android:id="@+id/footerRightButton"
-                        style="@style/SetupWizardButton.Positive"
-                        android:layout_width="wrap_content"
-                        android:layout_height="wrap_content"
-                        android:text="@string/lockpattern_confirm_button_text" />
-
-                </LinearLayout>
-
-                <!-- message above buttons -->
-                <TextView android:id="@+id/footerText"
-                    android:layout_width="wrap_content"
-                    android:layout_height="wrap_content"
-                    android:layout_above="@+id/buttonContainer"
-                    android:layout_centerHorizontal="true"
-                    android:layout_marginBottom="4dip"
-                    android:textSize="14sp"
-                    android:visibility="gone" />
-
-            </RelativeLayout>
-
-=======
->>>>>>> 490ac798
         </LinearLayout>
 
         <!-- right side: lock pattern -->
