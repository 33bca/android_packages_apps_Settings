--- conflicted
+++ resolved
@@ -4353,10 +4353,6 @@
     <string name="volume_connectivity_panel_title" msgid="9192664643867101356">"볼륨"</string>
     <string name="force_desktop_mode" msgid="4303240595324847998">"데스크톱 모드 강제 사용"</string>
     <string name="force_desktop_mode_summary" msgid="6259798246015387202">"보조 디스플레이에서 실험적 데스크톱 모드 강제 사용"</string>
-<<<<<<< HEAD
-    <string name="qtifeedback_settings_title">하드웨어 피드백</string>
-    <string name="qtifeedback_settings_subtitle">Qualcomm Technologies, Inc 보고</string>
-=======
     <string name="hwui_force_dark_title" msgid="2466919877609396257">"강제로 어둡게 재정의"</string>
     <string name="hwui_force_dark_summary" msgid="8705328793382981780">"강제로 어둡게 기능을 항상 사용하도록 재정의"</string>
     <string name="privacy_dashboard_title" msgid="2458407399263943923">"개인정보 보호"</string>
@@ -4373,5 +4369,6 @@
     <skip />
     <!-- no translation found for gesture_silence_title (8991427657123202574) -->
     <skip />
->>>>>>> 200d0d49
+    <string name="qtifeedback_settings_title">하드웨어 피드백</string>
+    <string name="qtifeedback_settings_subtitle">Qualcomm Technologies, Inc 보고</string>
 </resources>