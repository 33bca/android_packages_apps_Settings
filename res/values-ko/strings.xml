<?xml version="1.0" encoding="UTF-8"?>
<!--  Copyright (C) 2007 The Android Open Source Project

     Licensed under the Apache License, Version 2.0 (the "License");
     you may not use this file except in compliance with the License.
     You may obtain a copy of the License at

          http://www.apache.org/licenses/LICENSE-2.0

     Unless required by applicable law or agreed to in writing, software
     distributed under the License is distributed on an "AS IS" BASIS,
     WITHOUT WARRANTIES OR CONDITIONS OF ANY KIND, either express or implied.
     See the License for the specific language governing permissions and
     limitations under the License.
 -->

<resources xmlns:android="http://schemas.android.com/apk/res/android"
    xmlns:xliff="urn:oasis:names:tc:xliff:document:1.2">
    <string name="yes" msgid="4676390750360727396">"예"</string>
    <string name="no" msgid="6731231425810196216">"아니요"</string>
    <string name="create" msgid="3578857613172647409">"만들기"</string>
    <string name="allow" msgid="3349662621170855910">"허용"</string>
    <string name="deny" msgid="6947806159746484865">"거부"</string>
    <string name="device_info_default" msgid="7847265875578739287">"알 수 없음"</string>
    <plurals name="show_dev_countdown" formatted="false" msgid="7201398282729229649">
      <item quantity="other"><xliff:g id="STEP_COUNT_1">%1$d</xliff:g>단계만 더 완료하면 개발자가 될 수 있습니다.</item>
      <item quantity="one"><xliff:g id="STEP_COUNT_0">%1$d</xliff:g>단계만 더 완료하면 개발자가 될 수 있습니다.</item>
    </plurals>
    <string name="show_dev_on" msgid="1110711554982716293">"개발자가 되셨습니다."</string>
    <string name="show_dev_already" msgid="2151632240145446227">"이미 개발자입니다."</string>
    <string name="dev_settings_disabled_warning" msgid="4909448907673974370">"먼저 개발자 옵션을 사용 설정하세요."</string>
    <string name="header_category_wireless_networks" msgid="5110914332313954940">"무선 및 네트워크"</string>
    <string name="header_category_system" msgid="2816866961183068977">"시스템"</string>
    <string name="radio_info_data_connection_enable" msgid="8656750679353982712">"데이터 연결 사용"</string>
    <string name="radio_info_data_connection_disable" msgid="8541302390883231216">"데이터 연결 사용 안함"</string>
    <string name="volte_provisioned_switch_string" msgid="7979882929810283786">"VoLTE 프로비저닝됨"</string>
    <string name="vt_provisioned_switch_string" msgid="7876998291744854759">"화상 통화 프로비저닝됨"</string>
    <string name="wfc_provisioned_switch_string" msgid="3985406545172898078">"Wi-Fi 통화 프로비저닝됨"</string>
    <string name="eab_provisioned_switch_string" msgid="3482272907448592975">"EAB/상태 프로비저닝됨"</string>
    <string name="cbrs_data_switch_string" msgid="2811485394350106691">"CBRS 데이터"</string>
    <string name="dsds_switch_string" msgid="4832797810509029243">"DSDS 사용 설정"</string>
    <string name="dsds_dialog_title" msgid="4031918551366689574">"기기를 다시 시작하시겠습니까?"</string>
    <string name="dsds_dialog_message" msgid="8593083316067158412">"설정을 변경하려면 기기를 다시 시작해야 합니다."</string>
    <string name="dsds_dialog_confirm" msgid="2853118984344309612">"다시 시작"</string>
    <string name="dsds_dialog_cancel" msgid="654653450305828711">"취소"</string>
    <string name="radio_info_radio_power" msgid="7187666084867419643">"모바일 무선 전력"</string>
    <string name="radioInfo_menu_viewADN" msgid="7069468158519465139">"SIM 주소록 보기"</string>
    <string name="radioInfo_menu_viewFDN" msgid="7934301566925610318">"발신 허용 번호 보기"</string>
    <string name="radioInfo_menu_viewSDN" msgid="7130280686244955669">"SDN(Service Dialing Numbers) 보기"</string>
    <string name="radioInfo_menu_getIMS" msgid="185171476413967831">"IMS 서비스 상태"</string>
    <string name="radio_info_ims_reg_status_title" msgid="16971785902696970">"IMS 상태"</string>
    <string name="radio_info_ims_reg_status_registered" msgid="5614116179751126247">"등록됨"</string>
    <string name="radio_info_ims_reg_status_not_registered" msgid="4438054067642750717">"등록 안됨"</string>
    <string name="radio_info_ims_feature_status_available" msgid="3687807290327566879">"사용 가능"</string>
    <string name="radio_info_ims_feature_status_unavailable" msgid="4606182208970114368">"사용할 수 없음"</string>
    <string name="radio_info_ims_reg_status" msgid="7534612158445529715">"IMS 등록: <xliff:g id="STATUS">%1$s</xliff:g>\nVoLTE: <xliff:g id="AVAILABILITY_0">%2$s</xliff:g>\nVoWi-Fi: <xliff:g id="AVAILABILITY_1">%3$s</xliff:g>\n화상 통화: <xliff:g id="AVAILABILITY_2">%4$s</xliff:g>\nUT 인터페이스: <xliff:g id="AVAILABILITY_3">%5$s</xliff:g>"</string>
    <string name="radioInfo_service_in" msgid="1697703164394784618">"서비스 중"</string>
    <string name="radioInfo_service_out" msgid="7999094221728929681">"서비스 지역 벗어남"</string>
    <string name="radioInfo_service_emergency" msgid="6274434235469661525">"긴급 통화만 허용"</string>
    <string name="radioInfo_service_off" msgid="7536423790014501173">"무선 연결 끊김"</string>
    <string name="radioInfo_roaming_in" msgid="9045363884600341051">"로밍"</string>
    <string name="radioInfo_roaming_not" msgid="4849214885629672819">"로밍 안함"</string>
    <string name="radioInfo_phone_idle" msgid="7489244938838742820">"자리 비움"</string>
    <string name="radioInfo_phone_ringing" msgid="4883724645684297895">"벨이 울림"</string>
    <string name="radioInfo_phone_offhook" msgid="5873835692449118954">"통화 진행 중"</string>
    <string name="radioInfo_data_disconnected" msgid="1959735267890719418">"연결 끊김"</string>
    <string name="radioInfo_data_connecting" msgid="8404571440697917823">"연결 중"</string>
    <string name="radioInfo_data_connected" msgid="7074301157399238697">"연결됨"</string>
    <string name="radioInfo_data_suspended" msgid="5315325487890334196">"일시 정지됨"</string>
    <string name="radioInfo_unknown" msgid="1476509178755955088">"알 수 없음"</string>
    <string name="radioInfo_display_packets" msgid="8654359809877290639">"pkts"</string>
    <string name="radioInfo_display_bytes" msgid="4018206969492931883">"바이트"</string>
    <string name="radioInfo_display_dbm" msgid="3621221793699882781">"dBm"</string>
    <string name="radioInfo_display_asu" msgid="1422248392727818082">"asu"</string>
    <string name="radioInfo_lac" msgid="8415219164758307156">"LAC"</string>
    <string name="radioInfo_cid" msgid="4362599198392643138">"CID"</string>
    <string name="sdcard_unmount" product="nosdcard" msgid="6325292633327972272">"USB 저장소 마운트 해제"</string>
    <string name="sdcard_unmount" product="default" msgid="3364184561355611897">"SD 카드 마운트 해제"</string>
    <string name="sdcard_format" product="nosdcard" msgid="6285310523155166716">"USB 저장소 지우기"</string>
    <string name="sdcard_format" product="default" msgid="6713185532039187532">"SD 카드 지우기"</string>
    <string name="preview_pager_content_description" msgid="8926235999291761243">"미리보기"</string>
    <string name="preview_page_indicator_content_description" msgid="4821343428913401264">"미리보기, <xliff:g id="CURRENT_PAGE">%1$d</xliff:g>/<xliff:g id="NUM_PAGES">%2$d</xliff:g>페이지"</string>
    <string name="font_size_summary" msgid="1690992332887488183">"화면 텍스트를 축소 또는 확대합니다."</string>
    <string name="font_size_make_smaller_desc" msgid="7919995133365371569">"축소"</string>
    <string name="font_size_make_larger_desc" msgid="4316986572233686061">"확대"</string>
    <!-- no translation found for font_size_preview_text (4818424565068376732) -->
    <skip />
    <string name="font_size_preview_text_headline" msgid="7955317408475392247">"샘플 텍스트"</string>
    <string name="font_size_preview_text_title" msgid="1310536233106975546">"오즈의 마법사"</string>
    <string name="font_size_preview_text_subtitle" msgid="4231671528173110093">"11장: 오즈의 멋진 에메랄드 도시"</string>
    <string name="font_size_preview_text_body" msgid="2846183528684496723">"도로시와 친구들은 녹색 안경으로 눈을 보호하고 있었는데도 처음에는 휘황찬란한 도시에 눈이 부셨습니다. 거리에는 녹색 대리석으로 지은 아름다운 집이 늘어서 있고 어디든지 반짝이는 에메랄드가 박혀 있었습니다. 같은 녹색 대리석으로 된 도로를 따라 걷는데 블록이 만나는 곳에는 에메랄드가 줄지어 촘촘히 박혀 있어서 햇빛에 반짝거리고 있었습니다. 창문이 녹색 유리로 되어 있었으며, 도시를 덮고 있는 하늘도 녹색을 띠고 있고 햇빛도 녹색이었습니다. \n\n남녀노소 많은 사람들이 걸어 다니고 있었는데 모두 녹색 옷을 입고 피부도 녹색을 띠고 있었습니다. 도로시와 도로시의 특이하게 모인 친구들을 놀란 눈으로 쳐다보았으며 아이들은 사자를 보자 도망가서 엄마 뒤로 숨었지만, 말을 거는 사람은 없었습니다. 거리에 많은 상점이 있었으며 도로시가 들여다보니 안에 있는 모든 것이 녹색이었습니다. 녹색 사탕과 녹색 팝콘 그리고 갖가지 녹색 신발, 녹색 모자, 녹색 옷을 팔고 있었습니다. 한 남자가 녹색 레모네이드를 팔고 있는 곳이 있었는데 아이들이 살 때 도로시가 보니 녹색 동전을 내고 있었습니다. \n\n말이나 어떤 동물도 없는 것 같았고, 남자들이 작은 녹색 손수레에 짐을 싣고 밀어서 운반했습니다. 모두 행복하고 만족스러우며 풍족해 보였습니다."</string>
    <string name="font_size_save" msgid="3450855718056759095">"확인"</string>
    <string name="sdcard_setting" product="nosdcard" msgid="8281011784066476192">"USB 저장소"</string>
    <string name="sdcard_setting" product="default" msgid="5922637503871474866">"SD 카드"</string>
    <string name="bluetooth" msgid="5549625000628014477">"블루투스"</string>
    <string name="bluetooth_is_discoverable" msgid="8373421452106840526">"모든 가까운 블루투스 기기에 표시(<xliff:g id="DISCOVERABLE_TIME_PERIOD">%1$s</xliff:g>)"</string>
    <string name="bluetooth_is_discoverable_always" msgid="2849387702249327748">"모든 가까운 블루투스 기기에 표시"</string>
    <string name="bluetooth_not_visible_to_other_devices" msgid="9120274591523391910">"다른 블루투스 기기에 표시되지 않음"</string>
    <string name="bluetooth_only_visible_to_paired_devices" msgid="2049983392373296028">"페어링된 기기에만 표시"</string>
    <string name="bluetooth_visibility_timeout" msgid="8002247464357005429">"검색 가능 제한시간"</string>
    <string name="bluetooth_lock_voice_dialing" msgid="3139322992062086225">"잠금 시 음성 다이얼링"</string>
    <string name="bluetooth_lock_voice_dialing_summary" msgid="4741338867496787042">"화면 잠금 시 블루투스 다이얼러 사용 방지"</string>
    <string name="bluetooth_devices" msgid="1886018064039454227">"블루투스 장치"</string>
    <string name="bluetooth_device_name" msgid="8415828355207423800">"기기 이름"</string>
    <string name="bluetooth_device_details" msgid="4594773497930028085">"기기 설정"</string>
    <string name="bluetooth_profile_details" msgid="6823621790324933337">"프로필 설정"</string>
    <string name="bluetooth_name_not_set" msgid="2653752006416027426">"이름을 설정하지 않아 계정 이름 사용"</string>
    <string name="bluetooth_scan_for_devices" msgid="9214184305566815727">"장치 검색"</string>
    <string name="bluetooth_rename_device" msgid="4352483834491958740">"기기 이름 변경"</string>
    <string name="bluetooth_rename_button" msgid="1648028693822994566">"이름 바꾸기"</string>
    <string name="bluetooth_disconnect_title" msgid="7830252930348734303">"기기 연결을 해제하겠습니까?"</string>
    <string name="bluetooth_disconnect_all_profiles" product="default" msgid="8208712728668714199">"<xliff:g id="DEVICE_NAME">%1$s</xliff:g>에서 휴대전화가 연결 해제됩니다."</string>
    <string name="bluetooth_disconnect_all_profiles" product="tablet" msgid="6611038575213485336">"<xliff:g id="DEVICE_NAME">%1$s</xliff:g>에서 태블릿이 연결 해제됩니다."</string>
    <string name="bluetooth_disconnect_all_profiles" product="device" msgid="3995834526315103965">"<xliff:g id="DEVICE_NAME">%1$s</xliff:g>에서 기기가 연결 해제됩니다."</string>
    <string name="bluetooth_disconnect_dialog_ok" msgid="3308586619539119106">"연결 해제"</string>
    <string name="bluetooth_empty_list_user_restricted" msgid="603521233563983689">"블루투스 설정을 변경할 권한이 없습니다."</string>
    <string name="bluetooth_pairing_pref_title" msgid="7429413067477968637">"새 기기와 페어링"</string>
    <string name="bluetooth_is_visible_message" msgid="6222396240776971862">"블루투스 설정이 열려 있는 동안 <xliff:g id="DEVICE_NAME">%1$s</xliff:g>이(가) 주변의 기기에 표시됩니다."</string>
    <string name="bluetooth_footer_mac_message" product="default" msgid="1109366350000220283">"휴대전화 블루투스 주소: <xliff:g id="BLUETOOTH_MAC_ADDRESS">%1$s</xliff:g>"</string>
    <string name="bluetooth_footer_mac_message" product="tablet" msgid="6807634484499166486">"태블릿 블루투스 주소: <xliff:g id="BLUETOOTH_MAC_ADDRESS">%1$s</xliff:g>"</string>
    <string name="bluetooth_footer_mac_message" product="device" msgid="8413944740341742061">"기기 블루투스 주소: <xliff:g id="BLUETOOTH_MAC_ADDRESS">%1$s</xliff:g>"</string>
    <string name="bluetooth_is_disconnect_question" msgid="5334933802445256306">"<xliff:g id="DEVICE_NAME">%1$s</xliff:g>을(를) 연결 해제하시겠습니까?"</string>
    <string name="bluetooth_broadcasting" msgid="16583128958125247">"브로드캐스팅"</string>
    <string name="bluetooth_device" msgid="5291950341750186887">"이름이 없는 블루투스 기기"</string>
    <string name="progress_scanning" msgid="192587958424295789">"검색 중"</string>
    <string name="bluetooth_no_devices_found" msgid="1085232930277181436">"근처에 블루투스 기기가 없습니다."</string>
    <string name="bluetooth_notif_ticker" msgid="4726721390078512173">"블루투스 페어링 요청"</string>
    <string name="bluetooth_notif_title" msgid="2485175521845371514">"페어링 요청"</string>
    <string name="bluetooth_notif_message" msgid="5057417127600942904">"<xliff:g id="DEVICE_NAME">%1$s</xliff:g>에 페어링하려면 탭하세요."</string>
    <string name="bluetooth_show_received_files" msgid="3144149432555230410">"받은 파일"</string>
    <string name="bluetooth_show_files_received_via_bluetooth" msgid="5445105773989432594">"블루투스를 통해 받은 파일"</string>
    <string name="device_picker" msgid="4978696506172252813">"블루투스 기기 선택"</string>
    <string name="bluetooth_ask_enablement" msgid="3387222809404177525">"<xliff:g id="APP_NAME">%1$s</xliff:g>에서 블루투스를 사용 설정하려고 합니다."</string>
    <string name="bluetooth_ask_disablement" msgid="5890386255790160573">"<xliff:g id="APP_NAME">%1$s</xliff:g>에서 블루투스를 사용 중지하려고 합니다."</string>
    <string name="bluetooth_ask_enablement_no_name" msgid="1644353686104482763">"앱에서 블루투스를 사용 설정하려고 합니다."</string>
    <string name="bluetooth_ask_disablement_no_name" msgid="9218830122674868548">"앱에서 블루투스를 사용 중지하려고 합니다."</string>
    <string name="bluetooth_ask_discovery" product="tablet" msgid="4791779658660357386">"<xliff:g id="APP_NAME">%1$s</xliff:g>에서 <xliff:g id="TIMEOUT">%2$d</xliff:g>초 동안 다른 블루투스 기기에 내 태블릿이 표시되도록 설정하려고 합니다."</string>
    <string name="bluetooth_ask_discovery" product="default" msgid="1308225382575535366">"<xliff:g id="APP_NAME">%1$s</xliff:g>에서 <xliff:g id="TIMEOUT">%2$d</xliff:g>초 동안 다른 블루투스 기기에 내 휴대전화가 표시되도록 설정하려고 합니다."</string>
    <string name="bluetooth_ask_discovery_no_name" product="tablet" msgid="225715443477752935">"앱에서 <xliff:g id="TIMEOUT">%1$d</xliff:g>초 동안 다른 블루투스 기기에 내 태블릿이 표시되도록 설정하려고 합니다."</string>
    <string name="bluetooth_ask_discovery_no_name" product="default" msgid="4949152735544109994">"앱에서 <xliff:g id="TIMEOUT">%1$d</xliff:g>초 동안 다른 블루투스 기기에 내 휴대전화가 표시되도록 설정하려고 합니다."</string>
    <string name="bluetooth_ask_lasting_discovery" product="tablet" msgid="8528329166577187961">"<xliff:g id="APP_NAME">%1$s</xliff:g>에서 다른 블루투스 기기에 내 태블릿이 표시되도록 설정하려고 합니다. 나중에 블루투스 설정에서 변경할 수 있습니다."</string>
    <string name="bluetooth_ask_lasting_discovery" product="default" msgid="4398738575307583138">"<xliff:g id="APP_NAME">%1$s</xliff:g>에서 다른 블루투스 기기에 내 휴대전화가 표시되도록 설정하려고 합니다. 나중에 블루투스 설정에서 변경할 수 있습니다."</string>
    <string name="bluetooth_ask_lasting_discovery_no_name" product="tablet" msgid="1702590641426207062">"앱에서 다른 블루투스 기기에 내 태블릿이 표시되도록 설정하려고 합니다. 나중에 블루투스 설정에서 변경할 수 있습니다."</string>
    <string name="bluetooth_ask_lasting_discovery_no_name" product="default" msgid="8549952177383992238">"앱에서 다른 블루투스 기기에 내 휴대전화가 표시되도록 설정하려고 합니다. 나중에 블루투스 설정에서 변경할 수 있습니다."</string>
    <string name="bluetooth_ask_enablement_and_discovery" product="tablet" msgid="1141843490422565755">"<xliff:g id="APP_NAME">%1$s</xliff:g>에서 블루투스를 사용 설정하고 <xliff:g id="TIMEOUT">%2$d</xliff:g>초 동안 다른 기기에 내 태블릿이 표시되도록 설정하려고 합니다."</string>
    <string name="bluetooth_ask_enablement_and_discovery" product="default" msgid="5195836980079191473">"<xliff:g id="APP_NAME">%1$s</xliff:g>에서 블루투스를 사용 설정하고 <xliff:g id="TIMEOUT">%2$d</xliff:g>초 동안 다른 기기에 내 휴대전화가 표시되도록 설정하려고 합니다."</string>
    <string name="bluetooth_ask_enablement_and_discovery_no_name" product="tablet" msgid="7009338445281693765">"앱에서 블루투스를 사용 설정하고 <xliff:g id="TIMEOUT">%1$d</xliff:g>초 동안 다른 기기에 내 태블릿이 표시되도록 설정하려고 합니다."</string>
    <string name="bluetooth_ask_enablement_and_discovery_no_name" product="default" msgid="8386904242279878734">"앱에서 블루투스를 사용 설정하고 <xliff:g id="TIMEOUT">%1$d</xliff:g>초 동안 다른 기기에 내 휴대전화가 표시되도록 설정하려고 합니다."</string>
    <string name="bluetooth_ask_enablement_and_lasting_discovery" product="tablet" msgid="2279471426575892686">"<xliff:g id="APP_NAME">%1$s</xliff:g>에서 블루투스를 사용 설정하고 다른 기기에 내 태블릿이 표시되도록 설정하려고 합니다. 나중에 블루투스 설정에서 변경할 수 있습니다."</string>
    <string name="bluetooth_ask_enablement_and_lasting_discovery" product="default" msgid="6961969825475461450">"<xliff:g id="APP_NAME">%1$s</xliff:g>에서 블루투스를 사용 설정하고 다른 기기에 내 휴대전화가 표시되도록 설정하려고 합니다. 나중에 블루투스 설정에서 변경할 수 있습니다."</string>
    <string name="bluetooth_ask_enablement_and_lasting_discovery_no_name" product="tablet" msgid="692477613671555006">"앱에서 블루투스를 사용 설정하고 다른 기기에 내 태블릿이 표시되도록 설정하려고 합니다. 나중에 블루투스 설정에서 변경할 수 있습니다."</string>
    <string name="bluetooth_ask_enablement_and_lasting_discovery_no_name" product="default" msgid="6374480121751597648">"앱에서 블루투스를 사용 설정하고 다른 기기에 내 휴대전화가 표시되도록 설정하려고 합니다. 나중에 블루투스 설정에서 변경할 수 있습니다."</string>
    <string name="bluetooth_turning_on" msgid="4850574877288036646">"블루투스를 켜는 중"</string>
    <string name="bluetooth_turning_off" msgid="2337747302892025192">"블루투스를 사용 중지하는 중"</string>
    <string name="bluetooth_connection_permission_request" msgid="4747918249032890077">"블루투스 연결 요청"</string>
    <string name="bluetooth_connection_notif_message" msgid="3603316575471431846">"\'<xliff:g id="DEVICE_NAME">%1$s</xliff:g>\'에 연결하려면 탭하세요."</string>
    <string name="bluetooth_connection_dialog_text" msgid="8455427559949998023">"\'<xliff:g id="DEVICE_NAME">%1$s</xliff:g>\'에 연결하시겠습니까?"</string>
    <string name="bluetooth_phonebook_request" msgid="3951420080540915279">"전화번호부 액세스 요청"</string>
    <string name="bluetooth_pb_acceptance_dialog_text" msgid="8930347091018455505">"<xliff:g id="DEVICE_NAME_0">%1$s</xliff:g>에서 주소록과 통화 기록에 액세스하려고 합니다. <xliff:g id="DEVICE_NAME_1">%2$s</xliff:g>에 액세스 권한을 부여하시겠습니까?"</string>
    <string name="bluetooth_remember_choice" msgid="6919682671787049800">"다시 묻지 않음"</string>
    <string name="bluetooth_pb_remember_choice" msgid="3622898084442402071">"다시 묻지 않음"</string>
    <string name="bluetooth_map_request" msgid="4595727689513143902">"메시지 액세스 요청"</string>
    <string name="bluetooth_map_acceptance_dialog_text" msgid="8712508202081143737">"%1$s이(가) 메시지에 액세스하려고 합니다. %2$s에 액세스 권한을 제공하시겠습니까?"</string>
    <string name="bluetooth_sap_request" msgid="2669762224045354417">"SIM 액세스 요청"</string>
    <string name="bluetooth_sap_acceptance_dialog_text" msgid="4414253873553608690">"<xliff:g id="DEVICE_NAME_0">%1$s</xliff:g>이(가) SIM 카드에 액세스하려고 합니다. SIM 카드에 대한 액세스를 허용하면 연결되어 있는 동안 기기의 데이터 연결이 비활성화됩니다. <xliff:g id="DEVICE_NAME_1">%2$s?</xliff:g>에 액세스 권한을 부여하세요."</string>
    <string name="bluetooth_device_name_summary" msgid="522235742194965734">"다른 기기에 \'<xliff:g id="DEVICE_NAME">^1</xliff:g>\'(으)로 표시됩니다."</string>
    <string name="bluetooth_off_footer" msgid="8406865700572772936">"다른 기기에 연결하려면 블루투스를 사용 설정하세요."</string>
    <string name="bluetooth_paired_device_title" msgid="8638994696317952019">"내 기기"</string>
    <string name="bluetooth_pairing_page_title" msgid="7712127387361962608">"새 기기와 페어링"</string>
    <string name="bluetooth_pref_summary" product="tablet" msgid="3520035819421024105">"태블릿이 주변 블루투스 기기와 통신하도록 허용"</string>
    <string name="bluetooth_pref_summary" product="device" msgid="2205100629387332862">"기기가 주변 블루투스 기기와 통신하도록 허용"</string>
    <string name="bluetooth_pref_summary" product="default" msgid="782032074675157079">"휴대전화가 주변 블루투스 기기와 통신하도록 허용"</string>
    <string name="bluetooth_disable_a2dp_hw_offload" msgid="4936610906348223810">"블루투스 A2DP 하드웨어 오프로드 사용 중지"</string>
    <string name="bluetooth_disable_a2dp_hw_offload_dialog_title" msgid="4340101417209145308">"기기 다시 시작"</string>
    <string name="bluetooth_disable_a2dp_hw_offload_dialog_message" msgid="8827019472003234568">"설정을 변경하려면 기기를 다시 시작해야 합니다."</string>
    <string name="bluetooth_disable_a2dp_hw_offload_dialog_confirm" msgid="2053793518537051975">"다시 시작"</string>
    <string name="bluetooth_disable_a2dp_hw_offload_dialog_cancel" msgid="2382443064737856652">"취소"</string>
    <string name="connected_device_available_media_title" msgid="2560067541413280645">"사용할 수 있는 미디어 기기"</string>
    <string name="connected_device_available_call_title" msgid="697154660967595684">"사용할 수 있는 통화 기기"</string>
    <string name="connected_device_connected_title" msgid="5871712271201945606">"현재 연결된 기기"</string>
    <string name="connected_device_saved_title" msgid="688364359746674536">"저장된 기기"</string>
    <string name="connected_device_add_device_summary" msgid="4041865900298680338">"페어링을 위해 블루투스 켜기"</string>
    <string name="connected_device_connections_title" msgid="5988939345181466770">"연결 환경설정"</string>
    <string name="connected_device_previously_connected_title" msgid="491765792822244604">"이전에 연결된 기기"</string>
    <string name="connected_device_previously_connected_screen_title" msgid="6196066429488377795">"이전에 연결됨"</string>
    <string name="connected_device_bluetooth_turned_on_toast" msgid="5683648191381637533">"블루투스가 사용 설정됨"</string>
    <string name="previous_connected_see_all" msgid="3626779872898778415">"전체 보기"</string>
    <string name="date_and_time" msgid="9062980487860757694">"날짜 및 시간"</string>
    <string name="choose_timezone" msgid="1362834506479536274">"시간대 선택"</string>
    <!-- no translation found for intent_sender_data_label (6332324780477289261) -->
    <skip />
    <string name="intent_sender_sendbroadcast_text" msgid="1415735148895872715">"전송<xliff:g id="BROADCAST">broadcast</xliff:g>"</string>
    <string name="intent_sender_action_label" msgid="616458370005452389">"<xliff:g id="ACTION">Action</xliff:g>:"</string>
    <string name="intent_sender_startactivity_text" msgid="5080516029580421895">"<xliff:g id="ACTIVITY">activity</xliff:g> 시작"</string>
    <string name="intent_sender_resource_label" msgid="6963659726895482829">"<xliff:g id="RESOURCE">Resource</xliff:g>:"</string>
    <string name="intent_sender_account_label" msgid="465210404475603404">"계정:"</string>
    <string name="proxy_settings_title" msgid="9049437837600320881">"프록시"</string>
    <string name="proxy_clear_text" msgid="5555400754952012657">"지우기"</string>
    <string name="proxy_port_label" msgid="5655276502233453400">"프록시 포트"</string>
    <string name="proxy_exclusionlist_label" msgid="7700491504623418701">"프록시 우회 대상"</string>
    <string name="proxy_defaultView_text" msgid="6387985519141433291">"기본값 복원"</string>
    <string name="proxy_action_text" msgid="2957063145357903951">"완료"</string>
    <string name="proxy_hostname_label" msgid="8490171412999373362">"프록시 호스트 이름"</string>
    <string name="proxy_error" msgid="8926675299638611451">"주의"</string>
    <string name="proxy_error_dismiss" msgid="4993171795485460060">"확인"</string>
    <string name="proxy_error_invalid_host" msgid="6865850167802455230">"입력한 호스트 이름이 잘못되었습니다."</string>
    <string name="proxy_error_invalid_exclusion_list" msgid="678527645450894773">"입력한 제외목록의 형식이 올바르지 않습니다. 제외된 도메인을 쉼표로 구분한 목록을 입력하시기 바랍니다."</string>
    <string name="proxy_error_empty_port" msgid="5539106187558215246">"포트 정보를 입력해야 합니다."</string>
    <string name="proxy_error_empty_host_set_port" msgid="2451694104858226781">"호스트가 비어 있는 경우 포트를 입력할 수 없습니다."</string>
    <string name="proxy_error_invalid_port" msgid="5988270202074492710">"입력한 포트가 올바르지 않습니다."</string>
    <string name="proxy_warning_limited_support" msgid="7229337138062837422">"HTTP 프록시는 브라우저에서 사용되며 다른 앱에서는 사용되지 않을 수 있습니다."</string>
    <string name="proxy_url_title" msgid="7185282894936042359">"PAC URL: "</string>
    <string name="radio_info_dl_kbps" msgid="6894556071523815984">"DL 대역폭(kbps):"</string>
    <string name="radio_info_ul_kbps" msgid="946464073571185678">"UL 대역폭(kbps):"</string>
    <string name="radio_info_signal_location_label" msgid="3242990404410530456">"셀 위치 정보(사용 중단됨):"</string>
    <string name="radio_info_phy_chan_config" msgid="7133247058801474028">"LTE 물리적 채널 구성:"</string>
    <string name="radio_info_cell_info_refresh_rate" msgid="7062777594049622128">"셀 정보 새로고침 빈도:"</string>
    <string name="radio_info_cellinfo_label" msgid="6213223844927623098">"모든 셀 측정 정보:"</string>
    <string name="radio_info_gprs_service_label" msgid="4209624131644060517">"데이터 서비스:"</string>
    <string name="radio_info_roaming_label" msgid="6141505430275138647">"로밍:"</string>
    <string name="radio_info_imei_label" msgid="1220524224732944192">"IMEI:"</string>
    <string name="radio_info_call_redirect_label" msgid="2743797189722106231">"통화 리디렉션:"</string>
    <string name="radio_info_ppp_resets_label" msgid="3587319503902576102">"부팅 후 PPP 재설정 횟수:"</string>
    <string name="radio_info_current_network_label" msgid="9151285540639134945">"현재 네트워크:"</string>
    <string name="radio_info_ppp_received_label" msgid="363579470428151850">"받은 데이터:"</string>
    <string name="radio_info_gsm_service_label" msgid="1370863866816125489">"음성 서비스:"</string>
    <string name="radio_info_signal_strength_label" msgid="5155734002519307416">"신호 강도:"</string>
    <string name="radio_info_call_status_label" msgid="2611065018172747413">"음성 통화 상태:"</string>
    <string name="radio_info_ppp_sent_label" msgid="7748668735880404586">"보낸 데이터:"</string>
    <string name="radio_info_message_waiting_label" msgid="1037302619943328273">"메시지 대기 중:"</string>
    <string name="radio_info_phone_number_label" msgid="7942153178953255231">"전화번호:"</string>
    <string name="radio_info_band_mode_label" msgid="8730871744887454509">"무선 주파수 대역 선택"</string>
    <string name="radio_info_voice_network_type_label" msgid="1443496502370667071">"음성 네트워크 유형:"</string>
    <string name="radio_info_data_network_type_label" msgid="7094323145105149312">"데이터 네트워크 유형:"</string>
    <string name="radio_info_set_perferred_label" msgid="3511830813500105512">"기본 네트워크 유형 설정:"</string>
    <string name="radio_info_ping_hostname_v4" msgid="7045103377818314709">"핑 호스트 이름(www.google.com) IPv4:"</string>
    <string name="radio_info_ping_hostname_v6" msgid="1130906124160553954">"핑 호스트 이름(www.google.com) IPv6:"</string>
    <string name="radio_info_http_client_test" msgid="2382286093023138339">"HTTP 클라이언트 테스트:"</string>
    <string name="ping_test_label" msgid="579228584343892613">"핑 테스트 실행"</string>
    <string name="radio_info_smsc_label" msgid="6399460520126501354">"SMSC:"</string>
    <string name="radio_info_smsc_update_label" msgid="7258686760358791539">"업데이트"</string>
    <string name="radio_info_smsc_refresh_label" msgid="6902302130315125102">"새로고침"</string>
    <string name="radio_info_toggle_dns_check_label" msgid="6625185764803245075">"DNS 확인 전환"</string>
    <string name="oem_radio_info_label" msgid="6163141792477958941">"OEM별 정보/설정"</string>
    <string name="band_mode_title" msgid="4071411679019296568">"무선 주파수 대역 모드 설정"</string>
    <string name="band_mode_loading" msgid="3555063585133586152">"대역 목록 로드 중..."</string>
    <string name="band_mode_set" msgid="5730560180249458484">"설정"</string>
    <string name="band_mode_failed" msgid="1495968863884716379">"실패"</string>
    <string name="band_mode_succeeded" msgid="2701016190055887575">"성공"</string>
    <string name="sdcard_changes_instructions" msgid="4482324130377280131">"변경사항을 적용하려면 USB 케이블을 다시 연결해야 합니다."</string>
    <string name="sdcard_settings_screen_mass_storage_text" msgid="3741220147296482474">"USB 대용량 저장소 사용"</string>
    <string name="sdcard_settings_total_bytes_label" msgid="9184160745785062144">"총 바이트 수:"</string>
    <string name="sdcard_settings_not_present_status" product="nosdcard" msgid="1636218515775929394">"USB 저장소가 마운트되지 않았습니다."</string>
    <string name="sdcard_settings_not_present_status" product="default" msgid="2048419626134861599">"SD 카드가 없습니다."</string>
    <string name="sdcard_settings_available_bytes_label" msgid="763232429899373001">"사용 가능한 바이트:"</string>
    <string name="sdcard_settings_mass_storage_status" product="nosdcard" msgid="7993410985895217054">"USB 저장소를 대용량 저장장치로 사용 중입니다."</string>
    <string name="sdcard_settings_mass_storage_status" product="default" msgid="2742075324087038036">"SD 카드를 대용량 저장장치로 사용 중입니다."</string>
    <string name="sdcard_settings_unmounted_status" product="nosdcard" msgid="5128923500235719226">"이제 USB 저장소를 안전하게 제거할 수 있습니다."</string>
    <string name="sdcard_settings_unmounted_status" product="default" msgid="666233604712540408">"이제 SD 카드를 안전하게 제거할 수 있습니다."</string>
    <string name="sdcard_settings_bad_removal_status" product="nosdcard" msgid="7761390725880773697">"USB 저장소가 사용 중에 분리되었습니다."</string>
    <string name="sdcard_settings_bad_removal_status" product="default" msgid="5145797653495907970">"SD 카드를 사용하는 중에 분리되었습니다."</string>
    <string name="sdcard_settings_used_bytes_label" msgid="8820289486001170836">"사용 바이트 수:"</string>
    <string name="sdcard_settings_scanning_status" product="nosdcard" msgid="7503429447676219564">"USB 저장소에서 미디어 검색 중…"</string>
    <string name="sdcard_settings_scanning_status" product="default" msgid="2763464949274455656">"SD 카드에서 미디어 검색 중..."</string>
    <string name="sdcard_settings_read_only_status" product="nosdcard" msgid="3624143937437417788">"USB 저장소가 읽기전용으로 마운트되었습니다."</string>
    <string name="sdcard_settings_read_only_status" product="default" msgid="4518291824764698112">"SD 카드가 읽기전용으로 마운트되었습니다."</string>
    <string name="skip_label" msgid="47510779345218297">"건너뛰기"</string>
    <string name="next_label" msgid="4693520878012668114">"다음"</string>
    <string name="language_picker_title" msgid="3596315202551687690">"언어"</string>
    <string name="locale_remove_menu" msgid="7651301406723638854">"삭제"</string>
    <string name="add_a_language" msgid="2330538812283783022">"언어 추가"</string>
    <plurals name="dlg_remove_locales_title" formatted="false" msgid="4276642359346122396">
      <item quantity="other">선택한 언어를 삭제하시겠습니까?</item>
      <item quantity="one">선택한 언어를 삭제하시겠습니까?</item>
    </plurals>
    <string name="dlg_remove_locales_message" msgid="1361354927342876114">"텍스트가 다른 언어로 표시됩니다."</string>
    <string name="dlg_remove_locales_error_title" msgid="2653242337224911425">"모든 언어를 삭제할 수는 없습니다."</string>
    <string name="dlg_remove_locales_error_message" msgid="6697381512654262821">"기본 언어를 하나 이상 유지해야 합니다."</string>
    <string name="locale_not_translated" msgid="516862628177166755">"일부 앱에서 사용하지 못할 수 있습니다."</string>
    <string name="action_drag_label_move_up" msgid="9052210023727612540">"위로 이동"</string>
    <string name="action_drag_label_move_down" msgid="7448713844582912157">"아래로 이동"</string>
    <string name="action_drag_label_move_top" msgid="557081389352288310">"맨 위로 이동"</string>
    <string name="action_drag_label_move_bottom" msgid="2468642142414126482">"맨 아래로 이동"</string>
    <string name="action_drag_label_remove" msgid="2861038147166966206">"언어 삭제"</string>
    <string name="activity_picker_label" msgid="6295660302548177109">"작업 선택"</string>
    <string name="device_info_label" msgid="6551553813651711205">"장치정보"</string>
    <string name="display_label" msgid="8074070940506840792">"화면"</string>
    <string name="phone_info_label" product="tablet" msgid="7820855350955963628">"태블릿 정보"</string>
    <string name="phone_info_label" product="default" msgid="2127552523124277664">"휴대전화 정보"</string>
    <string name="sd_card_settings_label" product="nosdcard" msgid="8101475181301178428">"USB 저장소"</string>
    <string name="sd_card_settings_label" product="default" msgid="5743100901106177102">"SD 카드"</string>
    <string name="proxy_settings_label" msgid="3271174136184391743">"프록시 설정"</string>
    <string name="cancel" msgid="6859253417269739139">"취소"</string>
    <string name="okay" msgid="1997666393121016642">"확인"</string>
    <string name="forget" msgid="1400428660472591263">"저장 안함"</string>
    <string name="save" msgid="879993180139353333">"저장"</string>
    <string name="done" msgid="6942539184162713160">"완료"</string>
    <string name="apply" msgid="1577045208487259229">"적용"</string>
    <string name="share" msgid="6791534619806355910">"공유"</string>
    <string name="add" msgid="3709942705501136412">"추가"</string>
    <string name="settings_label" msgid="1626402585530130914">"설정"</string>
    <string name="settings_label_launcher" msgid="8344735489639482340">"설정"</string>
    <string name="settings_shortcut" msgid="3936651951364030415">"설정 바로가기"</string>
    <string name="airplane_mode" msgid="8837269988154128601">"비행기 모드"</string>
    <string name="wireless_networks_settings_title" msgid="3643009077742794212">"무선 및 네트워크 설정"</string>
    <string name="radio_controls_summary" msgid="1838624369870907268">"Wi-Fi, 블루투스, 비행기 모드, 모바일 네트워크 및 VPN 관리"</string>
    <string name="cellular_data_title" msgid="6835451574385496662">"모바일 데이터"</string>
    <string name="calls_title" msgid="1262096900483238572">"통화 허용"</string>
    <string name="sms_messages_title" msgid="1778636286080572535">"SMS 메시지"</string>
    <string name="cellular_data_summary" msgid="4660351864416939504">"모바일 네트워크 데이터 사용 허용"</string>
    <string name="allow_data_usage_title" msgid="2238205944729213062">"로밍 중 데이터 사용 허용"</string>
    <string name="roaming" msgid="2619521775007402005">"로밍"</string>
    <string name="roaming_enable" msgid="3737380951525303961">"로밍 시 데이터 서비스에 연결"</string>
    <string name="roaming_disable" msgid="1295279574370898378">"로밍 시 데이터 서비스에 연결"</string>
    <string name="roaming_reenable_message" msgid="9141007271031717369">"데이터 로밍을 사용 중지한 상태에서 홈 네트워크를 벗어났으므로 데이터 연결이 끊어졌습니다."</string>
    <string name="roaming_turn_it_on_button" msgid="4387601818162120589">"사용"</string>
    <string name="roaming_warning" msgid="4275443317524544705">"요금이 많이 부과될 수 있습니다."</string>
    <string name="roaming_warning_multiuser" product="tablet" msgid="6458990250829214777">"데이터 로밍을 허용하면 높은 로밍 요금이 부과될 수 있습니다.\n\n이 설정은 태블릿의 모든 사용자에게 영향을 줍니다."</string>
    <string name="roaming_warning_multiuser" product="default" msgid="6368421100292355440">"데이터 로밍을 허용하면 높은 로밍 요금이 부과될 수 있습니다.\n\n이 설정은 휴대전화의 모든 사용자에게 영향을 줍니다."</string>
    <string name="roaming_reenable_title" msgid="6068100976707316772">"데이터 로밍을 허용하시겠습니까?"</string>
    <string name="networks" msgid="6333316876545927039">"운영자 선택"</string>
    <string name="sum_carrier_select" msgid="3616956422251879163">"네트워크 운영자 선택"</string>
    <string name="date_and_time_settings_title" msgid="3350640463596716780">"날짜 및 시간"</string>
    <string name="date_and_time_settings_title_setup_wizard" msgid="2391530758339384324">"날짜 및 시간 설정"</string>
    <string name="date_and_time_settings_summary" msgid="7095318986757583584">"날짜, 시간, 표준시간대 및 형식 설정"</string>
    <string name="date_time_auto" msgid="4290527098376721491">"네트워크 시간 사용"</string>
    <string name="zone_auto_title" msgid="3217703906014135437">"네트워크 시간대 사용"</string>
    <string name="date_time_24hour_auto" msgid="6276269188890332084">"언어 기본값 사용"</string>
    <string name="date_time_24hour_title" msgid="3203537578602803850">"24시간 형식"</string>
    <string name="date_time_24hour" msgid="1193032284921000063">"24시간 형식 사용"</string>
    <string name="date_time_set_time_title" msgid="6296795651349047016">"시간"</string>
    <string name="time_format_category_title" msgid="736190761036057769">"시간 형식"</string>
    <string name="date_time_set_timezone_title" msgid="3047322337368233197">"시간대"</string>
    <string name="date_time_set_timezone" msgid="5045627174274377814">"표준시간대 선택"</string>
    <string name="date_time_set_date_title" msgid="6928286765325608604">"날짜"</string>
    <string name="date_time_search_region" msgid="2478334699004021972">"지역 검색"</string>
    <string name="date_time_select_region" msgid="5434001881313168586">"지역"</string>
    <string name="date_time_select_fixed_offset_time_zones" msgid="6084375085203448645">"UTC 오프셋 선택"</string>
    <string name="zone_change_to_from_dst" msgid="118656001224045590">"<xliff:g id="TIME_TYPE">%1$s</xliff:g>은(는) <xliff:g id="TRANSITION_DATE">%2$s</xliff:g>에 시작됩니다."</string>
    <string name="zone_info_exemplar_location_and_offset" msgid="1359698475641349336">"<xliff:g id="EXEMPLAR_LOCATION">%1$s</xliff:g>(<xliff:g id="OFFSET">%2$s</xliff:g>)"</string>
    <string name="zone_info_offset_and_name" msgid="164876167707284017">"<xliff:g id="TIME_TYPE">%2$s</xliff:g>(<xliff:g id="OFFSET">%1$s</xliff:g>)"</string>
    <string name="zone_info_footer" msgid="4192803402331390389">"<xliff:g id="OFFSET_AND_NAME">%1$s</xliff:g>를 사용합니다. <xliff:g id="DST_TIME_TYPE">%2$s</xliff:g>는 <xliff:g id="TRANSITION_DATE">%3$s</xliff:g>에 시작됩니다."</string>
    <string name="zone_info_footer_no_dst" msgid="8652423870143056964">"<xliff:g id="OFFSET_AND_NAME">%1$s</xliff:g>를 사용합니다. 일광 절약 시간은 적용되지 않습니다."</string>
    <string name="zone_time_type_dst" msgid="8850494578766845276">"일광 절약 시간"</string>
    <string name="zone_time_type_standard" msgid="3462424485380376522">"표준 시간"</string>
    <string name="zone_menu_by_region" msgid="8370437123807764346">"지역별로 선택"</string>
    <string name="zone_menu_by_offset" msgid="7161573994228041794">"UTC 오프셋으로 선택"</string>
    <string name="date_picker_title" msgid="1338210036394128512">"날짜"</string>
    <string name="time_picker_title" msgid="483460752287255019">"시간"</string>
    <string name="lock_after_timeout" msgid="4590337686681194648">"자동 잠금"</string>
    <string name="lock_after_timeout_summary" msgid="6128431871360905631">"절전 모드 후 <xliff:g id="TIMEOUT_STRING">%1$s</xliff:g>"</string>
    <string name="lock_immediately_summary_with_exception" msgid="9119632173886172690">"<xliff:g id="TRUST_AGENT_NAME">%1$s</xliff:g>에 의해 잠금 해제로 유지되는 경우를 제외하고 절전 모드 후 즉시"</string>
    <string name="lock_after_timeout_summary_with_exception" msgid="5579064842797188409">"<xliff:g id="TRUST_AGENT_NAME">%2$s</xliff:g>에 의해 잠금 해제된 경우를 제외하고 절전 모드 후 <xliff:g id="TIMEOUT_STRING">%1$s</xliff:g>"</string>
    <string name="show_owner_info_on_lockscreen_label" msgid="5074906168357568434">"화면 잠금에 소유자 정보 표시"</string>
    <string name="owner_info_settings_title" msgid="5530285568897386122">"잠금 화면 메시지"</string>
    <string name="security_enable_widgets_title" msgid="2754833397070967846">"위젯 사용"</string>
    <string name="security_enable_widgets_disabled_summary" msgid="6392489775303464905">"관리자가 사용 중지함"</string>
    <string name="lockdown_settings_title" msgid="7393790212603280213">"잠금 옵션 표시"</string>
    <string name="lockdown_settings_summary" msgid="429230431748285997">"잠금 화면에 Smart Lock, 지문 잠금 해제, 알림을 사용 중지하는 전원 버튼 옵션을 표시"</string>
    <string name="trust_agents_extend_unlock_title" msgid="2796555263565097031">"Trust Agent는 잠금 해제 연장만 가능"</string>
    <string name="trust_agents_extend_unlock_summary" msgid="3976344969220255010">"이 옵션을 사용 설정하면 Trust Agent가 기기를 더 오랫동안 잠금 해제된 상태로 유지하지만, 더 이상 기기의 잠금을 해제할 수는 없습니다."</string>
    <string name="trust_lost_locks_screen_title" msgid="2992742466966021682">"신뢰를 잃었을 때 화면 잠금"</string>
    <string name="trust_lost_locks_screen_summary" msgid="693784434582021206">"이 옵션을 사용 설정하면 마지막 Trust Agent가 신뢰를 잃었을 때 기기가 잠깁니다."</string>
    <string name="owner_info_settings_summary" msgid="7472393443779227052">"없음"</string>
    <string name="owner_info_settings_status" msgid="120407527726476378">"<xliff:g id="COUNT_0">%1$d</xliff:g>/<xliff:g id="COUNT_1">%2$d</xliff:g>"</string>
    <string name="owner_info_settings_edit_text_hint" msgid="7591869574491036360">"예: Joe의 Android"</string>
    <string name="user_info_settings_title" msgid="1195015434996724736">"사용자 정보"</string>
    <string name="show_profile_info_on_lockscreen_label" msgid="2741208907263877990">"잠금 화면에 프로필 정보 표시"</string>
    <string name="profile_info_settings_title" msgid="3518603215935346604">"프로필 정보"</string>
    <string name="Accounts_settings_title" msgid="1643879107901699406">"계정"</string>
    <string name="location_settings_title" msgid="1369675479310751735">"위치"</string>
    <string name="location_settings_master_switch_title" msgid="3560242980335542411">"위치 사용"</string>
    <string name="location_settings_summary_location_off" msgid="794370259612167176">"사용 안함"</string>
    <plurals name="location_settings_summary_location_on" formatted="false" msgid="5222949914335428617">
      <item quantity="other">사용 설정 - <xliff:g id="COUNT_1">%1$d</xliff:g>개의 앱이 위치 정보에 액세스할 수 있음</item>
      <item quantity="one">사용 설정 - <xliff:g id="COUNT_0">%1$d</xliff:g>개의 앱이 위치 정보에 액세스할 수 있음</item>
    </plurals>
    <string name="location_settings_loading_app_permission_stats" msgid="8523775367089431611">"로드 중…"</string>
    <string name="account_settings_title" msgid="626177544686329806">"계정"</string>
    <string name="security_settings_title" msgid="7945465324818485460">"보안"</string>
    <string name="encryption_and_credential_settings_title" msgid="6514904533438791561">"암호화 및 사용자 인증 정보"</string>
    <string name="encryption_and_credential_settings_summary" product="default" msgid="8721883002237981248">"휴대전화 암호화됨"</string>
    <string name="decryption_settings_summary" product="default" msgid="5671817824042639849">"휴대전화가 암호화되지 않았습니다."</string>
    <string name="encryption_and_credential_settings_summary" product="tablet" msgid="7200428573872395685">"기기가 암호화됨"</string>
    <string name="decryption_settings_summary" product="tablet" msgid="5794135636155570977">"기기가 암호화되지 않았습니다."</string>
    <string name="lockscreen_settings_title" msgid="1099738951060387656">"잠금 화면 표시"</string>
    <string name="lockscreen_settings_what_to_show_category" msgid="278055252361575926">"표시 내용"</string>
    <string name="security_settings_summary" msgid="967393342537986570">"내 위치, 화면 잠금해제, SIM 카드 잠금, 자격증명 저장소 잠금 설정"</string>
    <string name="cdma_security_settings_summary" msgid="6068799952798901542">"내 위치, 화면 잠금해제, 자격증명 저장소 잠금 설정"</string>
    <string name="security_passwords_title" msgid="2881269890053568809">"개인정보 보호"</string>
    <string name="disabled_by_administrator_summary" msgid="1601828700318996341">"관리자가 사용 중지함"</string>
    <string name="security_status_title" msgid="5848766673665944640">"보안 상태"</string>
    <string name="security_dashboard_summary_face" msgid="268234254306703218">"화면 잠금, 얼굴인식 잠금해제"</string>
    <string name="security_dashboard_summary" msgid="6757421634477554939">"화면 잠금, 지문"</string>
    <string name="security_dashboard_summary_no_fingerprint" msgid="8129641548372335540">"화면 잠금"</string>
    <string name="security_settings_face_preference_summary" msgid="1290187225482642821">"얼굴 추가 완료"</string>
    <string name="security_settings_face_preference_summary_none" msgid="5460349732790152186">"얼굴 인증을 설정하려면 탭하세요."</string>
    <string name="security_settings_face_preference_title" msgid="7074548721778680481">"얼굴 인증"</string>
    <string name="security_settings_face_enroll_introduction_accessibility" msgid="7784083491315229721">"접근성 설정 사용"</string>
    <string name="security_settings_face_enroll_introduction_accessibility_diversity" msgid="4455532390587307262"></string>
    <string name="security_settings_face_enroll_introduction_accessibility_vision" msgid="7075186169796301461"></string>
    <string name="security_settings_face_enroll_introduction_cancel" msgid="4277182322482408514">"취소"</string>
    <string name="security_settings_face_enroll_introduction_title" msgid="2694505011712885439">"얼굴로 잠금 해제"</string>
    <string name="security_settings_face_enroll_introduction_title_unlock_disabled" msgid="8180330567034286589">"얼굴로 인증"</string>
    <string name="security_settings_face_enroll_introduction_message" msgid="6150611993438981458">"얼굴로 휴대전화를 잠금 해제하거나 구매를 승인하거나 앱에 로그인하세요."</string>
    <string name="security_settings_face_enroll_introduction_message_unlock_disabled" msgid="6393270235632444857">"얼굴로 휴대전화를 잠금 해제하거나 구매를 승인하세요.\n\n참고: 이 기기는 얼굴로 잠금 해제할 수 없습니다. 자세한 내용은 조직의 관리자에게 문의하세요."</string>
    <string name="security_settings_face_enroll_introduction_message_setup" msgid="5704661081718707858">"얼굴로 휴대전화를 잠금 해제하거나 구매를 승인하거나 앱에 로그인하세요."</string>
    <string name="security_settings_face_enroll_introduction_footer_message" msgid="6129862379306304035"></string>
    <string name="security_settings_face_enroll_repeat_title" msgid="4019853239039918762">"얼굴을 동그라미 중앙에 맞춰주세요"</string>
    <string name="security_settings_face_enroll_enrolling_skip" msgid="1933553314312349529">"나중에"</string>
    <string name="face_add_max" msgid="4408683751143942949">"얼굴을 <xliff:g id="COUNT">%d</xliff:g>개까지 추가할 수 있습니다."</string>
    <string name="face_intro_error_max" msgid="160022811747660581">"이미 최대 개수의 얼굴을 추가했습니다."</string>
    <string name="face_intro_error_unknown" msgid="6367721696446677261">"얼굴을 추가할 수 없습니다."</string>
    <string name="security_settings_face_enroll_error_dialog_title" msgid="2869110702072655323">"등록이 완료되지 않았습니다."</string>
    <string name="security_settings_face_enroll_dialog_ok" msgid="2980238861223265089">"확인"</string>
    <string name="security_settings_face_enroll_error_timeout_dialog_message" msgid="1701191960569185087">"얼굴 파일 등록 제한 시간에 도달했습니다. 다시 시도하세요."</string>
    <string name="security_settings_face_enroll_error_generic_dialog_message" msgid="3825066262969499407">"얼굴이 등록되지 않았습니다."</string>
    <string name="security_settings_face_enroll_finish_title" msgid="8268014305067971249">"준비가 완료되었습니다. 감사합니다."</string>
    <string name="security_settings_face_enroll_done" msgid="6670735678797960484">"완료"</string>
    <!-- no translation found for security_settings_face_settings_use_face_category (4102604281840004724) -->
    <skip />
    <!-- no translation found for security_settings_face_settings_use_face_unlock_phone (5275635645351823301) -->
    <skip />
    <string name="security_settings_face_settings_use_face_for_apps" msgid="5751549943998662469">"앱 로그인 &amp; 결제"</string>
    <string name="security_settings_face_settings_require_attention" msgid="1638445716306615123">"눈을 떠 잠금 해제"</string>
    <string name="security_settings_face_settings_require_attention_details" msgid="5749808567341263288">"얼굴 인증을 사용하는 경우 눈을 떠야 합니다."</string>
    <string name="security_settings_face_settings_require_confirmation" msgid="2559602923985027572">"항상 확인 요청"</string>
    <string name="security_settings_face_settings_require_confirmation_details" msgid="2002651109571928756">"앱에서 인증할 때 항상 확인을 요청합니다."</string>
    <string name="security_settings_face_settings_remove_face_data" msgid="3477772641643318370">"얼굴 데이터 삭제"</string>
    <string name="security_settings_face_settings_footer" msgid="8056977398747222768">"얼굴로 기기를 잠금 해제하고 앱에 액세스할 수 있습니다. "<annotation id="url">"자세히 알아보기"</annotation></string>
    <string name="security_settings_face_settings_remove_dialog_title" msgid="4829278778459836075">"얼굴 데이터를 삭제하시겠습니까?"</string>
    <string name="security_settings_face_settings_remove_dialog_details" msgid="2609671025686003946">"얼굴인식 잠금해제에서 기록한 데이터가 완전히 삭제됩니다. 삭제 이후에 휴대전화를 잠금 해제하고 앱에 로그인하고 결제를 확인하려면 PIN, 패턴 또는 비밀번호가 필요합니다."</string>
    <string name="security_settings_fingerprint_preference_title" msgid="2488725232406204350">"지문"</string>
    <string name="fingerprint_manage_category_title" msgid="8293801041700001681">"지문 관리"</string>
    <string name="fingerprint_usage_category_title" msgid="8438526918999536619">"지문을 사용할 항목"</string>
    <string name="fingerprint_add_title" msgid="1926752654454033904">"지문 추가"</string>
    <string name="fingerprint_enable_keyguard_toggle_title" msgid="5078060939636911795">"화면 잠금"</string>
    <plurals name="security_settings_fingerprint_preference_summary" formatted="false" msgid="624961700033979880">
      <item quantity="other">지문 <xliff:g id="COUNT_1">%1$d</xliff:g>개 설정됨</item>
      <item quantity="one">지문 <xliff:g id="COUNT_0">%1$d</xliff:g>개 설정됨</item>
    </plurals>
    <string name="security_settings_fingerprint_preference_summary_none" msgid="1507739327565151923"></string>
    <string name="security_settings_fingerprint_enroll_introduction_title" msgid="3201556857492526098">"지문으로 잠금 해제"</string>
    <string name="security_settings_fingerprint_enroll_introduction_title_unlock_disabled" msgid="7066417934622827305">"지문 사용"</string>
    <string name="security_settings_fingerprint_enroll_introduction_message" msgid="3508870672887336095">"지문 센서를 터치하기만 하면 휴대전화를 잠금 해제하거나 구매를 승인하거나 앱에 로그인할 수 있습니다. 휴대전화에 지문이 추가된 사용자 누구나 이러한 작업을 수행할 수 있으므로 누구의 지문을 추가할지 신중하게 선택하세요.\n\n참고: 지문은 강력한 패턴 또는 PIN보다 보안이 취약합니다."</string>
    <string name="security_settings_fingerprint_enroll_introduction_message_unlock_disabled" msgid="1550756694054944874">"지문을 사용하여 휴대전화를 잠금 해제하거나 구매를 승인하세요.\n\n참고: 이 기기는 지문을 사용하여 잠금 해제할 수 없습니다. 자세한 내용은 조직의 관리자에게 문의하세요."</string>
    <string name="security_settings_fingerprint_enroll_introduction_message_setup" msgid="6817326798834882531">"지문을 사용하여 휴대전화를 잠금 해제하거나 구매를 승인하세요.\n\n참고: 지문은 안전한 패턴 또는 PIN보다 보안 수준이 낮을 수 있습니다."</string>
    <string name="security_settings_fingerprint_enroll_introduction_cancel" msgid="3199351118385606526">"취소"</string>
    <string name="security_settings_fingerprint_enroll_introduction_continue" msgid="7472492858148162530">"계속"</string>
    <string name="security_settings_fingerprint_enroll_introduction_cancel_setup" msgid="5021369420474432665">"건너뛰기"</string>
    <string name="security_settings_fingerprint_enroll_introduction_continue_setup" msgid="1961957425135180242">"다음"</string>
    <string name="setup_fingerprint_enroll_skip_title" msgid="362050541117362034">"지문 설정을 건너뛰시겠습니까?"</string>
    <string name="setup_fingerprint_enroll_skip_after_adding_lock_text" msgid="958990414356204763">"지문 설정에는 1~2분 정도밖에 걸리지 않습니다. 이 과정을 건너뛰면 나중에 설정에서 지문을 추가할 수 있습니다."</string>
    <string name="lock_screen_intro_skip_title" msgid="4988210105913705679">"화면 잠금 설정을 건너뛰시겠습니까?"</string>
    <string name="lock_screen_intro_skip_dialog_text_frp" product="tablet" msgid="1581834104051243425">"기기 보호 기능이 사용 설정되지 않습니다. 분실, 도난 또는 재설정되었을 때 다른 사람이 이 태블릿을 사용하는 것을 방지할 수 없습니다."</string>
    <string name="lock_screen_intro_skip_dialog_text_frp" product="device" msgid="4629503416877189572">"기기 보호 기능이 사용 설정되지 않습니다. 분실, 도난 또는 재설정되었을 때 다른 사람이 이 기기를 사용하는 것을 방지할 수 없습니다."</string>
    <string name="lock_screen_intro_skip_dialog_text_frp" product="default" msgid="2423428240245737909">"기기 보호 기능이 사용 설정되지 않습니다. 분실, 도난 또는 재설정되었을 때 다른 사람이 이 휴대전화를 사용하는 것을 방지할 수 없습니다."</string>
    <string name="lock_screen_intro_skip_dialog_text" product="tablet" msgid="5219287483885558525">"기기 보호 기능이 사용 설정되지 않습니다. 분실하거나 도난당했을 때 다른 사람이 이 태블릿을 사용하는 것을 방지할 수 없습니다."</string>
    <string name="lock_screen_intro_skip_dialog_text" product="device" msgid="1466238255429527112">"기기 보호 기능이 사용 설정되지 않습니다. 분실하거나 도난당했을 때 다른 사람이 이 기기를 사용하는 것을 방지할 수 없습니다."</string>
    <string name="lock_screen_intro_skip_dialog_text" product="default" msgid="3008526710555416125">"기기 보호 기능이 사용 설정되지 않습니다. 분실하거나 도난당했을 때 다른 사람이 이 휴대전화를 사용하는 것을 방지할 수 없습니다."</string>
    <string name="skip_anyway_button_label" msgid="2323522873558834513">"건너뛰기"</string>
    <string name="go_back_button_label" msgid="4745265266186209467">"뒤로 이동"</string>
    <string name="security_settings_fingerprint_enroll_find_sensor_title" msgid="3051496861358227199">"센서 터치"</string>
    <string name="security_settings_fingerprint_enroll_find_sensor_message" msgid="8793966374365960368">"휴대전화 뒷면에 있습니다. 검지를 사용하세요."</string>
    <string name="security_settings_fingerprint_enroll_find_sensor_content_description" msgid="2058830032070449160">"기기와 지문 센서 위치가 포함된 그림"</string>
    <string name="security_settings_fingerprint_enroll_dialog_name_label" msgid="7086763077909041106">"이름"</string>
    <string name="security_settings_fingerprint_enroll_dialog_ok" msgid="4150384963879569750">"확인"</string>
    <string name="security_settings_fingerprint_enroll_dialog_delete" msgid="4114615413240707936">"삭제"</string>
    <string name="security_settings_fingerprint_enroll_start_title" msgid="2068961812439460133">"센서 터치"</string>
    <string name="security_settings_fingerprint_enroll_start_message" msgid="3909929328942564524">"센서에 손가락을 올리고 진동이 느껴지면 떼세요."</string>
    <string name="security_settings_fingerprint_enroll_repeat_title" msgid="2819679722403209778">"손가락을 뗀 후 다시 터치"</string>
    <string name="security_settings_fingerprint_enroll_repeat_message" msgid="6158989350522518586">"손가락을 뗀 후 다시 터치하여 지문의 다른 부분을 추가하세요."</string>
    <string name="security_settings_fingerprint_enroll_finish_title" msgid="7567276170287972230">"지문 추가됨"</string>
    <string name="security_settings_fingerprint_enroll_finish_message" msgid="8970048776120548976">"이 아이콘이 표시되면 지문을 사용하여 사용자 본인임을 인증하거나 구매를 승인할 수 있습니다."</string>
    <string name="security_settings_fingerprint_enroll_enrolling_skip" msgid="3710211704052369752">"나중에"</string>
    <string name="setup_fingerprint_enroll_enrolling_skip_title" msgid="6808422329107426923">"지문 설정을 건너뛰시겠습니까?"</string>
    <string name="setup_fingerprint_enroll_enrolling_skip_message" msgid="274849306857859783">"지문으로 휴대전화를 잠금 해제하도록 설정했습니다. 지금 건너뛰면 나중에 설정해야 하며 설정에는 약 1분 정도 소요됩니다."</string>
    <string name="security_settings_fingerprint_enroll_setup_screen_lock" msgid="1195743489835505376">"화면 잠금 설정"</string>
    <string name="security_settings_fingerprint_enroll_done" msgid="4014607378328187567">"완료"</string>
    <string name="security_settings_fingerprint_enroll_touch_dialog_title" msgid="1863561601428695160">"죄송합니다. 센서가 아닙니다."</string>
    <string name="security_settings_fingerprint_enroll_touch_dialog_message" msgid="2989019978041986175">"휴대전화 뒷면에 있는 센서를 터치하세요. 검지를 사용하세요."</string>
    <string name="security_settings_fingerprint_enroll_error_dialog_title" msgid="3618021988442639280">"등록이 완료되지 않았습니다."</string>
    <string name="security_settings_fingerprint_enroll_error_timeout_dialog_message" msgid="2942551158278899627">"지문 파일 등록 제한 시간에 도달했습니다. 다시 시도하세요."</string>
    <string name="security_settings_fingerprint_enroll_error_generic_dialog_message" msgid="3624760637222239293">"지문 파일 등록이 되지 않았습니다. 다시 시도하거나 다른 손가락을 사용하세요."</string>
    <string name="fingerprint_enroll_button_add" msgid="6317978977419045463">"다른 지문 추가"</string>
    <string name="fingerprint_enroll_button_next" msgid="6247009337616342759">"다음"</string>
    <string name="security_settings_fingerprint_enroll_disclaimer" msgid="2624905914239271751">"지문 파일은 휴대전화의 잠금 해제뿐 아니라 구매 및 앱 액세스를 승인하는 데 사용할 수 있습니다. "<annotation id="url">"자세히 알아보기"</annotation></string>
    <string name="security_settings_fingerprint_enroll_disclaimer_lockscreen_disabled" msgid="7846871823167357942">" 화면 잠금 옵션이 사용 중지되었습니다. 자세한 내용은 조직의 관리자에게 문의하세요. "<annotation id="admin_details">"세부사항"</annotation>\n\n"계속해서 지문을 사용하여 구매 및 앱 액세스를 승인할 수 있습니다. "<annotation id="url">"자세히 알아보기"</annotation></string>
    <string name="security_settings_fingerprint_enroll_lift_touch_again" msgid="1888772560642539718">"손가락을 들어 올린 후 센서를 다시 터치하세요."</string>
    <string name="fingerprint_add_max" msgid="1020927549936895822">"지문을 <xliff:g id="COUNT">%d</xliff:g>개까지 추가할 수 있습니다."</string>
    <string name="fingerprint_intro_error_max" msgid="6864066984678078441">"최대 개수의 지문을 추가했습니다."</string>
    <string name="fingerprint_intro_error_unknown" msgid="1905692132326523040">"지문을 추가할 수 없습니다."</string>
    <string name="fingerprint_last_delete_title" msgid="6410310101247028988">"모든 지문을 삭제할까요?"</string>
    <string name="fingerprint_delete_title" msgid="1368196182612202898">"\'<xliff:g id="FINGERPRINT_ID">%1$s</xliff:g>\' 삭제"</string>
    <string name="fingerprint_delete_message" msgid="8597787803567398131">"이 지문을 삭제하시겠습니까?"</string>
    <string name="fingerprint_last_delete_message" msgid="7852321001254275878">"지문을 사용하여 휴대전화를 잠금 해제하거나 구매를 승인하거나 앱에 로그인할 수 없게 됩니다."</string>
    <string name="fingerprint_last_delete_message_profile_challenge" msgid="6521520787746771912">"지문을 사용하여 직장 프로필을 잠금 해제하거나 구매를 승인하거나 직장 앱에 로그인할 수 없게 됩니다."</string>
    <string name="fingerprint_last_delete_confirm" msgid="2634726361059274289">"삭제"</string>
    <string name="crypt_keeper_settings_title" msgid="4219233835490520414">"암호화"</string>
    <string name="crypt_keeper_encrypt_title" product="tablet" msgid="1060273569887301457">"태블릿 암호화"</string>
    <string name="crypt_keeper_encrypt_title" product="default" msgid="1878996487755806122">"휴대전화 암호화"</string>
    <string name="crypt_keeper_encrypted_summary" msgid="1868233637888132906">"암호화됨"</string>
    <string name="crypt_keeper_desc" product="tablet" msgid="503014594435731275">"계정, 설정, 다운로드된 앱과 데이터, 미디어 및 기타 파일을 암호화할 수 있습니다. 태블릿을 암호화하고 화면 잠금(패턴, 숫자 PIN 또는 비밀번호)을 설정할 경우, 전원을 켤 때마다 화면 잠금을 해제하여 태블릿의 암호화를 해제해야 합니다. 암호화를 해제하는 다른 유일한 방법은 초기화하여 모든 데이터를 삭제하는 것입니다.\n\n암호화에는 1시간 이상이 걸릴 수 있습니다. 충전된 배터리를 이용하여 암호화를 시작하고 암호화가 완료될 때까지 태블릿의 전원 연결을 해제하지 않아야 합니다. 암호화 프로세스를 중단하면 데이터의 일부 또는 전부를 잃게 됩니다."</string>
    <string name="crypt_keeper_desc" product="default" msgid="2579929266645543631">"계정, 설정, 다운로드된 앱과 데이터, 미디어 및 기타 파일을 암호화할 수 있습니다. 휴대전화를 암호화하고 화면 잠금(패턴, 숫자 PIN 또는 비밀번호)을 설정할 경우, 전원을 켤 때마다 화면 잠금을 해제하여 휴대전화의 암호화를 해제해야 합니다. 암호화를 해제하는 다른 유일한 방법은 초기화하여 모든 데이터를 삭제하는 것입니다.\n\n암호화에는 1시간 이상이 걸릴 수 있습니다. 충전된 배터리를 이용하여 암호화를 시작하고 암호화가 완료될 때까지 휴대전화의 전원 연결을 해제하지 않아야 합니다. 암호화 프로세스를 중단하면 데이터의 일부 또는 전부를 잃게 됩니다."</string>
    <string name="crypt_keeper_button_text" product="tablet" msgid="1189623490604750854">"태블릿 암호화"</string>
    <string name="crypt_keeper_button_text" product="default" msgid="2008346408473255519">"휴대전화 암호화"</string>
    <string name="crypt_keeper_low_charge_text" msgid="2029407131227814893">"배터리를 충전한 다음 다시 시도하세요."</string>
    <string name="crypt_keeper_unplugged_text" msgid="4785376766063053901">"충전기를 연결한 다음 다시 시도하세요."</string>
    <string name="crypt_keeper_dialog_need_password_title" msgid="4058971800557767">"화면 잠금 PIN 또는 비밀번호 없음"</string>
    <string name="crypt_keeper_dialog_need_password_message" msgid="4071395977297369642">"암호화를 시작하기 전에 화면 잠금 PIN 또는 비밀번호를 설정해야 합니다."</string>
    <string name="crypt_keeper_confirm_title" msgid="5100339496381875522">"암호화하시겠습니까?"</string>
    <string name="crypt_keeper_final_desc" product="tablet" msgid="517662068757620756">"암호화 작업은 되돌릴 수 없으며 중단하면 데이터를 잃게 됩니다. 암호화는 한 시간 이상이 걸리며 그 동안 태블릿은 몇 번 다시 시작됩니다."</string>
    <string name="crypt_keeper_final_desc" product="default" msgid="287503113671320916">"암호화 작업은 되돌릴 수 없으며 중단하면 데이터를 잃게 됩니다. 암호화는 한 시간 이상이 걸리며 그 동안 휴대전화는 몇 번 다시 시작됩니다."</string>
    <string name="crypt_keeper_setup_title" msgid="1783951453124244969">"암호화 중"</string>
    <string name="crypt_keeper_setup_description" product="tablet" msgid="6689952371032099350">"태블릿을 암호화하는 동안 잠시 기다려 주세요. <xliff:g id="PERCENT">^1</xliff:g>% 완료되었습니다."</string>
    <string name="crypt_keeper_setup_description" product="default" msgid="951918761585534875">"휴대전화를 암호화하는 동안 잠시 기다려 주세요. <xliff:g id="PERCENT">^1</xliff:g>% 완료되었습니다."</string>
    <string name="crypt_keeper_setup_time_remaining" product="tablet" msgid="1655047311546745695">"태블릿을 암호화하는 동안 잠시 기다려 주세요. 남은 시간: <xliff:g id="DURATION">^1</xliff:g>"</string>
    <string name="crypt_keeper_setup_time_remaining" product="default" msgid="1862964662304683072">"휴대전화를 암호화하는 동안 잠시 기다려 주세요. 남은 시간: <xliff:g id="DURATION">^1</xliff:g>"</string>
    <string name="crypt_keeper_force_power_cycle" product="tablet" msgid="556504311511212648">"태블릿의 잠금을 해제하려면 전원을 껐다가 다시 켜세요."</string>
    <string name="crypt_keeper_force_power_cycle" product="default" msgid="1794353635603020327">"휴대전화의 잠금을 해제하려면 전원을 껐다가 다시 켜세요."</string>
    <string name="crypt_keeper_warn_wipe" msgid="2738374897337991667">"경고: 잠금 해제 시도를 <xliff:g id="COUNT">^1</xliff:g>회 이상 실패할 경우 기기의 데이터가 삭제됩니다!"</string>
    <string name="crypt_keeper_enter_password" msgid="2223340178473871064">"비밀번호 입력"</string>
    <string name="crypt_keeper_failed_title" msgid="7133499413023075961">"암호화하지 못했습니다."</string>
    <string name="crypt_keeper_failed_summary" product="tablet" msgid="8219375738445017266">"암호화가 중단되어 완료할 수 없습니다. 따라서 태블릿의 데이터에 더 이상 액세스할 수 없습니다. \n\n 태블릿을 다시 사용하려면 초기화해야 합니다. 초기화한 후 태블릿을 설정하면, Google 계정에 백업되어 있던 데이터를 복원할 수 있습니다."</string>
    <string name="crypt_keeper_failed_summary" product="default" msgid="3270131542549577953">"암호화가 중단되어 완료할 수 없습니다. 따라서 휴대전화의 데이터에 더 이상 액세스할 수 없습니다. \n\n휴대전화를 다시 사용하려면 초기화해야 합니다. 초기화한 후 휴대전화를 설정하면, Google 계정에 백업되어 있던 데이터를 복원할 수 있습니다."</string>
    <string name="crypt_keeper_data_corrupt_title" msgid="8759119849089795751">"복호화 실패"</string>
    <string name="crypt_keeper_data_corrupt_summary" product="tablet" msgid="840107296925798402">"입력한 비밀번호는 정확하지만 안타깝게도 사용자의 데이터가 손상되었습니다. \n\n태블릿을 다시 사용하려면 초기화해야 합니다. 초기화 후 태블릿을 설정할 때 Google 계정에 백업된 데이터를 복원할 수 있습니다."</string>
    <string name="crypt_keeper_data_corrupt_summary" product="default" msgid="8843311420059663824">"입력한 비밀번호는 정확하지만 안타깝게도 사용자의 데이터가 손상되었습니다. \n\n휴대전화를 다시 사용하려면 초기화해야 합니다. 초기화 후 휴대전화를 설정할 때 Google 계정에 백업된 데이터를 복원할 수 있습니다."</string>
    <string name="crypt_keeper_switch_input_method" msgid="4168332125223483198">"입력 방법 전환"</string>
    <string name="suggested_lock_settings_title" msgid="8498743819223200961">"휴대전화 보안 강화"</string>
    <string name="suggested_lock_settings_summary" product="tablet" msgid="2296800316150748710">"화면 잠금을 설정하여 태블릿 보호"</string>
    <string name="suggested_lock_settings_summary" product="device" msgid="7562847814806365373">"화면 잠금을 설정하여 기기 보호"</string>
    <string name="suggested_lock_settings_summary" product="default" msgid="1526355348444658181">"화면 잠금을 설정하여 휴대전화 보호"</string>
    <string name="suggested_fingerprint_lock_settings_title" msgid="2174553391551398081">"잠금 해제에 사용할 지문 추가"</string>
    <string name="suggested_fingerprint_lock_settings_summary" product="tablet" msgid="5738274583658668124"></string>
    <string name="suggested_fingerprint_lock_settings_summary" product="device" msgid="5738274583658668124"></string>
    <string name="suggested_fingerprint_lock_settings_summary" product="default" msgid="5738274583658668124"></string>
    <string name="lock_settings_picker_title" msgid="1095755849152582712">"화면 잠금 선택"</string>
    <string name="lock_settings_picker_title_profile" msgid="8822511284992306796">"직장 잠금 선택"</string>
    <string name="setup_lock_settings_picker_title" product="tablet" msgid="90329443364067215">"태블릿 보호"</string>
    <string name="setup_lock_settings_picker_title" product="device" msgid="2399952075134938929">"기기 보호"</string>
    <string name="setup_lock_settings_picker_title" product="default" msgid="1572244299605153324">"휴대전화 보호"</string>
    <string name="lock_settings_picker_biometrics_added_security_message" msgid="1507307757032207572">"보안을 강화하려면 백업 화면 잠금을 설정하세요."</string>
    <string name="setup_lock_settings_picker_message" product="tablet" msgid="8919671129189936210">"기기 보호 기능을 활성화하여 다른 사람이 내 허가 없이 이 태블릿을 사용하는 것을 방지합니다. 사용하려는 화면 잠금을 선택하세요."</string>
    <string name="setup_lock_settings_picker_message" product="device" msgid="3787276514406353777">"기기 보호 기능을 활성화하여 다른 사람이 내 허가 없이 이 기기를 사용하는 것을 방지합니다. 사용하려는 화면 잠금을 선택하세요."</string>
    <string name="setup_lock_settings_picker_message" product="default" msgid="3692856437543730446">"기기 보호 기능을 활성화하여 다른 사람이 내 허가 없이 이 스마트폰을 사용하는 것을 방지합니다. 사용하려는 화면 잠금을 선택하세요."</string>
    <string name="lock_settings_picker_fingerprint_message" msgid="4755230324778371292">"백업 화면 잠금 방식 선택"</string>
    <string name="lock_settings_picker_face_message" msgid="197106534637556054">"백업 화면 잠금 방식 선택"</string>
    <string name="setup_lock_settings_options_button_label" msgid="8511153243629402929">"화면 잠금 옵션"</string>
    <string name="setup_lock_settings_options_dialog_title" msgid="5058207955455973917">"화면 잠금 옵션"</string>
    <string name="unlock_set_unlock_launch_picker_title" msgid="2084576942666016993">"화면 잠금"</string>
    <string name="unlock_set_unlock_launch_picker_summary_lock_immediately" msgid="5967714169972542586">"<xliff:g id="UNLOCK_METHOD">%1$s</xliff:g>/절전 모드 전환 후 즉시"</string>
    <string name="unlock_set_unlock_launch_picker_summary_lock_after_timeout" msgid="4696710373399258413">"<xliff:g id="UNLOCK_METHOD">%1$s</xliff:g>/절전 모드 전환 <xliff:g id="TIMEOUT_STRING">%2$s</xliff:g> 후"</string>
    <string name="unlock_set_unlock_launch_picker_title_profile" msgid="124176557311393483">"직장 프로필 잠금"</string>
    <string name="unlock_set_unlock_launch_picker_change_title" msgid="5045866882028324941">"화면 잠금 변경"</string>
    <string name="unlock_set_unlock_launch_picker_change_summary" msgid="2790960639554590668">"패턴, PIN 또는 비밀번호 보안을 변경하거나 사용 중지"</string>
    <string name="unlock_set_unlock_launch_picker_enable_summary" msgid="4791110798817242301">"화면을 잠그는 방법을 선택합니다."</string>
    <string name="unlock_set_unlock_off_title" msgid="7117155352183088342">"없음"</string>
    <string name="unlock_set_unlock_off_summary" msgid="94361581669110415"></string>
    <string name="unlock_set_unlock_none_title" msgid="5679243878975864640">"스와이프"</string>
    <string name="unlock_set_unlock_none_summary" msgid="8914673583104628191">"보안 사용 안함"</string>
    <string name="unlock_set_unlock_pattern_title" msgid="2912067603917311700">"패턴"</string>
    <string name="unlock_set_unlock_pattern_summary" msgid="7062696666227725593">"중급 보안"</string>
    <string name="unlock_set_unlock_pin_title" msgid="5846029709462329515">"PIN"</string>
    <string name="unlock_set_unlock_pin_summary" msgid="907878650556383388">"중상급 보안"</string>
    <string name="unlock_set_unlock_password_title" msgid="8775603825675090937">"비밀번호"</string>
    <string name="unlock_set_unlock_password_summary" msgid="8856220848940929546">"상급 보안"</string>
    <string name="unlock_set_do_later_title" msgid="4894767558414979243">"나중에"</string>
    <string name="current_screen_lock" msgid="4104091715420072219">"현재 화면 잠금"</string>
    <string name="fingerprint_unlock_set_unlock_pattern" msgid="4939057588092120368">"지문 + 패턴"</string>
    <string name="fingerprint_unlock_set_unlock_pin" msgid="8010746824051056986">"지문 + PIN"</string>
    <string name="fingerprint_unlock_set_unlock_password" msgid="7351131075806338634">"지문 + 비밀번호"</string>
    <string name="fingerprint_unlock_skip_fingerprint" msgid="1441077909803666681">"지문 없이 계속하기"</string>
    <string name="fingerprint_unlock_title" msgid="2826226740306003991">"지문을 사용하여 휴대전화를 잠금 해제할 수 있습니다. 이 옵션을 사용하려면 보안을 위해 백업 화면 잠금이 필요합니다."</string>
    <string name="face_unlock_set_unlock_pattern" msgid="8792301636367000123">"얼굴 인증 + 패턴"</string>
    <string name="face_unlock_set_unlock_pin" msgid="1196620299595657479">"얼굴 인증 + PIN"</string>
    <string name="face_unlock_set_unlock_password" msgid="223117276773907474">"얼굴 인증 + 비밀번호"</string>
    <string name="face_unlock_skip_face" msgid="6362883392838482791">"얼굴 인증 없이 계속하기"</string>
    <string name="face_unlock_title" msgid="9042382084472444316">"얼굴을 사용하여 휴대전화를 잠금 해제할 수 있습니다. 이 옵션을 사용하려면 보안을 위해 백업 화면 잠금이 필요합니다."</string>
    <string name="unlock_set_unlock_disabled_summary" msgid="2051593894736282302">"관리자, 암호화 정책 또는 자격증명 저장소에 의해 사용 중지됨"</string>
    <string name="unlock_set_unlock_mode_off" msgid="5881952274566013651">"없음"</string>
    <string name="unlock_set_unlock_mode_none" msgid="8467360084676871617">"스와이프"</string>
    <string name="unlock_set_unlock_mode_pattern" msgid="7837270780919299289">"패턴"</string>
    <string name="unlock_set_unlock_mode_pin" msgid="3541326261341386690">"PIN"</string>
    <string name="unlock_set_unlock_mode_password" msgid="1203938057264146610">"비밀번호"</string>
    <string name="unlock_setup_wizard_fingerprint_details" msgid="7893457665921363009">"화면 잠금 설정을 완료하면 설정 &gt; 보안에서 지문도 추가할 수 있습니다."</string>
    <string name="unlock_disable_lock_title" msgid="1427036227416979120">"화면 잠금 사용 안함"</string>
    <string name="unlock_disable_frp_warning_title" msgid="264008934468492550">"기기 보호 기능을 삭제하시겠습니까?"</string>
    <string name="unlock_disable_frp_warning_title_profile" msgid="5507136301904313583">"프로필 보호 기능을 삭제하시겠습니까?"</string>
    <string name="unlock_disable_frp_warning_content_pattern" msgid="8869767290771023461">"기기 보호 기능은 패턴 없이 작동하지 않습니다."</string>
    <string name="unlock_disable_frp_warning_content_pattern_fingerprint" msgid="2986105377420905314">"기기 보호 기능은 패턴 없이 작동하지 않습니다.<xliff:g id="EMPTY_LINE">

</xliff:g>저장된 지문 파일이 이 기기에서 삭제되며 지문을 이용해 휴대전화의 잠금을 해제하거나, 구매를 승인하거나, 앱에 로그인할 수 없게 됩니다."</string>
    <string name="unlock_disable_frp_warning_content_pin" msgid="586996206210265131">"기기 보호 기능은 PIN이 있어야만 작동합니다."</string>
    <string name="unlock_disable_frp_warning_content_pin_fingerprint" msgid="3370462835533123695">"기기 보호 기능은 PIN이 있어야만 작동합니다.<xliff:g id="EMPTY_LINE">

</xliff:g>저장된 지문 파일이 이 기기에서 삭제되며 지문을 이용해 휴대전화의 잠금을 해제하거나, 구매를 승인하거나, 앱에 로그인할 수 없게 됩니다."</string>
    <string name="unlock_disable_frp_warning_content_password" msgid="5420612686852555537">"기기 보호 기능은 비밀번호 없이 작동하지 않습니다."</string>
    <string name="unlock_disable_frp_warning_content_password_fingerprint" msgid="3595476296430536798">"기기 보호 기능은 비밀번호 없이 작동하지 않습니다.<xliff:g id="EMPTY_LINE">

</xliff:g>저장된 지문 파일이 이 기기에서 삭제되며 지문을 이용해 휴대전화의 잠금을 해제하거나, 구매를 승인하거나, 앱에 로그인할 수 없게 됩니다."</string>
    <string name="unlock_disable_frp_warning_content_unknown" msgid="1550718040483548220">"기기 보호 기능은 화면 잠금 없이 작동하지 않습니다."</string>
    <string name="unlock_disable_frp_warning_content_unknown_fingerprint" msgid="3679351662094349506">"기기 보호 기능은 화면 잠금 없이 작동하지 않습니다.<xliff:g id="EMPTY_LINE">

</xliff:g>저장된 지문 파일이 이 기기에서 삭제되며 지문을 이용해 휴대전화의 잠금을 해제하거나, 구매를 승인하거나, 앱에 로그인할 수 없게 됩니다."</string>
    <string name="unlock_disable_frp_warning_content_pattern_profile" msgid="8682200103576359918">"프로필 보호 기능은 패턴 없이 작동하지 않습니다."</string>
    <string name="unlock_disable_frp_warning_content_pattern_fingerprint_profile" msgid="6718155854303231675">"프로필 보호 기능은 패턴 없이 작동하지 않습니다.<xliff:g id="EMPTY_LINE">

</xliff:g>저장된 지문 파일이 이 프로필에서 삭제되며 지문을 이용해 프로필의 잠금을 해제하거나, 구매를 승인하거나, 앱에 로그인할 수 없게 됩니다."</string>
    <string name="unlock_disable_frp_warning_content_pin_profile" msgid="7790688070593867767">"프로필 보호 기능은 PIN 없이 작동하지 않습니다."</string>
    <string name="unlock_disable_frp_warning_content_pin_fingerprint_profile" msgid="4209564603132870532">"프로필 보호 기능은 PIN 없이 작동하지 않습니다.<xliff:g id="EMPTY_LINE">

</xliff:g>저장된 지문 파일이 이 프로필에서 삭제되며 지문을 이용해 프로필의 잠금을 해제하거나, 구매를 승인하거나, 앱에 로그인할 수 없게 됩니다."</string>
    <string name="unlock_disable_frp_warning_content_password_profile" msgid="7569285520567674461">"프로필 보호 기능은 비밀번호 없이 작동하지 않습니다."</string>
    <string name="unlock_disable_frp_warning_content_password_fingerprint_profile" msgid="2994300676764706047">"프로필 보호 기능은 비밀번호 없이 작동하지 않습니다.<xliff:g id="EMPTY_LINE">

</xliff:g>저장된 지문 파일이 이 프로필에서 삭제되며 지문을 이용해 프로필의 잠금을 해제하거나, 구매를 승인하거나, 앱에 로그인할 수 없게 됩니다."</string>
    <string name="unlock_disable_frp_warning_content_unknown_profile" msgid="6984215718701688202">"프로필 보호 기능은 화면 잠금 없이 작동하지 않습니다."</string>
    <string name="unlock_disable_frp_warning_content_unknown_fingerprint_profile" msgid="4994062501123299418">"프로필 보호 기능은 화면 잠금 없이 작동하지 않습니다.<xliff:g id="EMPTY_LINE">

</xliff:g>저장된 지문 파일이 이 프로필에서 삭제되며 지문을 이용해 프로필의 잠금을 해제하거나, 구매를 승인하거나, 앱에 로그인할 수 없게 됩니다."</string>
    <string name="unlock_disable_frp_warning_ok" msgid="7075138677177748705">"삭제"</string>
    <string name="unlock_change_lock_pattern_title" msgid="2044092014872741130">"잠금해제 패턴 변경"</string>
    <string name="unlock_change_lock_pin_title" msgid="806629901095938484">"잠금해제 PIN 변경"</string>
    <string name="unlock_change_lock_password_title" msgid="5606298470358768865">"잠금해제 비밀번호 변경"</string>
    <string name="unlock_footer_high_complexity_requested" msgid="7529087063617325912">"<xliff:g id="APP_NAME">%1$s</xliff:g>에서 안전한 PIN 또는 비밀번호를 사용할 것을 제안합니다. 제안을 무시하면 앱이 제대로 작동하지 않을 수 있습니다."</string>
    <string name="unlock_footer_medium_complexity_requested" msgid="4195620619469851350">"<xliff:g id="APP_NAME">%1$s</xliff:g>에서 새 PIN 또는 비밀번호를 사용할 것을 제안합니다. 제안을 무시하면 앱이 제대로 작동하지 않을 수 있습니다."</string>
    <string name="unlock_footer_low_complexity_requested" msgid="428655972363263817">"<xliff:g id="APP_NAME">%1$s</xliff:g>에서 새 패턴, PIN 또는 비밀번호를 사용할 것을 제안합니다. 제안을 무시하면 앱이 제대로 작동하지 않을 수 있습니다."</string>
    <string name="unlock_footer_none_complexity_requested" msgid="6275441987228550440">"<xliff:g id="APP_NAME">%1$s</xliff:g>에서 새 잠금 화면을 사용할 것을 제안합니다."</string>
    <string name="lock_failed_attempts_before_wipe" msgid="2219711062197089783">"다시 시도하세요. <xliff:g id="TOTAL_ATTEMPTS">%2$d</xliff:g>회 중 <xliff:g id="CURRENT_ATTEMPTS">%1$d</xliff:g>번째 시도입니다."</string>
    <string name="lock_last_attempt_before_wipe_warning_title" msgid="4277765862798876826">"데이터가 삭제됨"</string>
    <string name="lock_last_pattern_attempt_before_wipe_device" msgid="1688030823464420974">"다음번 시도에서 잘못된 패턴을 입력하면 이 기기의 데이터가 삭제됩니다."</string>
    <string name="lock_last_pin_attempt_before_wipe_device" msgid="5350785938296254352">"다음번 시도에서 잘못된 PIN을 입력하면 이 기기의 데이터가 삭제됩니다."</string>
    <string name="lock_last_password_attempt_before_wipe_device" msgid="6208035114731421034">"다음번 시도에서 잘못된 비밀번호를 입력하면 이 기기의 데이터가 삭제됩니다."</string>
    <string name="lock_last_pattern_attempt_before_wipe_user" msgid="7851504071368235547">"다음번 시도에서 잘못된 패턴을 입력하면 이 사용자가 삭제됩니다."</string>
    <string name="lock_last_pin_attempt_before_wipe_user" msgid="4049024921333961715">"다음번 시도에서 잘못된 PIN을 입력하면 이 사용자가 삭제됩니다."</string>
    <string name="lock_last_password_attempt_before_wipe_user" msgid="4660886542496781672">"다음번 시도에서 잘못된 비밀번호를 입력하면 이 사용자가 삭제됩니다."</string>
    <string name="lock_last_pattern_attempt_before_wipe_profile" msgid="2437716252059050291">"다음번 시도에서 잘못된 패턴을 입력하면 직장 프로필 및 관련 데이터가 삭제됩니다."</string>
    <string name="lock_last_pin_attempt_before_wipe_profile" msgid="5799931839127476913">"다음번 시도에서 잘못된 PIN을 입력하면 직장 프로필 및 관련 데이터가 삭제됩니다."</string>
    <string name="lock_last_password_attempt_before_wipe_profile" msgid="6786586046975042158">"다음번 시도에서 잘못된 비밀번호를 입력하면 직장 프로필 및 관련 데이터가 삭제됩니다."</string>
    <string name="lock_failed_attempts_now_wiping_device" msgid="5047439819181833824">"잘못된 시도 횟수가 너무 많습니다. 이 기기의 데이터가 삭제됩니다."</string>
    <string name="lock_failed_attempts_now_wiping_user" msgid="6188180643494518001">"잘못된 시도 횟수가 너무 많습니다. 이 사용자는 삭제됩니다."</string>
    <string name="lock_failed_attempts_now_wiping_profile" msgid="1745475043685915442">"잘못된 시도 횟수가 너무 많습니다. 이 직장 프로필 및 관련 데이터는 삭제됩니다."</string>
    <string name="lock_failed_attempts_now_wiping_dialog_dismiss" msgid="8246716090548717312">"닫기"</string>
    <plurals name="lockpassword_password_too_short" formatted="false" msgid="1957883871187697796">
      <item quantity="other"><xliff:g id="COUNT_1">%d</xliff:g>자 이상이어야 합니다.</item>
      <item quantity="one"><xliff:g id="COUNT_0">%d</xliff:g>자 이상이어야 합니다.</item>
    </plurals>
    <plurals name="lockpassword_pin_too_short" formatted="false" msgid="5019935246875659237">
      <item quantity="other">PIN은 <xliff:g id="COUNT_1">%d</xliff:g>자리 이상이어야 합니다.</item>
      <item quantity="one">PIN은 <xliff:g id="COUNT_0">%d</xliff:g>자리 이상이어야 합니다.</item>
    </plurals>
    <string name="lockpassword_continue_label" msgid="4602203784934526940">"계속"</string>
    <plurals name="lockpassword_password_too_long" formatted="false" msgid="4581209996591221075">
      <item quantity="other"><xliff:g id="NUMBER_1">%d</xliff:g>자 미만이어야 합니다.</item>
      <item quantity="one"><xliff:g id="NUMBER_0">%d</xliff:g>자 미만이어야 합니다.</item>
    </plurals>
    <plurals name="lockpassword_pin_too_long" formatted="false" msgid="185568652740755131">
      <item quantity="other"><xliff:g id="NUMBER_1">%d</xliff:g>자리 미만이어야 합니다.</item>
      <item quantity="one"><xliff:g id="NUMBER_0">%d</xliff:g>자리 미만이어야 합니다.</item>
    </plurals>
    <string name="lockpassword_pin_contains_non_digits" msgid="7284664023164191198">"0에서 9까지의 숫자만 포함되어야 합니다."</string>
    <string name="lockpassword_pin_recently_used" msgid="1401569207976460727">"기기 관리자가 최근 PIN 사용을 허용하지 않습니다."</string>
    <string name="lockpassword_pin_blacklisted_by_admin" msgid="8563366383328811472">"IT 관리자가 일반 PIN을 차단했습니다. 다른 PIN을 시도해 보세요."</string>
    <string name="lockpassword_illegal_character" msgid="8049611046639943217">"잘못된 문자를 포함할 수 없습니다."</string>
    <string name="lockpassword_password_requires_alpha" msgid="3036589522150097731">"문자가 1개 이상 포함되어야 합니다."</string>
    <string name="lockpassword_password_requires_digit" msgid="5140062925787058765">"숫자가 1개 이상 포함되어야 합니다."</string>
    <string name="lockpassword_password_requires_symbol" msgid="5944350865681510893">"기호가 1개 이상 포함되어야 합니다."</string>
    <plurals name="lockpassword_password_requires_letters" formatted="false" msgid="9013132344745898400">
      <item quantity="other">문자를 <xliff:g id="COUNT">%d</xliff:g>개 이상 포함해야 합니다.</item>
      <item quantity="one">문자를 1개 이상 포함해야 합니다.</item>
    </plurals>
    <plurals name="lockpassword_password_requires_lowercase" formatted="false" msgid="2626327674921055486">
      <item quantity="other">소문자를 <xliff:g id="COUNT">%d</xliff:g>개 이상 포함해야 합니다.</item>
      <item quantity="one">소문자를 1개 이상 포함해야 합니다.</item>
    </plurals>
    <plurals name="lockpassword_password_requires_uppercase" formatted="false" msgid="7860796359913920356">
      <item quantity="other">대문자를 <xliff:g id="COUNT">%d</xliff:g>개 이상 포함해야 합니다.</item>
      <item quantity="one">대문자를 1개 이상 포함해야 합니다.</item>
    </plurals>
    <plurals name="lockpassword_password_requires_numeric" formatted="false" msgid="1967587658356336828">
      <item quantity="other">숫자를 <xliff:g id="COUNT">%d</xliff:g>개 이상 포함해야 합니다.</item>
      <item quantity="one">숫자를 1개 이상 포함해야 합니다.</item>
    </plurals>
    <plurals name="lockpassword_password_requires_symbols" formatted="false" msgid="6751305770863640574">
      <item quantity="other">특수 기호를 <xliff:g id="COUNT">%d</xliff:g>개 이상 포함해야 합니다.</item>
      <item quantity="one">특수 기호를 1개 이상 포함해야 합니다.</item>
    </plurals>
    <plurals name="lockpassword_password_requires_nonletter" formatted="false" msgid="4440596998172043055">
      <item quantity="other">글자가 아닌 문자를 <xliff:g id="COUNT">%d</xliff:g>개 이상 포함해야 합니다.</item>
      <item quantity="one">글자가 아닌 문자를 1개 이상 포함해야 합니다.</item>
    </plurals>
    <string name="lockpassword_password_recently_used" msgid="942665351220525547">"기기 관리자가 최근 비밀번호 사용을 허용하지 않습니다."</string>
    <string name="lockpassword_password_blacklisted_by_admin" msgid="9105101266246197027">"IT 관리자가 일반적인 단어로 된 비밀번호를 허용하지 않습니다. 다른 비밀번호를 시도해 보세요."</string>
    <string name="lockpassword_pin_no_sequential_digits" msgid="680765285206990584">"연속으로 올라가거나 내려가는 숫자 또는 반복되는 숫자의 배열은 허용되지 않습니다."</string>
    <string name="lockpassword_confirm_label" msgid="8176726201389902380">"확인"</string>
    <string name="lockpassword_cancel_label" msgid="8818529276331121899">"취소"</string>
    <string name="lockpassword_clear_label" msgid="5724429464960458155">"지우기"</string>
    <string name="lockpassword_credential_changed" msgid="581649578639853343">"화면 잠금이 이미 변경되었습니다. 새로운 화면 잠금으로 다시 시도하세요."</string>
    <string name="lockpattern_tutorial_cancel_label" msgid="6431583477570493261">"취소"</string>
    <string name="lockpattern_tutorial_continue_label" msgid="3559793618653400434">"다음"</string>
    <string name="lock_setup" msgid="3355847066343753943">"설정이 완료되었습니다."</string>
    <string name="manage_device_admin" msgid="537804979483211453">"기기 관리자용 앱"</string>
    <string name="number_of_device_admins_none" msgid="7185056721919496069">"활성 앱 없음"</string>
    <plurals name="number_of_device_admins" formatted="false" msgid="3361891840111523393">
      <item quantity="other">활성 상태의 앱 <xliff:g id="COUNT_1">%d</xliff:g>개</item>
      <item quantity="one">활성 상태의 앱 <xliff:g id="COUNT_0">%d</xliff:g>개</item>
    </plurals>
    <string name="manage_trust_agents" msgid="4629279457536987768">"Trust Agent"</string>
    <string name="disabled_because_no_backup_security" msgid="6877660253409580377">"이 기능을 사용하려면 먼저 화면 잠금을 설정하세요."</string>
    <string name="manage_trust_agents_summary" msgid="1475819820389620546">"없음"</string>
    <plurals name="manage_trust_agents_summary_on" formatted="false" msgid="3935182396726101824">
      <item quantity="other">활성 Trust Agent <xliff:g id="COUNT">%d</xliff:g>개</item>
      <item quantity="one">활성 Trust Agent 1개</item>
    </plurals>
    <string name="bluetooth_quick_toggle_title" msgid="1037056952714061893">"블루투스"</string>
    <string name="bluetooth_quick_toggle_summary" msgid="5293641680139873341">"블루투스 켜기"</string>
    <string name="bluetooth_settings" msgid="1810521656168174329">"블루투스"</string>
    <string name="bluetooth_settings_title" msgid="1908745291161353016">"블루투스"</string>
    <string name="bluetooth_settings_summary" msgid="2091062709530570462">"연결 관리, 장치 이름 및 검색 가능 여부 설정"</string>
    <string name="bluetooth_pairing_request" msgid="2605098826364694673">"<xliff:g id="DEVICE_NAME">%1$s</xliff:g>와(과) 페어링하시겠습니까?"</string>
    <string name="bluetooth_pairing_key_msg" msgid="418124944140102021">"블루투스 페어링 코드"</string>
    <string name="bluetooth_enter_passkey_msg" msgid="6813273136442138444">"페어링 코드를 입력하고 Return 또는 Enter 키를 누르세요."</string>
    <string name="bluetooth_enable_alphanumeric_pin" msgid="7222713483058171357">"PIN에 문자나 기호가 포함됩니다."</string>
    <string name="bluetooth_pin_values_hint" msgid="3815897557875873646">"일반적으로 0000 또는 1234"</string>
    <string name="bluetooth_pin_values_hint_16_digits" msgid="7849359451584101077">"16자리 숫자여야 합니다."</string>
    <string name="bluetooth_enter_pin_other_device" msgid="4637977124526813470">"또한 다른 기기에 이 PIN을 입력해야 할 수도 있습니다."</string>
    <string name="bluetooth_enter_passkey_other_device" msgid="2798719004030279602">"또한 경우에 따라 다른 기기에 이 패스키를 입력해야 합니다."</string>
    <string name="bluetooth_confirm_passkey_msg" msgid="3708312912841950052">"&lt;b&gt;<xliff:g id="DEVICE_NAME">%1$s</xliff:g>&lt;/b&gt;와(과) 페어링하려면&lt;br&gt;&lt;br&gt;이 패스키(&lt;b&gt;<xliff:g id="PASSKEY">%2$s</xliff:g>&lt;/b&gt;)가 표시되는지 확인하세요.&lt;br&gt;&lt;br&gt;"</string>
    <string name="bluetooth_incoming_pairing_msg" msgid="1615930853859551491">"출처:&lt;br&gt;&lt;b&gt;<xliff:g id="DEVICE_NAME">%1$s</xliff:g>&lt;/b&gt;&lt;br&gt;&lt;br&gt;이 기기와 페어링하시겠습니까?"</string>
    <string name="bluetooth_display_passkey_pin_msg" msgid="2796550001376088433">"<xliff:g id="BOLD1_0">&lt;br&gt;&lt;b&gt;</xliff:g><xliff:g id="DEVICE_NAME">%1$s</xliff:g><xliff:g id="END_BOLD1">&lt;/b&gt;&lt;br&gt;&lt;br&gt;</xliff:g>와(과) 페어링하려면 <xliff:g id="BOLD2_1">&lt;br&gt;&lt;b&gt;</xliff:g><xliff:g id="PASSKEY">%2$s</xliff:g><xliff:g id="END_BOLD2">&lt;/b&gt;</xliff:g>을(를) 입력한 다음 Return 또는 Enter 키를 누르세요."</string>
    <string name="bluetooth_pairing_shares_phonebook" msgid="9082518313285787097">"연락처 및 통화 기록 액세스 허용"</string>
    <string name="bluetooth_error_title" msgid="6850384073923533096"></string>
    <string name="bluetooth_connecting_error_message" msgid="1397388344342081090">"<xliff:g id="DEVICE_NAME">%1$s</xliff:g>에 연결할 수 없습니다."</string>
    <string name="bluetooth_preference_scan_title" msgid="2277464653118896016">"장치 검색"</string>
    <string name="bluetooth_search_for_devices" msgid="2754007356491461674">"새로고침"</string>
    <string name="bluetooth_searching_for_devices" msgid="9203739709307871727">"검색 중..."</string>
    <string name="bluetooth_preference_device_settings" msgid="907776049862799122">"기기 설정"</string>
    <string name="bluetooth_preference_paired_dialog_title" msgid="8875124878198774180">"페어링된 기기"</string>
    <string name="bluetooth_preference_paired_dialog_internet_option" msgid="7112953286863428412">"인터넷 연결"</string>
    <string name="bluetooth_preference_paired_dialog_keyboard_option" msgid="2271954176947879628">"키보드"</string>
    <string name="bluetooth_preference_paired_dialog_contacts_option" msgid="7747163316331917594">"주소록과 통화 기록"</string>
    <string name="bluetooth_pairing_dialog_title" msgid="1417255032435317301">"이 기기와 페어링하시겠습니까?"</string>
    <string name="bluetooth_pairing_dialog_sharing_phonebook_title" msgid="7664141669886358618">"전화번호부를 공유하시겠습니까?"</string>
    <string name="bluetooth_pairing_dialog_contants_request" msgid="5531109163573611348">"<xliff:g id="DEVICE_NAME">%1$s</xliff:g>에서 연락처와 통화 기록에 액세스하려고 합니다."</string>
    <string name="bluetooth_pairing_dialog_paring_request" msgid="8451248193517851958">"<xliff:g id="DEVICE_NAME">%1$s</xliff:g>이(가) 블루투스를 통해 페어링하려고 합니다. 연결하면 기기가 주소록과 통화 기록에 액세스할 수 있습니다."</string>
    <string name="bluetooth_preference_found_media_devices" msgid="1617401232446299411">"사용할 수 있는 기기"</string>
    <string name="bluetooth_preference_no_found_devices" msgid="7594339669961811591">"사용 가능한 기기가 없습니다."</string>
    <string name="bluetooth_device_context_connect" msgid="3997659895003244941">"연결"</string>
    <string name="bluetooth_device_context_disconnect" msgid="8220072022970148683">"연결 끊기"</string>
    <string name="bluetooth_device_context_pair_connect" msgid="7611522504813927727">"페어링 및 연결"</string>
    <string name="bluetooth_device_context_unpair" msgid="662992425948536144">"페어링 해제"</string>
    <string name="bluetooth_device_context_disconnect_unpair" msgid="7644014238070043798">"연결끊기 및 페어링 끊기"</string>
    <string name="bluetooth_device_context_connect_advanced" msgid="2643129703569788771">"옵션..."</string>
    <string name="bluetooth_menu_advanced" msgid="8572178316357220524">"고급"</string>
    <string name="bluetooth_advanced_titlebar" msgid="2142159726881547669">"고급 블루투스"</string>
    <string name="bluetooth_empty_list_bluetooth_off" msgid="6351930724051893423">"기기에서 블루투스가 켜져 있으면 주변의 다른 블루투스 기기와 통신할 수 있습니다."</string>
    <string name="bluetooth_scanning_on_info_message" msgid="824285504325592644">"기기에서 블루투스가 켜져 있으면 주변의 다른 블루투스 기기와 통신할 수 있습니다.\n\n기기 환경을 개선하려면 블루투스가 꺼져 있을 때도 항상 앱 및 서비스에서 주변 기기를 검색할 수 있어야 합니다. 예를 들면 위치 기반 기능 및 서비스를 개선하는 데 이 설정이 사용될 수 있습니다. "<annotation id="link">"검색 설정"</annotation>"에서 관련 설정을 변경할 수 있습니다."</string>
    <string name="ble_scan_notify_text" msgid="1295915006005700650">"위치 정확도 개선을 위해 시스템 앱과 서비스에서 블루투스 기기를 계속 감지할 수 있습니다. <xliff:g id="LINK_BEGIN_0">LINK_BEGIN</xliff:g>검색 설정<xliff:g id="LINK_END_1">LINK_END</xliff:g>에서 설정을 변경할 수 있습니다."</string>
    <string name="bluetooth_connect_failed" msgid="4500234659813241053">"연결할 수 없습니다. 다시 시도해 주세요."</string>
    <string name="device_details_title" msgid="6576953269221085300">"기기 세부정보"</string>
    <string name="bluetooth_device_mac_address" msgid="2513724313558236181">"기기 블루투스 주소: <xliff:g id="ADDRESS">%1$s</xliff:g>"</string>
    <string name="bluetooth_unpair_dialog_title" msgid="38467834196432400">"기기를 지우시겠습니까?"</string>
    <string name="bluetooth_unpair_dialog_body" product="default" msgid="9087609557757135712">"휴대전화가 더 이상 <xliff:g id="DEVICE_NAME">%1$s</xliff:g>과(와) 페어링되지 않습니다."</string>
    <string name="bluetooth_unpair_dialog_body" product="tablet" msgid="7785695793007576501">"태블릿이 더 이상 <xliff:g id="DEVICE_NAME">%1$s</xliff:g>과(와) 페어링되지 않습니다."</string>
    <string name="bluetooth_unpair_dialog_body" product="device" msgid="251257782642157557">"기기가 더 이상 <xliff:g id="DEVICE_NAME">%1$s</xliff:g>과(와) 페어링되지 않습니다."</string>
    <string name="bluetooth_unpair_dialog_forget_confirm_button" msgid="3829370108973879006">"기기 지우기"</string>
    <string name="bluetooth_connect_specific_profiles_title" msgid="6952214406025825164">"연결..."</string>
    <string name="bluetooth_disconnect_a2dp_profile" msgid="3524648279150937177">"<xliff:g id="DEVICE_NAME">%1$s</xliff:g>와(과) 미디어 오디오의 연결이 끊어집니다."</string>
    <string name="bluetooth_disconnect_headset_profile" msgid="8635908811168780720">"<xliff:g id="DEVICE_NAME">%1$s</xliff:g>와(과) 핸즈프리 오디오의 연결이 끊어집니다."</string>
    <string name="bluetooth_disconnect_hid_profile" msgid="3282295189719352075">"<xliff:g id="DEVICE_NAME">%1$s</xliff:g>와(과) 입력 장치의 연결이 끊어집니다."</string>
    <string name="bluetooth_disconnect_pan_user_profile" msgid="8037627994382458698">"<xliff:g id="DEVICE_NAME">%1$s</xliff:g>을(를) 통한 인터넷 액세스 연결이 해제됩니다."</string>
    <string name="bluetooth_disconnect_pan_nap_profile" product="tablet" msgid="8355910926439312604">"<xliff:g id="DEVICE_NAME">%1$s</xliff:g>이(가) 이 태블릿의 인터넷 연결 공유에서 해제됩니다."</string>
    <string name="bluetooth_disconnect_pan_nap_profile" product="default" msgid="6251611115860359886">"<xliff:g id="DEVICE_NAME">%1$s</xliff:g>이(가) 이 휴대전화의 인터넷 연결 공유에서 해제됩니다."</string>
    <string name="bluetooth_device_advanced_title" msgid="6066342531927499308">"페어링된 블루투스 기기"</string>
    <string name="bluetooth_device_advanced_online_mode_title" msgid="3689050071425683114">"연결"</string>
    <string name="bluetooth_device_advanced_online_mode_summary" msgid="1204424107263248336">"블루투스 장치에 연결"</string>
    <string name="bluetooth_device_advanced_profile_header_title" msgid="102745381968579605">"용도"</string>
    <string name="bluetooth_device_advanced_rename_device" msgid="5148578059584955791">"이름 바꾸기"</string>
    <string name="bluetooth_device_advanced_enable_opp_title" msgid="8222550640371627365">"파일 수신 허용"</string>
    <string name="bluetooth_pan_user_profile_summary_connected" msgid="6436258151814414028">"인터넷 액세스를 위해 기기에 연결됨"</string>
    <string name="bluetooth_pan_nap_profile_summary_connected" msgid="1322694224800769308">"로컬 인터넷 연결을 기기와 공유 중"</string>
    <string name="bluetooth_dock_settings" msgid="3218335822716052885">"도크 설정"</string>
    <string name="bluetooth_dock_settings_title" msgid="5543069893044375188">"오디오에 도크 사용"</string>
    <string name="bluetooth_dock_settings_headset" msgid="1001821426078644650">"스피커폰으로 사용"</string>
    <string name="bluetooth_dock_settings_a2dp" msgid="8791004998846630574">"음악 및 미디어"</string>
    <string name="bluetooth_dock_settings_remember" msgid="5551459057010609115">"설정 기억"</string>
    <string name="bluetooth_max_connected_audio_devices_string" msgid="6752690395207847881">"연결된 블루투스 오디오 기기의 최대 개수"</string>
    <string name="bluetooth_max_connected_audio_devices_dialog_title" msgid="5936561749790095473">"연결된 블루투스 오디오 기기의 최대 개수 선택"</string>
    <string name="wifi_display_settings_title" msgid="8740852850033480136">"전송"</string>
    <string name="wifi_display_enable_menu_item" msgid="4883036464138167674">"무선 디스플레이 사용"</string>
    <string name="wifi_display_no_devices_found" msgid="1382012407154143453">"근처에 기기가 없습니다."</string>
    <string name="wifi_display_status_connecting" msgid="5688608834000748607">"연결 중"</string>
    <string name="wifi_display_status_connected" msgid="8364125226376985558">"연결됨"</string>
    <string name="wifi_display_status_in_use" msgid="8556830875615434792">"사용 중"</string>
    <string name="wifi_display_status_not_available" msgid="5714978725794210102">"사용할 수 없음"</string>
    <string name="wifi_display_details" msgid="7791118209992162698">"디스플레이 설정"</string>
    <string name="wifi_display_options_title" msgid="5740656401635054838">"무선 디스플레이 옵션"</string>
    <string name="wifi_display_options_forget" msgid="9119048225398894580">"삭제"</string>
    <string name="wifi_display_options_done" msgid="5703116500357822557">"완료"</string>
    <string name="wifi_display_options_name" msgid="4756080222307467898">"이름"</string>
    <string name="wifi_band_24ghz" msgid="852929254171856911">"2.4GHz"</string>
    <string name="wifi_band_5ghz" msgid="6433822023268515117">"5GHz"</string>
    <string name="wifi_sign_in_button_text" msgid="8404345621836792112">"로그인"</string>
    <string name="wifi_tap_to_sign_in" msgid="6990161842394669054">"네트워크에 로그인하려면 여기를 탭하세요."</string>
    <string name="tx_link_speed" msgid="6139577455916971837">"<xliff:g id="TRANSMIT_LINK_SPEED">%1$d</xliff:g>Mbps"</string>
    <string name="rx_link_speed" msgid="5729003360923133988">"<xliff:g id="RECEIVE_LINK_SPEED">%1$d</xliff:g>Mbps"</string>
    <string name="wifi_ask_enable" msgid="2795469717302060104">"<xliff:g id="REQUESTER">%s</xliff:g>에서 Wi-Fi를 사용 설정하려고 합니다."</string>
    <string name="wifi_ask_disable" msgid="728366570145493573">"<xliff:g id="REQUESTER">%s</xliff:g>에서 Wi-Fi를 사용 중지하려고 합니다."</string>
    <string name="art_verifier_for_debuggable_title" msgid="6029838014407791341">"디버깅 가능한 앱의 바이트코드 확인"</string>
    <string name="art_verifier_for_debuggable_summary" msgid="2250352478065428399">"ART가 디버깅 가능한 앱의 바이트코드를 확인하도록 허용"</string>
    <string name="nfc_quick_toggle_title" msgid="6769159366307299004">"NFC"</string>
    <string name="nfc_quick_toggle_summary" product="tablet" msgid="8302974395787498915">"태블릿이 다른 기기와 접촉하면 데이터 교환 허용"</string>
    <string name="nfc_quick_toggle_summary" product="default" msgid="5237208142892767592">"휴대전화가 다른 기기와 접촉하면 데이터 교환 허용"</string>
    <string name="nfc_disclaimer_title" msgid="4364003873202264039">"NFC 사용"</string>
    <string name="nfc_disclaimer_content" msgid="5566907911915158075">"NFC는 이 기기와 결제 단말기, 액세스 리더, 양방향 광고나 태그 등 기타 주변 기기 또는 타겟 사이의 데이터를 교환합니다."</string>
    <string name="nfc_secure_settings_title" msgid="150400737244061585">"안전한 NFC"</string>
    <string name="nfc_secure_toggle_summary" product="default" msgid="2135032222065627938">"화면 잠금이 해제된 상태에서만 NFC 결제 및 교통카드 기능 허용"</string>
    <string name="android_beam_settings_title" msgid="7832812974600338649">"Android Beam"</string>
    <string name="android_beam_on_summary" msgid="3618057099355636830">"앱 콘텐츠를 NFC를 통해 전송할 준비 완료"</string>
    <string name="android_beam_off_summary" msgid="4663095428454779138">"사용 안함"</string>
    <string name="nfc_disabled_summary" msgid="3507017304297395467">"NFC가 꺼져 있어 사용할 수 없음"</string>
    <string name="android_beam_label" msgid="6257036050366775040">"Android Beam"</string>
    <string name="android_beam_explained" msgid="1810540319385192758">"이 기능을 사용 설정하면 기기를 서로 가까이 두어 앱 콘텐츠를 다른 NFC 지원 기기와 공유할 수 있습니다. 예를 들어 웹페이지, YouTube 동영상, 연락처 등을 공유할 수 있습니다.\n\n기기를 서로 가까이 두고(일반적으로 뒷면끼리 맞댐) 화면을 탭하기만 하면 됩니다. 공유할 대상은 앱에서 결정합니다."</string>
    <string name="wifi_quick_toggle_title" msgid="8850161330437693895">"Wi-Fi"</string>
    <string name="wifi_quick_toggle_summary" msgid="2696547080481267642">"Wi-Fi 사용"</string>
    <string name="wifi_settings" msgid="29722149822540994">"Wi-Fi"</string>
    <string name="wifi_settings_master_switch_title" msgid="4746267967669683259">"Wi-Fi 사용"</string>
    <string name="wifi_settings_category" msgid="8719175790520448014">"Wi-Fi 설정"</string>
    <string name="wifi_settings_title" msgid="3103415012485692233">"Wi-Fi"</string>
    <string name="wifi_settings_summary" msgid="668767638556052820">"무선 액세스포인트(AP) 설정 및 관리"</string>
    <string name="wifi_select_network" msgid="4210954938345463209">"Wi-Fi 선택"</string>
    <string name="wifi_starting" msgid="6732377932749942954">"Wi-Fi 사용 설정 중..."</string>
    <string name="wifi_stopping" msgid="8952524572499500804">"Wi-Fi 사용 중지 중..."</string>
    <string name="wifi_error" msgid="3207971103917128179">"오류"</string>
    <string name="wifi_sap_no_channel_error" msgid="3108445199311817111">"5GHz 대역은 이 국가에서 지원되지 않습니다."</string>
    <string name="wifi_in_airplane_mode" msgid="8652520421778203796">"비행기 모드"</string>
    <string name="wifi_notify_open_networks" msgid="76298880708051981">"개방형 네트워크 알림"</string>
    <string name="wifi_notify_open_networks_summary" msgid="2761326999921366960">"고품질 공용 네트워크를 사용할 수 있을 때 알립니다."</string>
    <string name="wifi_wakeup" msgid="8815640989361538036">"자동으로 Wi‑Fi 사용 설정"</string>
    <string name="wifi_wakeup_summary" msgid="2530814331062997163">"홈 네트워크 등의 저장된 고품질 네트워크가 가까이 있을 때 Wi‑Fi가 다시 사용 설정됨"</string>
    <string name="wifi_wakeup_summary_no_location" msgid="7494539594649967699">"위치 정보가 사용 중지되어 있으므로 사용할 수 없습니다. "<annotation id="link">"위치 정보"</annotation>"를 사용 설정해 주세요."</string>
    <string name="wifi_wakeup_summary_scanning_disabled" msgid="7247227922074840445">"Wi‑Fi 검색이 사용 중지되어 사용할 수 없습니다."</string>
    <string name="wifi_wakeup_summary_scoring_disabled" msgid="108339002136866897">"사용하려면 네트워크 평가 제공업체를 선택하세요."</string>
    <string name="wifi_poor_network_detection" msgid="4925789238170207169">"불량 네트워크 방지"</string>
    <string name="wifi_poor_network_detection_summary" msgid="7016103106105907127">"인터넷 연결이 원활하지 않은 경우 Wi-Fi 네트워크를 사용하지 않습니다"</string>
    <string name="wifi_avoid_poor_network_detection_summary" msgid="1644292503152790501">"인터넷 연결이 안정적인 네트워크만 사용합니다"</string>
    <string name="use_open_wifi_automatically_title" msgid="6851951242903078588">"개방형 네트워크에 연결"</string>
    <string name="use_open_wifi_automatically_summary" msgid="2982091714252931713">"고품질 공용 네트워크에 자동으로 연결"</string>
    <string name="use_open_wifi_automatically_summary_scoring_disabled" msgid="593964217679325831">"사용하려면 네트워크 평가 제공업체를 선택하세요."</string>
    <string name="use_open_wifi_automatically_summary_scorer_unsupported_disabled" msgid="8472122600853650258">"사용하려면 호환되는 네트워크 평가 제공업체를 선택하세요."</string>
    <string name="wifi_install_credentials" msgid="3551143317298272860">"인증서 설치"</string>
    <string name="wifi_scan_notify_text" msgid="5544778734762998889">"위치 정확도 개선을 위해 Wi-Fi가 꺼져 있을 때도 앱과 서비스에서 Wi-Fi 네트워크를 검색할 수 있습니다. 이 기능으로 위치 기반 기능 및 서비스를 개선할 수 있습니다. 이 설정은 <xliff:g id="LINK_BEGIN_0">LINK_BEGIN</xliff:g>검색 설정<xliff:g id="LINK_END_1">LINK_END</xliff:g>에서 변경할 수 있습니다."</string>
    <string name="wifi_scan_notify_text_scanning_off" msgid="3426075479272242098">"위치 정확도를 높이려면 <xliff:g id="LINK_BEGIN_0">LINK_BEGIN</xliff:g>검색 설정<xliff:g id="LINK_END_1">LINK_END</xliff:g>에서 Wi-Fi 검색을 사용 설정하세요."</string>
    <string name="wifi_scan_notify_remember_choice" msgid="7104867814641144485">"다시 표시 안함"</string>
    <string name="wifi_setting_sleep_policy_title" msgid="5149574280392680092">"절전 모드 동안 Wi-Fi 연결 유지"</string>
    <string name="wifi_setting_on_during_sleep_title" msgid="8308975500029751565">"절전 모드에서 Wi‑Fi 사용"</string>
    <string name="wifi_setting_sleep_policy_error" msgid="8174902072673071961">"설정을 변경하는 중 문제가 발생했습니다."</string>
    <string name="wifi_suspend_efficiency_title" msgid="2338325886934703895">"효율성 향상"</string>
    <string name="wifi_suspend_optimizations" msgid="1220174276403689487">"Wi-Fi 최적화"</string>
    <string name="wifi_suspend_optimizations_summary" msgid="4151428966089116856">"Wi-Fi가 사용 중일 때 배터리 사용량 최소화"</string>
    <string name="wifi_limit_optimizations_summary" msgid="9000801068363468950">"Wi‑Fi에 사용되는 배터리 제한"</string>
    <string name="wifi_switch_away_when_unvalidated" msgid="8593144541347373394">"Wi‑Fi 인터넷 액세스가 끊기면 모바일 데이터로 전환"</string>
    <string name="wifi_cellular_data_fallback_title" msgid="8753386877755616476">"모바일 데이터로 자동 전환"</string>
    <string name="wifi_cellular_data_fallback_summary" msgid="1403505355490119307">"Wi‑Fi 인터넷 액세스가 끊기면 모바일 데이터를 사용합니다. 데이터 사용 요금이 부과될 수 있습니다."</string>
    <string name="wifi_add_network" msgid="6234851776910938957">"네트워크 추가"</string>
    <string name="wifi_configure_settings_preference_title" msgid="2913345003906899146">"Wi‑Fi 환경설정"</string>
    <string name="wifi_configure_settings_preference_summary_wakeup_on" msgid="646393113104367290">"Wi‑Fi가 자동으로 다시 사용 설정됩니다."</string>
    <string name="wifi_configure_settings_preference_summary_wakeup_off" msgid="2782566279864356713">"Wi‑Fi가 자동으로 다시 사용 설정되지 않습니다."</string>
    <string name="wifi_access_points" msgid="7053990007031968609">"Wi-Fi 네트워크"</string>
    <string name="wifi_menu_more_options" msgid="2448097861752719396">"추가 옵션"</string>
    <string name="wifi_menu_p2p" msgid="7619851399250896797">"Wi-Fi Direct"</string>
    <string name="wifi_menu_scan" msgid="1470911530412095868">"검색"</string>
    <string name="wifi_menu_advanced" msgid="7522252991919573664">"고급"</string>
    <string name="wifi_menu_configure" msgid="6150926852602171938">"설정"</string>
    <string name="wifi_menu_connect" msgid="4996220309848349408">"네트워크 연결"</string>
    <string name="wifi_menu_remember" msgid="8814185749388713796">"네트워크 저장"</string>
    <string name="wifi_menu_forget" msgid="8736964302477327114">"네트워크 저장 안함"</string>
    <string name="wifi_menu_modify" msgid="2068554918652440105">"네트워크 수정"</string>
    <string name="wifi_empty_list_wifi_off" msgid="8056223875951079463">"사용 가능한 네트워크를 보려면 Wi-Fi를 켜세요."</string>
    <string name="wifi_empty_list_wifi_on" msgid="8746108031587976356">"Wi-Fi 네트워크를 찾는 중…"</string>
    <string name="wifi_empty_list_user_restricted" msgid="7322372065475939129">"Wi‑Fi 네트워크를 변경할 권한이 없습니다."</string>
    <string name="wifi_more" msgid="3195296805089107950">"더보기"</string>
    <string name="wifi_setup_wps" msgid="8128702488486283957">"자동 설정(WPS)"</string>
    <string name="wifi_settings_scanning_required_title" msgid="3815269816331500375">"Wi‑Fi 검색을 사용 설정하시겠습니까?"</string>
    <string name="wifi_settings_scanning_required_summary" msgid="6352918945128328916">"Wi‑Fi를 자동으로 켜려면 우선 Wi‑Fi 검색을 사용 설정해야 합니다."</string>
    <string name="wifi_settings_scanning_required_info" msgid="3155631874578023647">"Wi-Fi 검색을 사용하면 Wi‑Fi가 꺼져 있을 때도 앱과 서비스에서 항상 Wi-Fi 네트워크를 검색할 수 있습니다. 이 설정은 위치 기반 기능 및 서비스 개선 등에 사용할 수 있습니다."</string>
    <string name="wifi_settings_scanning_required_turn_on" msgid="1364287182804820646">"사용 설정"</string>
    <string name="wifi_settings_scanning_required_enabled" msgid="5527653791584018157">"Wi‑Fi 검색 사용 설정됨"</string>
    <string name="wifi_show_advanced" msgid="3409422789616520979">"고급 옵션"</string>
    <string name="wifi_advanced_toggle_description_expanded" msgid="2380600578544493084">"고급 옵션 드롭다운 목록입니다. 접으려면 두 번 탭하세요."</string>
    <string name="wifi_advanced_toggle_description_collapsed" msgid="1463812308429197263">"고급 옵션 드롭다운 목록입니다. 펼치려면 두 번 탭하세요."</string>
    <string name="wifi_ssid" msgid="5519636102673067319">"네트워크 이름"</string>
    <string name="wifi_ssid_hint" msgid="897593601067321355">"SSID 입력"</string>
    <string name="wifi_security" msgid="6603611185592956936">"보안"</string>
    <string name="wifi_hidden_network" msgid="973162091800925000">"숨겨진 네트워크"</string>
    <string name="wifi_hidden_network_warning" msgid="6674068093531603452">"라우터에서 네트워크 ID를 브로드캐스팅하고 있지 않지만 나중에 라우터에 연결하고자 하면 네트워크를 숨김으로 설정할 수 있습니다.\n\n이렇게 하면 휴대전화에서 네트워크를 찾기 위해 신호를 정기적으로 브로드캐스팅하게 되므로 보안상 위험합니다.\n\n네트워크를 숨김으로 설정해도 라우터 설정은 변경되지 않습니다."</string>
    <string name="wifi_signal" msgid="5514120261628065287">"신호 강도"</string>
    <string name="wifi_status" msgid="4824568012414605414">"상태"</string>
    <string name="tx_wifi_speed" msgid="2994278184097786511">"전송 링크 속도"</string>
    <string name="rx_wifi_speed" msgid="7206089638282839236">"수신 링크 속도"</string>
    <string name="wifi_frequency" msgid="7791090119577812214">"주파수"</string>
    <string name="wifi_ip_address" msgid="1440054061044402918">"IP 주소"</string>
    <string name="passpoint_label" msgid="6381371313076009926">"저장 시 사용한 네트워크"</string>
    <string name="passpoint_content" msgid="8447207162397870483">"<xliff:g id="NAME">%1$s</xliff:g> 사용자 인증 정보"</string>
    <string name="wifi_eap_method" msgid="8529436133640730382">"EAP 방식"</string>
    <string name="please_select_phase2" msgid="5231074529772044898">"단계 2 인증"</string>
    <string name="wifi_eap_ca_cert" msgid="3521574865488892851">"CA 인증서"</string>
    <string name="wifi_eap_domain" msgid="8471124344218082064">"도메인"</string>
    <string name="wifi_eap_user_cert" msgid="1291089413368160789">"사용자 인증서"</string>
    <string name="wifi_eap_identity" msgid="4359453783379679103">"ID"</string>
    <string name="wifi_eap_anonymous" msgid="2989469344116577955">"익명 ID"</string>
    <string name="wifi_password" msgid="5948219759936151048">"비밀번호"</string>
    <string name="wifi_show_password" msgid="6461249871236968884">"비밀번호 표시"</string>
    <string name="wifi_ap_band_config" msgid="1611826705989117930">"AP 대역 선택"</string>
    <string name="wifi_ap_choose_auto" msgid="2677800651271769965">"자동"</string>
    <string name="wifi_ap_choose_2G" msgid="8724267386885036210">"2.4GHz 대역"</string>
    <string name="wifi_ap_choose_5G" msgid="8813128641914385634">"5.0GHz 대역"</string>
    <string name="wifi_ap_prefer_5G" msgid="2501070491623803139">"5.0GHz 대역 사용 선호"</string>
    <string name="wifi_ap_2G" msgid="8378132945192979364">"2.4GHz"</string>
    <string name="wifi_ap_5G" msgid="4020713496716329468">"5.0GHz"</string>
    <string name="wifi_ap_band_select_one" msgid="3476254666116431650">"Wi‑Fi 핫스팟 대역을 한 개 이상 선택하세요."</string>
    <string name="wifi_ip_settings" msgid="3359331401377059481">"IP 설정"</string>
    <string name="wifi_privacy_settings" msgid="5500777170960315928">"개인정보 보호"</string>
    <string name="wifi_privacy_settings_ephemeral_summary" msgid="1539659414108891004">"무작위 MAC"</string>
    <string name="wifi_dpp_add_device_to_network" msgid="8674936581557695411">"기기 추가"</string>
    <string name="wifi_dpp_center_qr_code" msgid="6244508369721032655">"\'<xliff:g id="SSID">%1$s</xliff:g>\'에 기기를 추가하려면 아래 창의 가운데 부분에 QR 코드를 맞추세요."</string>
    <string name="wifi_dpp_scan_qr_code" msgid="4794621158747044107">"QR 코드 스캔"</string>
    <string name="wifi_dpp_scan_qr_code_join_network" msgid="4371771604088014396">"\'<xliff:g id="SSID">%1$s</xliff:g>\'에 연결하려면 아래 창의 가운데 부분에 QR 코드를 맞추세요."</string>
    <string name="wifi_dpp_scan_qr_code_join_unknown_network" msgid="8096370383700478819">"QR 코드를 스캔하여 Wi‑Fi에 연결"</string>
    <string name="wifi_dpp_share_wifi" msgid="9065890131734833809">"Wi‑Fi 공유"</string>
    <string name="wifi_dpp_scan_qr_code_with_another_device" msgid="5854392840857123065">"이 QR 코드를 스캔하여 \'<xliff:g id="SSID">%1$s</xliff:g>\'에 연결하고 비밀번호 공유"</string>
    <string name="wifi_dpp_scan_open_network_qr_code_with_another_device" msgid="4436318319178361543">"이 QR 코드를 스캔하여 \'<xliff:g id="SSID">%1$s</xliff:g>\'에 연결"</string>
    <string name="wifi_dpp_could_not_detect_valid_qr_code" msgid="641893675646330576">"QR 코드를 읽을 수 없습니다. 코드를 재입력하고 다시 시도해 보세요."</string>
    <string name="wifi_dpp_failure_authentication_or_configuration" msgid="3372757783382381044">"다시 시도해 보세요. 문제가 계속되면 기기 제조업체에 문의하세요."</string>
    <string name="wifi_dpp_failure_not_compatible" msgid="2829930473520603740">"문제 발생"</string>
    <string name="wifi_dpp_failure_timeout" msgid="5228320772245820458">"기기가 연결되어 있고 충전되어 있으며 전원이 켜져 있는지 확인합니다."</string>
    <string name="wifi_dpp_failure_generic" msgid="8030831192606098356">"기기가 연결되어 있고 충전되어 있으며 전원이 켜져 있는지 확인합니다. 문제가 계속되면 기기 제조업체에 문의하세요."</string>
    <string name="wifi_dpp_failure_not_supported" msgid="2643768115109632725">"\'<xliff:g id="SSID">%1$s</xliff:g>\' 추가는 이 기기에서 지원되지 않습니다."</string>
    <string name="wifi_dpp_check_connection_try_again" msgid="2632966336733361805">"연결을 확인한 후 다시 시도해 보세요."</string>
    <string name="wifi_dpp_choose_network" msgid="7139308800110200281">"네트워크 선택"</string>
    <string name="wifi_dpp_choose_network_to_connect_device" msgid="4025269026652486605">"기기를 연결하려면 네트워크를 선택하세요."</string>
    <string name="wifi_dpp_add_device_to_wifi" msgid="5459084866460319042">"이 기기를 \'<xliff:g id="SSID">%1$s</xliff:g>\'에 추가하시겠습니까?"</string>
    <string name="wifi_dpp_wifi_shared_with_device" msgid="7669684043486750097">"Wi‑Fi가 기기와 공유됨"</string>
    <string name="wifi_dpp_add_another_device" msgid="8415243205104666929">"다른 기기 추가"</string>
    <string name="wifi_dpp_choose_different_network" msgid="4081965219206680361">"다른 네트워크 선택"</string>
    <string name="wifi_dpp_could_not_add_device" msgid="1598945041477461501">"기기를 추가할 수 없습니다."</string>
    <string name="wifi_dpp_device_found" msgid="8618134150169810107">"검색된 기기"</string>
    <string name="wifi_dpp_sharing_wifi_with_this_device" msgid="5579154298588011712">"이 기기와 Wi‑Fi 공유 중…"</string>
    <string name="wifi_dpp_connecting" msgid="7111851118215580428">"연결 중…"</string>
    <string name="wifi_dpp_share_hotspot" msgid="762408459341741405">"핫스팟 공유"</string>
    <string name="wifi_dpp_lockscreen_title" msgid="8401802203867904622">"본인 확인"</string>
    <string name="wifi_dpp_wifi_password" msgid="4938294574591503213">"Wi-Fi 비밀번호: <xliff:g id="PASSWORD">%1$s</xliff:g>"</string>
    <string name="wifi_dpp_hotspot_password" msgid="4120419278831581613">"핫스팟 비밀번호: <xliff:g id="PASSWORD">%1$s</xliff:g>"</string>
    <string name="wifi_dpp_add_device" msgid="4072206063308645677">"기기 추가"</string>
    <string name="wifi_dpp_connect_network_using_qr_code" msgid="8898075663321081592">"QR 코드를 사용하여 이 네트워크에 연결"</string>
    <string name="retry" msgid="6472609612090877557">"재시도"</string>
    <string name="wifi_shared" msgid="844142443226926070">"다른 기기 사용자와 공유"</string>
    <string name="wifi_unchanged" msgid="3410422020930397102">"(변경 안함)"</string>
    <string name="wifi_unspecified" msgid="4917316464723064807">"선택하세요."</string>
    <string name="wifi_multiple_cert_added" msgid="3240743501460165224">"(여러 인증서가 추가됨)"</string>
    <string name="wifi_use_system_certs" msgid="5270879895056893783">"시스템 인증 사용"</string>
    <string name="wifi_do_not_provide_eap_user_cert" msgid="5160499244977160665">"제공하지 않음"</string>
    <string name="wifi_do_not_validate_eap_server" msgid="4266754430576348471">"확인하지 않음"</string>
    <string name="wifi_do_not_validate_eap_server_warning" msgid="1787190245542586660">"지정한 인증서가 없습니다. 비공개로 연결되지 않습니다."</string>
    <string name="wifi_ssid_too_long" msgid="3474753269579895244">"네트워크 이름이 너무 깁니다."</string>
    <string name="wifi_no_domain_warning" msgid="5223011964091727376">"도메인을 지정해야 합니다."</string>
    <string name="wifi_wps_available_first_item" msgid="4422547079984583502">"WPS 사용 가능"</string>
    <string name="wifi_wps_available_second_item" msgid="8427520131718215301">" (WPS 사용 가능)"</string>
    <string name="wifi_carrier_connect" msgid="8174696557882299911">"이동통신사 Wi‑Fi 네트워크"</string>
    <string name="wifi_carrier_content" msgid="4634077285415851933">"<xliff:g id="NAME">%1$s</xliff:g>(을)를 통해 연결"</string>
    <string name="wifi_scan_always_turnon_message" msgid="203123538572122989">"위치 정확성 개선 등의 목적으로 <xliff:g id="APP_NAME">%1$s</xliff:g>에서 Wi-Fi가 꺼져 있을 때에도 네트워크 검색을 사용하도록 설정하려 합니다.\n\n검색하려는 모든 앱에 대해 이를 허용하시겠습니까?"</string>
    <string name="wifi_scan_always_turnoff_message" msgid="5538901671131941043">"이 기능을 사용 중지하려면 더보기 메뉴에서 고급으로 이동하세요."</string>
    <string name="wifi_scan_always_confirm_allow" msgid="5355973075896817232">"허용"</string>
    <string name="wifi_scan_always_confirm_deny" msgid="4463982053823520710">"거부"</string>
    <string name="wifi_hotspot_title" msgid="7726205804813286950">"로그인하여 연결하시겠습니까?"</string>
    <string name="wifi_hotspot_message" msgid="3673833421453455747">"온라인에 로그인한 다음 네트워크에 연결하도록 <xliff:g id="APP_NAME">%1$s</xliff:g>이(가) 요청합니다."</string>
    <string name="wifi_hotspot_connect" msgid="5065506390164939225">"연결"</string>
    <string name="no_internet_access_text" msgid="5926979351959279577">"이 네트워크에는 인터넷이 연결되어 있지 않습니다. 연결 상태를 유지하시겠습니까?"</string>
    <string name="partial_connectivity_text" msgid="1287030663891772340">"제한된 연결로 인해 일부 앱과 서비스가 작동하지 않을 수 있습니다. 계속 사용하시겠습니까?"</string>
    <string name="no_internet_access_remember" msgid="4697314331614625075">"이 네트워크를 다시 요청하지 마세요."</string>
    <string name="lost_internet_access_title" msgid="5779478650636392426">"Wi‑Fi가 인터넷에 연결되어 있지 않음"</string>
    <string name="lost_internet_access_text" msgid="9029649339816197345">"Wi-Fi 연결 상태가 좋지 않다면 언제든지 모바일 네트워크로 전환할 수 있습니다. 데이터 사용 요금이 부과될 수도 있습니다."</string>
    <string name="lost_internet_access_switch" msgid="2262459569601190039">"모바일로 전환"</string>
    <string name="lost_internet_access_cancel" msgid="338273139419871110">"Wi‑Fi 계속 사용"</string>
    <string name="lost_internet_access_persist" msgid="7634876061262676255">"다시 표시하지 않음"</string>
    <string name="wifi_connect" msgid="1076622875777072845">"연결"</string>
    <string name="wifi_turned_on_message" msgid="4432839393213448846">"Wi-Fi 사용 설정됨"</string>
    <!-- no translation found for wifi_connected_to_message (2265022072754345638) -->
    <skip />
    <string name="wifi_connecting" msgid="8760426806460651215">"연결 중…"</string>
    <!-- no translation found for wifi_disconnect (3445234285136039895) -->
    <skip />
    <string name="wifi_failed_connect_message" msgid="8491902558970292871">"네트워크 연결 실패"</string>
    <string name="wifi_not_in_range_message" msgid="6616864204007424228">"범위 안에 네트워크가 없음"</string>
    <string name="wifi_forget" msgid="8168174695608386644">"저장 안함"</string>
    <string name="wifi_modify" msgid="6100248070440710782">"수정"</string>
    <string name="wifi_failed_forget_message" msgid="1348172929201654986">"네트워크 기록 삭제 실패"</string>
    <string name="wifi_save" msgid="3331121567988522826">"저장"</string>
    <string name="wifi_failed_save_message" msgid="6650004874143815692">"네트워크 저장 실패"</string>
    <string name="wifi_cancel" msgid="6763568902542968964">"취소"</string>
    <string name="wifi_forget_dialog_title" msgid="6224151903586192426">"네트워크를 삭제하시겠습니까?"</string>
    <string name="wifi_forget_dialog_message" msgid="2337060138532166680">"이 네트워크의 모든 비밀번호가 삭제됩니다."</string>
    <plurals name="wifi_saved_access_points_summary" formatted="false" msgid="6094679048871529675">
      <item quantity="other">네트워크 %d개</item>
      <item quantity="one">네트워크 1개</item>
    </plurals>
    <string name="wifi_advanced_titlebar" msgid="4485841401774142908">"고급 Wi-Fi"</string>
    <string name="wifi_advanced_ssid_title" msgid="1552309166043760291">"SSID"</string>
    <string name="wifi_advanced_mac_address_title" msgid="6571335466330978393">"MAC 주소"</string>
    <string name="wifi_advanced_ip_address_title" msgid="6215297094363164846">"IP 주소"</string>
    <string name="wifi_details_title" msgid="8954667664081737098">"네트워크 세부정보"</string>
    <string name="wifi_details_subnet_mask" msgid="6720279144174924410">"서브넷 마스크"</string>
    <string name="wifi_details_dns" msgid="8648826607751830768">"DNS"</string>
    <string name="wifi_details_ipv6_address_header" msgid="6734119149106422148">"IPv6 주소"</string>
    <string name="wifi_saved_access_points_label" msgid="2013409399392285262">"저장된 네트워크"</string>
    <string name="wifi_subscribed_access_points_tab" msgid="6480224551765489055">"구독"</string>
    <!-- no translation found for wifi_saved_access_points_tab (2659675386657663705) -->
    <skip />
    <string name="wifi_advanced_settings_label" msgid="3654366894867838338">"IP 설정"</string>
    <string name="wifi_advanced_not_available" msgid="5823045095444154586">"이 사용자는 Wi‑Fi 고급 설정을 사용할 수 없습니다."</string>
    <string name="wifi_ip_settings_menu_save" msgid="7296724066102908366">"저장"</string>
    <string name="wifi_ip_settings_menu_cancel" msgid="6582567330136502340">"취소"</string>
    <string name="wifi_ip_settings_invalid_ip_address" msgid="2513142355364274970">"올바른 IP 주소를 입력하세요."</string>
    <string name="wifi_ip_settings_invalid_gateway" msgid="8164264988361096450">"올바른 게이트웨이 주소를 입력하세요."</string>
    <string name="wifi_ip_settings_invalid_dns" msgid="8744583948328391047">"올바른 DNS 주소를 입력하세요."</string>
    <string name="wifi_ip_settings_invalid_network_prefix_length" msgid="40470058023181052">"0에서 32 사이의 네트워크 접두어 길이를 입력해 주세요."</string>
    <string name="wifi_dns1" msgid="7344118050720080045">"DNS 1"</string>
    <string name="wifi_dns2" msgid="1368601006824882659">"DNS 2"</string>
    <string name="wifi_gateway" msgid="163914742461092086">"게이트웨이"</string>
    <string name="wifi_network_prefix_length" msgid="3028785234245085998">"네트워크 접두어 길이"</string>
    <string name="wifi_p2p_settings_title" msgid="5444461191435291082">"Wi-Fi Direct"</string>
    <string name="wifi_p2p_device_info" msgid="3191876744469364173">"기기 정보"</string>
    <string name="wifi_p2p_persist_network" msgid="1646424791818168590">"이 연결 저장"</string>
    <string name="wifi_p2p_menu_search" msgid="3436429984738771974">"기기 검색"</string>
    <string name="wifi_p2p_menu_searching" msgid="2396704492143633876">"검색 중…"</string>
    <string name="wifi_p2p_menu_rename" msgid="8448896306960060415">"기기 이름 변경"</string>
    <string name="wifi_p2p_peer_devices" msgid="299526878463303432">"P2P 기기"</string>
    <string name="wifi_p2p_remembered_groups" msgid="3847022927914068230">"저장된 그룹"</string>
    <string name="wifi_p2p_failed_connect_message" msgid="8491862096448192157">"연결할 수 없습니다."</string>
    <string name="wifi_p2p_failed_rename_message" msgid="2562182284946936380">"기기 이름을 바꾸지 못했습니다."</string>
    <string name="wifi_p2p_disconnect_title" msgid="3216846049677448420">"연결을 해제하시겠습니까?"</string>
    <string name="wifi_p2p_disconnect_message" msgid="8227342771610125771">"연결을 중단하면 <xliff:g id="PEER_NAME">%1$s</xliff:g>와(과)의 연결이 끊어집니다."</string>
    <string name="wifi_p2p_disconnect_multiple_message" msgid="3283805371034883105">"연결을 중단하면 <xliff:g id="PEER_NAME">%1$s</xliff:g> 외 다른 <xliff:g id="PEER_COUNT">%2$s</xliff:g>개 기기와의 연결이 끊어집니다."</string>
    <string name="wifi_p2p_cancel_connect_title" msgid="255267538099324413">"초대를 취소하시겠습니까?"</string>
    <string name="wifi_p2p_cancel_connect_message" msgid="7477756213423749402">"<xliff:g id="PEER_NAME">%1$s</xliff:g>와(과) 연결하려는 초대를 취소하시겠습니까?"</string>
    <string name="wifi_p2p_delete_group_message" msgid="834559380069647086">"이 그룹을 삭제할까요?"</string>
    <string name="wifi_hotspot_checkbox_text" msgid="7763495093333664887">"Wi‑Fi 핫스팟"</string>
    <string name="wifi_hotspot_off_subtext" msgid="2199911382555864644">"다른 기기와 인터넷 또는 콘텐츠를 공유하지 않음"</string>
    <string name="wifi_hotspot_tethering_on_subtext" product="tablet" msgid="5936710887156133458">"핫스팟을 통해 태블릿의 인터넷 연결 공유 중"</string>
    <string name="wifi_hotspot_tethering_on_subtext" product="default" msgid="5556202634866621632">"핫스팟을 통해 휴대전화의 인터넷 연결 공유 중"</string>
    <string name="wifi_hotspot_on_local_only_subtext" msgid="5017191966153008">"앱에서 콘텐츠를 공유하지 않습니다. 인터넷 연결을 공유하려면 핫스팟을 껐다가 켜세요"</string>
    <string name="wifi_hotspot_no_password_subtext" msgid="353306131026431089">"설정된 비밀번호 없음"</string>
    <string name="wifi_hotspot_name_title" msgid="8237000746618636778">"핫스팟 이름"</string>
    <string name="wifi_hotspot_name_summary_connecting" msgid="3378299995508671967">"<xliff:g id="WIFI_HOTSPOT_NAME">%1$s</xliff:g> 켜는 중..."</string>
    <string name="wifi_hotspot_name_summary_connected" msgid="3888672084861445362">"다른 기기에서 <xliff:g id="WIFI_HOTSPOT_NAME">%1$s</xliff:g>에 연결할 수 있습니다."</string>
    <string name="wifi_hotspot_password_title" msgid="8676859981917573801">"핫스팟 비밀번호"</string>
    <string name="wifi_hotspot_ap_band_title" msgid="1165801173359290681">"AP 대역"</string>
    <string name="wifi_hotspot_footer_info_regular" msgid="4789553667374849566">"핫스팟을 사용하여 다른 기기에서 사용할 수 있는 Wi‑Fi 네트워크를 만드세요. 핫스팟은 내 모바일 데이터 연결을 사용하여 인터넷을 제공합니다. 추가 모바일 데이터 요금이 부과될 수 있습니다."</string>
    <string name="wifi_hotspot_footer_info_local_only" msgid="857988412470694109">"앱에서 핫스팟을 만들어 주변 기기와 콘텐츠를 공유할 수 있습니다."</string>
    <string name="wifi_hotspot_auto_off_title" msgid="1590313508558948079">"자동으로 핫스팟 사용 중지"</string>
    <string name="wifi_hotspot_auto_off_summary" msgid="5858098059725925084">"연결된 기기가 없으면 Wi‑Fi 핫스팟이 사용 중지됩니다"</string>
    <string name="wifi_tether_starting" msgid="1322237938998639724">"핫스팟 켜는 중…"</string>
    <string name="wifi_tether_stopping" msgid="4835852171686388107">"핫스팟 끄는 중…"</string>
    <string name="wifi_tether_enabled_subtext" msgid="7842111748046063857">"<xliff:g id="NETWORK_SSID">%1$s</xliff:g>이(가) 활성화됨"</string>
    <string name="wifi_tether_failed_subtext" msgid="1484941858530919002">"휴대용 Wi-Fi 핫스팟 오류"</string>
    <string name="wifi_tether_configure_ap_text" msgid="7974681394041609308">"Wi-Fi 핫스팟 설정"</string>
    <string name="wifi_hotspot_configure_ap_text" msgid="5478614731464220432">"Wi‑Fi 핫스팟 설정"</string>
    <string name="wifi_hotspot_configure_ap_text_summary" msgid="5560680057727007011">"AndroidAP WPA2 PSK 핫스팟"</string>
    <string name="wifi_tether_configure_ssid_default" msgid="8467525402622138547">"AndroidHotspot"</string>
    <string name="wifi_calling_settings_title" msgid="4102921303993404577">"Wi-Fi 통화"</string>
    <string name="wifi_calling_suggestion_title" msgid="5702964371483390024">"Wi‑Fi로 통화 가능 범위 확장"</string>
    <string name="wifi_calling_suggestion_summary" msgid="1331793267608673739">"Wi‑Fi 통화를 사용 설정하여 신호 범위 확장"</string>
    <string name="wifi_calling_mode_title" msgid="2164073796253284289">"통화 환경설정"</string>
    <string name="wifi_calling_mode_dialog_title" msgid="7105195222267749226">"통화 환경설정"</string>
    <string name="wifi_calling_roaming_mode_title" msgid="1565039047187685115">"로밍 환경설정"</string>
    <!-- no translation found for wifi_calling_roaming_mode_summary (8642014873060687717) -->
    <skip />
    <string name="wifi_calling_roaming_mode_dialog_title" msgid="7800926602662078576">"로밍 환경설정"</string>
  <string-array name="wifi_calling_mode_choices">
    <item msgid="772621647207148279">"@*android:string/wfc_mode_wifi_preferred_summary"</item>
    <item msgid="2226422868199612072">"@*android:string/wfc_mode_cellular_preferred_summary"</item>
    <item msgid="7041954411163832397">"@*android:string/wfc_mode_wifi_only_summary"</item>
  </string-array>
  <string-array name="wifi_calling_mode_choices_v2">
    <item msgid="742988808283756263">"Wi-Fi"</item>
    <item msgid="7715869266611010880">"모바일"</item>
    <item msgid="2838022395783120596">"Wi-Fi에서만"</item>
  </string-array>
  <string-array name="wifi_calling_mode_choices_without_wifi_only">
    <item msgid="4430473354160964286">"@*android:string/wfc_mode_wifi_preferred_summary"</item>
    <item msgid="5965810717958113109">"@*android:string/wfc_mode_cellular_preferred_summary"</item>
  </string-array>
  <string-array name="wifi_calling_mode_choices_v2_without_wifi_only">
    <item msgid="6132150507201243768">"Wi-Fi"</item>
    <item msgid="1118703915148755405">"모바일"</item>
  </string-array>
    <string name="wifi_calling_mode_wifi_preferred_summary" msgid="9092988115148569860">"Wi‑Fi를 사용할 수 없는 경우 모바일 네트워크를 사용하세요."</string>
    <string name="wifi_calling_mode_cellular_preferred_summary" msgid="240885549023046403">"모바일 네트워크를 사용할 수 없는 경우 Wi‑Fi를 사용합니다."</string>
    <string name="wifi_calling_mode_wifi_only_summary" msgid="3688265826855460036">"Wi‑Fi를 통해 통화합니다. Wi‑Fi 연결이 끊기면 통화가 종료됩니다."</string>
    <string name="wifi_calling_off_explanation" msgid="564780186974911501">"Wi-Fi 통화가 켜져 있으면 휴대전화에서 환경설정과 신호 강도에 따라 Wi-Fi 네트워크나 이동통신사 네트워크를 통해 통화를 연결할 수 있습니다. 이 기능을 사용하기 전에 이동통신사에 문의하여 요금과 기타 세부정보를 알아보세요.<xliff:g id="ADDITIONAL_TEXT">%1$s</xliff:g>"</string>
    <string name="wifi_calling_off_explanation_2" msgid="2329334487851497223"></string>
    <string name="emergency_address_title" msgid="932729250447887545">"긴급 주소"</string>
    <string name="emergency_address_summary" msgid="7751971156196115129">"Wi‑Fi를 통해 긴급 전화를 걸 때 내 위치로 사용됨"</string>
    <string name="private_dns_help_message" msgid="3299567069152568958">"비공개 DNS 기능에 관해 "<annotation id="url">"자세히 알아보기"</annotation></string>
    <string name="wifi_calling_pref_managed_by_carrier" msgid="6845711858866828986">"이동통신사에서 관리하는 설정"</string>
    <string name="wifi_calling_settings_activation_instructions" msgid="7492509632478260955">"Wi-Fi 통화 활성화"</string>
    <string name="wifi_calling_turn_on" msgid="1171403510313983983">"Wi-Fi 통화 사용 설정"</string>
    <string name="wifi_calling_not_supported" msgid="7878640438907807754">"%1$s에서는 Wi‑Fi 통화가 지원되지 않습니다."</string>
    <string name="carrier" msgid="5264014738689761132">"이동통신사"</string>
    <string name="display_settings_title" msgid="1708697328627382561">"디스플레이"</string>
    <string name="sound_settings" msgid="5534671337768745343">"소리"</string>
    <string name="all_volume_title" msgid="4296957391257836961">"볼륨"</string>
    <string name="musicfx_title" msgid="3415566786340790345">"음악 효과"</string>
    <string name="ring_volume_title" msgid="5592466070832128777">"벨소리 볼륨"</string>
    <string name="vibrate_in_silent_title" msgid="3897968069156767036">"무음 시 진동"</string>
    <string name="notification_sound_title" msgid="5137483249425507572">"기본 알림 소리"</string>
    <string name="incoming_call_volume_title" msgid="8073714801365904099">"벨소리"</string>
    <string name="notification_volume_title" msgid="2012640760341080408">"알림"</string>
    <string name="checkbox_notification_same_as_incoming_call" msgid="1073644356290338921">"전화 벨소리와 알림을 같은 볼륨으로"</string>
    <string name="home_work_profile_not_supported" msgid="1357721012342357037">"직장 프로필은 지원하지 않습니다."</string>
    <string name="notification_sound_dialog_title" msgid="3805140135741385667">"기본 알림 소리"</string>
    <string name="media_volume_title" msgid="3576565767317118106">"미디어"</string>
    <string name="media_volume_summary" msgid="5363248930648849974">"음악 및 동영상에 대한 볼륨 설정"</string>
    <string name="alarm_volume_title" msgid="2285597478377758706">"알람"</string>
    <string name="dock_settings_summary" msgid="455802113668982481">"연결된 도크에 대한 오디오 설정"</string>
    <string name="dtmf_tone_enable_title" msgid="8533399267725365088">"다이얼패드 터치음"</string>
    <string name="sound_effects_enable_title" msgid="4429690369187229592">"사운드를 탭하세요."</string>
    <string name="lock_sounds_enable_title" msgid="450098505659399520">"화면 잠금 소리"</string>
    <string name="audio_record_proc_title" msgid="4271091199976457534">"소음 제거"</string>
    <string name="volume_media_description" msgid="7949355934788807863">"음악, 동영상, 게임 및 기타 미디어"</string>
    <string name="volume_ring_description" msgid="5936851631698298989">"벨소리 및 알림"</string>
    <string name="volume_notification_description" msgid="5810902320215328321">"알림"</string>
    <string name="volume_alarm_description" msgid="8322615148532654841">"알람"</string>
    <string name="volume_ring_mute" msgid="3018992671608737202">"벨소리 및 알림 음소거"</string>
    <string name="volume_media_mute" msgid="3399059928695998166">"음악 및 기타 미디어 음소거"</string>
    <string name="volume_notification_mute" msgid="7955193480006444159">"알림 음소거"</string>
    <string name="volume_alarm_mute" msgid="4452239420351035936">"알람 음소거"</string>
    <string name="dock_settings" msgid="1820107306693002541">"도킹"</string>
    <string name="dock_settings_title" msgid="9161438664257429372">"도크 설정"</string>
    <string name="dock_audio_settings_title" msgid="3324750259959570305">"오디오"</string>
    <string name="dock_audio_summary_desk" msgid="6487784412371139335">"연결된 데스크톱 도크 설정"</string>
    <string name="dock_audio_summary_car" msgid="6740897586006248450">"연결된 카폰 도크 설정"</string>
    <string name="dock_audio_summary_none" product="tablet" msgid="8215337394914283607">"도킹되지 않은 태블릿"</string>
    <string name="dock_audio_summary_none" product="default" msgid="289909253741048784">"도킹되지 않은 휴대전화"</string>
    <string name="dock_audio_summary_unknown" msgid="4465059868974255693">"연결된 도크 설정"</string>
    <string name="dock_not_found_title" msgid="3290961741828952424">"도크를 찾을 수 없음"</string>
    <string name="dock_not_found_text" product="tablet" msgid="8405432495282299143">"태블릿을 도킹해야 오디오 도크를 설정할 수 있습니다."</string>
    <string name="dock_not_found_text" product="default" msgid="1460497923342627801">"휴대전화를 도킹해야 오디오 도크를 설정할 수 있습니다."</string>
    <string name="dock_sounds_enable_title" msgid="885839627097024110">"도크 삽입음"</string>
    <string name="dock_sounds_enable_summary_on" product="tablet" msgid="838102386448981339">"도크에 태블릿을 끼우거나 제거할 때 소리 재생"</string>
    <string name="dock_sounds_enable_summary_on" product="default" msgid="8491180514199743771">"도크에 휴대전화를 끼우거나 제거할 때 소리 재생"</string>
    <string name="dock_sounds_enable_summary_off" product="tablet" msgid="4308252722466813560">"도크에 태블릿을 끼우거나 제거할 때 소리 재생 안함"</string>
    <string name="dock_sounds_enable_summary_off" product="default" msgid="2034927992716667672">"도크에 휴대전화를 끼우거나 제거할 때 소리 재생 안함"</string>
    <string name="account_settings" msgid="6403589284618783461">"계정"</string>
    <string name="accessibility_category_work" msgid="4339262969083355720">"직장 프로필 계정 - <xliff:g id="MANAGED_BY">%s</xliff:g>"</string>
    <string name="accessibility_category_personal" msgid="1263518850905945594">"개인 프로필 계정"</string>
    <string name="accessibility_work_account_title" msgid="1231830766637939527">"직장 계정 - <xliff:g id="MANAGED_BY">%s</xliff:g>"</string>
    <string name="accessibility_personal_account_title" msgid="2169071663029067826">"개인 계정 - <xliff:g id="MANAGED_BY">%s</xliff:g>"</string>
    <string name="search_settings" msgid="1910951467596035063">"검색"</string>
    <string name="display_settings" msgid="7965901687241669598">"디스플레이"</string>
    <string name="accelerometer_title" msgid="7854608399547349157">"자동 화면 회전"</string>
    <string name="color_mode_title" msgid="9186249332902370471">"색상"</string>
    <string name="color_mode_option_natural" msgid="5013837483986772758">"자연스럽게"</string>
    <string name="color_mode_option_boosted" msgid="8588223970257287524">"부스트"</string>
    <string name="color_mode_option_saturated" msgid="4569683960058798843">"선명하게"</string>
    <string name="color_mode_option_automatic" msgid="7996505473528529568">"색상 자동 조절"</string>
    <string name="color_mode_summary_natural" msgid="6624188642920403099">"정확한 색상만 사용"</string>
    <string name="color_mode_summary_automatic" msgid="4669516973360709431">"색상 선명도와 정확도 간 조정"</string>
    <string name="accelerometer_summary_on" product="tablet" msgid="429982132339828942">"태블릿 회전 시 자동으로 방향 바꾸기"</string>
    <string name="accelerometer_summary_on" product="default" msgid="1133737282813048021">"휴대전화 회전 시 자동으로 방향 바꾸기"</string>
    <string name="accelerometer_summary_off" product="tablet" msgid="4781734213242521682">"태블릿 회전 시 자동으로 방향 바꾸기"</string>
    <string name="accelerometer_summary_off" product="default" msgid="5485489363715740761">"휴대전화 회전 시 자동으로 방향 바꾸기"</string>
    <string name="brightness" msgid="8480105032417444275">"밝기 수준"</string>
    <string name="brightness_title" msgid="5746272622112982836">"밝기"</string>
    <string name="brightness_summary" msgid="838917350127550703">"화면 밝기 조정"</string>
    <string name="auto_brightness_title" msgid="6341042882350279391">"밝기 자동 조절"</string>
    <string name="auto_brightness_summary_on" msgid="3519854265558828744">"사용"</string>
    <string name="auto_brightness_summary_off" msgid="2802336459335410626">"사용 안함"</string>
    <string name="auto_brightness_summary_very_low" msgid="6483976609035853764">"원하는 밝기 수준이 매우 낮음"</string>
    <string name="auto_brightness_summary_low" msgid="5609877905833960427">"원하는 밝기 수준이 낮음"</string>
    <string name="auto_brightness_summary_default" msgid="7225666614394726845">"원하는 밝기 수준이 기본값임"</string>
    <string name="auto_brightness_summary_high" msgid="7172304165631136027">"원하는 밝기 수준이 높음"</string>
    <string name="auto_brightness_summary_very_high" msgid="979277812582279078">"원하는 밝기 수준이 매우 높음"</string>
    <string name="auto_brightness_off_title" msgid="2996864829946190795">"사용 안함"</string>
    <string name="auto_brightness_very_low_title" msgid="8252988638614126320">"매우 낮음"</string>
    <string name="auto_brightness_low_title" msgid="1632186441514863377">"낮음"</string>
    <string name="auto_brightness_default_title" msgid="936771997353506620">"기본값"</string>
    <string name="auto_brightness_high_title" msgid="2527853305981497345">"높음"</string>
    <string name="auto_brightness_very_high_title" msgid="8867164854439331022">"매우 높음"</string>
    <string name="auto_brightness_subtitle" msgid="6454652530864093466">"원하는 밝기 수준"</string>
    <string name="auto_brightness_off_summary" msgid="7629228736838155268">"주변 밝기에 맞춰 조정하지 않음"</string>
    <string name="auto_brightness_very_high_summary" msgid="4551003097086220709">"배터리 사용량 증가"</string>
    <string name="auto_brightness_disclaimer" msgid="871436423746343406">"주변의 밝기에 맞춰 밝기 수준을 최적화합니다. 이 기능이 사용 설정되어 있는 동안에도 밝기를 일시 조정할 수 있습니다."</string>
    <string name="auto_brightness_description" msgid="7310335517128283729">"화면 밝기가 환경 및 활동에 맞게 자동으로 조정됩니다. 슬라이더를 수동으로 이동하여 밝기 자동 조절 기능이 사용자의 환경설정을 학습하도록 할 수 있습니다."</string>
    <string name="display_white_balance_title" msgid="4093966473741329340">"디스플레이 화이트 밸런스"</string>
    <string name="adaptive_sleep_title" msgid="1831935268159345017">"화면 인식"</string>
    <string name="adaptive_sleep_summary_on" msgid="410222811715459549">"사용/화면을 보고 있으면 꺼지지 않음"</string>
    <string name="adaptive_sleep_summary_off" msgid="3099674463517017514">"사용 안함"</string>
    <string name="adaptive_sleep_description" msgid="3202004081780217465">"화면을 보고 있으면 꺼지지 않습니다."</string>
    <string name="adaptive_sleep_privacy" msgid="1532279843861304206">"화면 인식은 전면 카메라로 화면을 보고 있는 사용자가 있는지 확인하는 기능입니다. 이 기능은 기기에서 작동하며 이미지는 Google에 전송되거나 저장되지 않습니다."</string>
    <string name="night_display_title" msgid="2626451512200357686">"야간 조명"</string>
    <string name="night_display_text" msgid="1837277457033025056">"야간 조명을 사용하면 화면이 황색광으로 표시되어 희미한 빛에서도 편안하게 화면을 보고 읽을 수 있으며 수면 방해 효과가 줄어듭니다."</string>
    <string name="night_display_auto_mode_title" msgid="6574111412154833409">"예약"</string>
    <string name="night_display_auto_mode_never" msgid="2483761922928753400">"없음"</string>
    <string name="night_display_auto_mode_custom" msgid="2379394568898721765">"맞춤 시간에 켜짐"</string>
    <string name="night_display_auto_mode_twilight" msgid="589042813708244059">"일몰부터 일출까지 켜짐"</string>
    <string name="night_display_start_time_title" msgid="8918016772613689584">"시작 시간"</string>
    <string name="night_display_end_time_title" msgid="8286061578083519350">"종료 시간"</string>
    <string name="night_display_status_title" msgid="1784041143360286267">"상태"</string>
    <string name="night_display_temperature_title" msgid="1435292789272017136">"강도"</string>
    <string name="night_display_summary_off" msgid="1792750041697946539">"끔/<xliff:g id="ID_1">%1$s</xliff:g>"</string>
    <string name="night_display_summary_off_auto_mode_never" msgid="3583590137322963513">"자동으로 켜지 않음"</string>
    <string name="night_display_summary_off_auto_mode_custom" msgid="6365668239253173208">"<xliff:g id="ID_1">%1$s</xliff:g>에 자동으로 켜짐"</string>
    <string name="night_display_summary_off_auto_mode_twilight" msgid="3596291693781757392">"일몰에 자동으로 켜짐"</string>
    <string name="night_display_summary_on" msgid="1355713529996456744">"켬/<xliff:g id="ID_1">%1$s</xliff:g>"</string>
    <string name="night_display_summary_on_auto_mode_never" msgid="9117830821363119835">"자동으로 끄지 않음"</string>
    <string name="night_display_summary_on_auto_mode_custom" msgid="5510753572245577263">"<xliff:g id="ID_1">%1$s</xliff:g>에 자동으로 꺼짐"</string>
    <string name="night_display_summary_on_auto_mode_twilight" msgid="852270120144683507">"일출에 자동으로 꺼짐"</string>
    <string name="night_display_activation_on_manual" msgid="277343561277625826">"지금 켜기"</string>
    <string name="night_display_activation_off_manual" msgid="4074557720918572883">"지금 끄기"</string>
    <string name="night_display_activation_on_twilight" msgid="6976051971534953845">"일출 시간까지 켜기"</string>
    <string name="night_display_activation_off_twilight" msgid="7196227685059907233">"일몰 시간까지 끄기"</string>
    <string name="night_display_activation_on_custom" msgid="5472029024427933598">"<xliff:g id="ID_1">%1$s</xliff:g>까지 켜기"</string>
    <string name="night_display_activation_off_custom" msgid="6169984658293744715">"<xliff:g id="ID_1">%1$s</xliff:g>까지 끄기"</string>
    <string name="night_display_not_currently_on" msgid="6273540991113206401">"현재 야간 조명 사용 안함"</string>
    <string name="screen_timeout" msgid="4351334843529712571">"절전 모드"</string>
    <string name="screen_timeout_title" msgid="5130038655092628247">"화면이 꺼짐"</string>
    <string name="screen_timeout_summary" msgid="327761329263064327">"<xliff:g id="TIMEOUT_DESCRIPTION">%1$s</xliff:g> 이상 동작이 없을 때"</string>
    <string name="wallpaper_settings_title" msgid="5449180116365824625">"배경화면"</string>
    <!-- no translation found for style_and_wallpaper_settings_title (2399486839820145870) -->
    <skip />
    <string name="wallpaper_settings_summary_default" msgid="3395741565658711416">"기본값"</string>
    <string name="wallpaper_settings_summary_custom" msgid="515035303981687172">"맞춤"</string>
    <string name="wallpaper_suggestion_title" msgid="8583988696513822528">"배경화면 변경"</string>
    <string name="wallpaper_suggestion_summary" msgid="1579144009898110491">"화면 맞춤설정"</string>
    <string name="wallpaper_settings_fragment_title" msgid="519078346877860129">"배경화면 선택"</string>
    <string name="screensaver_settings_title" msgid="1770575686476851778">"화면 보호기"</string>
    <string name="screensaver_settings_summary_either_long" msgid="7302740999250873332">"충전 또는 도킹하는 동안"</string>
    <string name="screensaver_settings_summary_either_short" msgid="6140527286137331478">"도킹이나 충전 중일 때"</string>
    <string name="screensaver_settings_summary_sleep" msgid="9086186698140423493">"충전하는 동안"</string>
    <string name="screensaver_settings_summary_dock" msgid="2072657401664633283">"도킹하는 동안"</string>
    <string name="screensaver_settings_summary_never" msgid="5165622985174349585">"사용 안함"</string>
    <string name="screensaver_settings_summary_off" msgid="2481581696365146473">"사용 안함"</string>
    <string name="screensaver_settings_disabled_prompt" msgid="1239088321034437608">"휴대전화가 도킹 또는 절전 모드일 때 작동 방식을 조정하려면 화면 보호기를 사용 설정합니다."</string>
    <string name="screensaver_settings_when_to_dream" msgid="7262410541382890146">"시작 시간"</string>
    <string name="screensaver_settings_current" msgid="4663846038247130023">"현재 화면 보호기"</string>
    <string name="screensaver_settings_dream_start" msgid="4998187847985120168">"지금 시작하기"</string>
    <string name="screensaver_settings_button" msgid="7292214707625717013">"설정"</string>
    <string name="automatic_brightness" msgid="5014143533884135461">"자동 밝기"</string>
    <string name="lift_to_wake_title" msgid="4555378006856277635">"기기를 들어 대기 모드 해제"</string>
    <string name="ambient_display_screen_title" msgid="4252755516328775766">"절전 모드 자동 해제"</string>
    <string name="ambient_display_category_triggers" msgid="4359289754456268573">"표시 시점"</string>
    <string name="doze_title" msgid="2375510714460456687">"새로운 알림"</string>
    <string name="doze_summary" msgid="3846219936142814032">"알림을 수신하면 절전 모드를 해제"</string>
    <string name="doze_always_on_title" msgid="1046222370442629646">"항상 사용"</string>
    <string name="doze_always_on_summary" msgid="6978257596231155345">"시간, 알림 아이콘 등의 정보가 표시되며 배터리 사용량이 증가함"</string>
    <string name="title_font_size" msgid="4405544325522105222">"글꼴 크기"</string>
    <string name="short_summary_font_size" msgid="6819778801232989076">"텍스트를 확대 또는 축소"</string>
    <string name="sim_lock_settings" msgid="3392331196873564292">"SIM 카드 잠금 설정"</string>
    <string name="sim_lock_settings_category" msgid="6242052161214271091">"SIM 카드 잠금"</string>
    <string name="sim_lock_settings_summary_off" msgid="8028944267104896401">"사용 안함"</string>
    <string name="sim_lock_settings_summary_on" msgid="39103355956342985">"잠김"</string>
    <string name="sim_lock_settings_title" msgid="9018585580955414596">"SIM 카드 잠금"</string>
    <string name="sim_pin_toggle" msgid="1742123478029451888">"SIM 카드 잠금"</string>
    <string name="sim_lock_on" product="tablet" msgid="5058355081270397764">"태블릿을 사용하려면 PIN 필요"</string>
    <string name="sim_lock_on" product="default" msgid="2503536505568814324">"휴대전화를 사용하려면 PIN 필요"</string>
    <string name="sim_lock_off" product="tablet" msgid="2813800553917012356">"태블릿을 사용하려면 PIN 필요"</string>
    <string name="sim_lock_off" product="default" msgid="258981978215428916">"휴대전화를 사용하려면 PIN 필요"</string>
    <string name="sim_pin_change" msgid="6311414184279932368">"SIM PIN 변경"</string>
    <string name="sim_enter_pin" msgid="6608715137008508432">"SIM PIN"</string>
    <string name="sim_enable_sim_lock" msgid="4517742794997166918">"SIM 카드 잠금"</string>
    <string name="sim_disable_sim_lock" msgid="7664729528754784824">"SIM 카드 잠금해제"</string>
    <string name="sim_enter_old" msgid="6074196344494634348">"이전 SIM PIN"</string>
    <string name="sim_enter_new" msgid="8742727032729243562">"새 SIM PIN"</string>
    <string name="sim_reenter_new" msgid="6523819386793546888">"새 PIN을 다시 입력하세요."</string>
    <string name="sim_change_pin" msgid="7328607264898359112">"SIM PIN"</string>
    <string name="sim_bad_pin" msgid="2345230873496357977">"잘못된 PIN"</string>
    <string name="sim_pins_dont_match" msgid="1695021563878890574">"PIN이 일치하지 않음"</string>
    <string name="sim_change_failed" msgid="3602072380172511475">"PIN을 변경할 수 없습니다.\nPIN이 잘못된 것 같습니다."</string>
    <string name="sim_change_succeeded" msgid="8556135413096489627">"SIM PIN이 변경되었습니다."</string>
    <string name="sim_lock_failed" msgid="2489611099235575984">"SIM 카드 잠금 상태를 변경할 수 없습니다.\nPIN이 잘못된 것 같습니다."</string>
    <string name="sim_pin_disable_failed" msgid="7932981135799678220">"PIN을 사용 중지할 수 없습니다."</string>
    <string name="sim_pin_enable_failed" msgid="3414621075632931753">"PIN을 사용 설정할 수 없습니다."</string>
    <string name="sim_enter_ok" msgid="6475946836899218919">"확인"</string>
    <string name="sim_enter_cancel" msgid="6240422158517208036">"취소"</string>
    <string name="sim_multi_sims_title" msgid="9159427879911231239">"여러 개의 SIM이 있음"</string>
    <string name="sim_multi_sims_summary" msgid="2698176447067691396">"모바일 데이터에 우선 사용할 SIM을 선택하세요."</string>
    <string name="sim_change_data_title" msgid="5045967581557404143">"<xliff:g id="CARRIER">%1$s</xliff:g>의 모바일 데이터를 사용하시겠습니까?"</string>
    <string name="sim_change_data_message" msgid="4307243848083368600">"<xliff:g id="CARRIER2_0">%2$s</xliff:g> 모바일 데이터를 사용하고 있습니다. <xliff:g id="CARRIER1">%1$s</xliff:g>(으)로 전환하면 <xliff:g id="CARRIER2_1">%2$s</xliff:g> 모바일 데이터를 더 이상 사용하지 않게 됩니다."</string>
    <string name="sim_change_data_ok" msgid="7929746101841679535">"<xliff:g id="CARRIER">%1$s</xliff:g> 사용"</string>
    <string name="sim_preferred_title" msgid="5567909634636045268">"기본 SIM 카드 업데이트"</string>
    <string name="sim_preferred_message" msgid="8466930554330635780">"<xliff:g id="NEW_SIM">%1$s</xliff:g>이(가) 기기에 있는 유일한 SIM입니다. 모바일 데이터, 전화 및 SMS 메시지에 이 SIM을 사용하시겠습니까?"</string>
    <string name="wrong_pin_code_pukked" msgid="4003655226832658066">"SIM PIN 코드가 잘못되었습니다. 이동통신사에 문의하여 기기를 잠금 해제해야 합니다."</string>
    <plurals name="wrong_pin_code" formatted="false" msgid="1582398808893048097">
      <item quantity="other">SIM PIN 코드가 잘못되었습니다. <xliff:g id="NUMBER_1">%d</xliff:g>번 더 시도할 수 있습니다.</item>
      <item quantity="one">SIM PIN 코드가 잘못되었습니다. <xliff:g id="NUMBER_0">%d</xliff:g>번 더 실패하면 이동통신사에 문의하여 기기를 잠금 해제해야 합니다.</item>
    </plurals>
    <string name="pin_failed" msgid="1848423634948587645">"SIM PIN 작업이 실패했습니다."</string>
    <string name="system_update_settings_list_item_title" msgid="3342887311059985961">"시스템 업데이트"</string>
    <string name="system_update_settings_list_item_summary" msgid="3853057315907710747"></string>
    <string name="firmware_version" msgid="4801135784886859972">"Android 버전"</string>
    <string name="security_patch" msgid="8438384045870296634">"Android 보안 패치 수준"</string>
    <string name="model_info" msgid="1952009518045740889">"모델"</string>
    <string name="model_summary" msgid="8306235877567782987">"모델: %1$s"</string>
    <string name="hardware_info" msgid="2605080746512527805">"모델 및 하드웨어"</string>
    <string name="hardware_revision" msgid="8893547686367095527">"하드웨어 버전"</string>
    <string name="fcc_equipment_id" msgid="149114368246356737">"장비 ID"</string>
    <string name="baseband_version" msgid="1848990160763524801">"기저대역 버전"</string>
    <string name="kernel_version" msgid="9192574954196167602">"커널 버전"</string>
    <string name="build_number" msgid="3075795840572241758">"빌드 번호"</string>
    <string name="module_version" msgid="4826567303427436423">"간선 모듈 버전"</string>
    <string name="device_info_not_available" msgid="8062521887156825182">"표시할 수 없음"</string>
    <string name="device_status_activity_title" msgid="1411201799384697904">"상태"</string>
    <string name="device_status" msgid="607405385799807324">"상태"</string>
    <string name="device_status_summary" product="tablet" msgid="3292717754497039686">"배터리 상태, 네트워크 및 기타 정보"</string>
    <string name="device_status_summary" product="default" msgid="2599162787451519618">"전화번호, 신호 등"</string>
    <string name="storage_settings" msgid="4211799979832404953">"저장용량"</string>
    <string name="storage_settings_for_app" msgid="1922207623125501014">"저장용량 및 캐시"</string>
    <string name="storage_usb_settings" msgid="7293054033137078060">"저장용량"</string>
    <string name="storage_settings_title" msgid="8746016738388094064">"저장소 설정"</string>
    <string name="storage_settings_summary" product="nosdcard" msgid="3543813623294870759">"USB 저장소를 마운트 해제하고 사용 가능한 저장공간을 봅니다."</string>
    <string name="storage_settings_summary" product="default" msgid="9176693537325988610">"SD 카드 마운트 해제, 사용 가능한 저장공간 보기"</string>
    <string name="imei_multi_sim" msgid="6387012961838800539">"IMEI(SIM 슬롯 %1$d)"</string>
    <string name="status_number" product="tablet" msgid="1138837891091222272">"MDN"</string>
    <string name="status_number" product="default" msgid="5948892105546651296">"전화번호"</string>
    <string name="status_number_sim_slot" product="tablet" msgid="2755592991367858860">"MDN(SIM 슬롯 %1$d)"</string>
    <string name="status_number_sim_slot" product="default" msgid="1898212200138025729">"전화번호(SIM 슬롯 %1$d)"</string>
    <string name="status_number_sim_status" product="tablet" msgid="1367110147304523864">"SIM의 MDN"</string>
    <string name="status_number_sim_status" product="default" msgid="9123351360569466330">"SIM의 전화번호"</string>
    <string name="status_min_number" msgid="3519504522179420597">"MIN"</string>
    <string name="status_msid_number" msgid="909010114445780530">"MSID"</string>
    <string name="status_prl_version" msgid="1007470446618081441">"PRL 버전"</string>
    <string name="meid_multi_sim" msgid="748999971744491771">"MEID(SIM 슬롯 %1$d)"</string>
    <string name="scanning_status_text_wifi_on_ble_on" msgid="5262263689045962681">"Wi‑Fi와 블루투스 검색 모두 켜짐"</string>
    <string name="scanning_status_text_wifi_on_ble_off" msgid="2115399719199757550">"Wi‑Fi 검색 켜짐, 블루투스 검색 꺼짐"</string>
    <string name="scanning_status_text_wifi_off_ble_on" msgid="3212656150021004088">"블루투스 검색 켜짐, Wi‑Fi 검색 꺼짐"</string>
    <string name="scanning_status_text_wifi_off_ble_off" msgid="6381094990708345188">"Wi‑Fi와 블루투스 검색 모두 꺼짐"</string>
    <string name="status_meid_number" msgid="1751442889111731088">"MEID"</string>
    <string name="status_icc_id" msgid="943368755577172747">"ICCID"</string>
    <string name="status_data_network_type" msgid="7570837037428932780">"모바일 데이터 네트워크 유형"</string>
    <string name="status_voice_network_type" msgid="5663112239742353547">"모바일 음성 네트워크 유형"</string>
    <string name="status_latest_area_info" msgid="7222470836568238054">"통신사 정보"</string>
    <string name="status_data_state" msgid="5503181397066522950">"모바일 네트워크 상태"</string>
    <string name="status_esim_id" msgid="6456255368300906317">"EID"</string>
    <string name="status_service_state" msgid="2323931627519429503">"서비스 상태"</string>
    <string name="status_signal_strength" msgid="3732655254188304547">"신호 강도"</string>
    <string name="status_roaming" msgid="2638800467430913403">"로밍"</string>
    <string name="status_operator" msgid="2274875196954742087">"네트워크"</string>
    <string name="status_wifi_mac_address" msgid="2202206684020765378">"Wi-Fi MAC 주소"</string>
    <string name="status_bt_address" msgid="4195174192087439720">"블루투스 주소"</string>
    <string name="status_serial_number" msgid="2257111183374628137">"일련번호"</string>
    <string name="status_up_time" msgid="7294859476816760399">"가동 시간"</string>
    <string name="status_awake_time" msgid="2393949909051183652">"무중단 가동 시간"</string>
    <string name="internal_memory" msgid="9129595691484260784">"내부 저장소"</string>
    <string name="sd_memory" product="nosdcard" msgid="2510246194083052841">"USB 저장소"</string>
    <string name="sd_memory" product="default" msgid="151871913888051515">"SD 카드"</string>
    <string name="memory_available" msgid="5052397223077021181">"사용 가능"</string>
    <string name="memory_available_read_only" msgid="6497534390167920206">"사용 가능(읽기 전용)"</string>
    <string name="memory_size" msgid="6629067715017232195">"총 공간"</string>
    <string name="memory_calculating_size" msgid="2188358544203768588">"계산 중..."</string>
    <string name="memory_apps_usage" msgid="5128673488173839077">"앱 및 앱 데이터"</string>
    <string name="memory_media_usage" msgid="3738830697707880405">"미디어"</string>
    <string name="memory_downloads_usage" msgid="3755173051677533027">"다운로드"</string>
    <string name="memory_dcim_usage" msgid="558887013613822577">"사진, 동영상"</string>
    <string name="memory_music_usage" msgid="1363785144783011606">"오디오(음악, 벨소리, podcast 등)"</string>
    <string name="memory_media_misc_usage" msgid="6094866738586451683">"기타 파일"</string>
    <string name="memory_media_cache_usage" msgid="6704293333141177910">"캐시된 데이터"</string>
    <string name="sd_eject" product="nosdcard" msgid="4988563376492400073">"공유 저장장치 마운트 해제"</string>
    <string name="sd_eject" product="default" msgid="6915293408836853020">"SD 카드 마운트 해제"</string>
    <string name="sd_eject_summary" product="nosdcard" msgid="5009296896648072891">"내부 USB 저장소 마운트 해제"</string>
    <string name="sd_eject_summary" product="default" msgid="3300599435073550246">"SD 카드를 마운트 해제하여 안전하게 제거"</string>
    <string name="sd_insert_summary" product="nosdcard" msgid="5264016886409577313">"마운트할 USB 저장소 삽입"</string>
    <string name="sd_insert_summary" product="default" msgid="2048640010381803841">"마운트할 SD 카드 삽입"</string>
    <string name="sd_mount" product="nosdcard" msgid="8966695015677343116">"USB 저장소 마운트"</string>
    <string name="sd_mount" product="default" msgid="5940523765187704135">"SD 카드 마운트"</string>
    <string name="sd_mount_summary" product="nosdcard" msgid="4673411327373419641"></string>
    <string name="sd_mount_summary" product="default" msgid="4673411327373419641"></string>
    <string name="sd_format" product="nosdcard" msgid="2148179271623099054">"USB 저장소 지우기"</string>
    <string name="sd_format" product="default" msgid="2576054280507119870">"SD 카드 지우기"</string>
    <string name="sd_format_summary" product="nosdcard" msgid="6331905044907914603">"내부 USB 저장소에 있는 모든 데이터(예: 음악 및 사진)를 지웁니다."</string>
    <string name="sd_format_summary" product="default" msgid="212703692181793109">"SD 카드에 있는 모든 데이터(예: 음악 및 사진) 지우기"</string>
    <string name="memory_clear_cache_title" msgid="5423840272171286191">"캐시된 데이터를 지우시겠습니까?"</string>
    <string name="memory_clear_cache_message" msgid="4550262490807415948">"모든 앱의 캐시된 데이터가 지워집니다."</string>
    <string name="mtp_ptp_mode_summary" msgid="3710436114807789270">"MTP 또는 PTP 기능 사용 중"</string>
    <string name="dlg_confirm_unmount_title" product="nosdcard" msgid="3077285629197874055">"USB 저장소를 마운트 해제하시겠습니까?"</string>
    <string name="dlg_confirm_unmount_title" product="default" msgid="3634502237262534381">"SD 카드를 마운트 해제하시겠습니까?"</string>
    <string name="dlg_confirm_unmount_text" product="nosdcard" msgid="4322636662873269018">"USB 저장소를 마운트 해제하면 사용 중인 일부 앱이 중지되고 USB 저장소를 다시 마운트할 때까지 사용할 수 없게 됩니다."</string>
    <string name="dlg_confirm_unmount_text" product="default" msgid="6998379994779187692">"SD 카드를 마운트 해제하면 사용 중인 일부 앱이 중지되고 SD 카드를 다시 마운트할 때까지 사용할 수 없게 됩니다."</string>
    <string name="dlg_error_unmount_title" product="nosdcard" msgid="4642742385125426529"></string>
    <string name="dlg_error_unmount_title" product="default" msgid="4642742385125426529"></string>
    <string name="dlg_error_unmount_text" product="nosdcard" msgid="9191518889746166147">"USB 저장소를 마운트 해제하지 못했습니다. 나중에 다시 시도하세요."</string>
    <string name="dlg_error_unmount_text" product="default" msgid="3500976899159848422">"SD 카드를 마운트 해제하지 못했습니다. 나중에 다시 시도하세요."</string>
    <string name="unmount_inform_text" product="nosdcard" msgid="7120241136790744265">"USB 저장소를 마운트 해제합니다."</string>
    <string name="unmount_inform_text" product="default" msgid="1904212716075458402">"SD 카드가 마운트 해제됩니다."</string>
    <string name="sd_ejecting_title" msgid="8824572198034365468">"마운트 해제 중"</string>
    <string name="sd_ejecting_summary" msgid="2028753069184908491">"마운트 해제 중"</string>
    <string name="storage_low_title" msgid="1388569749716225155">"저장 공간이 부족함"</string>
    <string name="storage_low_summary" msgid="7737465774892563129">"동기화와 같은 일부 시스템 기능이 제대로 작동하지 않을 수 있습니다. 앱이나 미디어 콘텐츠와 같은 항목을 삭제하거나 고정 해제하여 여유 저장 공간을 확보하세요."</string>
    <string name="storage_menu_rename" msgid="7141058657592615390">"이름 바꾸기"</string>
    <string name="storage_menu_mount" msgid="1014683672493425425">"마운트"</string>
    <string name="storage_menu_unmount" msgid="681485356885955898">"꺼내기"</string>
    <string name="storage_menu_format" msgid="7690626079653152152">"포맷"</string>
    <string name="storage_menu_format_public" msgid="7464714208010125682">"휴대용 저장소로 포맷"</string>
    <string name="storage_menu_format_private" msgid="546017531835902096">"내부 저장소로 포맷"</string>
    <string name="storage_menu_migrate" msgid="3969621494238154294">"데이터 이전"</string>
    <string name="storage_menu_forget" msgid="6305824238997983426">"저장 안함"</string>
    <string name="storage_menu_set_up" msgid="4263294929451685366">"설정"</string>
    <string name="storage_menu_explore" msgid="4637496051816521560">"탐색"</string>
    <string name="storage_menu_free" msgid="6386070442027135427">"기기 여유 공간 확보"</string>
    <string name="storage_menu_manage" msgid="5914482953856430780">"저장용량 관리"</string>
    <string name="storage_title_usb" msgid="679612779321689418">"USB 컴퓨터 연결"</string>
    <string name="usb_connection_category" msgid="7805945595165422882">"다음으로 연결"</string>
    <string name="usb_mtp_title" msgid="3399663424394065964">"미디어 기기(MTP)"</string>
    <string name="usb_mtp_summary" msgid="4617321473211391236">"Windows에서 또는 MAC의 Android 파일 전송을 사용하여 미디어 파일을 전송할 수 있습니다(www.android.com/filetransfer 참조)."</string>
    <string name="usb_ptp_title" msgid="3852760810622389620">"카메라(PTP)"</string>
    <string name="usb_ptp_summary" msgid="7406889433172511530">"카메라 소프트웨어를 사용하여 사진을 전송하고, MTP를 지원하지 않는 컴퓨터의 파일을 전송할 수 있습니다."</string>
    <string name="usb_midi_title" msgid="3069990264258413994">"MIDI"</string>
    <string name="usb_midi_summary" msgid="539169474810956358">"MIDI가 사용 설정된 애플리케이션이 USB를 통해 컴퓨터의 MIDI 소프트웨어와 호환되도록 합니다."</string>
    <string name="storage_other_users" msgid="808708845102611856">"다른 사용자"</string>
    <string name="storage_internal_title" msgid="690771193137801021">"기기 저장용량"</string>
    <string name="storage_external_title" msgid="3433462910096848696">"휴대용 저장소"</string>
    <string name="storage_volume_summary" msgid="7023441974367853372">"<xliff:g id="USED">%1$s</xliff:g> / <xliff:g id="TOTAL">%2$s</xliff:g>"</string>
    <string name="storage_size_large" msgid="5691585991420946254">"<xliff:g id="NUMBER">^1</xliff:g>"<small><small>"<xliff:g id="UNIT">^2</xliff:g>"</small></small>""</string>
    <string name="storage_volume_used" msgid="1303803057698959872">"/ <xliff:g id="TOTAL">%1$s</xliff:g>"</string>
    <string name="storage_volume_used_total" msgid="6113121714019000244">"<xliff:g id="TOTAL">%1$s</xliff:g> 중 총 사용"</string>
    <string name="storage_mount_success" msgid="687641090137253647">"<xliff:g id="NAME">%1$s</xliff:g>이(가) 마운트되었습니다."</string>
    <string name="storage_mount_failure" msgid="1042621107954547316">"<xliff:g id="NAME">%1$s</xliff:g>을(를) 마운트하지 못했습니다."</string>
    <string name="storage_unmount_success" msgid="5737203344673441677">"<xliff:g id="NAME">%1$s</xliff:g>이(가) 안전하게 제거되었습니다."</string>
    <string name="storage_unmount_failure" msgid="5758387106579519489">"<xliff:g id="NAME">%1$s</xliff:g>을(를) 안전하게 제거하지 못했습니다."</string>
    <string name="storage_format_success" msgid="3023144070597190555">"<xliff:g id="NAME">%1$s</xliff:g>이(가) 포맷되었습니다."</string>
    <string name="storage_format_failure" msgid="6032640952779735766">"<xliff:g id="NAME">%1$s</xliff:g>을(를) 포맷하지 못했습니다."</string>
    <string name="storage_rename_title" msgid="8242663969839491485">"저장소 이름 바꾸기"</string>
    <string name="storage_dialog_unmounted" msgid="6403320870103261477">"<xliff:g id="NAME_0">^1</xliff:g>이(가) 안전하게 제거되었지만 여전히 사용할 수 있습니다. \n\n<xliff:g id="NAME_1">^1</xliff:g>을(를) 사용하려면 먼저 마운트해야 합니다."</string>
    <string name="storage_dialog_unmountable" msgid="3732209361668282254">"<xliff:g id="NAME_0">^1</xliff:g>이(가) 손상되었습니다. \n\n<xliff:g id="NAME_1">^1</xliff:g>을(를) 사용하려면 먼저 설정해야 합니다."</string>
    <string name="storage_dialog_unsupported" msgid="4503128224360482228">"기기가 <xliff:g id="NAME_0">^1</xliff:g>을(를) 지원하지 않습니다. \n\n이 기기에서 <xliff:g id="NAME_1">^1</xliff:g>을(를) 사용하려면 먼저 설정해야 합니다."</string>
    <string name="storage_internal_format_details" msgid="4018647158382548820">"포맷한 다음 <xliff:g id="NAME_0">^1</xliff:g>을(를) 다른 기기에서 사용할 수 있습니다. \n\n<xliff:g id="NAME_1">^1</xliff:g>에 있는 모든 데이터는 삭제됩니다. 먼저 백업하는 것이 좋습니다. \n\n"<b>"사진 및 기타 미디어 백업"</b>" \n미디어 파일을 이 기기에 있는 대체 저장소로 이동하거나 USB 케이블을 사용하여 컴퓨터로 전송합니다. \n\n"<b>"앱 백업"</b>" \n이 <xliff:g id="NAME_6">^1</xliff:g>에 저장된 모든 앱이 제거되고 데이터가 삭제됩니다. 앱을 계속 사용하려면 이 기기에 있는 대체 저장소로 이동합니다."</string>
    <string name="storage_internal_unmount_details" msgid="3582802571684490057"><b>"<xliff:g id="NAME_0">^1</xliff:g>을(를) 제거하면 저장된 앱의 작동이 중단되며, 다시 삽입할 때까지 저장된 미디어 파일을 사용할 수 없습니다."</b>\n\n"<xliff:g id="NAME_1">^1</xliff:g>은(는) 이 기기에서만 작동하도록 형식이 지정되었으며 다른 기기에서는 작동하지 않습니다."</string>
    <string name="storage_internal_forget_details" msgid="9028875424669047327">"<xliff:g id="NAME">^1</xliff:g>에 포함된 앱, 사진, 데이터를 사용하려면 다시 삽입하세요. \n\n또는 기기를 사용할 수 없는 경우 저장소를 저장하지 않을 수도 있습니다. \n\n저장하지 않으려는 경우 기기에 포함된 모든 데이터가 완전히 삭제됩니다. \n\n나중에 앱을 다시 설치할 수 있으나 기기에 저장된 데이터는 모두 사라집니다."</string>
    <string name="storage_internal_forget_confirm_title" msgid="1370847944388479245">"<xliff:g id="NAME">^1</xliff:g>을(를) 삭제하시겠습니까?"</string>
    <string name="storage_internal_forget_confirm" msgid="1148446041396902905">"<xliff:g id="NAME">^1</xliff:g>에 저장된 앱, 사진, 데이터가 모두 완전히 삭제됩니다."</string>
    <string name="storage_detail_apps" msgid="6141154016753507490">"앱"</string>
    <string name="storage_detail_images" msgid="6950678857740634769">"이미지"</string>
    <string name="storage_detail_videos" msgid="2919743464827110953">"동영상"</string>
    <string name="storage_detail_audio" msgid="1197685141676483213">"오디오"</string>
    <string name="storage_detail_cached" msgid="8547136365247818567">"캐시된 데이터"</string>
    <string name="storage_detail_other" msgid="8404938385075638238">"기타"</string>
    <string name="storage_detail_system" msgid="4629506366064709687">"시스템"</string>
    <string name="storage_detail_explore" msgid="7911344011431568294">"<xliff:g id="NAME">^1</xliff:g> 탐색"</string>
    <string name="storage_detail_dialog_other" msgid="8845766044697204852">"기타 포함되는 항목으로는 앱에서 저장한 공유 파일, 인터넷이나 블루투스에서 다운로드한 파일, Android 파일 등이 있습니다. \n\n<xliff:g id="NAME">^1</xliff:g>의 표시되는 콘텐츠를 보려면 탐색을 탭하세요."</string>
    <string name="storage_detail_dialog_system" msgid="862835644848361569">"시스템에는 Android 버전 <xliff:g id="VERSION">%s</xliff:g> 실행에 사용되는 파일이 포함되어 있습니다."</string>
    <string name="storage_detail_dialog_user" msgid="3267254783294197804">"<xliff:g id="USER_0">^1</xliff:g>님이 사진, 음악, 앱, 기타 데이터를 저장했을 수도 있으며, 전체 저장용량의 <xliff:g id="SIZE">^2</xliff:g>을(를) 사용 중입니다. \n\n자세한 내용을 확인하려면 <xliff:g id="USER_1">^1</xliff:g>님으로 전환하세요."</string>
    <string name="storage_wizard_init_title" msgid="5085400514028585772">"<xliff:g id="NAME">^1</xliff:g> 설정"</string>
    <string name="storage_wizard_init_external_title" msgid="4867326438945303598">"휴대용 저장소로 사용"</string>
    <string name="storage_wizard_init_external_summary" msgid="7476105886344565074">"사진과 기타 미디어를 기기 간에 이동하는 데 사용합니다."</string>
    <string name="storage_wizard_init_internal_title" msgid="9100613534261408519">"내부 저장소로 사용"</string>
    <string name="storage_wizard_init_internal_summary" msgid="6240417501036216410">"앱이나 사진 등을 이 기기에만 저장할 용도로 사용합니다. 다른 기기에서 작동하지 않도록 포맷해야 합니다."</string>
    <string name="storage_wizard_format_confirm_title" msgid="2814021794538252546">"내부 저장소로 포맷"</string>
    <string name="storage_wizard_format_confirm_body" msgid="4401758710076806509">"보안을 유지하려면 <xliff:g id="NAME_0">^1</xliff:g>을(를) 포맷해야 합니다. \n\n포맷 후 <xliff:g id="NAME_1">^1</xliff:g>은(는) 이 기기에서만 작동합니다. \n\n"<b>"포맷하면 현재 <xliff:g id="NAME_2">^1</xliff:g>에 저장되어 있는 모든 데이터가 삭제됩니다."</b>" 데이터가 손실되지 않도록 하려면 백업하는 것이 좋습니다."</string>
    <string name="storage_wizard_format_confirm_public_title" msgid="4905690038882041566">"휴대용 저장소로 포맷"</string>
    <string name="storage_wizard_format_confirm_public_body" msgid="1516932692920060272">"이렇게 하려면 <xliff:g id="NAME_0">^1</xliff:g>을(를) 포맷해야 합니다. \n\n"<b>"포맷하면 현재 <xliff:g id="NAME_1">^1</xliff:g>에 저장되어 있는 모든 데이터가 삭제됩니다."</b>" 데이터가 손실되지 않도록 하려면 백업하는 것이 좋습니다."</string>
    <string name="storage_wizard_format_confirm_next" msgid="2774557300531702572">"삭제 및 포맷"</string>
    <string name="storage_wizard_format_progress_title" msgid="6487352396450582292">"<xliff:g id="NAME">^1</xliff:g> 포맷 중…"</string>
    <string name="storage_wizard_format_progress_body" msgid="3983764797223576658">"포맷 중에 <xliff:g id="NAME">^1</xliff:g>을(를) 삭제하지 마세요."</string>
    <string name="storage_wizard_migrate_title" msgid="1363078147938160407">"새로운 저장소로 데이터 이동"</string>
    <string name="storage_wizard_migrate_body" msgid="890751699549542345">"사진, 파일, 일부 앱을 이 새로운 <xliff:g id="NAME">^1</xliff:g>(으)로 이동할 수 있습니다. \n\n이동에 소요되는 시간은 약 <xliff:g id="TIME">^2</xliff:g>이며 내부 저장소에 <xliff:g id="SIZE">^3</xliff:g>만큼의 공간이 확보됩니다. 이동 중에 일부 앱이 작동하지 않을 수 있습니다."</string>
    <string name="storage_wizard_migrate_now" msgid="4523444323744239143">"지금 이동"</string>
    <string name="storage_wizard_migrate_later" msgid="3173482328116026253">"나중에 이동"</string>
    <string name="storage_wizard_migrate_confirm_title" msgid="8564833529613286965">"지금 데이터 이동"</string>
    <string name="storage_wizard_migrate_confirm_body" msgid="4212060581792135962"><b>"이동에 소요되는 시간은 약 <xliff:g id="TIME">^1</xliff:g>이며 <xliff:g id="NAME">^3</xliff:g>에 <xliff:g id="SIZE">^2</xliff:g>만큼의 공간이 확보됩니다."</b></string>
    <string name="storage_wizard_migrate_confirm_next" msgid="5509475628423823202">"이동"</string>
    <string name="storage_wizard_migrate_progress_title" msgid="1665479429044202868">"데이터 이동 중…"</string>
    <string name="storage_wizard_migrate_details" msgid="3709728824651136227">"이동 중 주의사항: \n• <xliff:g id="NAME">^1</xliff:g>을(를) 삭제하지 마세요. \n• 일부 앱이 제대로 작동하지 않을 수 있습니다. \n• 기기를 충전된 상태로 유지하세요."</string>
    <string name="storage_wizard_ready_title" msgid="6553867088682695655">"<xliff:g id="NAME">^1</xliff:g>을(를) 사용할 수 있음"</string>
    <string name="storage_wizard_ready_external_body" msgid="2879508114260597474">"<xliff:g id="NAME">^1</xliff:g>에서 사진 및 기타 미디어를 사용할 준비가 되었습니다."</string>
    <string name="storage_wizard_ready_internal_body" msgid="122532674037860197">"새로운 <xliff:g id="NAME">^1</xliff:g>이(가) 작동 중입니다. \n\n사진, 파일, 앱 데이터를 이 기기로 이동하려면 \'설정 &gt; 저장소\'로 이동합니다."</string>
    <string name="storage_wizard_move_confirm_title" msgid="292782012677890250">"<xliff:g id="APP">^1</xliff:g> 이동"</string>
    <string name="storage_wizard_move_confirm_body" msgid="5176432115206478941">"<xliff:g id="APP">^1</xliff:g> 및 데이터를 <xliff:g id="NAME_0">^2</xliff:g>(으)로 이동하는 데 소요되는 시간은 몇 분밖에 되지 않습니다. 이동을 완료할 때까지 앱을 사용할 수 없습니다. \n\n이동 중에 <xliff:g id="NAME_1">^2</xliff:g>을(를) 삭제하지 마세요."</string>
    <string name="storage_wizard_move_unlock" msgid="1526216561023200694">"데이터를 이동하려면 사용자 <xliff:g id="APP">^1</xliff:g>을(를) 잠금 해제해야 합니다."</string>
    <string name="storage_wizard_move_progress_title" msgid="4443920302548035674">"<xliff:g id="APP">^1</xliff:g> 이동 중…"</string>
    <string name="storage_wizard_move_progress_body" msgid="7802577486578105609">"이동 중에 <xliff:g id="NAME">^1</xliff:g>을(를) 삭제하지 마세요. \n\n이동을 완료할 때까지 이 기기에 있는 <xliff:g id="APP">^2</xliff:g> 앱을 사용할 수 없습니다."</string>
    <string name="storage_wizard_move_progress_cancel" msgid="542047237524588792">"이동 취소"</string>
    <string name="storage_wizard_slow_body" msgid="8010127667184768025">"<xliff:g id="NAME_0">^1</xliff:g>이(가) 느린 것 같습니다. \n\n계속 진행할 수 있으나 이 위치로 이동된 앱이 자주 멈추면서 데이터 전송이 오래 걸릴 수 있습니다. \n\n성능을 향상시키려면 더 빠른 <xliff:g id="NAME_1">^1</xliff:g> 사용을 고려해 보세요."</string>
    <string name="storage_wizard_init_v2_title" msgid="8858395869710288372">"이 <xliff:g id="NAME">^1</xliff:g>을(를) 어떻게 사용하시겠습니까?"</string>
    <string name="storage_wizard_init_v2_internal_title" product="tablet" msgid="4315585580670552654">"추가 태블릿 저장소로 사용"</string>
    <string name="storage_wizard_init_v2_internal_summary" product="tablet" msgid="570443086512059390">"이 태블릿의 앱, 파일, 미디어에만 사용"</string>
    <string name="storage_wizard_init_v2_internal_action" product="tablet" msgid="7760758592993284143">"태블릿 저장소"</string>
    <string name="storage_wizard_init_v2_internal_title" product="default" msgid="8373070138732653456">"추가 휴대전화 저장소로 사용"</string>
    <string name="storage_wizard_init_v2_internal_summary" product="default" msgid="685194340141573218">"이 휴대전화의 앱, 파일, 미디어에만 사용"</string>
    <string name="storage_wizard_init_v2_internal_action" product="default" msgid="904425171564310150">"휴대전화 저장소"</string>
    <string name="storage_wizard_init_v2_or" msgid="1958295749349454436">"또는"</string>
    <string name="storage_wizard_init_v2_external_title" msgid="3565348221712759463">"휴대용 저장소로 사용"</string>
    <string name="storage_wizard_init_v2_external_summary" msgid="801198071793584445">"기기 간에 파일 및 미디어를 이동하는 데 사용"</string>
    <string name="storage_wizard_init_v2_external_action" msgid="8662451480642784031">"휴대용 저장소"</string>
    <string name="storage_wizard_init_v2_later" msgid="1080613420170749130">"나중에 설정"</string>
    <string name="storage_wizard_format_confirm_v2_title" msgid="5744790239994621663">"<xliff:g id="NAME">^1</xliff:g>을(를) 포맷하시겠습니까?"</string>
    <string name="storage_wizard_format_confirm_v2_body" msgid="4614199613500900975">"앱, 파일, 미디어를 저장하려면 <xliff:g id="NAME_0">^1</xliff:g>을(를) 포맷해야 합니다. \n\n포맷하면 <xliff:g id="NAME_1">^2</xliff:g>에 저장된 기존 콘텐츠가 삭제됩니다. 콘텐츠가 삭제되지 않게 하려면 다른 <xliff:g id="NAME_2">^3</xliff:g> 또는 기기에 백업하세요."</string>
    <string name="storage_wizard_format_confirm_v2_action" msgid="8258363472135537500">"<xliff:g id="NAME">^1</xliff:g> 포맷"</string>
    <string name="storage_wizard_migrate_v2_title" msgid="31406330052996898">"콘텐츠를 <xliff:g id="NAME">^1</xliff:g>(으)로 이동하시겠습니까?"</string>
    <string name="storage_wizard_migrate_v2_body" product="tablet" msgid="4476553430145054781">"파일, 미디어, 일부 앱을 <xliff:g id="NAME">^1</xliff:g>에 옮길 수 있습니다. \n\n이를 통해 태블릿 저장용량 <xliff:g id="SIZE">^2</xliff:g>가 확보되며, <xliff:g id="DURATION">^3</xliff:g> 정도 소요됩니다."</string>
    <string name="storage_wizard_migrate_v2_body" product="default" msgid="744760728669284385">"파일, 미디어, 일부 앱을 <xliff:g id="NAME">^1</xliff:g>에 옮길 수 있습니다. \n\n이를 통해 휴대전화 저장용량 <xliff:g id="SIZE">^2</xliff:g>가 확보되며, <xliff:g id="DURATION">^3</xliff:g> 정도 소요됩니다."</string>
    <string name="storage_wizard_migrate_v2_checklist" msgid="1239103359606165360">"이동할 때 유의사항:"</string>
    <string name="storage_wizard_migrate_v2_checklist_media" msgid="7176991995007075843">"<xliff:g id="NAME">^1</xliff:g>을(를) 제거하지 마세요."</string>
    <string name="storage_wizard_migrate_v2_checklist_apps" msgid="3671266712947078734">"일부 앱이 작동하지 않습니다."</string>
    <string name="storage_wizard_migrate_v2_checklist_battery" product="tablet" msgid="346012901366624052">"태블릿을 계속해서 충전하세요."</string>
    <string name="storage_wizard_migrate_v2_checklist_battery" product="default" msgid="3061158350109289521">"휴대전화를 계속해서 충전하세요."</string>
    <string name="storage_wizard_migrate_v2_now" msgid="1279041707982039591">"콘텐츠 이동"</string>
    <string name="storage_wizard_migrate_v2_later" msgid="8201360307047198853">"콘텐츠 나중에 이동"</string>
    <string name="storage_wizard_migrate_progress_v2_title" msgid="1323344099111423785">"콘텐츠 이동 중…"</string>
    <string name="storage_wizard_slow_v2_title" msgid="1318285829973607727">"느린 <xliff:g id="NAME">^1</xliff:g>"</string>
    <string name="storage_wizard_slow_v2_body" msgid="6897444467730463117">"<xliff:g id="NAME_0">^1</xliff:g>을(를) 계속 사용할 수 있지만 속도가 느릴 수도 있습니다. \n\n<xliff:g id="NAME_1">^2</xliff:g>에 저장된 앱이 제대로 작동하지 않을 수 있으며, 콘텐츠 전송이 느릴 수 있습니다. \n\n더 빠른 <xliff:g id="NAME_2">^3</xliff:g>을(를) 사용하거나 <xliff:g id="NAME_3">^4</xliff:g>을(를) 휴대용 저장소로 사용하세요."</string>
    <string name="storage_wizard_slow_v2_start_over" msgid="4126873669723115805">"다시 시작"</string>
    <string name="storage_wizard_slow_v2_continue" msgid="49399942893518218">"계속"</string>
    <string name="storage_wizard_ready_v2_external_body" msgid="11937346870534608">"<xliff:g id="NAME">^1</xliff:g>으(로) 콘텐츠를 이동할 수 있음"</string>
    <string name="storage_wizard_ready_v2_internal_body" msgid="4658433206901211269">"<xliff:g id="NAME">^1</xliff:g>(으)로 콘텐츠를 이동하려면 "<b>"설정 &gt; 저장용량"</b>"으로 이동하세요."</string>
    <string name="storage_wizard_ready_v2_internal_moved_body" msgid="6239886818487538806">"콘텐츠를 <xliff:g id="NAME_0">^1</xliff:g>으(로) 이동했습니다. \n\n<xliff:g id="NAME_1">^2</xliff:g>을(를) 관리하려면 "<b>"설정 &gt; 저장용량"</b>"으로 이동하세요."</string>
    <string name="battery_status_title" msgid="9159414319574976203">"배터리 상태"</string>
    <string name="battery_level_title" msgid="2965679202786873272">"배터리 수준"</string>
    <string name="apn_settings" msgid="3743170484827528406">"APN"</string>
    <string name="apn_edit" msgid="1354715499708424718">"액세스 포인트(APN) 편집"</string>
    <string name="apn_not_set" msgid="4974192007399968164">"설정되지 않음"</string>
    <string name="apn_name" msgid="4115580098369824123">"이름"</string>
    <string name="apn_apn" msgid="2479425126733513353">"APN"</string>
    <string name="apn_http_proxy" msgid="1826885957243696354">"프록시"</string>
    <string name="apn_http_port" msgid="3763259523984976226">"포트"</string>
    <string name="apn_user" msgid="455637547356117761">"사용자 이름"</string>
    <string name="apn_password" msgid="5412301994998250968">"비밀번호"</string>
    <string name="apn_server" msgid="2436185314756372858">"서버"</string>
    <string name="apn_mmsc" msgid="3670124402105585737">"MMSC"</string>
    <string name="apn_mms_proxy" msgid="5374082621073999275">"MMS 프록시"</string>
    <string name="apn_mms_port" msgid="4074188088199243040">"MMS 포트"</string>
    <string name="apn_mcc" msgid="4258628382260674636">"MCC"</string>
    <string name="apn_mnc" msgid="8629374076888809874">"MNC"</string>
    <string name="apn_auth_type" msgid="6167205395676037015">"인증 유형"</string>
    <string name="apn_auth_type_none" msgid="5069592676845549926">"없음"</string>
    <string name="apn_auth_type_pap" msgid="1666934536996033383">"PAP"</string>
    <string name="apn_auth_type_chap" msgid="3369626283789068360">"CHAP"</string>
    <string name="apn_auth_type_pap_chap" msgid="9102343063036134541">"PAP 또는 CHAP"</string>
    <string name="apn_type" msgid="469613123902220544">"APN 유형"</string>
    <string name="apn_protocol" msgid="3272222921649348640">"APN 프로토콜"</string>
    <string name="apn_roaming_protocol" msgid="3386954381510788422">"APN 로밍 프로토콜"</string>
    <string name="carrier_enabled" msgid="407655861175280806">"APN 사용/사용 중지"</string>
    <string name="carrier_enabled_summaryOn" msgid="6338915271908057531">"APN 사용"</string>
    <string name="carrier_enabled_summaryOff" msgid="4300790190221203756">"APN 사용 중지됨"</string>
    <string name="bearer" msgid="594270280031923558">"베어러(Bearer)"</string>
    <string name="mvno_type" msgid="2543253857818336421">"MVNO 유형"</string>
    <string name="mvno_match_data" msgid="4560671695220540466">"MVNO 값"</string>
    <string name="menu_delete" msgid="6981294422841124659">"APN 삭제"</string>
    <string name="menu_new" msgid="3014205883303921729">"새 APN"</string>
    <string name="menu_save" msgid="8109345640668285399">"저장"</string>
    <string name="menu_cancel" msgid="2194502410474697474">"취소"</string>
    <string name="error_title" msgid="7631322303341024692"></string>
    <string name="error_name_empty" msgid="5508155943840201232">"이름 입력란은 비워둘 수 없습니다."</string>
    <string name="error_apn_empty" msgid="4932211013600863642">"APN을 비워둘 수 없습니다."</string>
    <string name="error_mcc_not3" msgid="4560171714156251661">"MCC는 3자리 숫자여야 합니다."</string>
    <string name="error_mnc_not23" msgid="8418177072458379439">"MNC는 2~3자리 숫자여야 합니다."</string>
    <string name="error_adding_apn_type" msgid="4181334016628549645">"이동통신사에서 %s 유형의 APN을 추가하도록 허용하지 않습니다."</string>
    <string name="restore_default_apn" msgid="8178010218751639581">"기본 APN 설정 복원 중"</string>
    <string name="menu_restore" msgid="8260067415075573273">"초기화"</string>
    <string name="restore_default_apn_completed" msgid="2824775307377604897">"기본 APN 설정을 초기화했습니다."</string>
    <string name="reset_dashboard_title" msgid="6254873816990678620">"옵션 재설정"</string>
    <string name="reset_dashboard_summary" msgid="4851012632493522755">"네트워크, 앱, 기기를 재설정할 수 있음"</string>
    <string name="reset_network_title" msgid="6166025966016873843">"Wi-Fi, 모바일, 블루투스 재설정"</string>
    <string name="reset_network_desc" msgid="5547979398298881406">"이렇게 하면 다음을 포함한 모든 네트워크 설정이 재설정됩니다.\n\n"<li>"Wi‑Fi"</li>\n<li>"모바일 데이터"</li>\n<li>"블루투스"</li></string>
    <string name="reset_esim_title" msgid="1979762943163078939">"다운로드한 SIM 삭제"</string>
    <string name="reset_esim_desc" msgid="5940105242448544634">"교체 SIM을 다운로드하려면 이동통신사에 문의하세요. 이렇게 해도 모바일 서비스 요금제는 취소되지 않습니다."</string>
    <string name="reset_network_button_text" msgid="2035676527471089853">"설정 초기화"</string>
    <string name="reset_network_final_desc" msgid="4690205209934596665">"네트워크 설정을 모두 초기화하시겠습니까? 이 작업은 실행취소할 수 없습니다."</string>
    <string name="reset_network_final_desc_esim" msgid="6641433458865914227">"모든 네트워크 설정을 초기화하고 다운로드한 SIM을 삭제하시겠습니까? 이 작업은 실행취소할 수 없습니다."</string>
    <string name="reset_network_final_button_text" msgid="1797434793741744635">"설정 초기화"</string>
    <string name="reset_network_confirm_title" msgid="1759888886976962773">"초기화하시겠습니까?"</string>
    <string name="network_reset_not_available" msgid="7188610385577164676">"네트워크 재설정 권한이 없는 사용자입니다."</string>
    <string name="reset_network_complete_toast" msgid="787829973559541880">"네트워크 설정이 재설정되었습니다."</string>
    <string name="reset_esim_error_title" msgid="2679159494023044398">"SIM을 삭제할 수 없음"</string>
    <string name="reset_esim_error_msg" msgid="1356899750645220749">"오류로 인해 다운로드한 SIM을 삭제할 수 없습니다.\n\n기기를 재부팅하고 다시 시도하세요."</string>
    <string name="master_clear_title" msgid="3531267871084279512">"모든 데이터 삭제(초기화)"</string>
    <string name="master_clear_short_title" msgid="8652450915870274285">"모든 데이터 삭제(초기화)"</string>
    <string name="master_clear_desc" product="tablet" msgid="2314458161059569301">"초기화하면 다음을 포함한 태블릿의 "<b>"내부 저장소"</b>"의 모든 데이터가 삭제됩니다.\n\n"<li>"Google 계정"</li>\n<li>"시스템과 앱 데이터 및 설정"</li>\n<li>"다운로드된 앱"</li></string>
    <string name="master_clear_desc" product="default" msgid="7647628092266675099">"초기화하면 다음을 포함한 휴대전화 "<b>"내부 저장소"</b>"의 모든 데이터가 삭제됩니다.\n\n"<li>"Google 계정"</li>\n<li>"시스템과 앱 데이터 및 설정"</li>\n<li>"다운로드된 앱"</li></string>
    <string name="master_clear_accounts" product="default" msgid="6412857499147999073">\n\n"현재 로그인한 계정:\n"</string>
    <string name="master_clear_other_users_present" product="default" msgid="5161423070702470742">\n\n"이 기기에 다른 사용자가 있습니다.\n"</string>
    <string name="master_clear_desc_also_erases_external" msgid="1903185203791274237"><li>"음악"</li>\n<li>"사진"</li>\n<li>"기타 사용자 데이터"</li></string>
    <string name="master_clear_desc_also_erases_esim" msgid="6008213558725767177"><li>"eSIM"</li></string>
    <string name="master_clear_desc_no_cancel_mobile_plan" msgid="5460926449093211144">\n\n"모바일 서비스 요금제는 취소되지 않습니다."</string>
    <string name="master_clear_desc_erase_external_storage" product="nosdcard" msgid="7744115866662613411">\n\n"음악이나 사진, 기타 사용자 데이터를 지우려면 "<b>"USB 저장소"</b>"를 삭제해야 합니다."</string>
    <string name="master_clear_desc_erase_external_storage" product="default" msgid="4801026652617377093">\n\n"음악이나 사진, 기타 사용자 데이터를 지우려면 "<b>"SD 카드"</b>"를 삭제해야 합니다."</string>
    <string name="erase_external_storage" product="nosdcard" msgid="969364037450286809">"USB 저장소 지우기"</string>
    <string name="erase_external_storage" product="default" msgid="1397239046334307625">"SD 카드 지우기"</string>
    <string name="erase_external_storage_description" product="nosdcard" msgid="4728558173931599429">"내부 USB 저장소에 있는 모든 데이터(예: 음악 또는 사진)를 지웁니다."</string>
    <string name="erase_external_storage_description" product="default" msgid="1737638779582964966">"SD 카드에 있는 모든 데이터(예: 음악 또는 사진)를 지웁니다."</string>
    <string name="master_clear_button_text" product="tablet" msgid="1893179883931194922">"모든 데이터 삭제"</string>
    <string name="master_clear_button_text" product="default" msgid="1893179883931194922">"모든 데이터 삭제"</string>
    <string name="master_clear_final_desc" msgid="8219087639717327355">"모든 개인정보와 다운로드한 앱이 삭제됩니다. 이 작업은 실행취소할 수 없습니다."</string>
    <string name="master_clear_final_desc_esim" msgid="4580223096319568030">"다운로드한 앱 및 SIM을 포함한 모든 개인정보가 삭제됩니다. 이 작업은 실행취소할 수 없습니다."</string>
    <string name="master_clear_final_button_text" msgid="5390908019019242910">"모두 지우기"</string>
    <string name="master_clear_failed" msgid="2503230016394586353">"시스템 지우기 서비스를 사용할 수 없어 초기화하지 못했습니다."</string>
    <string name="master_clear_confirm_title" msgid="1134724452049918413">"모든 데이터를 삭제하시겠습니까?"</string>
    <string name="master_clear_not_available" msgid="1000370707967468909">"초기화를 수행할 권한이 없는 사용자입니다."</string>
    <string name="master_clear_progress_title" msgid="5194793778701994634">"지우는 중"</string>
    <string name="master_clear_progress_text" msgid="6559096229480527510">"잠시 기다려 주세요..."</string>
    <string name="call_settings_title" msgid="5188713413939232801">"통화 설정"</string>
    <string name="call_settings_summary" msgid="7291195704801002886">"음성메일, 착신전환, 통화중 대기, 발신자 번호 설정"</string>
    <string name="tether_settings_title_usb" msgid="6688416425801386511">"USB 테더링"</string>
    <string name="tether_settings_title_wifi" msgid="3277144155960302049">"휴대용 핫스팟"</string>
    <string name="tether_settings_title_bluetooth" msgid="355855408317564420">"블루투스 테더링"</string>
    <string name="tether_settings_title_usb_bluetooth" msgid="5355828977109785001">"테더링"</string>
    <string name="tether_settings_title_all" msgid="3058586928118801157">"핫스팟 및 테더링"</string>
    <string name="tether_settings_summary_hotspot_on_tether_on" msgid="930464462687425777">"핫스팟 사용, 테더링"</string>
    <string name="tether_settings_summary_hotspot_on_tether_off" msgid="3473671453891735907">"핫스팟 사용"</string>
    <string name="tether_settings_summary_hotspot_off_tether_on" msgid="1618256180720077354">"테더링"</string>
    <string name="tether_settings_disabled_on_data_saver" msgid="1576908608463904152">"데이터 절약 모드가 켜져 있으면 테더링하거나 휴대용 핫스팟을 사용할 수 없습니다."</string>
    <string name="usb_title" msgid="7483344855356312510">"USB"</string>
    <string name="usb_tethering_button_text" msgid="585829947108007917">"USB 테더링"</string>
    <string name="usb_tethering_subtext" product="default" msgid="3711893746716442706">"USB를 통해 휴대전화의 인터넷 연결 공유"</string>
    <string name="usb_tethering_subtext" product="tablet" msgid="2292916486612255069">"USB를 통해 태블릿의 인터넷 연결 공유"</string>
    <string name="bluetooth_tether_checkbox_text" msgid="2379175828878753652">"블루투스 테더링"</string>
    <string name="bluetooth_tethering_subtext" product="tablet" msgid="8828883800511737077">"블루투스를 통해 태블릿의 인터넷 연결 공유"</string>
    <string name="bluetooth_tethering_subtext" product="default" msgid="1904667146601254812">"블루투스를 통해 휴대전화의 인터넷 연결 공유"</string>
    <string name="bluetooth_tethering_off_subtext_config" msgid="376389105752995580">"<xliff:g id="DEVICE_NAME">%1$d</xliff:g>의 인터넷 연결을 블루투스를 통해 공유 중"</string>
    <string name="bluetooth_tethering_overflow_error" msgid="2135590598511178690">"<xliff:g id="MAXCONNECTION">%1$d</xliff:g>개의 기기까지만 테더링 사용 가능"</string>
    <string name="bluetooth_untether_blank" msgid="2871192409329334813">"<xliff:g id="DEVICE_NAME">%1$s</xliff:g> 기기의 테더링이 끊깁니다."</string>
    <string name="tethering_footer_info" msgid="7112228674056306147">"핫스팟 및 테더링을 사용하여 다른 기기에서 내 모바일 데이터 연결을 통해 인터넷을 사용할 수 있도록 합니다. 앱에서도 핫스팟을 만들어 주변 기기와 콘텐츠를 공유할 수 있습니다."</string>
    <string name="tethering_help_button_text" msgid="656117495547173630">"고객센터"</string>
    <string name="network_settings_title" msgid="2876509814832830757">"모바일 네트워크"</string>
    <string name="manage_mobile_plan_title" msgid="7630170375010107744">"모바일 요금제"</string>
    <string name="sms_application_title" msgid="4903928270533250448">"SMS 앱"</string>
    <string name="sms_change_default_dialog_title" msgid="1958688831875804286">"SMS 앱을 변경하시겠습니까?"</string>
    <string name="sms_change_default_dialog_text" msgid="1522783933230274787">"SMS 앱으로 <xliff:g id="CURRENT_APP">%2$s</xliff:g> 대신 <xliff:g id="NEW_APP">%1$s</xliff:g>을(를) 사용하시겠습니까?"</string>
    <string name="sms_change_default_no_previous_dialog_text" msgid="602683880284921998">"SMS 앱으로 <xliff:g id="NEW_APP">%s</xliff:g>을(를) 사용하시겠습니까?"</string>
    <string name="network_scorer_picker_title" msgid="6383879578279046456">"네트워크 평가 제공업체"</string>
    <string name="network_scorer_picker_none_preference" msgid="9028375117241790936">"없음"</string>
    <string name="network_scorer_change_active_dialog_title" msgid="3776301550387574975">"Wi‑Fi 도우미를 변경하시겠습니까?"</string>
    <string name="network_scorer_change_active_dialog_text" msgid="8035173880322990715">"<xliff:g id="CURRENT_APP">%2$s</xliff:g> 대신 <xliff:g id="NEW_APP">%1$s</xliff:g>을(를) 사용하여 네트워크 연결을 관리하시겠습니까?"</string>
    <string name="network_scorer_change_active_no_previous_dialog_text" msgid="7444620909047611601">"<xliff:g id="NEW_APP">%s</xliff:g>을(를) 사용하여 네트워크 연결을 관리하시겠습니까?"</string>
    <string name="mobile_unknown_sim_operator" msgid="2156912373230276157">"알 수 없는 SIM 연산자입니다."</string>
    <string name="mobile_no_provisioning_url" msgid="9053814051811634125">"<xliff:g id="OPERATOR">%1$s</xliff:g>에 알려진 프로비저닝 웹사이트가 없습니다."</string>
    <string name="mobile_insert_sim_card" msgid="9052590985784056395">"SIM 카드를 삽입하고 다시 시작하세요."</string>
    <string name="mobile_connect_to_internet" msgid="1733894125065249639">"인터넷에 연결하세요."</string>
    <string name="location_title" msgid="1029961368397484576">"사용자 위치"</string>
    <string name="managed_profile_location_switch_title" msgid="6712332547063039683">"직장 프로필 위치"</string>
    <string name="location_app_level_permissions" msgid="2777033567595680764">"앱 권한"</string>
    <string name="location_app_permission_summary_location_off" msgid="2790918244874943070">"위치 서비스 사용 안함"</string>
    <plurals name="location_app_permission_summary_location_on" formatted="false" msgid="6755614454444493071">
      <item quantity="other">무제한 액세스 가능 앱: <xliff:g id="BACKGROUND_LOCATION_APP_COUNT_2">%1$d</xliff:g>/<xliff:g id="TOTAL_LOCATION_APP_COUNT_3">%2$d</xliff:g>개</item>
      <item quantity="one"> 무제한 액세스 가능 앱: <xliff:g id="BACKGROUND_LOCATION_APP_COUNT_0">%1$d</xliff:g>/<xliff:g id="TOTAL_LOCATION_APP_COUNT_1">%2$d</xliff:g>개</item>
    </plurals>
    <string name="location_category_recent_location_access" msgid="4911449278675337490">"최근 위치 정보 액세스"</string>
    <string name="location_recent_location_access_view_details" msgid="1955078513330927035">"세부정보 보기"</string>
    <string name="location_no_recent_apps" msgid="2800907699722178041">"최근에 위치 정보를 요청한 앱이 없습니다."</string>
    <string name="location_no_recent_accesses" msgid="7489449862187886009">"최근에 위치에 액세스한 앱 없음"</string>
    <string name="location_high_battery_use" msgid="517199943258508020">"배터리 사용량 많음"</string>
    <string name="location_low_battery_use" msgid="8602232529541903596">"배터리 사용량 적음"</string>
    <string name="location_scanning_screen_title" msgid="2297479353298444503">"Wi‑Fi 및 블루투스 검색"</string>
    <string name="location_scanning_wifi_always_scanning_title" msgid="6216705505621183645">"Wi‑Fi 검색"</string>
    <string name="location_scanning_wifi_always_scanning_description" msgid="2691110218127379249">"Wi‑Fi가 꺼져 있을 때도 항상 앱과 서비스에서 Wi-Fi 네트워크를 검색하도록 허용합니다. 이 설정은 예를 들면 위치 기반 기능 및 서비스를 개선하는 데 사용될 수 있습니다."</string>
    <string name="location_scanning_bluetooth_always_scanning_title" msgid="5444989508204520019">"블루투스 검색"</string>
    <string name="location_scanning_bluetooth_always_scanning_description" msgid="1285526059945206128">"블루투스가 꺼져 있을 때도 항상 앱과 서비스에서 주변 기기를 검색하도록 허용합니다. 이 설정은 예를 들면 위치 기반 기능 및 서비스를 개선하는 데 사용될 수 있습니다."</string>
    <string name="location_network_based" msgid="9134175479520582215">"Wi-Fi 및 모바일 네트워크 위치"</string>
    <string name="location_neighborhood_level" msgid="5141318121229984788">"사용자의 위치를 빠르게 파악하도록 앱에서 Google의 위치 서비스를 사용합니다. 익명의 위치 정보가 수집되어 Google로 전송됩니다."</string>
    <string name="location_neighborhood_level_wifi" msgid="4234820941954812210">"Wi-Fi에서 측정된 위치"</string>
    <string name="location_gps" msgid="8392461023569708478">"GPS 위성"</string>
    <string name="location_street_level" product="tablet" msgid="1669562198260860802">"앱이 사용자 태블릿의 GPS를 사용하여 사용자 위치를 파악하도록 함"</string>
    <string name="location_street_level" product="default" msgid="4617445745492014203">"앱이 사용자 휴대전화의 GPS를 사용하여 사용자 위치를 파악하도록 함"</string>
    <string name="assisted_gps" msgid="4649317129586736885">"GPS 도우미 사용"</string>
    <string name="assisted_gps_enabled" msgid="8751899609589792803">"서버를 사용하여 GPS 보조(네트워크 사용량을 줄이려면 선택 해제)"</string>
    <string name="assisted_gps_disabled" msgid="6982698333968010748">"서버를 사용하여 GPS 보조(GPS 성능을 개선하려면 선택 해제)"</string>
    <string name="use_location_title" msgid="5206937465504979977">"위치 기반 Google 검색"</string>
    <string name="use_location_summary" msgid="3978805802386162520">"Google이 내 위치를 사용하여 검색결과 및 기타 서비스를 개선하도록 합니다."</string>
    <string name="location_access_title" msgid="7064108942964081243">"내 위치 정보 액세스"</string>
    <string name="location_access_summary" msgid="69031404093194341">"사용자의 허가를 요청한 앱이 위치 정보를 사용하도록 함"</string>
    <string name="location_sources_heading" msgid="1278732419851088319">"위치 소스"</string>
    <string name="about_settings" product="tablet" msgid="593457295516533765">"태블릿 정보"</string>
    <string name="about_settings" product="default" msgid="1743378368185371685">"휴대전화 정보"</string>
    <string name="about_settings" product="device" msgid="6717640957897546887">"기기 정보"</string>
    <string name="about_settings" product="emulator" msgid="221313099578564438">"에뮬레이트된 기기 정보"</string>
    <string name="about_settings_summary" msgid="3371517697156165959">"법률 정보, 상태, 소프트웨어 버전 보기"</string>
    <string name="legal_information" msgid="5769301644270604095">"법률정보"</string>
    <string name="contributors_title" msgid="5917703088825286504">"도움을 주신 분들"</string>
    <string name="manual" msgid="3025943393642974445">"수동"</string>
    <string name="regulatory_labels" msgid="1293050314122427492">"규정 라벨"</string>
    <string name="safety_and_regulatory_info" msgid="5103161279848427185">"안전 및 규제 설명서"</string>
    <string name="copyright_title" msgid="865906688917260647">"저작권"</string>
    <string name="license_title" msgid="1990487604356037871">"라이선스"</string>
    <string name="terms_title" msgid="7697580845616764642">"약관"</string>
    <string name="webview_license_title" msgid="2813507464175738967">"시스템 WebView 라이선스"</string>
    <string name="wallpaper_attributions" msgid="3645880512943433928">"배경화면"</string>
    <string name="wallpaper_attributions_values" msgid="2996183537914690469">"위성 이미지 제공업체:\n©2014 CNES / Astrium, DigitalGlobe, Bluesky"</string>
    <string name="settings_manual_activity_title" msgid="8133150693616006051">"수동"</string>
    <string name="settings_manual_activity_unavailable" msgid="4752403782883814898">"설명서를 로드하는 중에 문제가 발생했습니다."</string>
    <string name="settings_license_activity_title" msgid="8525014571806471216">"타사 라이선스"</string>
    <string name="settings_license_activity_unavailable" msgid="4210539215951487627">"라이선스를 로드하는 동안 문제가 발생했습니다."</string>
    <string name="settings_license_activity_loading" msgid="3337535809093591740">"로드 중..."</string>
    <string name="settings_safetylegal_title" msgid="1289483965535937431">"안전 정보"</string>
    <string name="settings_safetylegal_activity_title" msgid="6901214628496951727">"안전 정보"</string>
    <string name="settings_safetylegal_activity_unreachable" msgid="142307697309858185">"데이터에 연결되어 있지 않습니다. 지금 이 정보를 보려면 인터넷에 연결된 컴퓨터에서 %s(으)로 이동하세요."</string>
    <string name="settings_safetylegal_activity_loading" msgid="8059022597639516348">"로드 중..."</string>
    <string name="confirm_device_credential_use_alternate_method" msgid="793877757665026949">"다른 방법 사용"</string>
    <string name="lockpassword_choose_your_screen_lock_header" msgid="2942199737559900752">"화면 잠금 설정"</string>
    <string name="lockpassword_choose_your_password_message" msgid="5377842480961577542">"보안을 위해 비밀번호를 설정하세요."</string>
    <string name="lockpassword_choose_your_password_header_for_fingerprint" msgid="6624409510609085450">"비밀번호를 설정하여 지문 사용"</string>
    <string name="lockpassword_choose_your_pattern_header_for_fingerprint" msgid="5901096361617543819">"지문 사용 전 입력할 패턴 설정"</string>
    <string name="lockpassword_choose_your_pin_message" msgid="6658264750811929338">"보안을 위해 PIN을 설정하세요."</string>
    <string name="lockpassword_choose_your_pin_header_for_fingerprint" msgid="765344692615917183">"PIN을 설정하여 지문 사용"</string>
    <string name="lockpassword_choose_your_pattern_message" msgid="8631545254345759087">"보안을 위해 패턴을 설정하세요."</string>
    <string name="lockpassword_confirm_your_password_header" msgid="1266027268220850931">"비밀번호 다시 입력"</string>
    <string name="lockpassword_confirm_your_pattern_header" msgid="7543433733032330821">"패턴 확인"</string>
    <string name="lockpassword_confirm_your_pin_header" msgid="7744513791910572550">"PIN 다시 입력"</string>
    <string name="lockpassword_confirm_passwords_dont_match" msgid="5140892109439191415">"비밀번호가 일치하지 않음"</string>
    <string name="lockpassword_confirm_pins_dont_match" msgid="7226244811505606217">"PIN이 일치하지 않음"</string>
    <string name="lockpassword_draw_your_pattern_again_header" msgid="2872194349688886781">"패턴을 다시 그려 주세요"</string>
    <string name="lockpassword_choose_lock_generic_header" msgid="3811438094903786145">"잠금해제 선택"</string>
    <string name="lockpassword_password_set_toast" msgid="4875050283108629383">"비밀번호가 설정되었습니다."</string>
    <string name="lockpassword_pin_set_toast" msgid="6011826444725291475">"PIN이 설정되었습니다."</string>
    <string name="lockpassword_pattern_set_toast" msgid="6867259621331406236">"패턴이 설정되었습니다."</string>
    <string name="lockpassword_choose_your_password_header_for_face" msgid="7876621019688907534">"얼굴 인증을 사용하려면 비밀번호를 설정하세요"</string>
    <string name="lockpassword_choose_your_pattern_header_for_face" msgid="8070525076987585344">"얼굴 인증을 사용하려면 패턴을 설정하세요"</string>
    <string name="lockpassword_choose_your_pin_header_for_face" msgid="7304398683609714816">"얼굴 인증을 사용하려면 PIN을 설정하세요"</string>
    <string name="lockpassword_confirm_your_pattern_generic" msgid="2920960858283879113">"계속하려면 기기 패턴을 사용하세요."</string>
    <string name="lockpassword_confirm_your_pin_generic" msgid="4062335874438910487">"계속하려면 기기 PIN을 입력하세요."</string>
    <string name="lockpassword_confirm_your_password_generic" msgid="3976394862548354966">"계속하려면 기기 비밀번호를 입력하세요."</string>
    <string name="lockpassword_confirm_your_pattern_generic_profile" msgid="4435638308193361861">"계속하려면 직장 패턴을 사용하세요."</string>
    <string name="lockpassword_confirm_your_pin_generic_profile" msgid="3730141667547002246">"계속하려면 직장 PIN을 입력하세요."</string>
    <string name="lockpassword_confirm_your_password_generic_profile" msgid="4250642723467019894">"계속하려면 직장 비밀번호를 입력하세요."</string>
    <string name="lockpassword_strong_auth_required_device_pattern" msgid="530802132223800623">"보안을 강화하려면 기기 패턴을 사용하세요."</string>
    <string name="lockpassword_strong_auth_required_device_pin" msgid="7829294830078036417">"보안을 강화하려면 기기 PIN을 입력하세요."</string>
    <string name="lockpassword_strong_auth_required_device_password" msgid="3552644641574796973">"보안을 강화하려면 기기 비밀번호를 입력하세요."</string>
    <string name="lockpassword_strong_auth_required_work_pattern" msgid="3003781907040522053">"보안을 강화하려면 직장 패턴을 사용하세요."</string>
    <string name="lockpassword_strong_auth_required_work_pin" msgid="3367491332598821552">"보안을 강화하려면 직장 PIN을 사용하세요."</string>
    <string name="lockpassword_strong_auth_required_work_password" msgid="8159775129968582940">"보안을 강화하려면 직장 비밀번호를 입력하세요."</string>
    <string name="lockpassword_confirm_your_pattern_details_frp" msgid="6757336656791723193">"휴대전화가 초기화되었습니다. 이 기기를 사용하려면 이전 패턴을 입력하세요."</string>
    <string name="lockpassword_confirm_your_pin_details_frp" msgid="826520613445990470">"휴대전화가 초기화되었습니다. 이 기기를 사용하려면 이전 PIN을 입력하세요."</string>
    <string name="lockpassword_confirm_your_password_details_frp" msgid="8944081074615739040">"휴대전화가 초기화되었습니다. 이 기기를 사용하려면 이전 비밀번호를 입력하세요."</string>
    <string name="lockpassword_confirm_your_pattern_header_frp" msgid="2898036091609128286">"패턴 확인"</string>
    <string name="lockpassword_confirm_your_pin_header_frp" msgid="4141601774778898803">"PIN 확인"</string>
    <string name="lockpassword_confirm_your_password_header_frp" msgid="3762615419295360480">"비밀번호 확인"</string>
    <string name="lockpassword_invalid_pin" msgid="15588049067548470">"잘못된 PIN입니다."</string>
    <string name="lockpassword_invalid_password" msgid="4038507398784975200">"잘못된 비밀번호입니다."</string>
    <string name="lockpattern_need_to_unlock_wrong" msgid="1745247595356012176">"잘못된 패턴입니다."</string>
    <string name="lock_settings_title" msgid="4213839087748988686">"기기 보안"</string>
    <string name="lockpattern_change_lock_pattern_label" msgid="5679630792003440352">"잠금해제 패턴 변경"</string>
    <string name="lockpattern_change_lock_pin_label" msgid="266707138486731661">"잠금해제 PIN 변경"</string>
    <string name="lockpattern_recording_intro_header" msgid="308287052221942814">"잠금해제 패턴을 그리세요."</string>
    <string name="lockpattern_recording_intro_footer" msgid="1118579101409152113">"도움말을 보려면 메뉴를 누르세요."</string>
    <string name="lockpattern_recording_inprogress" msgid="6667844062721656773">"완료되면 손가락을 뗍니다."</string>
    <string name="lockpattern_recording_incorrect_too_short" msgid="1348234155120957561">"<xliff:g id="NUMBER">%d</xliff:g>개 이상의 점을 연결해야 합니다. 다시 시도하세요."</string>
    <string name="lockpattern_pattern_entered_header" msgid="4316818983675591604">"패턴이 기록되었습니다."</string>
    <string name="lockpattern_need_to_confirm" msgid="8054853451639221265">"확인을 위해 패턴을 다시 그리세요."</string>
    <string name="lockpattern_pattern_confirmed_header" msgid="8455614172231880211">"새 잠금해제 패턴입니다."</string>
    <string name="lockpattern_confirm_button_text" msgid="1128204343957002841">"확인"</string>
    <string name="lockpattern_restart_button_text" msgid="3337574403350953926">"다시 그리기"</string>
    <string name="lockpattern_retry_button_text" msgid="3480423193273588166">"지우기"</string>
    <string name="lockpattern_continue_button_text" msgid="4723771754714471410">"계속"</string>
    <string name="lockpattern_settings_title" msgid="3207750489460466680">"잠금해제 패턴"</string>
    <string name="lockpattern_settings_enable_title" msgid="6920616873671115281">"패턴 설정"</string>
    <string name="lockpattern_settings_enable_summary" msgid="1165707416664252167">"화면 잠금을 해제하려면 패턴을 그려야 합니다."</string>
    <string name="lockpattern_settings_enable_visible_pattern_title" msgid="2615606088906120711">"패턴 표시"</string>
    <string name="lockpattern_settings_enable_visible_pattern_title_profile" msgid="4864525074768391381">"프로필 패턴 표시"</string>
    <string name="lockpattern_settings_enable_tactile_feedback_title" msgid="4389015658335522989">"탭하면 진동"</string>
    <string name="lockpattern_settings_enable_power_button_instantly_locks" msgid="5735444062633666327">"전원 버튼 즉시 잠금"</string>
    <string name="lockpattern_settings_power_button_instantly_locks_summary" msgid="8196258755143711694">"<xliff:g id="TRUST_AGENT_NAME">%1$s</xliff:g>에 의해 잠금 해제된 경우 제외"</string>
    <string name="lockpattern_settings_choose_lock_pattern" msgid="1652352830005653447">"잠금해제 패턴 설정"</string>
    <string name="lockpattern_settings_change_lock_pattern" msgid="1123908306116495545">"잠금해제 패턴 변경"</string>
    <string name="lockpattern_settings_help_how_to_record" msgid="2614673439060830433">"잠금해제 패턴을 그리는 방법"</string>
    <string name="lockpattern_too_many_failed_confirmation_attempts" msgid="6909161623701848863">"잘못된 시도 횟수가 너무 많습니다. <xliff:g id="NUMBER">%d</xliff:g>초 후에 다시 시도하세요."</string>
    <string name="activity_not_found" msgid="5551664692991605325">"휴대전화에 설치되어 있지 않은 애플리케이션입니다."</string>
    <string name="lock_settings_profile_title" msgid="2121876391814535295">"직장 프로필 보안"</string>
    <string name="lock_settings_profile_screen_lock_title" msgid="3334747927367115256">"직장 프로필 화면 잠금"</string>
    <string name="lock_settings_profile_unification_title" msgid="4973102698492659123">"같은 잠금 사용"</string>
    <string name="lock_settings_profile_unification_summary" msgid="7178299172998641303">"직장 프로필과 기기 화면에 같은 잠금 사용"</string>
    <string name="lock_settings_profile_unification_dialog_title" msgid="4824620230229285301">"같은 잠금을 사용하시겠습니까?"</string>
    <string name="lock_settings_profile_unification_dialog_body" msgid="7128305504872026659">"기기에서 직장 프로필 잠금 화면이 사용됩니다. 업무용 정책이 두 가지 잠금에 모두 적용됩니다."</string>
    <string name="lock_settings_profile_unification_dialog_uncompliant_body" msgid="3221303098797469900">"직장 프로필 잠금이 조직의 보안 요구사항을 충족하지 못합니다. 기기 화면과 직장 프로필에 같은 잠금을 사용할 수 있지만, 모든 직장 잠금 정책이 적용됩니다."</string>
    <string name="lock_settings_profile_unification_dialog_confirm" msgid="8249970828159656518">"같은 잠금 사용"</string>
    <string name="lock_settings_profile_unification_dialog_uncompliant_confirm" msgid="5943758576756482777">"같은 잠금 사용"</string>
    <string name="lock_settings_profile_unified_summary" msgid="9008819078132993492">"기기 화면 잠금과 동일"</string>
    <string name="manageapplications_settings_title" msgid="7041951105633616745">"앱 관리"</string>
    <string name="manageapplications_settings_summary" msgid="1794401500935451259">"설치된 앱 관리 및 제거"</string>
    <string name="applications_settings" msgid="5281808652705396152">"앱 정보"</string>
    <string name="applications_settings_summary" msgid="6683465446264515367">"앱 관리, 빠른실행 바로가기 설정"</string>
    <string name="applications_settings_header" msgid="1014813055054356646">"앱 설정"</string>
    <string name="install_applications" msgid="4872012136210802181">"알 수 없는 소스"</string>
    <string name="install_applications_title" msgid="4987712352256508946">"모든 앱 소스 허용"</string>
    <string name="recent_app_category_title" msgid="6673071268966003928">"최근 실행한 앱"</string>
    <string name="see_all_apps_title" msgid="1317153498074308438">"앱 <xliff:g id="COUNT">%1$d</xliff:g>개 모두 보기"</string>
    <string name="install_all_warning" product="tablet" msgid="8310489909586138165">"태블릿과 개인 데이터는 알 수 없는 앱의 공격에 더욱 취약합니다. 이 소스에서 가져온 앱을 설치하면 앱 사용으로 인해 발생할 수 있는 태블릿의 손상 및 데이터 손실에 책임을 진다는 데 동의하게 됩니다."</string>
    <string name="install_all_warning" product="default" msgid="1952257127370115988">"휴대전화와 개인 데이터는 알 수 없는 앱의 공격에 더욱 취약합니다. 이 소스에서 가져온 앱을 설치하면 앱 사용으로 인해 발생할 수 있는 휴대전화의 손상 및 데이터 손실에 책임을 진다는 데 동의하게 됩니다."</string>
    <string name="install_all_warning" product="device" msgid="3648003301476423145">"기기와 개인 데이터는 알 수 없는 앱의 공격에 더욱 취약합니다. 이 소스에서 받은 앱을 설치하면 앱 사용으로 인해 발생할 수 있는 기기의 손상 및 데이터 손실에 사용자가 책임을 지는 것에 동의하게 됩니다."</string>
    <string name="advanced_settings" msgid="1777249286757067969">"고급 설정"</string>
    <string name="advanced_settings_summary" msgid="4016682978071086747">"기타 설정 옵션을 사용하도록 설정합니다."</string>
    <string name="application_info_label" msgid="5736524913065714880">"앱 정보"</string>
    <string name="storage_label" msgid="8700867073480107253">"저장공간"</string>
    <string name="auto_launch_label" msgid="2669236885531442195">"기본적으로 열기"</string>
    <string name="auto_launch_label_generic" msgid="3230569852551968694">"기본"</string>
    <string name="screen_compatibility_label" msgid="663250687205465394">"화면 호환성"</string>
    <string name="permissions_label" msgid="2605296874922726203">"권한"</string>
    <string name="cache_header_label" msgid="1877197634162461830">"캐시"</string>
    <string name="clear_cache_btn_text" msgid="5756314834291116325">"캐시 지우기"</string>
    <string name="cache_size_label" msgid="7505481393108282913">"캐시"</string>
    <plurals name="uri_permissions_text" formatted="false" msgid="3983110543017963732">
      <item quantity="other">%d개 항목</item>
      <item quantity="one">1개 항목</item>
    </plurals>
    <string name="clear_uri_btn_text" msgid="8575655132961012158">"액세스 삭제"</string>
    <string name="controls_label" msgid="7611113077086853799">"제어"</string>
    <string name="force_stop" msgid="7435006169872876756">"강제 종료"</string>
    <string name="total_size_label" msgid="1048676419552557254">"전체"</string>
    <string name="application_size_label" msgid="7376689739076506885">"앱 크기"</string>
    <string name="external_code_size_label" msgid="3459343140355961335">"USB 저장소 애플리케이션"</string>
    <string name="data_size_label" msgid="6117971066063850416">"사용자 데이터"</string>
    <string name="external_data_size_label" product="nosdcard" msgid="7533821466482000453">"USB 저장소 데이터"</string>
    <string name="external_data_size_label" product="default" msgid="626414192825329708">"SD 카드"</string>
    <string name="uninstall_text" msgid="3644892466144802466">"설치 제거"</string>
    <string name="uninstall_all_users_text" msgid="851857393177950340">"모든 사용자에 대해 제거"</string>
    <string name="install_text" msgid="884360662922471113">"설치"</string>
    <string name="disable_text" msgid="6544054052049395202">"사용 안함"</string>
    <string name="enable_text" msgid="9217362512327828987">"사용"</string>
    <string name="clear_user_data_text" msgid="355574089263023363">"저장용량 비우기"</string>
    <string name="app_factory_reset" msgid="6635744722502563022">"업데이트 제거"</string>
    <string name="auto_launch_enable_text" msgid="4275746249511874845">"이 앱을 해당 작업에 대한 기본 프로그램으로 실행하도록 선택했습니다."</string>
    <string name="always_allow_bind_appwidgets_text" msgid="566822577792032925">"이 앱이 위젯을 만들고 자체 데이터에 액세스할 수 있도록 선택했습니다."</string>
    <string name="auto_launch_disable_text" msgid="7800385822185540166">"기본값이 설정되지 않음"</string>
    <string name="clear_activities" msgid="7408923511535174430">"기본값 지우기"</string>
    <string name="screen_compatibility_text" msgid="1616155457673106022">"이 앱은 사용 중인 화면에 맞게 개발되지 않았을 수 있습니다. 여기에서 어떻게 앱을 화면에 맞출지 선택할 수 있습니다."</string>
    <string name="ask_compatibility" msgid="7225195569089607846">"설치 시 확인"</string>
    <string name="enable_compatibility" msgid="5806819252068617811">"앱 확장"</string>
    <string name="unknown" msgid="1592123443519355854">"알 수 없음"</string>
    <string name="sort_order_alpha" msgid="1410278099123670628">"이름순 정렬"</string>
    <string name="sort_order_size" msgid="7024513286636502362">"크기순 정렬"</string>
    <string name="sort_order_recent_notification" msgid="6064103501358974282">"가장 최근에 전송"</string>
    <string name="sort_order_frequent_notification" msgid="1733204081305830670">"가장 자주 전송"</string>
    <string name="show_running_services" msgid="5736278767975544570">"실행 중인 서비스 표시"</string>
    <string name="show_background_processes" msgid="2009840211972293429">"캐시된 프로세스 표시"</string>
    <string name="default_emergency_app" msgid="1951760659640369980">"긴급 앱"</string>
    <string name="reset_app_preferences" msgid="1321050641018356925">"앱 환경설정 재설정"</string>
    <string name="reset_app_preferences_title" msgid="6093179367325336662">"앱 환경설정을 재설정하시겠습니까?"</string>
    <string name="reset_app_preferences_desc" msgid="4822447731869201512">"이 작업을 수행하면 다음 환경설정이 재설정됩니다.\n\n "<li>"사용 중지된 앱"</li>\n" "<li>"사용 중지된 앱 알림"</li>\n" "<li>"작업에 사용하는 기본 애플리케이션"</li>\n" "<li>"앱에 대한 백그라운드 데이터 제한"</li>\n" "<li>"그 밖의 권한 제한"</li>\n\n" 앱 데이터는 손실되지 않습니다."</string>
    <string name="reset_app_preferences_button" msgid="2559089511841281242">"앱 초기화"</string>
    <string name="manage_space_text" msgid="8852711522447794676">"공간 관리"</string>
    <string name="filter" msgid="2018011724373033887">"필터"</string>
    <string name="filter_dlg_title" msgid="8693024463731076091">"필터 옵션 선택"</string>
    <string name="filter_apps_all" msgid="8899612398848280352">"모든 앱"</string>
    <string name="filter_apps_disabled" msgid="5862632369555319938">"사용 중지된 앱"</string>
    <string name="filter_apps_third_party" msgid="7786348047690140979">"다운로드"</string>
    <string name="filter_apps_running" msgid="7767071454371350486">"실행 중"</string>
    <string name="filter_apps_onsdcard" product="nosdcard" msgid="4843063154701023349">"USB 저장소"</string>
    <string name="filter_apps_onsdcard" product="default" msgid="1477351142334784771">"SD 카드"</string>
    <string name="not_installed" msgid="2797554494953450291">"이 사용자에게 설치되지 않음"</string>
    <string name="installed" msgid="3070865169422600098">"설치됨"</string>
    <string name="no_applications" msgid="7336588977497084921">"앱 없음."</string>
    <string name="internal_storage" msgid="1584700623164275282">"내부 저장소"</string>
    <string name="recompute_size" msgid="7722567982831691718">"크기 다시 계산 중..."</string>
    <string name="clear_data_dlg_title" msgid="5605258400134511197">"앱 데이터를 삭제하시겠습니까?"</string>
    <string name="clear_data_dlg_text" msgid="3951297329833822490">"앱의 전체 데이터가 영구적으로 삭제됩니다. 여기에는 모든 파일, 설정, 계정, 데이터베이스 등이 포함됩니다."</string>
    <string name="dlg_ok" msgid="2402639055725653590">"확인"</string>
    <string name="dlg_cancel" msgid="1674753358972975911">"취소"</string>
    <string name="app_not_found_dlg_title" msgid="3127123411738434964"></string>
    <string name="app_not_found_dlg_text" msgid="4893589904687340011">"앱이 설치된 앱 목록에 없습니다."</string>
    <string name="clear_failed_dlg_text" msgid="8651231637137025815">"앱 저장용량을 비우지 못했습니다."</string>
    <string name="join_two_items" msgid="1336880355987539064">"<xliff:g id="FIRST_ITEM">%1$s</xliff:g>, <xliff:g id="SECOND_ITEM">%2$s</xliff:g>"</string>
    <string name="join_two_unrelated_items" msgid="1873827777191260824">"<xliff:g id="FIRST_ITEM">%1$s</xliff:g>, <xliff:g id="SECOND_ITEM">%2$s</xliff:g>"</string>
    <string name="computing_size" msgid="1599186977475211186">"계산 중..."</string>
    <string name="invalid_size_value" msgid="1582744272718752951">"패키지 크기를 계산할 수 없습니다."</string>
    <string name="version_text" msgid="9189073826278676425">"버전 <xliff:g id="VERSION_NUM">%1$s</xliff:g>"</string>
    <string name="move_app" msgid="5042838441401731346">"이동"</string>
    <string name="move_app_to_internal" product="tablet" msgid="2299714147283854957">"태블릿으로 이동"</string>
    <string name="move_app_to_internal" product="default" msgid="3895430471913858185">"휴대전화로 이동"</string>
    <string name="move_app_to_sdcard" product="nosdcard" msgid="4350451696315265420">"USB 저장소로 이동"</string>
    <string name="move_app_to_sdcard" product="default" msgid="1143379049903056407">"SD 카드로 이동"</string>
    <string name="another_migration_already_in_progress" msgid="7817354268848365487">"또 다른 이전이 이미 진행 중입니다."</string>
    <string name="insufficient_storage" msgid="481763122991093080">"저장공간이 충분하지 않습니다."</string>
    <string name="does_not_exist" msgid="1501243985586067053">"앱이 없습니다."</string>
    <string name="invalid_location" msgid="4354595459063675191">"설치 위치가 잘못되었습니다."</string>
    <string name="system_package" msgid="1352722848400644991">"외부 장치에 시스템 업데이트를 설치할 수 없습니다."</string>
    <string name="move_error_device_admin" msgid="8673026002690505763">"기기 관리자 앱을 외부 미디어에 설치할 수 없습니다."</string>
    <string name="force_stop_dlg_title" msgid="977530651470711366">"강제로 종료하시겠습니까?"</string>
    <string name="force_stop_dlg_text" msgid="7208364204467835578">"강제로 앱을 종료하면 예기치 않은 오류가 발생할 수 있습니다."</string>
    <string name="app_install_location_title" msgid="2068975150026852168">"기본 설치 위치"</string>
    <string name="app_install_location_summary" msgid="5155453752692959098">"새 앱의 기본 설치 위치를 변경합니다."</string>
    <string name="app_disable_dlg_positive" msgid="7375627244201714263">"앱 사용 중지"</string>
    <string name="app_disable_dlg_text" msgid="1234624266290478136">"이 앱을 사용 중지하면 Android와 다른 앱이 제대로 작동하지 않을 수도 있습니다. 기기에 사전 설치된 앱이므로 이 앱을 삭제할 수 없습니다. 비활성화하면 이 앱이 사용 중지되고 기기에서 숨겨집니다."</string>
    <string name="app_disable_notifications_dlg_title" msgid="7669264654851761857">"알림을 사용 중지하시겠습니까?"</string>
    <string name="app_install_details_group_title" msgid="7084623031296083574">"스토어"</string>
    <string name="app_install_details_title" msgid="6905279702654975207">"앱 세부정보"</string>
    <string name="app_install_details_summary" msgid="6464796332049327547">"<xliff:g id="APP_STORE">%1$s</xliff:g>에서 다운로드한 앱"</string>
    <string name="instant_app_details_summary" msgid="4529934403276907045">"<xliff:g id="APP_STORE">%1$s</xliff:g>에서 자세히 알아보기"</string>
    <string name="app_ops_running" msgid="7706949900637284122">"실행 중"</string>
    <string name="app_ops_never_used" msgid="9114608022906887802">"(사용 안 함)"</string>
    <string name="no_default_apps" msgid="2915315663141025400">"기본 앱이 없습니다."</string>
    <string name="storageuse_settings_title" msgid="5657014373502630403">"저장공간 사용량"</string>
    <string name="storageuse_settings_summary" msgid="3748286507165697834">"앱에서 사용 중인 용량 보기"</string>
    <string name="service_restarting" msgid="2242747937372354306">"다시 시작하는 중"</string>
    <string name="cached" msgid="1059590879740175019">"캐시된 백그라운드 프로세스"</string>
    <string name="no_running_services" msgid="2059536495597645347">"실행 중인 서비스가 없습니다."</string>
    <string name="service_started_by_app" msgid="818675099014723551">"앱에서 시작했습니다."</string>
    <!-- no translation found for service_client_name (4037193625611815517) -->
    <skip />
    <string name="service_background_processes" msgid="6844156253576174488">"<xliff:g id="MEMORY">%1$s</xliff:g> 남음"</string>
    <string name="service_foreground_processes" msgid="7583975676795574276">"<xliff:g id="MEMORY">%1$s</xliff:g> 사용됨"</string>
    <string name="memory" msgid="6609961111091483458">"RAM"</string>
    <!-- no translation found for service_process_name (4098932168654826656) -->
    <skip />
    <string name="running_process_item_user_label" msgid="3129887865552025943">"사용자: <xliff:g id="USER_NAME">%1$s</xliff:g>"</string>
    <string name="running_process_item_removed_user_label" msgid="8250168004291472959">"삭제된 사용자"</string>
    <string name="running_processes_item_description_s_s" msgid="5790575965282023145">"프로세스 <xliff:g id="NUMPROCESS">%1$d</xliff:g>개 및 서비스 <xliff:g id="NUMSERVICES">%2$d</xliff:g>개"</string>
    <string name="running_processes_item_description_s_p" msgid="8019860457123222953">"프로세스 <xliff:g id="NUMPROCESS">%1$d</xliff:g>개 및 서비스 <xliff:g id="NUMSERVICES">%2$d</xliff:g>개"</string>
    <string name="running_processes_item_description_p_s" msgid="744424668287252915">"프로세스 <xliff:g id="NUMPROCESS">%1$d</xliff:g>개 및 서비스 <xliff:g id="NUMSERVICES">%2$d</xliff:g>개"</string>
    <string name="running_processes_item_description_p_p" msgid="1607384595790852782">"프로세스 <xliff:g id="NUMPROCESS">%1$d</xliff:g>개 및 서비스 <xliff:g id="NUMSERVICES">%2$d</xliff:g>개"</string>
    <string name="running_processes_header_title" msgid="6588371727640789560">"기기 메모리"</string>
    <string name="running_processes_header_footer" msgid="723908176275428442">"앱의 RAM 사용량"</string>
    <string name="running_processes_header_system_prefix" msgid="6104153299581682047">"시스템"</string>
    <string name="running_processes_header_apps_prefix" msgid="5787594452716832727">"앱"</string>
    <string name="running_processes_header_free_prefix" msgid="4620613031737078415">"사용 가능"</string>
    <string name="running_processes_header_used_prefix" msgid="5924288703085123978">"사용됨"</string>
    <string name="running_processes_header_cached_prefix" msgid="7950853188089434987">"캐시된 앱"</string>
    <string name="running_processes_header_ram" msgid="996092388884426817">"<xliff:g id="RAM_0">%1$s</xliff:g> RAM"</string>
    <string name="runningservicedetails_settings_title" msgid="3224004818524731568">"실행 중인 앱"</string>
    <string name="no_services" msgid="7133900764462288263">"사용중인 서비스 없음"</string>
    <string name="runningservicedetails_services_title" msgid="391168243725357375">"서비스"</string>
    <string name="runningservicedetails_processes_title" msgid="928115582044655268">"프로세스"</string>
    <string name="service_stop" msgid="6369807553277527248">"중지"</string>
    <string name="service_manage" msgid="1876642087421959194">"설정"</string>
    <string name="service_stop_description" msgid="9146619928198961643">"이 서비스는 해당 앱에서 시작했습니다. 중지할 경우 앱에 장애가 발생할 수 있습니다."</string>
    <string name="heavy_weight_stop_description" msgid="6050413065144035971">"이 앱을 안전하게 중지할 수 없습니다. 중지할 경우 현재 작업이 일부 유실될 수 있습니다."</string>
    <string name="background_process_stop_description" msgid="3834163804031287685">"향후에 다시 필요할 경우를 위해 계속 실행 중인 이전 앱 프로세스로서 일반적으로 중지할 필요는 없습니다."</string>
    <string name="service_manage_description" msgid="479683614471552426">"<xliff:g id="CLIENT_NAME">%1$s</xliff:g>: 현재 사용 중입니다. 변경하려면 설정을 탭하세요."</string>
    <string name="main_running_process_description" msgid="1130702347066340890">"사용 중인 기본 프로세스"</string>
    <string name="process_service_in_use_description" msgid="8993335064403217080">"서비스 <xliff:g id="COMP_NAME">%1$s</xliff:g>이(가) 사용 중입니다."</string>
    <string name="process_provider_in_use_description" msgid="5586603325677678940">"제공업체(<xliff:g id="COMP_NAME">%1$s</xliff:g>)를 사용 중입니다."</string>
    <string name="runningservicedetails_stop_dlg_title" msgid="4253292537154337233">"시스템 서비스를 중지하시겠습니까?"</string>
    <string name="runningservicedetails_stop_dlg_text" product="tablet" msgid="3371302398335665793">"이 서비스를 중지하면 태블릿의 일부 기능이 올바르게 작동되지 않을 수 있으며 전원을 껐다 켜야 합니다."</string>
    <string name="runningservicedetails_stop_dlg_text" product="default" msgid="3920243762189484756">"이 서비스를 중지하면 휴대전화의 일부 기능이 올바르게 작동되지 않을 수 있으며 전원을 껐다 켜야 합니다."</string>
    <string name="language_input_gesture_title" msgid="8749227808244881255">"언어, 입력 및 동작"</string>
    <string name="language_input_gesture_summary_on_with_assist" msgid="7219895055450633449"></string>
    <string name="language_input_gesture_summary_on_non_assist" msgid="756147879200943161"></string>
    <string name="language_input_gesture_summary_off" msgid="4617198819416948217"></string>
    <string name="language_settings" msgid="8758655933029560944">"언어 및 입력"</string>
    <string name="language_empty_list_user_restricted" msgid="5984015900102140696">"기기 언어를 변경할 수 있는 권한이 없습니다."</string>
    <string name="language_keyboard_settings_title" msgid="3709159207482544398">"언어 및 입력"</string>
    <string name="input_assistance" msgid="7392740255874966807">"도구"</string>
    <string name="keyboard_settings_category" msgid="8275523930352487827">"키보드 및 입력 방법"</string>
    <string name="phone_language" msgid="7116581601133118044">"언어"</string>
    <string name="phone_language_summary" msgid="3871309445655554211"></string>
    <string name="auto_replace" msgid="6199184757891937822">"자동 바꾸기"</string>
    <string name="auto_replace_summary" msgid="370288728200084466">"오타 교정"</string>
    <string name="auto_caps" msgid="6379232078052591265">"자동 대문자화"</string>
    <string name="auto_caps_summary" msgid="6358102538315261466">"문장의 첫 글자를 대문자로"</string>
    <string name="auto_punctuate" msgid="4595367243950425833">"자동 구두점 입력"</string>
    <string name="hardkeyboard_category" msgid="5957168411305769899">"물리적 키보드 설정"</string>
    <string name="auto_punctuate_summary" msgid="4372126865670574837">"스페이스바를 두 번 눌러 \'.\' 삽입"</string>
    <string name="show_password" msgid="4837897357002495384">"비밀번호 표시"</string>
    <string name="show_password_summary" msgid="3365397574784829969">"입력할 때 잠깐 문자 표시"</string>
    <string name="spellchecker_security_warning" msgid="9060897418527708922">"<xliff:g id="SPELLCHECKER_APPLICATION_NAME">%1$s</xliff:g> 앱에서 지원하는 이 맞춤법 검사기를 사용하면 비밀번호 및 신용카드 번호와 같은 개인 정보를 비롯하여 입력한 모든 텍스트가 수집될 수 있습니다. 사용하시겠습니까?"</string>
    <string name="spellchecker_quick_settings" msgid="246728645150092058">"설정"</string>
    <string name="spellchecker_language" msgid="6041050114690541437">"언어"</string>
    <string name="keyboard_and_input_methods_category" msgid="4580907662493721491">"키보드"</string>
    <string name="virtual_keyboard_category" msgid="1012830752318677119">"가상 키보드"</string>
    <string name="available_virtual_keyboard_category" msgid="7645766574969139819">"사용할 수 있는 가상 키보드"</string>
    <string name="add_virtual_keyboard" msgid="3302152381456516928">"키보드 관리"</string>
    <string name="keyboard_assistance_category" msgid="5843634175231134014">"키보드 지원"</string>
    <string name="physical_keyboard_title" msgid="8285149877925752042">"물리적 키보드"</string>
    <string name="show_ime" msgid="2658582193437188227">"가상 키보드 표시"</string>
    <string name="show_ime_summary" msgid="8164993045923240698">"물리적 키보드가 활성 상태인 경우 화면에 켜 둠"</string>
    <string name="keyboard_shortcuts_helper" msgid="4839453720463798145">"키보드 단축키 도우미"</string>
    <string name="keyboard_shortcuts_helper_summary" msgid="5871299901459743288">"사용할 수 있는 단축키 표시"</string>
    <string name="language_and_input_for_work_category_title" msgid="3825906835886710498">"직장 프로필 키보드 및 도구"</string>
    <string name="virtual_keyboards_for_work_title" msgid="2646946676585390499">"직장용 가상 키보드"</string>
    <string name="default_keyboard_layout" msgid="4172606673510531271">"기본"</string>
    <string name="pointer_speed" msgid="1221342330217861616">"포인터 속도"</string>
    <string name="game_controller_settings_category" msgid="8794508575329923718">"게임 컨트롤러"</string>
    <string name="vibrate_input_devices" msgid="421936611134697943">"진동 리디렉션"</string>
    <string name="vibrate_input_devices_summary" msgid="82093256723774584">"게임 컨트롤러가 연결되어 있으면 진동을 컨트롤러로 전송합니다."</string>
    <string name="keyboard_layout_dialog_title" msgid="8030087214949381372">"키보드 레이아웃 선택"</string>
    <string name="keyboard_layout_dialog_setup_button" msgid="8514583747236476384">"키보드 레이아웃 설정"</string>
    <string name="keyboard_layout_dialog_switch_hint" msgid="3889961090676293795">"전환하려면 Control-Spacebar를 누름"</string>
    <string name="keyboard_layout_default_label" msgid="2952672513543482165">"기본값"</string>
    <string name="keyboard_layout_picker_title" msgid="556081931972771610">"키보드 레이아웃"</string>
    <string name="user_dict_settings_title" msgid="3427169369758733521">"개인 사전"</string>
    <string name="user_dict_settings_for_work_title" msgid="7634659414713254169">"직장용 개인 사전"</string>
    <string name="user_dict_settings_summary" msgid="7965571192902870454"></string>
    <string name="user_dict_settings_add_menu_title" msgid="4056762757149923551">"추가"</string>
    <string name="user_dict_settings_add_dialog_title" msgid="4702613990174126482">"사전에 추가"</string>
    <string name="user_dict_settings_add_screen_title" msgid="742580720124344291">"구문"</string>
    <string name="user_dict_settings_add_dialog_more_options" msgid="8848798370746019825">"옵션 더보기"</string>
    <string name="user_dict_settings_add_dialog_less_options" msgid="2441785268726036101">"옵션 숨기기"</string>
    <string name="user_dict_settings_add_dialog_confirm" msgid="6225823625332416144">"확인"</string>
    <string name="user_dict_settings_add_word_option_name" msgid="7868879174905963135">"단어:"</string>
    <string name="user_dict_settings_add_shortcut_option_name" msgid="660089258866063925">"바로가기:"</string>
    <string name="user_dict_settings_add_locale_option_name" msgid="5696358317061318532">"언어:"</string>
    <string name="user_dict_settings_add_word_hint" msgid="5725254076556821247">"단어 입력"</string>
    <string name="user_dict_settings_add_shortcut_hint" msgid="7333763456561873445">"선택적 단축키"</string>
    <string name="user_dict_settings_edit_dialog_title" msgid="8967476444840548674">"단어 수정"</string>
    <string name="user_dict_settings_context_menu_edit_title" msgid="2210564879320004837">"수정"</string>
    <string name="user_dict_settings_context_menu_delete_title" msgid="9140703913776549054">"삭제"</string>
    <string name="user_dict_settings_empty_text" msgid="1971969756133074922">"사용자 사전에 단어가 없습니다. 추가 (+) 버튼을 탭하여 단어를 추가할 수 있습니다."</string>
    <string name="user_dict_settings_all_languages" msgid="6742000040975959247">"모든 언어로 설정"</string>
    <string name="user_dict_settings_more_languages" msgid="7316375944684977910">"다른 언어"</string>
    <string name="testing" msgid="6584352735303604146">"테스트 중"</string>
    <string name="testing_phone_info" product="tablet" msgid="193561832258534798">"태블릿 정보"</string>
    <string name="testing_phone_info" product="default" msgid="8656693364332840056">"휴대전화 정보"</string>
    <string name="input_methods_settings_title" msgid="6800066636850553887">"텍스트 입력"</string>
    <string name="input_method" msgid="5434026103176856164">"입력 방법"</string>
    <string name="current_input_method" msgid="2636466029213488159">"현재 키보드"</string>
    <string name="input_method_selector" msgid="4311213129681430709">"입력 방법 선택기"</string>
    <string name="input_method_selector_show_automatically_title" msgid="1001612945471546158">"자동"</string>
    <string name="input_method_selector_always_show_title" msgid="3891824124222371634">"항상 표시"</string>
    <string name="input_method_selector_always_hide_title" msgid="7699647095118680424">"항상 숨기기"</string>
    <string name="configure_input_method" msgid="1317429869771850228">"입력 방법 설정"</string>
    <string name="input_method_settings" msgid="5801295625486269553">"설정"</string>
    <string name="input_method_settings_button" msgid="6778344383871619368">"설정"</string>
    <string name="input_methods_settings_label_format" msgid="6002887604815693322">"<xliff:g id="IME_NAME">%1$s</xliff:g> 설정"</string>
    <string name="input_methods_and_subtype_enabler_title" msgid="4421813273170250462">"입력 방법 선택"</string>
    <string name="onscreen_keyboard_settings_summary" msgid="5841558383556238653">"화면 키보드 설정"</string>
    <string name="builtin_keyboard_settings_title" msgid="7688732909551116798">"물리적 키보드"</string>
    <string name="builtin_keyboard_settings_summary" msgid="2392531685358035899">"물리적 키보드 설정"</string>
    <string name="gadget_picker_title" msgid="98374951396755811">"가젯 선택"</string>
    <string name="widget_picker_title" msgid="9130684134213467557">"위젯 선택"</string>
    <string name="allow_bind_app_widget_activity_allow_bind_title" msgid="2538303018392590627">"위젯을 만들고 액세스를 허용하시겠습니까?"</string>
    <string name="allow_bind_app_widget_activity_allow_bind" msgid="1584388129273282080">"위젯을 만든 다음에는 <xliff:g id="WIDGET_HOST_NAME">%1$s</xliff:g>에서 위젯이 표시하는 모든 데이터에 액세스할 수 있습니다."</string>
    <string name="allow_bind_app_widget_activity_always_allow_bind" msgid="7037503685859688034">"<xliff:g id="WIDGET_HOST_NAME">%1$s</xliff:g>에서 위젯을 만들고 자체 데이터에 액세스할 수 있도록 항상 허용"</string>
    <string name="usage_stats_label" msgid="5890846333487083609">"사용 통계"</string>
    <string name="testing_usage_stats" msgid="7823048598893937339">"사용 통계"</string>
    <string name="display_order_text" msgid="8592776965827565271">"정렬 기준:"</string>
    <string name="app_name_label" msgid="5440362857006046193">"앱"</string>
    <string name="last_time_used_label" msgid="8459441968795479307">"최근 사용"</string>
    <string name="usage_time_label" msgid="295954901452833058">"사용 시간"</string>
    <string name="accessibility_settings" msgid="3975902491934816215">"접근성"</string>
    <string name="accessibility_settings_title" msgid="2130492524656204459">"접근성 설정"</string>
    <string name="accessibility_settings_summary" msgid="981260486011624939">"스크린 리더, 디스플레이, 상호작용 컨트롤"</string>
    <string name="vision_settings_title" msgid="4204111425716868288">"보기 설정"</string>
    <string name="vision_settings_description" msgid="5679491180156408260">"필요에 따라 기기를 맞춤설정할 수 있습니다. 다음 접근성 기능은 언제든지 설정에서 변경할 수 있습니다."</string>
    <string name="vision_settings_suggestion_title" msgid="8058794060304707004">"글꼴 크기 변경"</string>
    <string name="screen_reader_category_title" msgid="7739154903913400641">"스크린 리더"</string>
    <string name="audio_and_captions_category_title" msgid="3420727114421447524">"오디오 및 화면에 있는 텍스트"</string>
    <string name="display_category_title" msgid="685461049938269166">"디스플레이"</string>
    <string name="interaction_control_category_title" msgid="7836591031872839151">"상호작용 컨트롤"</string>
    <string name="user_installed_services_category_title" msgid="6426376488922158647">"다운로드한 서비스"</string>
    <string name="experimental_category_title" msgid="5272318666666893547">"실험"</string>
    <string name="feature_flags_dashboard_title" msgid="778619522682769966">"기능 플래그"</string>
    <string name="talkback_title" msgid="7912059827205988080">"음성 안내 지원"</string>
    <string name="talkback_summary" msgid="8331244650729024963">"주로 시각 장애가 있는 사용자를 위한 스크린 리더"</string>
    <string name="select_to_speak_summary" msgid="4282846695497544515">"화면에서 항목을 탭하여 읽는 소리 듣기"</string>
    <string name="accessibility_captioning_title" msgid="7589266662024836291">"자막"</string>
    <string name="accessibility_screen_magnification_title" msgid="6001128808776506021">"확대"</string>
    <string name="accessibility_screen_magnification_gestures_title" msgid="3719929521571489913">"세 번 탭하여 확대"</string>
    <string name="accessibility_screen_magnification_navbar_title" msgid="7141753038957538230">"버튼을 눌러 확대"</string>
    <string name="accessibility_screen_magnification_state_navbar_gesture" msgid="2760906043221923793">"버튼을 누르고 세 번 탭하여 확대"</string>
    <string name="accessibility_preference_magnification_summary" msgid="5867883657521404509">"화면 확대"</string>
    <string name="accessibility_screen_magnification_short_summary" msgid="3411979839172752057">"3번 탭하여 확대"</string>
    <string name="accessibility_screen_magnification_navbar_short_summary" msgid="3693116360267980492">"버튼을 탭하여 확대/축소"</string>
    <string name="accessibility_screen_magnification_summary" msgid="5258868553337478505"><b>"확대/축소하려면"</b>" 화면을 빠르게 세 번 탭합니다.\n"<ul><li>"스크롤하려면 2개 이상의 손가락으로 드래그합니다."</li>\n<li>"확대/축소 수준을 조정하려면 2개 이상의 손가락을 오므립니다."</li></ul>\n\n<b>"일시적으로 확대/축소하려면"</b>" 화면을 빠르게 세 번 탭하고 세 번째 탭에서 길게 누릅니다.\n"<ul><li>"화면에서 이동하려면 드래그합니다."</li>\n<li>"축소하려면 손가락을 뗍니다."</li></ul>\n\n"키보드나 탐색 메뉴는 확대할 수 없습니다."</string>
    <string name="accessibility_screen_magnification_navbar_summary" msgid="1996584694050087161">"확대가 사용 설정되어 있을 때 화면 하단의 접근성 버튼을 사용하면 빠르게 확대할 수 있습니다.\n\n"<b>"확대/축소하려면"</b>" 접근성 버튼을 탭한 다음 화면의 아무 곳이나 탭합니다.\n"<ul><li>"스크롤하려면 2개 이상의 손가락으로 드래그합니다."</li>\n<li>"확대/축소 수준을 조정하려면 2개 이상의 손가락을 오므립니다."</li></ul>\n\n<b>"일시적으로 확대/축소"</b>"하려면 접근성 버튼을 탭한 다음 화면의 아무 곳이나 길게 터치합니다.\n"<ul><li>"화면에서 이동하려면 드래그합니다."</li>\n<li>"축소하려면 손가락을 뗍니다."</li></ul>\n\n"키보드나 탐색 메뉴는 확대할 수 없습니다."</string>
    <string name="accessibility_screen_magnification_navbar_configuration_warning" msgid="70533120652758190">"접근성 버튼이 <xliff:g id="SERVICE">%1$s</xliff:g>(으)로 설정되어 있습니다. 확대를 사용하려면 접근성 버튼을 길게 터치한 다음 확대를 선택하세요."</string>
    <string name="accessibility_global_gesture_preference_title" msgid="2048884356166982714">"볼륨 키 단축키"</string>
    <string name="accessibility_shortcut_service_title" msgid="4779360749706905640">"단축키 서비스"</string>
    <string name="accessibility_shortcut_service_on_lock_screen_title" msgid="5490636079625489534">"잠금 화면에서 허용"</string>
    <string name="accessibility_shortcut_description" msgid="1765853731190717372">"단축키가 사용 설정되어 있는 경우 볼륨키 2개를 동시에 3초 동안 눌러 접근성 기능을 시작할 수 있습니다."</string>
    <string name="accessibility_toggle_high_text_contrast_preference_title" msgid="2567402942683463779">"고대비 텍스트"</string>
    <string name="accessibility_toggle_screen_magnification_auto_update_preference_title" msgid="7218498768415430963">"화면 확대 자동 업데이트"</string>
    <string name="accessibility_toggle_screen_magnification_auto_update_preference_summary" msgid="4392059334816220155">"앱 전환 시 화면 확대 업데이트"</string>
    <string name="accessibility_power_button_ends_call_prerefence_title" msgid="6673851944175874235">"전원 버튼으로 통화 종료"</string>
    <string name="accessibility_toggle_large_pointer_icon_title" msgid="535173100516295580">"대형 마우스 포인터"</string>
    <string name="accessibility_disable_animations" msgid="5876035711526394795">"애니메이션 삭제"</string>
    <string name="accessibility_toggle_master_mono_title" msgid="4363806997971905302">"모노 오디오"</string>
    <string name="accessibility_toggle_master_mono_summary" msgid="5634277025251530927">"오디오 재생 시 채널 통합"</string>
    <string name="accessibility_toggle_master_balance_title" msgid="551441665399043471">"오디오 밸런스"</string>
    <string name="accessibility_toggle_master_balance_left_label" msgid="840973259765894310">"왼쪽"</string>
    <string name="accessibility_toggle_master_balance_right_label" msgid="7349959407092157385">"오른쪽"</string>
    <string name="accessibility_timeout_default" msgid="8316215621219570607">"기본"</string>
    <string name="accessibility_timeout_10secs" msgid="1976492627730727871">"10초"</string>
    <string name="accessibility_timeout_30secs" msgid="8055710148052265579">"30초"</string>
    <string name="accessibility_timeout_1min" msgid="6314276027668784112">"1분"</string>
    <string name="accessibility_timeout_2mins" msgid="9062685014853095180">"2분"</string>
    <string name="accessibility_content_timeout_preference_title" msgid="5647118549024271497">"읽기 시간"</string>
    <string name="accessibility_control_timeout_preference_title" msgid="3076566452307147390">"조치를 취할 시간"</string>
    <string name="accessibility_content_timeout_preference_summary" msgid="2637322628166175371">"읽어야 하지만 일시적으로만 보이는 메시지를 표시할 시간을 선택하세요.\n\n일부 앱에서는 이 설정이 지원되지 않습니다."</string>
    <string name="accessibility_control_timeout_preference_summary" msgid="6557680564604287459">"사용자에게 조치를 취하도록 요청하지만 일시적으로만 보이는 메시지를 표시할 시간을 선택하세요.\n\n일부 앱에서는 이 설정이 지원되지 않습니다."</string>
    <string name="accessibility_long_press_timeout_preference_title" msgid="6708467774619266508">"길게 눌러 입력하기"</string>
    <string name="accessibility_display_inversion_preference_title" msgid="2119647786141420802">"색상 전도"</string>
    <string name="accessibility_display_inversion_preference_subtitle" msgid="7052959202195368109">"성능에 영향을 미칠 수 있음"</string>
    <string name="accessibility_autoclick_preference_title" msgid="2434062071927416098">"정지 시간"</string>
    <string name="accessibility_autoclick_description" msgid="4908960598910896933">"마우스를 사용하는 경우 커서가 일정 시간 동안 움직이지 않으면 자동으로 작동하도록 설정할 수 있습니다."</string>
    <string name="accessibility_autoclick_delay_preference_title" msgid="3962261178385106006">"지연 후 클릭"</string>
    <string name="accessibility_vibration_settings_title" msgid="3453277326300320803">"진동"</string>
    <string name="accessibility_notification_vibration_title" msgid="3009997451790678444">"알림 진동"</string>
    <string name="accessibility_ring_vibration_title" msgid="5369395955680650778">"진동 벨소리"</string>
    <string name="accessibility_touch_vibration_title" msgid="7931823772673770492">"터치 진동"</string>
    <string name="accessibility_service_master_switch_title" msgid="6835441300276358239">"서비스 사용"</string>
    <string name="accessibility_daltonizer_master_switch_title" msgid="8655284637968823154">"색상 보정 사용"</string>
    <string name="accessibility_caption_master_switch_title" msgid="4010227386676077826">"자막 사용"</string>
    <string name="accessibility_hearingaid_instruction_continue_button" msgid="974461729380409972">"계속"</string>
    <string name="accessibility_hearingaid_title" msgid="8312145423610648518">"보청기"</string>
    <string name="accessibility_hearingaid_not_connected_summary" msgid="6240237523789614599">"연결된 보청기가 없음"</string>
    <string name="accessibility_hearingaid_adding_summary" msgid="2947474468412309778">"보청기 추가"</string>
    <string name="accessibility_hearingaid_pair_instructions_first_message" msgid="3912093691643131154">"보청기를 페어링하려면 다음 화면에서 기기를 찾아 탭하세요."</string>
    <string name="accessibility_hearingaid_pair_instructions_second_message" msgid="5596683393607650243">"보청기가 페어링 모드로 설정되어 있는지 확인하세요."</string>
    <string name="accessibility_hearingaid_active_device_summary" msgid="3924362383258688984">"<xliff:g id="DEVICE_NAME">%1$s</xliff:g> 활성화됨"</string>
    <plurals name="show_number_hearingaid_count" formatted="false" msgid="3160782397139295486">
      <item quantity="other">보청기 <xliff:g id="NUMBER_DEVICE_COUNT_1">%1$d</xliff:g>개가 저장되어 있습니다.</item>
      <item quantity="one">보청기 <xliff:g id="NUMBER_DEVICE_COUNT_0">%1$d</xliff:g>개가 저장되어 있습니다.</item>
    </plurals>
    <string name="accessibility_summary_state_enabled" msgid="7914278500885887763">"사용"</string>
    <string name="accessibility_summary_state_disabled" msgid="2984230257590246745">"사용 안함"</string>
    <string name="accessibility_summary_state_stopped" msgid="1144156815350270876">"작동하지 않습니다. 자세히 알아보려면 탭하세요."</string>
    <string name="accessibility_description_state_stopped" msgid="6953539746047006596">"이 서비스가 제대로 작동하지 않습니다."</string>
    <string name="enable_quick_setting" msgid="2366999897816894536">"빠른 설정에 표시"</string>
    <string name="daltonizer_type" msgid="1124178250809091080">"보정 모드"</string>
    <plurals name="accessibilty_autoclick_preference_subtitle_extremely_short_delay" formatted="false" msgid="7340347830562315800">
      <item quantity="other">거의 지연 없음(<xliff:g id="CLICK_DELAY_LABEL_1">%1$d</xliff:g>밀리초)</item>
      <item quantity="one">거의 지연 없음(<xliff:g id="CLICK_DELAY_LABEL_0">%1$d</xliff:g>밀리초)</item>
    </plurals>
    <plurals name="accessibilty_autoclick_preference_subtitle_very_short_delay" formatted="false" msgid="5589565607652364932">
      <item quantity="other">매우 짧은 지연(<xliff:g id="CLICK_DELAY_LABEL_1">%1$d</xliff:g>밀리초)</item>
      <item quantity="one">매우 짧은 지연(<xliff:g id="CLICK_DELAY_LABEL_0">%1$d</xliff:g>밀리초)</item>
    </plurals>
    <plurals name="accessibilty_autoclick_preference_subtitle_short_delay" formatted="false" msgid="5887754135102768400">
      <item quantity="other">짧은 지연(<xliff:g id="CLICK_DELAY_LABEL_1">%1$d</xliff:g>밀리초)</item>
      <item quantity="one">짧은 지연(<xliff:g id="CLICK_DELAY_LABEL_0">%1$d</xliff:g>밀리초)</item>
    </plurals>
    <plurals name="accessibilty_autoclick_preference_subtitle_long_delay" formatted="false" msgid="6340683412750219405">
      <item quantity="other">긴 지연(<xliff:g id="CLICK_DELAY_LABEL_1">%1$d</xliff:g>밀리초)</item>
      <item quantity="one">긴 지연(<xliff:g id="CLICK_DELAY_LABEL_0">%1$d</xliff:g>밀리초)</item>
    </plurals>
    <plurals name="accessibilty_autoclick_preference_subtitle_very_long_delay" formatted="false" msgid="3503199424330634970">
      <item quantity="other">매우 긴 지연(<xliff:g id="CLICK_DELAY_LABEL_1">%1$d</xliff:g>밀리초)</item>
      <item quantity="one">매우 긴 지연(<xliff:g id="CLICK_DELAY_LABEL_0">%1$d</xliff:g>밀리초)</item>
    </plurals>
    <string name="accessibility_vibration_summary" msgid="4272038147476749536">"<xliff:g id="SUMMARY_RING">%1$s</xliff:g> 벨소리, <xliff:g id="SUMMARY_NOTIFICATION">%2$s</xliff:g> 알림, <xliff:g id="SUMMARY_TOUCH">%3$s</xliff:g> 터치"</string>
    <string name="accessibility_vibration_summary_off" msgid="1753566394591809629">"벨소리 및 알림이 꺼짐으로 설정되었습니다."</string>
    <string name="accessibility_vibration_summary_low" msgid="7628418309029013867">"벨소리 및 알림이 낮음으로 설정되었습니다."</string>
    <string name="accessibility_vibration_summary_medium" msgid="3422136736880414093">"벨소리 및 알림이 중간으로 설정되었습니다."</string>
    <string name="accessibility_vibration_summary_high" msgid="3239807793182635729">"벨소리 및 알림이 높음으로 설정되었습니다."</string>
    <string name="accessibility_vibration_intensity_off" msgid="4613890213008630847">"꺼짐"</string>
    <string name="accessibility_vibration_intensity_low" msgid="2017572546489862987">"낮음"</string>
    <string name="accessibility_vibration_intensity_medium" msgid="3782136025830279769">"보통"</string>
    <string name="accessibility_vibration_intensity_high" msgid="2543921139337952491">"높음"</string>
    <string name="accessibility_menu_item_settings" msgid="3344942964710773365">"설정"</string>
    <string name="accessibility_feature_state_on" msgid="2864292320042673806">"사용"</string>
    <string name="accessibility_feature_state_off" msgid="4172584906487070211">"사용 안함"</string>
    <string name="captioning_preview_title" msgid="1234015253497016890">"미리보기"</string>
    <string name="captioning_standard_options_title" msgid="3284211791180335844">"표준 옵션"</string>
    <string name="captioning_locale" msgid="4559155661018823503">"언어"</string>
    <string name="captioning_text_size" msgid="6737002449104466028">"텍스트 크기"</string>
    <string name="captioning_preset" msgid="8939737196538429044">"자막 스타일"</string>
    <string name="captioning_custom_options_title" msgid="5067500939930322405">"맞춤설정 옵션"</string>
    <string name="captioning_background_color" msgid="9053011212948992570">"배경색"</string>
    <string name="captioning_background_opacity" msgid="6029993616419971202">"배경 불투명도"</string>
    <string name="captioning_window_color" msgid="6902052743419717394">"캡션 창 색상"</string>
    <string name="captioning_window_opacity" msgid="5041556024849862376">"캡션 창 불투명도"</string>
    <string name="captioning_foreground_color" msgid="85623486537640059">"텍스트 색상"</string>
    <string name="captioning_foreground_opacity" msgid="4370967856995419788">"텍스트 불투명도"</string>
    <string name="captioning_edge_color" msgid="3670094753735263238">"가장자리 색상"</string>
    <string name="captioning_edge_type" msgid="5997247394951682154">"가장자리 유형"</string>
    <string name="captioning_typeface" msgid="1826169240566563259">"글꼴 모음"</string>
    <string name="captioning_preview_text" msgid="4067935959797375065">"자막이 다음과 같이 표시됩니다."</string>
    <string name="captioning_preview_characters" msgid="7105909138497851769">"Aa"</string>
    <string name="locale_default" msgid="2593883646136326969">"기본값"</string>
    <string name="color_title" msgid="4258931051732243983">"색상"</string>
    <string name="color_unspecified" msgid="5179683785413568326">"기본값"</string>
    <string name="color_none" msgid="3475640044925814795">"없음"</string>
    <string name="color_white" msgid="8045195170201590239">"흰색"</string>
    <string name="color_gray" msgid="9192312087142726313">"회색"</string>
    <string name="color_black" msgid="7517353520909872561">"검은색"</string>
    <string name="color_red" msgid="4949354900304125428">"빨간색"</string>
    <string name="color_green" msgid="5537717328428845841">"녹색"</string>
    <string name="color_blue" msgid="7731984529016953223">"파란색"</string>
    <string name="color_cyan" msgid="7033027180641173211">"청록색"</string>
    <string name="color_yellow" msgid="9112680561610873529">"노란색"</string>
    <string name="color_magenta" msgid="5059212823607815549">"자홍색"</string>
    <string name="enable_service_title" msgid="3061307612673835592">"<xliff:g id="SERVICE">%1$s</xliff:g>을(를) 사용하시겠습니까?"</string>
    <string name="capabilities_list_title" msgid="86713361724771971">"<xliff:g id="SERVICE">%1$s</xliff:g>에 필요한 기능:"</string>
    <string name="touch_filtered_warning" msgid="8644034725268915030">"권한 요청을 보이지 않게 하는 앱이 있어서 설정에서 내 응답을 확인할 수 없습니다."</string>
    <string name="enable_service_encryption_warning" msgid="3064686622453974606">"<xliff:g id="SERVICE">%1$s</xliff:g>을(를) 사용 설정하면 기기에서 데이터 암호화를 개선하기 위해 화면 잠금을 사용하지 않습니다."</string>
    <string name="secure_lock_encryption_warning" msgid="460911459695077779">"접근성 서비스를 사용 설정했으므로 기기에서 데이터 암호화를 개선하기 위해 화면 잠금을 사용하지 않습니다."</string>
    <string name="enable_service_pattern_reason" msgid="777577618063306751">"<xliff:g id="SERVICE">%1$s</xliff:g>을(를) 사용 설정하면 데이터 암호화에 영향을 주기 때문에 패턴 확인이 필요합니다."</string>
    <string name="enable_service_pin_reason" msgid="7882035264853248228">"<xliff:g id="SERVICE">%1$s</xliff:g>을(를) 사용 설정하면 데이터 암호화에 영향을 주기 때문에 PIN 확인이 필요합니다."</string>
    <string name="enable_service_password_reason" msgid="1224075277603097951">"<xliff:g id="SERVICE">%1$s</xliff:g>을(를) 사용 설정하면 데이터 암호화에 영향을 주기 때문에 비밀번호 확인이 필요합니다."</string>
    <string name="accessibility_service_warning" msgid="846312597054899472">"<xliff:g id="SERVICE">%1$s</xliff:g>이(가) 기기의 전체 제어 권한을 요청합니다. 서비스가 화면을 읽고 거동이 불편한 사용자를 대신하여 작업을 실행할 수 있습니다. 대부분의 앱에는 이러한 제어 수준이 적절하지 않습니다."</string>
    <string name="disable_service_title" msgid="3624005212728512896">"<xliff:g id="SERVICE">%1$s</xliff:g>을(를) 중지하시겠습니까?"</string>
    <string name="disable_service_message" msgid="2247101878627941561">"확인을 탭하면 <xliff:g id="SERVICE">%1$s</xliff:g>이(가) 중지됩니다."</string>
    <string name="accessibility_no_services_installed" msgid="7200948194639038807">"설치된 서비스가 없습니다."</string>
    <string name="accessibility_no_service_selected" msgid="2840969718780083998">"선택된 서비스 없음"</string>
    <string name="accessibility_service_default_description" msgid="1072730037861494125">"제공된 설명이 없습니다."</string>
    <string name="settings_button" msgid="3006713718908152930">"설정"</string>
    <string name="print_settings" msgid="4742428530112487843">"인쇄"</string>
    <string name="print_settings_summary_no_service" msgid="6354322414246865875">"사용 안함"</string>
    <plurals name="print_settings_summary" formatted="false" msgid="6005468025646083029">
      <item quantity="other">인쇄 서비스 <xliff:g id="COUNT">%1$d</xliff:g>개 사용</item>
      <item quantity="one">인쇄 서비스 1개 사용</item>
    </plurals>
    <plurals name="print_jobs_summary" formatted="false" msgid="5810106725778525400">
      <item quantity="other">인쇄 작업 <xliff:g id="COUNT">%1$d</xliff:g>개</item>
      <item quantity="one">인쇄 작업 1개</item>
    </plurals>
    <string name="print_settings_title" msgid="3685449667822217816">"인쇄 서비스"</string>
    <string name="print_no_services_installed" msgid="8443039625463872294">"설치된 서비스 없음"</string>
    <string name="print_no_printers_found" msgid="989018646884973683">"프린터 없음"</string>
    <string name="print_menu_item_settings" msgid="6591330373682227082">"설정"</string>
    <string name="print_menu_item_add_printers" msgid="2890738028215834012">"프린터 추가"</string>
    <string name="print_feature_state_on" msgid="8098901852502441048">"사용"</string>
    <string name="print_feature_state_off" msgid="7294876968403966040">"사용 안함"</string>
    <string name="print_menu_item_add_service" msgid="3811645167869797802">"서비스 추가"</string>
    <string name="print_menu_item_add_printer" msgid="8251218970577291032">"프린터 추가"</string>
    <string name="print_menu_item_search" msgid="7025589328240514553">"검색"</string>
    <string name="print_searching_for_printers" msgid="4680248496457576358">"프린터 검색 중"</string>
    <string name="print_service_disabled" msgid="7739452396114245222">"서비스 사용 중지됨"</string>
    <string name="print_print_jobs" msgid="3582094777756968793">"인쇄 작업"</string>
    <string name="print_print_job" msgid="7563741676053287211">"인쇄 작업"</string>
    <string name="print_restart" msgid="8373999687329384202">"다시 시작"</string>
    <string name="print_cancel" msgid="3621199386568672235">"취소"</string>
    <string name="print_job_summary" msgid="8472427347192930694">"<xliff:g id="PRINTER">%1$s</xliff:g>\n<xliff:g id="TIME">%2$s</xliff:g>"</string>
    <string name="print_configuring_state_title_template" msgid="1228890182762324249">"<xliff:g id="PRINT_JOB_NAME">%1$s</xliff:g> 설정 중"</string>
    <string name="print_printing_state_title_template" msgid="5736107667714582025">"<xliff:g id="PRINT_JOB_NAME">%1$s</xliff:g> 인쇄 중"</string>
    <string name="print_cancelling_state_title_template" msgid="7102968925358219875">"<xliff:g id="PRINT_JOB_NAME">%1$s</xliff:g> 취소 중"</string>
    <string name="print_failed_state_title_template" msgid="1436099128973357969">"프린터 오류: <xliff:g id="PRINT_JOB_NAME">%1$s</xliff:g>"</string>
    <string name="print_blocked_state_title_template" msgid="9065391617425962424">"차단된 프린터: <xliff:g id="PRINT_JOB_NAME">%1$s</xliff:g>"</string>
    <string name="print_search_box_shown_utterance" msgid="7730361832020726951">"검색창 표시됨"</string>
    <string name="print_search_box_hidden_utterance" msgid="7980832833405818400">"검색창 숨겨짐"</string>
    <string name="printer_info_desc" msgid="5824995108703060003">"이 프린터에 대한 정보 더보기"</string>
    <string name="power_usage_summary_title" msgid="7190304207330319919">"배터리"</string>
    <string name="power_usage_summary" msgid="7237084831082848168">"배터리 사용 세부정보"</string>
    <string name="power_usage_not_available" msgid="3109326074656512387">"배터리 사용 데이터가 없습니다."</string>
    <string name="power_usage_level_and_status" msgid="7449847570973811784">"<xliff:g id="LEVEL">%1$s</xliff:g> - <xliff:g id="STATUS">%2$s</xliff:g>"</string>
    <string name="power_discharge_remaining" msgid="4925678997049911808">"<xliff:g id="REMAIN">%1$s</xliff:g> 남음"</string>
    <string name="power_charge_remaining" msgid="6132074970943913135">"<xliff:g id="UNTIL_CHARGED">%1$s</xliff:g> 후 완충"</string>
    <string name="background_activity_title" msgid="8482171736539410135">"백그라운드 제한"</string>
    <string name="background_activity_summary" msgid="8140094430510517362">"앱이 백그라운드에서 실행되도록 허용"</string>
    <string name="background_activity_summary_disabled" msgid="3710669050484599847">"앱이 백그라운드에서 실행되도록 허용하지 않습니다."</string>
    <string name="background_activity_summary_whitelisted" msgid="1079899502347973947">"백그라운드 사용은 제한할 수 없습니다."</string>
    <string name="background_activity_warning_dialog_title" msgid="2216249969149568871">"백그라운드 활동을 제한하시겠습니까?"</string>
    <string name="background_activity_warning_dialog_text" msgid="7049624449246121981">"앱의 백그라운드 활동을 제한하면 앱이 정상적으로 작동하지 않을 수도 있습니다."</string>
    <string name="background_activity_disabled_dialog_text" msgid="6133420589651880824">"배터리 최적화를 설정하지 않아 이 앱을 제한할 수 없습니다.\n\n앱을 제한하려면 먼저 배터리 최적화를 사용 설정하세요."</string>
    <string name="device_screen_usage" msgid="3386088035570409683">"충전 완료 후 화면 사용"</string>
    <string name="power_usage_list_summary" msgid="5584049564906462506">"충전 완료 후 배터리 사용"</string>
    <string name="screen_usage_summary" msgid="6687403051423153550">"충전 완료 후 화면이 켜진 시간"</string>
    <string name="device_usage_list_summary" msgid="5623036661468763251">"충전 완료 후 기기 사용"</string>
    <string name="battery_since_unplugged" msgid="338073389740738437">"플러그를 뽑은 이후 배터리 전원 사용"</string>
    <string name="battery_since_reset" msgid="7464546661121187045">"초기화 이후 배터리 사용"</string>
    <string name="battery_stats_on_battery" msgid="4970762168505236033">"배터리 사용 시간: <xliff:g id="TIME">%1$s</xliff:g>"</string>
    <string name="battery_stats_duration" msgid="7464501326709469282">"플러그를 뽑은 후 <xliff:g id="TIME">%1$s</xliff:g>"</string>
    <string name="battery_stats_charging_label" msgid="4223311142875178785">"충전 중"</string>
    <string name="battery_stats_screen_on_label" msgid="7150221809877509708">"화면 켜짐"</string>
    <string name="battery_stats_gps_on_label" msgid="1193657533641951256">"GPS 사용"</string>
    <string name="battery_stats_camera_on_label" msgid="4935637383628414968">"카메라 사용"</string>
    <string name="battery_stats_flashlight_on_label" msgid="4319637669889411307">"손전등 사용"</string>
    <string name="battery_stats_wifi_running_label" msgid="1845839195549226252">"Wi-Fi"</string>
    <string name="battery_stats_wake_lock_label" msgid="1908942681902324095">"켜짐"</string>
    <string name="battery_stats_phone_signal_label" msgid="4137799310329041341">"모바일 네트워크 신호"</string>
    <!-- no translation found for battery_stats_last_duration (1535831453827905957) -->
    <skip />
    <string name="awake" msgid="387122265874485088">"장치 무중단 가동 시간"</string>
    <string name="wifi_on_time" msgid="3208518458663637035">"Wi-Fi 사용 시간"</string>
    <string name="bluetooth_on_time" msgid="3056108148042308690">"Wi-Fi 사용 시간"</string>
    <string name="advanced_battery_title" msgid="6768618303037280828">"배터리 사용량"</string>
    <string name="history_details_title" msgid="3608240585315506067">"기록 세부정보"</string>
    <string name="battery_details_title" msgid="6101394441569858580">"배터리 사용량"</string>
    <string name="details_subtitle" msgid="32593908269911734">"사용 세부정보"</string>
    <string name="controls_subtitle" msgid="390468421138288702">"전원 사용 조절"</string>
    <string name="packages_subtitle" msgid="4736416171658062768">"포함된 패키지"</string>
    <string name="battery_tip_summary_title" msgid="368729969313047399">"앱이 정상적으로 작동 중입니다."</string>
    <string name="battery_tip_summary_summary" product="default" msgid="2198778125778121221">"배터리 사용량이 평소와 같습니다."</string>
    <string name="battery_tip_summary_summary" product="tablet" msgid="1183976728682325345">"태블릿의 배터리 사용량이 평소와 같습니다."</string>
    <string name="battery_tip_summary_summary" product="device" msgid="363718204492523920">"기기의 배터리 사용량이 평소와 같습니다."</string>
    <string name="battery_tip_low_battery_title" msgid="5103420355109677385">"배터리 용량 낮음"</string>
    <string name="battery_tip_low_battery_summary" msgid="4702986182940709150">"배터리 수명이 짧은 상태입니다"</string>
    <string name="battery_tip_smart_battery_title" product="default" msgid="2542822112725248683">"휴대전화 배터리 수명 향상"</string>
    <string name="battery_tip_smart_battery_title" product="tablet" msgid="6452567046912954866">"태블릿 배터리 수명 향상"</string>
    <string name="battery_tip_smart_battery_title" product="device" msgid="4445149029390556382">"기기 배터리 수명 향상"</string>
    <string name="battery_tip_smart_battery_summary" msgid="2326809294592208069">"배터리 관리를 사용 설정하세요."</string>
    <string name="battery_tip_early_heads_up_title" msgid="5788492366387119807">"절전 모드 사용 설정"</string>
    <string name="battery_tip_early_heads_up_summary" msgid="1639271439914224547">"배터리가 평소보다 빨리 소진될 수 있습니다."</string>
    <string name="battery_tip_early_heads_up_done_title" msgid="4294083319255926811">"절전 모드 사용 중"</string>
    <string name="battery_tip_early_heads_up_done_summary" msgid="7054036010928794364">"일부 기능이 제한될 수 있습니다."</string>
    <string name="battery_tip_high_usage_title" product="default" msgid="1282187115295901930">"휴대전화를 평소보다 더 많이 사용함"</string>
    <string name="battery_tip_high_usage_title" product="tablet" msgid="7422137233845959351">"태블릿을 평소보다 더 많이 사용함"</string>
    <string name="battery_tip_high_usage_title" product="device" msgid="5483320224273724068">"기기를 평소보다 더 많이 사용함"</string>
    <string name="battery_tip_high_usage_summary" msgid="5343363604280323738">"배터리가 평소보다 빨리 소진될 수 있습니다."</string>
    <string name="battery_tip_dialog_message" product="default" msgid="1667672353056404287">"휴대전화를 평소보다 더 많이 사용했습니다. 배터리가 예상보다 빨리 소진될 수 있습니다.\n\n충전 완료 후 가장 많이 사용한 앱:"</string>
    <string name="battery_tip_dialog_message" product="tablet" msgid="8927325361508813199">"태블릿을 평소보다 더 많이 사용했습니다. 배터리가 예상보다 빨리 소진될 수 있습니다.\n\n충전 완료 후 가장 많이 사용한 앱:"</string>
    <string name="battery_tip_dialog_message" product="device" msgid="8785467405537759468">"기기를 평소보다 더 많이 사용했습니다. 배터리가 예상보다 빨리 소진될 수 있습니다.\n\n충전 완료 후 가장 많이 사용한 앱:"</string>
    <string name="battery_tip_dialog_message_footer" msgid="2560019187096011163">"고전력 백그라운드 활동 포함"</string>
    <plurals name="battery_tip_restrict_title" formatted="false" msgid="467228882789275512">
      <item quantity="other">%1$d개 앱 제한</item>
      <item quantity="one">%1$d개 앱 제한</item>
    </plurals>
    <plurals name="battery_tip_restrict_handled_title" formatted="false" msgid="2996094393897875408">
      <item quantity="other">앱 %2$d개가 최근에 제한됨</item>
      <item quantity="one">%1$s이(가) 최근에 제한됨</item>
    </plurals>
    <plurals name="battery_tip_restrict_summary" formatted="false" msgid="5768962491638423979">
      <item quantity="other">앱 %2$d개가 백그라운드에서 배터리를 많이 사용합니다.</item>
      <item quantity="one">%1$s이(가) 백그라운드에서 배터리를 많이 사용합니다.</item>
    </plurals>
    <plurals name="battery_tip_restrict_handled_summary" formatted="false" msgid="1040488674178753191">
      <item quantity="other">백그라운드에서 실행할 수 없는 앱입니다.</item>
      <item quantity="one">백그라운드에서 실행할 수 없는 앱입니다.</item>
    </plurals>
    <plurals name="battery_tip_restrict_app_dialog_title" formatted="false" msgid="8130618585820429591">
      <item quantity="other">%1$d개 앱을 제한하시겠습니까?</item>
      <item quantity="one">앱을 제한하시겠습니까?</item>
    </plurals>
    <string name="battery_tip_restrict_app_dialog_message" msgid="7271391929137806299">"배터리를 절약하려면 <xliff:g id="APP">%1$s</xliff:g>이(가) 백그라운드에서 배터리를 사용하지 못하도록 설정하세요. 앱이 제대로 작동하지 않을 수 있으며 알림이 지연될 수 있습니다."</string>
    <string name="battery_tip_restrict_apps_less_than_5_dialog_message" msgid="3175700359860699627">"배터리를 절약하려면 다음 앱이 백그라운드에서 배터리를 사용하지 못하도록 설정하세요. 제한된 앱이 제대로 작동하지 않을 수 있으며 알림이 지연될 수 있습니다.\n\n앱:"</string>
    <string name="battery_tip_restrict_apps_more_than_5_dialog_message" msgid="582641081128076191">"배터리를 절약하려면 다음 앱이 백그라운드에서 배터리를 사용하지 못하도록 설정하세요. 제한된 앱이 제대로 작동하지 않을 수 있으며 알림이 지연될 수 있습니다.\n\n앱:\n<xliff:g id="APP_LIST">%1$s</xliff:g>"</string>
    <string name="battery_tip_restrict_app_dialog_ok" msgid="8291115820018013353">"제한"</string>
    <string name="battery_tip_unrestrict_app_dialog_title" msgid="4321334634106715162">"제한을 삭제하시겠습니까?"</string>
    <string name="battery_tip_unrestrict_app_dialog_message" msgid="6537761705584610231">"이 앱은 백그라운드에서 배터리를 사용할 수 있으므로 배터리가 예상보다 빨리 소진될 수 있습니다."</string>
    <string name="battery_tip_unrestrict_app_dialog_ok" msgid="6022058431218137646">"삭제"</string>
    <string name="battery_tip_unrestrict_app_dialog_cancel" msgid="3058235875830858902">"취소"</string>
    <string name="battery_tip_dialog_summary_message" product="default" msgid="4628448253185085796">"앱의 배터리 사용량이 평소와 같습니다. 앱에서 배터리를 너무 많이 사용하면 휴대전화에서 취하실 수 있는 조치를 알려 드리겠습니다.\n\n배터리가 부족하면 언제든지 절전 모드를 사용 설정하세요."</string>
    <string name="battery_tip_dialog_summary_message" product="tablet" msgid="8327950887399420971">"앱의 배터리 사용량이 평소와 같습니다. 앱에서 배터리를 너무 많이 사용하면 태블릿에서 취하실 수 있는 조치를 알려 드리겠습니다.\n\n배터리가 부족하면 언제든지 절전 모드를 사용 설정하세요."</string>
    <string name="battery_tip_dialog_summary_message" product="device" msgid="6753742263807939789">"앱의 배터리 사용량이 평소와 같습니다. 앱에서 배터리를 너무 많이 사용하면 기기에서 취하실 수 있는 조치를 알려 드리겠습니다.\n\n배터리가 부족하면 언제든지 절전 모드를 사용 설정하세요."</string>
    <string name="smart_battery_manager_title" msgid="870632749556793417">"배터리 관리"</string>
    <string name="smart_battery_title" msgid="6218785691872466076">"자동으로 앱 관리"</string>
    <string name="smart_battery_summary" msgid="1339184602000004058">"자주 사용하지 않는 앱의 배터리 사용량 제한"</string>
    <string name="smart_battery_footer" product="default" msgid="5555604955956219544">"배터리 관리에서 배터리를 많이 소모하는 앱을 감지하면 이 앱을 제한할 수 있습니다. 제한된 앱이 제대로 작동하지 않을 수 있으며 알림이 지연될 수 있습니다."</string>
    <string name="smart_battery_footer" product="tablet" msgid="5555604955956219544">"배터리 관리에서 배터리를 많이 소모하는 앱을 감지하면 이 앱을 제한할 수 있습니다. 제한된 앱이 제대로 작동하지 않을 수 있으며 알림이 지연될 수 있습니다."</string>
    <string name="smart_battery_footer" product="device" msgid="5555604955956219544">"배터리 관리에서 배터리를 많이 소모하는 앱을 감지하면 이 앱을 제한할 수 있습니다. 제한된 앱이 제대로 작동하지 않을 수 있으며 알림이 지연될 수 있습니다."</string>
    <string name="restricted_app_title" msgid="8982477293044330653">"제한된 앱"</string>
    <plurals name="restricted_app_summary" formatted="false" msgid="7355687633914223530">
      <item quantity="other">%1$d개 앱의 배터리 사용량 제한</item>
      <item quantity="one">%1$d개 앱의 배터리 사용량 제한</item>
    </plurals>
    <string name="restricted_app_time_summary" msgid="6983512391277778623">"<xliff:g id="TIME">%1$s</xliff:g>에 제한됨"</string>
    <string name="restricted_app_detail_footer" msgid="6739863162364046859">"이 앱은 백그라운드에서 배터리를 사용 중입니다. 제한된 앱이 제대로 작동하지 않을 수 있으며 알림이 지연될 수 있습니다."</string>
    <string name="battery_auto_restriction_title" msgid="6553271897488963709">"배터리 관리 사용"</string>
    <string name="battery_auto_restriction_summary" msgid="8561335400991281062">"앱에서 배터리를 많이 소모하면 감지"</string>
    <string name="battery_manager_on" msgid="8643310865054362396">"사용/앱에서 배터리를 많이 소모하면 감지"</string>
    <string name="battery_manager_off" msgid="5473135235710343576">"끄기"</string>
    <plurals name="battery_manager_app_restricted" formatted="false" msgid="1026141135861471129">
      <item quantity="other">앱 %1$d개가 제한됨</item>
      <item quantity="one">앱 %1$d개가 제한됨</item>
    </plurals>
    <string name="battery_header_title_alternate" msgid="1766047545950757380">"<xliff:g id="NUMBER">^1</xliff:g>"<small>" "<font size="20">"<xliff:g id="UNIT">%</xliff:g>"</font></small>""</string>
    <string name="dialog_stop_title" msgid="6395127715596746479">"앱을 종료하시겠습니까?"</string>
    <string name="dialog_stop_message" product="default" msgid="4006631636646776488">"<xliff:g id="APP">%1$s</xliff:g>에서 휴대전화를 작동 상태로 유지하고 있어 휴대전화에서 배터리를 정상적으로 관리할 수 없습니다.\n\n문제를 해결하려면 앱을 종료하세요.\n\n문제가 계속되는 경우 앱을 제거하고 배터리 성능을 개선해야 할 수도 있습니다."</string>
    <string name="dialog_stop_message" product="tablet" msgid="2369957934555162428">"<xliff:g id="APP">%1$s</xliff:g>에서 태블릿을 작동 상태로 유지하고 있어 태블릿에서 배터리를 정상적으로 관리할 수 없습니다.\n\n문제를 해결하려면 앱을 종료하세요.\n\n문제가 계속되는 경우 앱을 제거하고 배터리 성능을 개선해야 할 수도 있습니다."</string>
    <string name="dialog_stop_message" product="device" msgid="6195430620406365292">"<xliff:g id="APP">%1$s</xliff:g>에서 기기를 작동 상태로 유지하고 있어 기기에서 배터리를 정상적으로 관리할 수 없습니다.\n\n문제를 해결하려면 앱을 종료하세요.\n\n문제가 계속되는 경우 앱을 제거하고 배터리 성능을 개선해야 할 수도 있습니다."</string>
    <string name="dialog_stop_message_wakeup_alarm" product="default" msgid="1638726742782558262">"<xliff:g id="APP_0">%1$s</xliff:g>에서 휴대전화를 작동 상태로 유지하고 있어 휴대전화에서 배터리를 정상적으로 관리할 수 없습니다.\n\n문제를 해결하려면 <xliff:g id="APP_1">%1$s</xliff:g>을(를) 종료하세요.\n\n문제가 계속되는 경우 앱을 제거하고 배터리 성능을 개선해야 할 수도 있습니다."</string>
    <string name="dialog_stop_message_wakeup_alarm" product="tablet" msgid="8771690983566539742">"<xliff:g id="APP_0">%1$s</xliff:g>에서 태블릿을 작동 상태로 유지하고 있어 태블릿에서 배터리를 정상적으로 관리할 수 없습니다.\n\n문제를 해결하려면 <xliff:g id="APP_1">%1$s</xliff:g>을(를) 종료하세요.\n\n문제가 계속되는 경우 앱을 제거하고 배터리 성능을 개선해야 할 수도 있습니다."</string>
    <string name="dialog_stop_message_wakeup_alarm" product="device" msgid="2854944538238649520">"<xliff:g id="APP_0">%1$s</xliff:g>에서 기기를 작동 상태로 유지하고 있어 기기에서 배터리를 정상적으로 관리할 수 없습니다.\n\n문제를 해결하려면 <xliff:g id="APP_1">%1$s</xliff:g>을(를) 종료하세요.\n\n문제가 계속되는 경우 앱을 제거하고 배터리 성능을 개선해야 할 수도 있습니다."</string>
    <string name="dialog_stop_ok" msgid="2319777211264004900">"앱 종료"</string>
    <string name="dialog_background_check_title" msgid="6936542136153283692">"백그라운드 사용을 중지하고 앱을 종료하시겠습니까?"</string>
    <string name="dialog_background_check_message" product="default" msgid="4045827746349279563">"<xliff:g id="APP_0">%1$s</xliff:g>에서 휴대전화를 작동 상태로 유지하고 있어 휴대전화에서 배터리를 정상적으로 관리할 수 없습니다.\n\n문제를 해결하려면 <xliff:g id="APP_1">%1$s</xliff:g>을(를) 종료하고 백그라운드에서 실행되지 않도록 하세요."</string>
    <string name="dialog_background_check_message" product="tablet" msgid="8348214419901788270">"<xliff:g id="APP_0">%1$s</xliff:g>에서 태블릿을 작동 상태로 유지하고 있어 태블릿에서 배터리를 정상적으로 관리할 수 없습니다.\n\n문제를 해결하려면 <xliff:g id="APP_1">%1$s</xliff:g>을(를) 종료하고 백그라운드에서 실행되지 않도록 하세요."</string>
    <string name="dialog_background_check_message" product="device" msgid="5847977433118915863">"<xliff:g id="APP_0">%1$s</xliff:g>에서 기기를 작동 상태로 유지하고 있어 기기에서 배터리를 정상적으로 관리할 수 없습니다.\n\n문제를 해결하려면 <xliff:g id="APP_1">%1$s</xliff:g>을(를) 종료하고 백그라운드에서 실행되지 않도록 하세요."</string>
    <string name="dialog_background_check_ok" msgid="412876934682899659">"사용 중지"</string>
    <string name="dialog_location_title" msgid="5888917530725874727">"위치를 사용 중지하시겠습니까?"</string>
    <string name="dialog_location_message" product="default" msgid="7774807745601479888">"앱을 사용하지 않을 때도 <xliff:g id="APP">%1$s</xliff:g>에서 계속 위치를 요청하여 휴대전화에서 배터리를 정상적으로 관리할 수 없습니다.\n\n문제를 해결하려면 이 앱에서 위치 사용을 중지하세요."</string>
    <string name="dialog_location_message" product="tablet" msgid="118745801732181618">"앱을 사용하지 않을 때도 <xliff:g id="APP">%1$s</xliff:g>에서 계속 위치를 요청하여 태블릿에서 배터리를 정상적으로 관리할 수 없습니다.\n\n문제를 해결하려면 이 앱에서 위치 사용을 중지하세요."</string>
    <string name="dialog_location_message" product="device" msgid="6783678153382298295">"앱을 사용하지 않을 때도 <xliff:g id="APP">%1$s</xliff:g>에서 계속 위치를 요청하여 기기에서 배터리를 정상적으로 관리할 수 없습니다.\n\n문제를 해결하려면 이 앱에서 위치 사용을 중지하세요."</string>
    <string name="dialog_location_ok" msgid="4572391197601313986">"사용 중지"</string>
    <string name="power_screen" msgid="3023346080675904613">"화면"</string>
    <string name="power_flashlight" msgid="7794409781003567614">"손전등"</string>
    <string name="power_camera" msgid="4976286950934622605">"카메라"</string>
    <string name="power_wifi" msgid="1135085252964054957">"Wi-Fi"</string>
    <string name="power_bluetooth" msgid="4373329044379008289">"블루투스"</string>
    <string name="power_cell" msgid="3392999761958982492">"모바일 네트워크 대기"</string>
    <string name="power_phone" msgid="5392641106474567277">"음성 통화"</string>
    <string name="power_idle" product="tablet" msgid="4612478572401640759">"유휴 상태 태블릿"</string>
    <string name="power_idle" product="default" msgid="9055659695602194990">"휴대전화 유휴 상태"</string>
    <string name="power_unaccounted" msgid="709925017022660740">"기타"</string>
    <string name="power_overcounted" msgid="2762354976171358445">"과다 산정됨"</string>
    <string name="usage_type_cpu" msgid="715162150698338714">"총 CPU"</string>
    <string name="usage_type_cpu_foreground" msgid="6500579611933211831">"CPU 포그라운드"</string>
    <string name="usage_type_wake_lock" msgid="5125438890233677880">"켜진 상태로 유지"</string>
    <string name="usage_type_gps" msgid="7989688715128160790">"GPS"</string>
    <string name="usage_type_wifi_running" msgid="3134357198266380400">"Wi-Fi 실행 중"</string>
    <string name="usage_type_phone" product="tablet" msgid="262638572890253393">"태블릿"</string>
    <string name="usage_type_phone" product="default" msgid="9108247984998041853">"휴대전화"</string>
    <string name="usage_type_data_send" msgid="8971710128438365919">"모바일 패킷 전송"</string>
    <string name="usage_type_data_recv" msgid="5468564329333954445">"모바일 패킷 수신"</string>
    <string name="usage_type_radio_active" msgid="1732647857619420121">"무선 통신 사용"</string>
    <string name="usage_type_data_wifi_send" msgid="1847552143597396162">"Wi‑Fi 패킷 전송"</string>
    <string name="usage_type_data_wifi_recv" msgid="5678475911549183829">"Wi‑Fi 패킷 수신"</string>
    <string name="usage_type_audio" msgid="6957269406840886290">"오디오"</string>
    <string name="usage_type_video" msgid="4295357792078579944">"동영상"</string>
    <string name="usage_type_camera" msgid="8299433109956769757">"카메라"</string>
    <string name="usage_type_flashlight" msgid="1516392356962208230">"손전등"</string>
    <string name="usage_type_on_time" msgid="3351200096173733159">"사용 시간"</string>
    <string name="usage_type_no_coverage" msgid="3797004252954385053">"통화 불가능 시간"</string>
    <string name="usage_type_total_battery_capacity" msgid="3798285287848675346">"총 배터리 용량"</string>
    <string name="usage_type_computed_power" msgid="5862792259009981479">"계산된 전원 사용량"</string>
    <string name="usage_type_actual_power" msgid="7047814738685578335">"관찰된 전원 사용량"</string>
    <string name="battery_action_stop" msgid="649958863744041872">"강제 종료"</string>
    <string name="battery_action_app_details" msgid="7861051816778419018">"앱 정보"</string>
    <string name="battery_action_app_settings" msgid="4570481408106287454">"앱 설정"</string>
    <string name="battery_action_display" msgid="7338551244519110831">"화면 설정"</string>
    <string name="battery_action_wifi" msgid="8181553479021841207">"Wi-Fi 설정"</string>
    <string name="battery_action_bluetooth" msgid="8374789049507723142">"블루투스 설정"</string>
    <string name="battery_desc_voice" msgid="8980322055722959211">"음성 통화에서 배터리 사용"</string>
    <string name="battery_desc_standby" product="tablet" msgid="6284747418668280364">"태블릿이 유휴 상태일 때 배터리 사용"</string>
    <string name="battery_desc_standby" product="default" msgid="3009080001948091424">"휴대전화가 유휴 상태일 때 배터리 사용"</string>
    <string name="battery_desc_radio" msgid="5479196477223185367">"무선 라디오에서 배터리 사용"</string>
    <string name="battery_sugg_radio" msgid="8211336978326295047">"통화 불가능 지역에서는 전원을 절약하도록 비행 모드로 전환"</string>
    <string name="battery_desc_flashlight" msgid="2908579430841025494">"손전등에서 사용한 배터리"</string>
    <string name="battery_desc_camera" msgid="7375389919760613499">"카메라의 배터리 소모"</string>
    <string name="battery_desc_display" msgid="5432795282958076557">"디스플레이 및 백라이트에서 배터리 사용"</string>
    <string name="battery_sugg_display" msgid="3370202402045141760">"화면 밝기 및/또는 화면 시간제한 줄이기"</string>
    <string name="battery_desc_wifi" msgid="2375567464707394131">"Wi-Fi에서 배터리 사용"</string>
    <string name="battery_sugg_wifi" msgid="7776093125855397043">"사용 중이 아니거나 사용할 수 없을 때 Wi-Fi 끄기"</string>
    <string name="battery_desc_bluetooth" msgid="8069070756186680367">"블루투스 배터리 사용량"</string>
    <string name="battery_sugg_bluetooth_basic" msgid="4565141162650835009">"사용 중이 아닐 때에는 블루투스 끄기"</string>
    <string name="battery_sugg_bluetooth_headset" msgid="4071352514714259230">"다른 블루투스 기기로 연결 시도"</string>
    <string name="battery_desc_apps" msgid="8530418792605735226">"앱 배터리 사용량"</string>
    <string name="battery_sugg_apps_info" msgid="6907588126789841231">"앱 중지 또는 제거"</string>
    <string name="battery_sugg_apps_gps" msgid="5959067516281866135">"배터리 절약 모드 선택"</string>
    <string name="battery_sugg_apps_settings" msgid="3974902365643634514">"앱에서 배터리 사용을 줄일 수 있는 설정을 제공할 수 있습니다."</string>
    <string name="battery_desc_users" msgid="7682989161885027823">"사용자의 배터리 사용"</string>
    <string name="battery_desc_unaccounted" msgid="7404256448541818019">"기타 전원 사용량"</string>
    <string name="battery_msg_unaccounted" msgid="1963583522633067961">"배터리 사용량은 대략적으로 계산한 전원 사용량이며 모든 배터리 소모 요인이 포함되지는 않습니다. 기타 전원 사용량은 대략 계산한 전원 사용량과 배터리에서 관찰된 실제 소모량 사이의 차이입니다."</string>
    <string name="battery_desc_overcounted" msgid="5481865509489228603">"전력 사용량 과다 산정됨"</string>
    <string name="mah" msgid="95245196971239711">"<xliff:g id="NUMBER">%d</xliff:g>mAh"</string>
    <string name="battery_used_for" msgid="2690821851327075443">"<xliff:g id="TIME">^1</xliff:g> 사용됨"</string>
    <string name="battery_active_for" msgid="2964359540508103032">"<xliff:g id="TIME">^1</xliff:g> 동안 사용 중"</string>
    <string name="battery_screen_usage" msgid="6537658662149713585">"화면 사용 시간: <xliff:g id="TIME">^1</xliff:g>"</string>
    <string name="battery_used_by" msgid="1135316757755282999">"<xliff:g id="APP">%2$s</xliff:g>에서 <xliff:g id="PERCENT">%1$s</xliff:g> 사용"</string>
    <string name="battery_overall_usage" msgid="2093409063297375436">"전체 배터리 사용량의 <xliff:g id="PERCENT">%1$s</xliff:g>"</string>
    <string name="battery_detail_since_full_charge" msgid="7515347842046955855">"마지막 충전 완료 후 사용 내역 분석"</string>
    <string name="battery_last_full_charge" msgid="7151251641099019361">"마지막 충전 완료"</string>
    <string name="battery_full_charge_last" msgid="8892335687734288031">"충전 완료 후 사용 가능 시간"</string>
    <string name="battery_footer_summary" msgid="67169726550144016">"배터리 사용 데이터는 대략적인 수치이며, 사용량에 따라 변경될 수 있습니다."</string>
    <string name="battery_detail_foreground" msgid="3350401514602032183">"연속사용 중일 때"</string>
    <string name="battery_detail_background" msgid="1929644393553768999">"백그라운드에 있을 때"</string>
    <string name="battery_detail_power_usage" msgid="6485766868610469101">"배터리 사용량"</string>
    <string name="battery_detail_info_title" msgid="8227822131405620369">"충전 완료 후"</string>
    <string name="battery_detail_manage_title" msgid="9094314252105828014">"배터리 사용량 관리"</string>
    <string name="advanced_battery_graph_subtext" msgid="5621073891377915877">"예상 잔여 배터리 소모 시간은 기기 사용량을 기반으로 표시됩니다."</string>
    <string name="estimated_time_left" msgid="7514194472683370877">"남은 예상 시간"</string>
    <string name="estimated_charging_time_left" msgid="5614442409326164691">"충전 완료까지 남은 시간"</string>
    <string name="estimated_time_description" msgid="8760210909000037089">"사용 방식에 따라 예상 시간이 달라질 수 있음"</string>
    <string name="menu_stats_unplugged" msgid="8296577130840261624">"플러그를 뽑은 후 <xliff:g id="UNPLUGGED">%1$s</xliff:g>"</string>
    <string name="menu_stats_last_unplugged" msgid="5922246077592434526">"마지막으로 플러그를 뽑은 이후 <xliff:g id="UNPLUGGED">%1$s</xliff:g> 동안"</string>
    <string name="menu_stats_total" msgid="8973377864854807854">"총 사용량"</string>
    <string name="menu_stats_refresh" msgid="1676215433344981075">"새로고침"</string>
    <string name="process_kernel_label" msgid="3916858646836739323">"Android OS"</string>
    <string name="process_mediaserver_label" msgid="6500382062945689285">"미디어 서버"</string>
    <string name="process_dex2oat_label" msgid="2592408651060518226">"앱 최적화"</string>
    <string name="battery_saver" msgid="8172485772238572153">"절전 모드"</string>
    <string name="battery_saver_auto_title" msgid="8368709389419695611">"자동으로 사용 설정"</string>
    <string name="battery_saver_auto_no_schedule" msgid="632243833320671052">"일정 없음"</string>
    <string name="battery_saver_auto_routine" msgid="8076053160450346731">"사용 습관 기준"</string>
    <string name="battery_saver_auto_percentage" msgid="9000542338151528905">"백분율 기준"</string>
    <string name="battery_saver_auto_routine_summary" msgid="3030089882678228374">"배터리가 평소의 다음 충전 시간까지 버티지 못할 가능성이 큰 경우 절전 모드가 켜집니다."</string>
    <string name="battery_saver_auto_percentage_summary" msgid="3653601117764171846">"<xliff:g id="PERCENT">%1$s</xliff:g> 도달 시 사용 설정"</string>
    <string name="battery_saver_schedule_settings_title" msgid="6000660866895036589">"일정 설정"</string>
    <string name="battery_saver_sticky_title_new" msgid="613272902035943099">"충전 완료 시 해제"</string>
    <string name="battery_saver_sticky_description_new" product="default" msgid="6659545534053937371">"휴대전화가 <xliff:g id="PERCENT">%1$s</xliff:g>가 되면 절전 모드를 사용 중지합니다."</string>
    <string name="battery_saver_sticky_description_new" product="tablet" msgid="6537930800784858686">"태블릿이 <xliff:g id="PERCENT">%1$s</xliff:g>가 되면 절전 모드를 사용 중지합니다."</string>
    <string name="battery_saver_sticky_description_new" product="device" msgid="8309483774864505603">"기기가 <xliff:g id="PERCENT">%1$s</xliff:g>가 되면 절전 모드를 사용 중지합니다."</string>
    <!-- no translation found for battery_saver_seekbar_title (3795833548145424276) -->
    <skip />
    <string name="battery_saver_seekbar_title_placeholder" msgid="1138980155985636295">"켜기"</string>
    <string name="battery_saver_master_switch_title" msgid="622539414546588436">"절전 모드 사용"</string>
    <string name="battery_saver_turn_on_automatically_title" msgid="9023847300114669426">"자동으로 사용 설정"</string>
    <string name="battery_saver_turn_on_automatically_never" msgid="6610846456314373">"사용 안함"</string>
    <string name="battery_saver_turn_on_automatically_pct" msgid="8665950426992057191">"배터리 잔량 <xliff:g id="PERCENT">%1$s</xliff:g>"</string>
    <string name="battery_percentage" msgid="723291197508049369">"배터리 잔량 비율"</string>
    <string name="battery_percentage_description" msgid="8511658577507384014">"상태 표시줄에 배터리 잔량 비율 표시"</string>
    <string name="process_stats_summary_title" msgid="1144688045609771677">"프로세스 통계"</string>
    <string name="process_stats_summary" msgid="109387941605607762">"프로세스 실행에 관한 통계"</string>
    <string name="app_memory_use" msgid="7849258480392171939">"메모리 사용량"</string>
    <string name="process_stats_total_duration" msgid="7417201400853728029">"지난 <xliff:g id="TIMEDURATION">%3$s</xliff:g> 동안 <xliff:g id="USEDRAM">%1$s</xliff:g>/<xliff:g id="TOTALRAM">%2$s</xliff:g> 사용"</string>
    <string name="process_stats_total_duration_percentage" msgid="6522457033380025618">"<xliff:g id="TIMEDURATION">%2$s</xliff:g> 동안 RAM <xliff:g id="PERCENT">%1$s</xliff:g> 사용"</string>
    <string name="process_stats_type_background" msgid="3934992858120683459">"백그라운드"</string>
    <string name="process_stats_type_foreground" msgid="7713118254089580536">"포그라운드"</string>
    <string name="process_stats_type_cached" msgid="6314925846944806511">"캐시된 프로세스"</string>
    <string name="process_stats_os_label" msgid="4813434110442733392">"Android OS"</string>
    <string name="process_stats_os_native" msgid="5322428494231768472">"기본"</string>
    <string name="process_stats_os_kernel" msgid="1938523592369780924">"커널"</string>
    <string name="process_stats_os_zram" msgid="677138324651671575">"Z-RAM"</string>
    <string name="process_stats_os_cache" msgid="6432533624875078233">"캐시"</string>
    <string name="process_stats_ram_use" msgid="976912589127397307">"RAM 사용"</string>
    <string name="process_stats_bg_ram_use" msgid="5398191511030462404">"RAM 사용(백그라운드)"</string>
    <string name="process_stats_run_time" msgid="6520628955709369115">"재생 시간"</string>
    <string name="processes_subtitle" msgid="6827502409379462438">"프로세스"</string>
    <string name="services_subtitle" msgid="4296402367067266425">"서비스"</string>
    <string name="menu_proc_stats_duration" msgid="2323483592994720196">"기간"</string>
    <string name="mem_details_title" msgid="6548392825497290498">"메모리 세부정보"</string>
    <string name="menu_duration_3h" msgid="4714866438374738385">"3시간"</string>
    <string name="menu_duration_6h" msgid="1940846763432184132">"6시간"</string>
    <string name="menu_duration_12h" msgid="7890465404584356294">"12시간"</string>
    <string name="menu_duration_1d" msgid="3393631127622285458">"1일"</string>
    <string name="menu_show_system" msgid="8864603400415567635">"시스템 표시"</string>
    <string name="menu_hide_system" msgid="4106826741703745733">"시스템 숨기기"</string>
    <string name="menu_show_percentage" msgid="4717204046118199806">"백분율 표시"</string>
    <string name="menu_use_uss" msgid="467765290771543089">"USS(Unique Set Size) 사용"</string>
    <string name="menu_proc_stats_type" msgid="4700209061072120948">"통계 유형"</string>
    <string name="menu_proc_stats_type_background" msgid="2236161340134898852">"백그라운드"</string>
    <string name="menu_proc_stats_type_foreground" msgid="2286182659954958586">"포그라운드"</string>
    <string name="menu_proc_stats_type_cached" msgid="5084272779786820693">"캐시된 프로세스"</string>
    <string name="voice_input_output_settings" msgid="1336135218350444783">"음성 입력 &amp; 출력"</string>
    <string name="voice_input_output_settings_title" msgid="2442850635048676991">"음성 입력 &amp; 출력 설정"</string>
    <string name="voice_search_settings_title" msgid="2775469246913196536">"음성 검색"</string>
    <string name="keyboard_settings_title" msgid="5080115226780201234">"Android 키보드"</string>
    <string name="voice_input_settings" msgid="1099937800539324567">"음성 입력 설정"</string>
    <string name="voice_input_settings_title" msgid="2676028028084981891">"음성 입력"</string>
    <string name="voice_service_preference_section_title" msgid="3778706644257601021">"음성 입력 서비스"</string>
    <string name="voice_interactor_preference_summary" msgid="1801414022026937190">"전체 핫워드 및 상호작용"</string>
    <string name="voice_recognizer_preference_summary" msgid="669880813593690527">"간단한 STT(음성 텍스트 변환)"</string>
    <string name="voice_interaction_security_warning" msgid="6378608263983737325">"이 음성 입력 서비스는 항상 음성을 모니터링하고 사용자를 대신하여 음성 지원 애플리케이션을 제어할 수 있습니다. 이 서비스는 <xliff:g id="VOICE_INPUT_SERVICE_APP_NAME">%s</xliff:g> 애플리케이션에서 제공합니다. 서비스를 사용하도록 설정하시겠습니까?"</string>
    <string name="tts_engine_preference_title" msgid="1578826947311494239">"기본 엔진"</string>
    <string name="tts_engine_settings_title" msgid="6886964122861384818">"엔진 설정"</string>
    <string name="tts_sliders_title" msgid="992059150784095263">"말하기 속도 및 음 높이"</string>
    <string name="tts_engine_section_title" msgid="6289240207677024034">"엔진"</string>
    <string name="tts_install_voice_title" msgid="6275828614052514320">"음성"</string>
    <string name="tts_spoken_language" msgid="5542499183472504027">"음성 언어"</string>
    <string name="tts_install_voices_title" msgid="8808823756936022641">"음성 설치"</string>
    <string name="tts_install_voices_text" msgid="5292606786380069134">"<xliff:g id="TTS_APP_NAME">%s</xliff:g> 앱에서 계속하여 음성을 설치합니다."</string>
    <string name="tts_install_voices_open" msgid="667467793360277465">"앱 열기"</string>
    <string name="tts_install_voices_cancel" msgid="4711492804851107459">"취소"</string>
    <string name="tts_reset" msgid="2661752909256313270">"재설정"</string>
    <string name="tts_play" msgid="2628469503798633884">"재생"</string>
    <string name="vpn_settings_title" msgid="5662579425832406705">"VPN"</string>
    <string name="credentials_title" msgid="4446234003860769883">"자격증명 저장소"</string>
    <string name="credentials_install" product="nosdcard" msgid="466093273825150847">"저장소에서 설치"</string>
    <string name="credentials_install" product="default" msgid="953914549998062317">"SD 카드에서 설치"</string>
    <string name="credentials_install_summary" product="nosdcard" msgid="4220422806818210676">"저장소에서 인증서 설치"</string>
    <string name="credentials_install_summary" product="default" msgid="5737658257407822713">"SD 카드에서 인증서 설치"</string>
    <string name="credentials_reset" msgid="3239382277144980418">"자격증명 삭제"</string>
    <string name="credentials_reset_summary" msgid="3369361230171260282">"모든 인증서 삭제"</string>
    <string name="trusted_credentials" msgid="4266945289534242402">"신뢰할 수 있는 자격증명"</string>
    <string name="trusted_credentials_summary" msgid="6735221351155686632">"신뢰할 수 있는 CA 인증서 표시"</string>
    <string name="user_credentials" msgid="3719013347787187083">"사용자 인증 정보"</string>
    <string name="user_credentials_summary" msgid="7271228342106080167">"저장된 사용자 인증 정보를 확인하고 수정"</string>
    <string name="advanced_security_title" msgid="2434776238010578865">"고급"</string>
    <string name="credential_storage_type" msgid="8629968543494001364">"저장공간 유형"</string>
    <string name="credential_storage_type_hardware" msgid="6077193544333904427">"하드웨어 지원"</string>
    <string name="credential_storage_type_software" msgid="4403117271207715378">"소프트웨어 전용"</string>
    <string name="credentials_settings_not_available" msgid="7968275634486624215">"이 사용자는 자격증명을 확인하거나 수정할 수 없습니다."</string>
    <string name="credential_for_vpn_and_apps" msgid="4168197158768443365">"VPN 및 앱에 사용하도록 설치됨"</string>
    <string name="credential_for_wifi" msgid="6228425986551591864">"Wi-Fi에 사용하도록 설치됨"</string>
    <string name="credentials_reset_hint" msgid="6297256880896133631">"콘텐츠를 모두 삭제하시겠습니까?"</string>
    <string name="credentials_erased" msgid="2907836028586342969">"자격증명 저장소가 삭제되었습니다."</string>
    <string name="credentials_not_erased" msgid="7685932772284216097">"자격증명 저장소를 삭제하지 못했습니다."</string>
    <string name="usage_access_title" msgid="332333405495457839">"사용 액세스 권한을 보유한 앱"</string>
    <string name="emergency_tone_title" msgid="254495218194925271">"응급 상황 다이얼링 신호"</string>
    <string name="emergency_tone_summary" msgid="722259232924572153">"긴급 통화 중 동작 설정"</string>
    <string name="privacy_settings_title" msgid="2978878794187459190">"백업"</string>
    <string name="backup_summary_state_on" msgid="6407084627816231202">"사용"</string>
    <string name="backup_summary_state_off" msgid="7388321532624105594">"사용 안함"</string>
    <string name="backup_section_title" msgid="7952232291452882740">"백업 및 복원"</string>
    <string name="personal_data_section_title" msgid="7815209034443782061">"개인 데이터"</string>
    <string name="backup_data_title" msgid="1239105919852668016">"내 데이터 백업"</string>
    <string name="backup_data_summary" msgid="708773323451655666">"앱 데이터, Wi-Fi 비밀번호 및 기타 설정을 Google 서버에 백업"</string>
    <string name="backup_configure_account_title" msgid="3790872965773196615">"백업 계정"</string>
    <string name="backup_data_management_title" msgid="4059093462647090064">"백업 계정 관리"</string>
    <string name="include_app_data_title" msgid="2829970132260278394">"앱 데이터 포함"</string>
    <string name="auto_restore_title" msgid="5397528966329126506">"자동 복원"</string>
    <string name="auto_restore_summary" msgid="4235615056371993807">"앱을 다시 설치하면 백업된 설정과 데이터 복원"</string>
    <string name="backup_inactive_title" msgid="685838037986644604">"백업 서비스가 활성화되지 않음"</string>
    <string name="backup_configure_account_default_summary" msgid="2436933224764745553">"현재 백업한 데이터가 저장된 계정이 없습니다."</string>
    <string name="backup_erase_dialog_title" msgid="1027640829482174106"></string>
    <string name="backup_erase_dialog_message" msgid="5221011285568343155">"Wi-Fi 비밀번호, 북마크, 기타 설정 및 앱 데이터 백업을 중지하고 Google 서버에 있는 모든 사본을 지우시겠습니까?"</string>
    <string name="fullbackup_erase_dialog_message" msgid="694766389396659626">"기기 데이터(예: Wi-Fi 비밀번호, 통화 기록)와 앱 데이터(예: 앱에서 저장한 설정 및 파일) 백업을 중단하고 원격 서버에 있는 모든 사본을 삭제하시겠습니까?"</string>
    <string name="fullbackup_data_summary" msgid="960850365007767734">"기기 데이터(예: Wi-Fi 비밀번호, 통화 기록)와 앱 데이터(예: 앱에서 저장한 설정 및 파일)를 원격으로 자동 백업합니다.\n\n자동 백업을 사용하도록 설정하면 기기 및 앱 데이터가 정기적으로 원격 저장됩니다. 앱 데이터는 연락처, 메시지, 사진과 같은 민감한 데이터를 포함하여 개발자 설정에 따라 앱에서 저장한 모든 데이터가 해당될 수 있습니다."</string>
    <string name="device_admin_settings_title" msgid="4960761799560705902">"기기 관리자 설정"</string>
    <string name="active_device_admin_msg" msgid="578748451637360192">"기기 관리자 앱"</string>
    <string name="remove_device_admin" msgid="9207368982033308173">"이 기기 관리자 앱 비활성화"</string>
    <string name="uninstall_device_admin" msgid="271120195128542165">"애플리케이션 제거"</string>
    <string name="remove_and_uninstall_device_admin" msgid="3837625952436169878">"비활성화 및 제거"</string>
    <string name="select_device_admin_msg" msgid="7347389359013278077">"기기 관리자 앱"</string>
    <string name="no_device_admins" msgid="4846602835339095768">"사용할 수 있는 기기 관리자 앱이 없습니다."</string>
    <string name="personal_device_admin_title" msgid="2849617316347669861">"개인"</string>
    <string name="managed_device_admin_title" msgid="7853955652864478435">"직장"</string>
    <string name="sms_access_restriction_enabled" msgid="7054488078710530278">"문자 메시지 및 통화 기록 액세스 제한"</string>
    <string name="sms_access_restriction_enabled_summary" msgid="6851339654677842328">"기본 전화 및 메시지 앱에만 문자 메시지 및 통화 기록 권한 부여"</string>
    <string name="device_identifier_access_restrictions_title" msgid="263947581571420743">"기기 식별자 제한 사용 중지"</string>
    <string name="device_identifier_access_restrictions_summary" msgid="1716838570236517731">"기기 식별자에 관한 새로운 액세스 제한 사용 중지"</string>
    <string name="no_trust_agents" msgid="7450273545568977523">"사용 가능한 Trust Agent 없음"</string>
    <string name="add_device_admin_msg" msgid="1501847129819382149">"기기 관리자 앱을 활성화하시겠습니까?"</string>
    <string name="add_device_admin" msgid="4192055385312215731">"이 기기 관리자 앱 활성화"</string>
    <string name="device_admin_add_title" msgid="3140663753671809044">"기기 관리자"</string>
    <string name="device_admin_warning" msgid="7482834776510188134">"이 관리자 앱을 활성화하면 <xliff:g id="APP_NAME">%1$s</xliff:g> 앱에서 다음 작업을 처리할 수 있습니다."</string>
    <string name="device_admin_status" msgid="7234814785374977990">"이 관리자 앱은 활성 상태로, <xliff:g id="APP_NAME">%1$s</xliff:g> 앱에서 다음 작업을 처리할 수 있도록 합니다."</string>
    <string name="profile_owner_add_title" msgid="6249331160676175009">"프로필 관리자를 활성화하시겠습니까?"</string>
    <string name="adding_profile_owner_warning" msgid="1354474524852805802">"계속하면 관리자가 내 사용자를 관리하게 되며, 관리자가 내 개인 데이터뿐만 아니라 연결된 데이터까지 저장할 수 있게 됩니다.\n\n관리자는 설정, 액세스 권한, 앱뿐만 아니라 네트워크 활동과 기기의 위치 정보 등 사용자와 연결된 데이터까지 모니터링하고 관리할 수 있습니다."</string>
    <string name="admin_disabled_other_options" msgid="7712694507069054530">"관리자가 다른 옵션을 사용 중지함"</string>
    <string name="admin_more_details" msgid="7901420667346456102">"세부정보 더보기"</string>
    <string name="notification_log_title" msgid="3766148588239398464">"알림 로그"</string>
    <string name="sound_category_call_ringtone_vibrate_title" msgid="1543777228646645163">"전화 벨소리 및 진동"</string>
    <string name="wifi_setup_detail" msgid="2336990478140503605">"네트워크 세부정보"</string>
    <string name="accessibility_sync_enabled" msgid="558480439730263116">"동기화 사용"</string>
    <string name="accessibility_sync_disabled" msgid="1741194106479011384">"동기화 사용중지됨"</string>
    <string name="accessibility_sync_in_progress" msgid="4501160520879902723">"지금 동기화 중"</string>
    <string name="accessibility_sync_error" msgid="8703299118794272041">"동기화 오류입니다."</string>
    <string name="sync_failed" msgid="1696499856374109647">"동기화 실패"</string>
    <string name="sync_active" msgid="8476943765960863040">"동기화 사용 중"</string>
    <string name="account_sync_settings_title" msgid="5131314922423053588">"동기화"</string>
    <string name="sync_is_failing" msgid="1591561768344128377">"현재 동기화에 문제가 발생했습니다. 잠시 후에 다시 실행됩니다."</string>
    <string name="add_account_label" msgid="7811707265834013767">"계정 추가"</string>
    <string name="managed_profile_not_available_label" msgid="852263300911325904">"아직 직장 프로필을 사용할 수 없습니다."</string>
    <string name="work_mode_label" msgid="7157582467956920750">"직장 프로필"</string>
    <string name="work_mode_on_summary" msgid="3628349169847990263">"조직에서 관리"</string>
    <string name="work_mode_off_summary" msgid="2657138190560082508">"앱 및 알림 사용 중지됨"</string>
    <string name="remove_managed_profile_label" msgid="3856519337797285325">"직장 프로필 삭제"</string>
    <string name="background_data" msgid="5779592891375473817">"백그라운드 데이터"</string>
    <string name="background_data_summary" msgid="8328521479872763452">"앱이 언제든지 데이터를 동기화하고 보내고 받을 수 있음"</string>
    <string name="background_data_dialog_title" msgid="6059217698124786537">"백그라운드 데이터를 사용중지하시겠습니까?"</string>
    <string name="background_data_dialog_message" msgid="6981661606680941633">"백그라운드 데이터를 사용하지 않도록 설정하면 배터리 수명이 늘어나고 데이터 사용량이 줄어듭니다. 일부 앱에서는 백그라운드 데이터 연결을 계속 사용할 수도 있습니다."</string>
    <string name="sync_automatically" msgid="1682730255435062059">"앱 데이터 자동 동기화"</string>
    <string name="sync_enabled" msgid="4551148952179416813">"동기화 사용 중"</string>
    <string name="sync_disabled" msgid="8511659877596511991">"동기화 사용 안함"</string>
    <string name="sync_error" msgid="5060969083117872149">"동기화 오류"</string>
    <string name="last_synced" msgid="4242919465367022234">"마지막 동기화 시간: <xliff:g id="LAST_SYNC_TIME">%1$s</xliff:g>"</string>
    <string name="sync_in_progress" msgid="5151314196536070569">"지금 동기화하는 중..."</string>
    <string name="settings_backup" msgid="2274732978260797031">"백업 설정"</string>
    <string name="settings_backup_summary" msgid="7916877705938054035">"내 설정 백업"</string>
    <string name="sync_menu_sync_now" msgid="6154608350395805683">"지금 동기화"</string>
    <string name="sync_menu_sync_cancel" msgid="8292379009626966949">"동기화 취소"</string>
    <string name="sync_one_time_sync" msgid="3733796114909082260">"탭하여 지금 동기화하세요.<xliff:g id="LAST_SYNC_TIME">
%1$s</xliff:g>"</string>
    <string name="sync_gmail" msgid="714886122098006477">"Gmail"</string>
    <string name="sync_calendar" msgid="9056527206714733735">"캘린더"</string>
    <string name="sync_contacts" msgid="9174914394377828043">"연락처"</string>
    <string name="sync_plug" msgid="3905078969081888738"><font fgcolor="#ffffffff">"Google 동기화에 오신 것을 환영합니다."</font>" \nGoogle 동기화는 사용자가 어디에서든지 연락처, 일정 등에 액세스할 수 있도록 데이터를 동기화하는 Google 서비스입니다."</string>
    <string name="header_application_sync_settings" msgid="6205903695598000286">"앱 동기화 설정"</string>
    <string name="header_data_and_synchronization" msgid="5165024023936509896">"데이터 및 동기화"</string>
    <string name="preference_change_password_title" msgid="8955581790270130056">"비밀번호 변경"</string>
    <string name="header_account_settings" msgid="5382475087121880626">"계정 설정"</string>
    <string name="remove_account_label" msgid="5921986026504804119">"계정 삭제"</string>
    <string name="header_add_an_account" msgid="756108499532023798">"계정 추가"</string>
    <string name="really_remove_account_title" msgid="8800653398717172460">"계정을 삭제하시겠습니까?"</string>
    <string name="really_remove_account_message" product="tablet" msgid="1936147502815641161">"계정을 삭제하면 태블릿의 메시지, 연락처 및 다른 데이터가 모두 지워집니다."</string>
    <string name="really_remove_account_message" product="default" msgid="3483528757922948356">"계정을 삭제하면 휴대전화의 메시지, 연락처 및 다른 데이터가 모두 지워집니다."</string>
    <string name="really_remove_account_message" product="device" msgid="7507474724882080166">"계정을 삭제하면 기기의 메시지, 연락처 및 다른 데이터가 모두 지워집니다."</string>
    <string name="remove_account_failed" msgid="3901397272647112455">"관리자가 이 변경을 허용하지 않습니다."</string>
    <string name="cant_sync_dialog_title" msgid="2777238588398046285">"수동으로 동기화할 수 없음"</string>
    <string name="cant_sync_dialog_message" msgid="1938380442159016449">"현재 이 항목에 대해 동기화를 사용할 수 없습니다. 이 설정을 변경하려면 백그라운드 데이터 및 자동 동기화를 일시적으로 사용하도록 설정하세요."</string>
    <string name="enter_password" msgid="8035706727471334122">"Android를 시작하려면 비밀번호를 입력하세요."</string>
    <string name="enter_pin" msgid="5305333588093263790">"Android를 시작하려면 PIN을 입력하세요."</string>
    <string name="enter_pattern" msgid="4187435713036808566">"Android를 시작하려면 패턴을 그리세요."</string>
    <string name="cryptkeeper_wrong_pattern" msgid="8423835922362956999">"잘못된 패턴"</string>
    <string name="cryptkeeper_wrong_password" msgid="5200857195368904047">"잘못된 비밀번호"</string>
    <string name="cryptkeeper_wrong_pin" msgid="755720788765259382">"잘못된 PIN"</string>
    <string name="checking_decryption" msgid="8287458611802609493">"확인 중..."</string>
    <string name="starting_android" msgid="4001324195902252681">"Android 시작하는 중..."</string>
    <string name="delete" msgid="4219243412325163003">"홈 화면에서 삭제"</string>
    <string name="misc_files" msgid="6720680815969643497">"기타 파일"</string>
    <string name="misc_files_selected_count" msgid="4647048020823912088">"<xliff:g id="TOTAL">%2$d</xliff:g>개 중 <xliff:g id="NUMBER">%1$d</xliff:g>개가 선택됨"</string>
    <string name="misc_files_selected_count_bytes" msgid="2876232009069114352">"<xliff:g id="NUMBER">%1$s</xliff:g>/<xliff:g id="TOTAL">%2$s</xliff:g>"</string>
    <string name="select_all" msgid="1562774643280376715">"모두 선택"</string>
    <string name="data_usage_summary_title" msgid="3804110657238092929">"데이터 사용량"</string>
    <string name="data_usage_app_summary_title" msgid="5571051159374290375">"모바일 데이터 및 Wi-Fi"</string>
    <string name="data_usage_accounting" msgid="7170028915873577387">"이동통신사 데이터 사용량 계산은 기기와 다를 수 있습니다."</string>
    <string name="data_usage_app" msgid="4970478397515423303">"앱 사용"</string>
    <string name="data_usage_app_info_label" msgid="3409931235687866706">"앱 정보"</string>
    <string name="data_usage_cellular_data" msgid="9168928285122125137">"모바일 데이터"</string>
    <string name="data_usage_data_limit" msgid="1193930999713192703">"데이터 한도 설정"</string>
    <string name="data_usage_cycle" msgid="5652529796195787949">"데이터 사용 주기"</string>
    <string name="data_usage_app_items_header_text" msgid="5017850810459372828">"앱 사용"</string>
    <string name="data_usage_menu_roaming" msgid="8042359966835203296">"데이터 로밍"</string>
    <string name="data_usage_menu_restrict_background" msgid="1989394568592253331">"백그라운드 데이터 제한"</string>
    <string name="data_usage_menu_allow_background" msgid="2694761978633359223">"백그라운드 데이터 허용"</string>
    <string name="data_usage_menu_split_4g" msgid="5322857680792601899">"4G 사용 구분"</string>
    <string name="data_usage_menu_show_wifi" msgid="2296217964873872571">"Wi‑Fi 표시"</string>
    <string name="data_usage_menu_hide_wifi" msgid="7290056718050186769">"Wi‑Fi 숨기기"</string>
    <string name="data_usage_menu_show_ethernet" msgid="5181361208532314097">"이더넷 사용량 표시"</string>
    <string name="data_usage_menu_hide_ethernet" msgid="3326702187179943681">"이더넷 사용량 숨기기"</string>
    <string name="data_usage_menu_metered" msgid="6235119991372755026">"네트워크 제한"</string>
    <string name="data_usage_menu_auto_sync" msgid="8203999775948778560">"데이터 자동 동기화"</string>
    <string name="data_usage_menu_sim_cards" msgid="6410498422797244073">"SIM 카드"</string>
    <string name="data_usage_cellular_data_summary" msgid="8413357481361268285">"제한에 도달하여 일시중지됨"</string>
    <string name="account_settings_menu_auto_sync" msgid="6243013719753700377">"데이터 자동 동기화"</string>
    <string name="account_settings_menu_auto_sync_personal" msgid="785541379617346438">"개인 데이터 자동 동기화"</string>
    <string name="account_settings_menu_auto_sync_work" msgid="329565580969147026">"직장 데이터 자동 동기화"</string>
    <string name="data_usage_change_cycle" msgid="7776556448920114866">"주기 변경..."</string>
    <string name="data_usage_pick_cycle_day" msgid="4470796861757050966">"데이터 사용 주기를 재설정할 날짜:"</string>
    <string name="data_usage_empty" msgid="8621855507876539282">"이 기간 동안 데이터를 사용한 앱이 없습니다."</string>
    <string name="data_usage_label_foreground" msgid="4938034231928628164">"포그라운드"</string>
    <string name="data_usage_label_background" msgid="3225844085975764519">"백그라운드"</string>
    <string name="data_usage_app_restricted" msgid="3568465218866589705">"제한됨"</string>
    <string name="data_usage_disable_mobile" msgid="8656552431969276305">"모바일 데이터를 사용 중지하시겠습니까?"</string>
    <string name="data_usage_disable_mobile_limit" msgid="4644364396844393848">"모바일 데이터 제한 설정"</string>
    <string name="data_usage_disable_4g_limit" msgid="6233554774946681175">"4G 데이터 제한 설정"</string>
    <string name="data_usage_disable_3g_limit" msgid="2558557840444266906">"2G-3G 데이터 제한 설정"</string>
    <string name="data_usage_disable_wifi_limit" msgid="1394901415264660888">"Wi-Fi 데이터 제한 설정"</string>
    <string name="data_usage_tab_wifi" msgid="481146038146585749">"Wi-Fi"</string>
    <string name="data_usage_tab_ethernet" msgid="7298064366282319911">"이더넷"</string>
    <string name="data_usage_tab_mobile" msgid="454140350007299045">"모바일"</string>
    <string name="data_usage_tab_4g" msgid="1301978716067512235">"4G"</string>
    <string name="data_usage_tab_3g" msgid="6092169523081538718">"2G-3G"</string>
    <string name="data_usage_list_mobile" msgid="5588685410495019866">"모바일"</string>
    <string name="data_usage_list_none" msgid="3933892774251050735">"없음"</string>
    <string name="data_usage_enable_mobile" msgid="986782622560157977">"모바일 데이터"</string>
    <string name="data_usage_enable_3g" msgid="6304006671869578254">"2G-3G 데이터"</string>
    <string name="data_usage_enable_4g" msgid="3635854097335036738">"4G 데이터"</string>
    <string name="data_roaming_enable_mobile" msgid="1523331545457578362">"로밍"</string>
    <string name="data_usage_forground_label" msgid="7654319010655983591">"포그라운드:"</string>
    <string name="data_usage_background_label" msgid="2722008379947694926">"백그라운드:"</string>
    <string name="data_usage_app_settings" msgid="2279171379771253165">"앱 설정"</string>
    <string name="data_usage_app_restrict_background" msgid="7359227831562303223">"백그라운드 데이터"</string>
    <string name="data_usage_app_restrict_background_summary" msgid="5853552187570622572">"백그라운드에서 모바일 데이터 사용 허용"</string>
    <string name="data_usage_app_restrict_background_summary_disabled" msgid="7401927377070755054">"이 앱에 대해 백그라운드 데이터를 제한하려면 먼저 모바일 데이터 제한을 설정하세요."</string>
    <string name="data_usage_app_restrict_dialog_title" msgid="1613108390242737923">"백그라운드 데이터 사용 제한"</string>
    <string name="data_usage_app_restrict_dialog" msgid="1466689968707308512">"모바일 네트워크만 사용할 수 있는 경우 백그라운드 데이터에 의존하는 앱이 중단될 수 있습니다.\n\n앱 설정에서 데이터 사용을 더 적절하게 관리할 수 있는 컨트롤을 찾아볼 수 있습니다."</string>
    <string name="data_usage_restrict_denied_dialog" msgid="55012417305745608">"백그라운드 데이터는 모바일 데이터 한도를 설정한 경우에만 제한할 수 있습니다."</string>
    <string name="data_usage_auto_sync_on_dialog_title" msgid="2438617846762244389">"데이터 자동 동기화를 사용하시겠습니까?"</string>
    <string name="data_usage_auto_sync_on_dialog" product="tablet" msgid="8581983093524041669">"웹에서 변경한 계정 정보는 모두 태블릿에 자동으로 복사됩니다.\n\n또한 일부 계정은 태블릿의 변경사항을 웹에 자동으로 복사할 수 있습니다. Google 계정은 이러한 자동 동기화를 지원합니다."</string>
    <string name="data_usage_auto_sync_on_dialog" product="default" msgid="8651376294887142858">"웹에서 변경한 계정 정보는 모두 휴대전화에 자동으로 복사됩니다.\n\n또한 일부 계정은 휴대전화의 변경사항을 웹에 자동으로 복사할 수 있습니다. Google 계정은 이러한 자동 동기화를 지원합니다."</string>
    <string name="data_usage_auto_sync_off_dialog_title" msgid="9013139130490125793">"데이터 자동 동기화를 사용 중지하시겠습니까?"</string>
    <string name="data_usage_auto_sync_off_dialog" msgid="4025938250775413864">"이 경우 데이터와 배터리 사용량이 절약되지만, 최근 정보를 수집하려면 각 계정을 직접 동기화해야 합니다. 또한 업데이트가 발생해도 알림을 받지 못합니다."</string>
    <string name="data_usage_cycle_editor_title" msgid="1373797281540188533">"사용 주기 재설정"</string>
    <string name="data_usage_cycle_editor_subtitle" msgid="5512903797979928416">"날짜:"</string>
    <string name="data_usage_cycle_editor_positive" msgid="8821760330497941117">"설정"</string>
    <string name="data_usage_warning_editor_title" msgid="3704136912240060339">"데이터 사용 경고 설정"</string>
    <string name="data_usage_limit_editor_title" msgid="9153595142385030015">"데이터 사용 한도 설정"</string>
    <string name="data_usage_limit_dialog_title" msgid="3023111643632996097">"데이터 사용 제한 중"</string>
    <string name="data_usage_limit_dialog_mobile" product="tablet" msgid="4983487893343645667">"설정한 모바일 데이터 한도에 도달하면 태블릿에서 모바일 데이터를 사용 중지합니다.\n\n데이터 사용량은 태블릿에서 측정되며 이동통신사에서 사용량을 다르게 계산할 수 있으므로 한도를 낮게 설정해 보세요."</string>
    <string name="data_usage_limit_dialog_mobile" product="default" msgid="3926320594049434225">"설정한 모바일 데이터 한도에 도달하면 휴대전화에서 모바일 데이터를 사용 중지합니다.\n\n데이터 사용량은 휴대전화에서 측정되며 이동통신사에서 사용량을 다르게 계산할 수 있으므로 한도를 낮게 설정해 보세요."</string>
    <string name="data_usage_restrict_background_title" msgid="2201315502223035062">"백그라운드 데이터 사용을 제한하시겠습니까?"</string>
    <string name="data_usage_restrict_background" msgid="434093644726734586">"백그라운드 모바일 데이터를 제한하는 경우 Wi‑Fi에 연결되지 않으면 일부 앱과 서비스가 작동하지 않습니다."</string>
    <string name="data_usage_restrict_background_multiuser" product="tablet" msgid="7096707497743363380">"백그라운드 모바일 데이터를 제한하는 경우 Wi‑Fi에 연결되지 않으면 일부 앱과 서비스가 작동하지 않습니다.\n\n이 설정은 이 태블릿의 모든 사용자에게 영향을 미칩니다."</string>
    <string name="data_usage_restrict_background_multiuser" product="default" msgid="7910798414964288424">"백그라운드 모바일 데이터를 제한하는 경우 Wi‑Fi에 연결되지 않으면 일부 앱과 서비스가 작동하지 않습니다.\n\n이 설정은 이 휴대전화의 모든 사용자에게 영향을 미칩니다."</string>
    <string name="data_usage_sweep_warning" msgid="6387081852568846982"><font size="18">"<xliff:g id="NUMBER">^1</xliff:g>"</font><font size="9">"<xliff:g id="UNIT">^2</xliff:g>"</font>\n<font size="12">"경고"</font></string>
    <string name="data_usage_sweep_limit" msgid="860566507375933039"><font size="18">"<xliff:g id="NUMBER">^1</xliff:g>"</font><font size="9">"<xliff:g id="UNIT">^2</xliff:g>"</font>\n<font size="12">"한도"</font></string>
    <string name="data_usage_uninstalled_apps" msgid="614263770923231598">"삭제된 앱"</string>
    <string name="data_usage_uninstalled_apps_users" msgid="7986294489899813194">"삭제된 앱 및 사용자"</string>
    <string name="data_usage_received_sent" msgid="5039699009276621757">"<xliff:g id="RECEIVED">%1$s</xliff:g> 수신됨, <xliff:g id="SENT">%2$s</xliff:g> 전송됨"</string>
    <string name="data_usage_total_during_range" msgid="4091294280619255237">"<xliff:g id="RANGE">%2$s</xliff:g>: 약 <xliff:g id="TOTAL">%1$s</xliff:g> 사용됨"</string>
    <string name="data_usage_total_during_range_mobile" product="tablet" msgid="1925687342154538972">"<xliff:g id="RANGE">%2$s</xliff:g>: 약 <xliff:g id="TOTAL">%1$s</xliff:g> 사용됨 - 태블릿을 기준으로 측정된 데이터 사용량이며 이동통신사에서는 사용량을 다르게 계산할 수 있습니다."</string>
    <string name="data_usage_total_during_range_mobile" product="default" msgid="5063981061103812900">"<xliff:g id="RANGE">%2$s</xliff:g>: 약 <xliff:g id="TOTAL">%1$s</xliff:g> 사용됨 - 휴대전화를 기준으로 측정된 데이터 사용량이며 이동통신사에서는 사용량을 다르게 계산할 수 있습니다."</string>
    <string name="data_usage_metered_title" msgid="7383175371006596441">"네트워크 제한"</string>
    <string name="data_usage_metered_body" msgid="7655851702771342507">"백그라운드 데이터가 제한되는 경우 종량제 네트워크가 모바일 네트워크처럼 취급됩니다. 앱에서 대용량 다운로드 시 이러한 네트워크를 사용하기 전 경고가 표시될 수 있습니다."</string>
    <string name="data_usage_metered_mobile" msgid="5423305619126978393">"모바일 네트워크"</string>
    <string name="data_usage_metered_wifi" msgid="1761738002328299714">"종량제 Wi‑Fi 네트워크"</string>
    <string name="data_usage_metered_wifi_disabled" msgid="727808462375941567">"종량제 네트워크를 선택하려면 Wi-Fi를 사용 설정합니다."</string>
    <string name="data_usage_metered_auto" msgid="1262028400911918865">"자동"</string>
    <string name="data_usage_metered_yes" msgid="9217539611385225894">"데이터 전송량 제한 있음"</string>
    <string name="data_usage_metered_no" msgid="4025232961929071789">"데이터 전송량 제한 없음"</string>
    <string name="data_usage_disclaimer" msgid="6887858149980673444">"이동통신사 데이터 사용량 계산은 기기와 다를 수 있습니다."</string>
    <string name="cryptkeeper_emergency_call" msgid="198578731586097145">"긴급 전화"</string>
    <string name="cryptkeeper_return_to_call" msgid="5613717339452772491">"통화로 돌아가기"</string>
    <string name="vpn_name" msgid="4689699885361002297">"이름"</string>
    <string name="vpn_type" msgid="5435733139514388070">"유형"</string>
    <string name="vpn_server" msgid="2123096727287421913">"서버 주소"</string>
    <string name="vpn_mppe" msgid="6639001940500288972">"PPP 암호화(MPPE)"</string>
    <string name="vpn_l2tp_secret" msgid="529359749677142076">"L2TP 보안"</string>
    <string name="vpn_ipsec_identifier" msgid="4098175859460006296">"IPSec 식별자"</string>
    <string name="vpn_ipsec_secret" msgid="4526453255704888704">"IPSec 사전 공유 키"</string>
    <string name="vpn_ipsec_user_cert" msgid="6880651510020187230">"IPSec 사용자 인증서"</string>
    <string name="vpn_ipsec_ca_cert" msgid="91338213449148229">"IPSec CA 인증서"</string>
    <string name="vpn_ipsec_server_cert" msgid="6599276718456935010">"IPSec 서버 인증서"</string>
    <string name="vpn_show_options" msgid="7182688955890457003">"고급 옵션 표시"</string>
    <string name="vpn_search_domains" msgid="5391995501541199624">"DNS 검색 도메인"</string>
    <string name="vpn_dns_servers" msgid="5570715561245741829">"DNS 서버(예: 8.8.8.8)"</string>
    <string name="vpn_routes" msgid="3818655448226312232">"전달 경로(예: 10.0.0.0/8)"</string>
    <string name="vpn_username" msgid="1863901629860867849">"사용자 이름"</string>
    <string name="vpn_password" msgid="6756043647233596772">"비밀번호"</string>
    <string name="vpn_save_login" msgid="6350322456427484881">"계정 정보 저장"</string>
    <string name="vpn_not_used" msgid="9094191054524660891">"(사용되지 않음)"</string>
    <string name="vpn_no_ca_cert" msgid="8776029412793353361">"(서버를 인증하지 않음)"</string>
    <string name="vpn_no_server_cert" msgid="2167487440231913330">"(서버에서 수신)"</string>
    <string name="vpn_always_on_invalid_reason_type" msgid="7574518311224455825">"이 VPN 유형은 항상 연결된 상태로 유지할 수 없습니다."</string>
    <string name="vpn_always_on_invalid_reason_server" msgid="477304620899799383">"연결 유지 VPN은 숫자로 된 서버 주소만 지원합니다."</string>
    <string name="vpn_always_on_invalid_reason_no_dns" msgid="2226648961940273294">"연결 유지 VPN의 DNS 서버를 지정해야 합니다."</string>
    <string name="vpn_always_on_invalid_reason_dns" msgid="3551394495620249972">"연결 유지 VPN에 사용되는 DNS 서버 주소는 숫자여야 합니다."</string>
    <string name="vpn_always_on_invalid_reason_other" msgid="5959352052515258208">"입력된 정보가 연결 유지 VPN을 지원하지 않습니다."</string>
    <string name="vpn_cancel" msgid="1979937976123659332">"취소"</string>
    <string name="vpn_done" msgid="8678655203910995914">"취소"</string>
    <string name="vpn_save" msgid="4233484051644764510">"저장"</string>
    <string name="vpn_connect" msgid="8469608541746132301">"연결"</string>
    <string name="vpn_replace" msgid="5442836256121957861">"교체"</string>
    <string name="vpn_edit" msgid="8647191407179996943">"VPN 프로필 수정"</string>
    <string name="vpn_forget" msgid="3684651372749415446">"저장 안함"</string>
    <string name="vpn_connect_to" msgid="5965299358485793260">"<xliff:g id="PROFILE">%s</xliff:g>에 연결"</string>
    <string name="vpn_disconnect_confirm" msgid="3743970132487505659">"이 VPN을 연결 해제하시겠습니까?"</string>
    <string name="vpn_disconnect" msgid="7426570492642111171">"연결 해제"</string>
    <string name="vpn_version" msgid="1939804054179766249">"버전 <xliff:g id="VERSION">%s</xliff:g>"</string>
    <string name="vpn_forget_long" msgid="2232239391189465752">"VPN 삭제"</string>
    <string name="vpn_replace_vpn_title" msgid="2963898301277610248">"기존 VPN을 교체하시겠습니까?"</string>
    <string name="vpn_set_vpn_title" msgid="4009987321156037267">"연결 유지 VPN을 설정하시겠습니까?"</string>
    <string name="vpn_first_always_on_vpn_message" msgid="7144543717673197102">"이 설정을 사용하면 VPN이 연결될 때까지 인터넷에 연결되지 않습니다"</string>
    <string name="vpn_replace_always_on_vpn_enable_message" msgid="798121133114824006">"기존 VPN이 교체되며 VPN에 연결될 때까지 인터넷에 연결되지 않습니다"</string>
    <string name="vpn_replace_always_on_vpn_disable_message" msgid="3011818750025879902">"이미 연결 유지 VPN에 연결되어 있습니다. 다른 VPN에 연결하면 기존 VPN은 교체되며 연결 유지 모드가 사용 중지됩니다."</string>
    <string name="vpn_replace_vpn_message" msgid="5611635724578812860">"이미 VPN에 연결되어 있습니다. 다른 VPN에 연결하면 기존 VPN은 교체됩니다."</string>
    <string name="vpn_turn_on" msgid="2363136869284273872">"사용"</string>
    <string name="vpn_cant_connect_title" msgid="4517706987875907511">"<xliff:g id="VPN_NAME">%1$s</xliff:g>에 연결할 수 없습니다."</string>
    <string name="vpn_cant_connect_message" msgid="1352832123114214283">"이 앱은 연결 유지 VPN을 지원하지 않습니다."</string>
    <string name="vpn_title" msgid="6317731879966640551">"VPN"</string>
    <string name="vpn_create" msgid="5628219087569761496">"VPN 프로필 추가"</string>
    <string name="vpn_menu_edit" msgid="408275284159243490">"프로필 수정"</string>
    <string name="vpn_menu_delete" msgid="8098021690546891414">"프로필 삭제"</string>
    <string name="vpn_menu_lockdown" msgid="7863024538064268139">"연결 유지 VPN"</string>
    <string name="vpn_no_vpns_added" msgid="5002741367858707244">"추가된 VPN 없음"</string>
    <string name="vpn_always_on_summary" msgid="2821344524094363617">"항상 VPN에 연결된 상태 유지"</string>
    <string name="vpn_always_on_summary_not_supported" msgid="592304911378771510">"이 앱에서 지원되지 않음"</string>
    <string name="vpn_always_on_summary_active" msgid="8800736191241875669">"항상 사용 활성화"</string>
    <string name="vpn_require_connection" msgid="8388183166574269666">"VPN 없는 연결 차단"</string>
    <string name="vpn_require_connection_title" msgid="159053539340576331">"VPN 연결이 필요한가요?"</string>
    <string name="vpn_lockdown_summary" msgid="2200032066376720339">"VPN 프로필을 선택하여 연결된 상태를 유지하세요. 이 VPN에 연결된 상태에서만 네트워크 트래픽이 허용됩니다."</string>
    <string name="vpn_lockdown_none" msgid="9214462857336483711">"없음"</string>
    <string name="vpn_lockdown_config_error" msgid="3898576754914217248">"VPN을 연결 상태로 유지하려면 서버와 DNS의 IP 주소가 필요합니다."</string>
    <string name="vpn_no_network" msgid="3050233675132726155">"네트워크에 연결되어 있지 않습니다. 잠시 후 다시 시도해 주세요."</string>
    <string name="vpn_disconnected" msgid="280531508768927471">"VPN 연결 해제됨"</string>
    <string name="vpn_disconnected_summary" msgid="3082851661207900606">"없음"</string>
    <string name="vpn_missing_cert" msgid="5357192202207234745">"인증서가 없습니다. 프로필을 수정해 보세요."</string>
    <string name="trusted_credentials_system_tab" msgid="3984284264816924534">"시스템"</string>
    <string name="trusted_credentials_user_tab" msgid="2244732111398939475">"사용자"</string>
    <string name="trusted_credentials_disable_label" msgid="3864493185845818506">"사용 중지"</string>
    <string name="trusted_credentials_enable_label" msgid="2498444573635146913">"사용"</string>
    <string name="trusted_credentials_remove_label" msgid="3633691709300260836">"삭제"</string>
    <string name="trusted_credentials_trust_label" msgid="8003264222650785429">"신뢰하기"</string>
    <string name="trusted_credentials_enable_confirmation" msgid="83215982842660869">"시스템 CA 인증서를 사용하시겠습니까?"</string>
    <string name="trusted_credentials_disable_confirmation" msgid="8199697813361646792">"시스템 CA 인증서를 사용 중지하시겠습니까?"</string>
    <string name="trusted_credentials_remove_confirmation" msgid="443561923016852941">"사용자 CA 인증서를 영구 삭제하시겠습니까?"</string>
    <string name="credential_contains" msgid="3984922924723974084">"이 항목 포함사항:"</string>
    <string name="one_userkey" msgid="6034020579534914349">"사용자 키 1개"</string>
    <string name="one_usercrt" msgid="2150319011101639509">"사용자 인증서 1개"</string>
    <string name="one_cacrt" msgid="6844397037970164809">"CA 인증서 1개"</string>
    <string name="n_cacrts" msgid="5979300323482053820">"CA 인증서 %d개"</string>
    <string name="user_credential_title" msgid="1954061209643070652">"사용자 인증 정보 세부정보"</string>
    <string name="user_credential_removed" msgid="6514189495799401838">"삭제된 사용자 인증 정보: <xliff:g id="CREDENTIAL_NAME">%s</xliff:g>"</string>
    <string name="user_credential_none_installed" msgid="3729607560420971841">"사용자 인증 정보가 설치되지 않음"</string>
    <string name="spellcheckers_settings_title" msgid="399981228588011501">"맞춤법 검사기"</string>
    <string name="spellcheckers_settings_for_work_title" msgid="4114555511355171248">"직장용 맞춤법 검사기"</string>
    <string name="current_backup_pw_prompt" msgid="7735254412051914576">"전체 백업에 대한 현재 사용중인 비밀번호를 입력하세요."</string>
    <string name="new_backup_pw_prompt" msgid="8755501377391998428">"전체 백업에 대한 새 비밀번호를 입력하세요."</string>
    <string name="confirm_new_backup_pw_prompt" msgid="3238728882512787864">"전체 백업에 대한 새 비밀번호를 다시 입력하세요."</string>
    <string name="backup_pw_set_button_text" msgid="2387480910044648795">"백업 비밀번호 설정"</string>
    <string name="backup_pw_cancel_button_text" msgid="8845630125391744615">"취소"</string>
    <string name="additional_system_update_settings_list_item_title" msgid="214987609894661992">"추가 시스템 업데이트"</string>
    <string name="ssl_ca_cert_warning" msgid="2045866713601984673">"네트워크가 모니터링될 수 있음"</string>
    <string name="done_button" msgid="1991471253042622230">"완료"</string>
    <plurals name="ssl_ca_cert_dialog_title" formatted="false" msgid="7145092748045794650">
      <item quantity="other">인증서 신뢰 또는 삭제</item>
      <item quantity="one">인증서 신뢰 또는 삭제</item>
    </plurals>
    <plurals name="ssl_ca_cert_info_message_device_owner" formatted="false" msgid="1489335297837656666">
      <item quantity="other"><xliff:g id="MANAGING_DOMAIN_1">%s</xliff:g>에서 내 기기에 인증서를 설치했으며, 이메일, 앱, 보안 웹사이트를 포함한 내 기기의 네트워크 활동을 모니터링하도록 허용할 수도 있습니다.\n\n이 인증서를 자세히 알아보려면 관리자에게 문의하세요.</item>
      <item quantity="one"><xliff:g id="MANAGING_DOMAIN_0">%s</xliff:g>에서 내 기기에 인증서를 설치했으며, 이메일, 앱, 보안 웹사이트를 포함한 내 기기의 네트워크 활동을 모니터링하도록 허용할 수도 있습니다.\n\n이 인증서를 자세히 알아보려면 관리자에게 문의하세요.</item>
    </plurals>
    <plurals name="ssl_ca_cert_info_message" formatted="false" msgid="30645643499556573">
      <item quantity="other"><xliff:g id="MANAGING_DOMAIN_1">%s</xliff:g>에서 직장 프로필의 인증서를 설치했으며, 이메일, 앱, 보안 웹사이트를 포함한 직장 네트워크 활동을 모니터링하도록 허용할 수 있습니다.\n\n이 인증서를 자세히 알아보려면 관리자에게 문의하세요.</item>
      <item quantity="one"><xliff:g id="MANAGING_DOMAIN_0">%s</xliff:g>에서 직장 프로필의 인증서를 설치했으며, 이메일, 앱, 보안 웹사이트를 포함한 직장 네트워크 활동을 모니터링하도록 허용할 수 있습니다.\n\n이 인증서를 자세히 알아보려면 관리자에게 문의하세요.</item>
    </plurals>
    <string name="ssl_ca_cert_warning_message" msgid="8216218659139190498">"기기에 신뢰할 수 있는 자격증명이 설치되어 있기 때문에\n제3자가 이메일, 앱, 보안 웹사이트를 포함한 네트워크 활동을 모니터링 할 수 있습니다.\n"</string>
    <plurals name="ssl_ca_cert_settings_button" formatted="false" msgid="2426799352517325228">
      <item quantity="other">인증서 확인</item>
      <item quantity="one">인증서 확인</item>
    </plurals>
    <string name="user_settings_title" msgid="3493908927709169019">"여러 사용자"</string>
    <string name="user_settings_footer_text" product="device" msgid="5947601460660791129">"새 사용자를 추가하여 기기를 공유합니다. 사용자마다 기기에서 맞춤 홈 화면, 계정, 앱, 설정 등을 이용할 수 있는 자신만의 공간을 갖게 됩니다."</string>
    <string name="user_settings_footer_text" product="tablet" msgid="2153761434649733502">"새 사용자를 추가하여 태블릿을 공유합니다. 사용자마다 태블릿에서 맞춤 홈 화면, 계정, 앱, 설정 등을 이용할 수 있는 자신만의 공간을 갖게 됩니다."</string>
    <string name="user_settings_footer_text" product="default" msgid="2844602828189838075">"새 사용자를 추가하여 휴대전화를 공유합니다. 사용자마다 휴대전화에서 맞춤 홈 화면, 계정, 앱, 설정 등을 이용할 수 있는 자신만의 공간을 갖게 됩니다."</string>
    <string name="user_list_title" msgid="7937158411137563543">"사용자 및 프로필"</string>
    <string name="user_add_user_or_profile_menu" msgid="6923838875175259418">"사용자 또는 프로필 추가"</string>
    <string name="user_add_user_menu" msgid="1675956975014862382">"사용자 추가"</string>
    <string name="user_summary_restricted_profile" msgid="6354966213806839107">"제한된 프로필"</string>
    <string name="user_need_lock_message" msgid="5879715064416886811">"제한된 프로필을 만들기 전에 화면 잠금을 설정하여 앱과 개인 데이터를 보호해야 합니다."</string>
    <string name="user_set_lock_button" msgid="8311219392856626841">"잠금 설정"</string>
    <string name="user_summary_not_set_up" msgid="8778205026866794909">"설정되지 않음"</string>
    <string name="user_summary_restricted_not_set_up" msgid="1628116001964325544">"설정되지 않음 - 제한된 프로필"</string>
    <string name="user_summary_managed_profile_not_set_up" msgid="1659125858619760573">"설정되지 않음 - 직장 프로필"</string>
    <string name="user_admin" msgid="993402590002400782">"관리자"</string>
    <string name="user_you" msgid="1639158809315025986">"나(<xliff:g id="NAME">%s</xliff:g>)"</string>
    <string name="user_nickname" msgid="5148818000228994488">"닉네임"</string>
    <string name="user_add_user_type_title" msgid="2146438670792322349">"추가"</string>
    <string name="user_add_max_count" msgid="5405885348463433157">"사용자 <xliff:g id="USER_COUNT">%1$d</xliff:g>명까지 추가 가능"</string>
    <string name="user_add_user_item_summary" msgid="4702776187132008661">"사용자는 자신의 앱과 콘텐츠를 보유합니다."</string>
    <string name="user_add_profile_item_summary" msgid="5931663986889138941">"내 계정의 앱 및 콘텐츠에 대한 액세스를 제한할 수 있습니다."</string>
    <string name="user_add_user_item_title" msgid="8212199632466198969">"사용자"</string>
    <string name="user_add_profile_item_title" msgid="8353515490730363621">"제한된 프로필"</string>
    <string name="user_add_user_title" msgid="2108112641783146007">"새 사용자를 추가할까요?"</string>
    <string name="user_add_user_message_long" msgid="6768718238082929201">"추가 사용자를 만들어 다른 사용자와 기기를 공유할 수 있습니다. 각 사용자는 앱, 배경화면 등으로 맞춤설정할 수 있는 자신만의 공간을 갖게 됩니다. 또한 모든 사용자에게 영향을 미치는 Wi‑Fi와 같은 기기 설정도 조정할 수 있습니다.\n\n추가된 신규 사용자는 자신의 공간을 설정해야 합니다.\n\n모든 사용자가 앱을 업데이트할 수 있으며, 업데이트는 다른 사용자에게도 적용됩니다. 접근성 설정 및 서비스는 신규 사용자에게 이전되지 않을 수도 있습니다."</string>
    <string name="user_add_user_message_short" msgid="1511354412249044381">"추가된 새로운 사용자는 자신의 공간을 설정해야 합니다.\n\n모든 사용자는 다른 사용자들을 위하여 앱을 업데이트할 수 있습니다."</string>
    <string name="user_setup_dialog_title" msgid="1765794166801864563">"지금 사용자를 설정하시겠습니까?"</string>
    <string name="user_setup_dialog_message" msgid="1004068621380867148">"사용자가 기기를 사용하여 자신의 공간을 설정할 수 있도록 하세요."</string>
    <string name="user_setup_profile_dialog_message" msgid="3896568553327558731">"지금 프로필을 설정하시겠습니까?"</string>
    <string name="user_setup_button_setup_now" msgid="3391388430158437629">"지금 설정"</string>
    <string name="user_setup_button_setup_later" msgid="3068729597269172401">"나중에"</string>
    <string name="user_cannot_manage_message" product="tablet" msgid="7153048188252553320">"태블릿의 소유자만 사용자를 관리할 수 있습니다."</string>
    <string name="user_cannot_manage_message" product="default" msgid="959315813089950649">"휴대전화의 소유자만 사용자를 관리할 수 있습니다."</string>
    <string name="user_cannot_add_accounts_message" msgid="5116692653439737050">"제한된 프로필은 계정을 추가할 수 없습니다."</string>
    <string name="user_remove_user_menu" msgid="6897150520686691355">"이 기기에서 <xliff:g id="USER_NAME">%1$s</xliff:g>님 삭제"</string>
    <string name="user_lockscreen_settings" msgid="4965661345247084878">"잠금 화면 설정"</string>
    <string name="user_add_on_lockscreen_menu" msgid="9072312646546364619">"잠금 화면에서 사용자 추가"</string>
    <string name="user_new_user_name" msgid="369856859816028856">"새 사용자"</string>
    <string name="user_new_profile_name" msgid="2632088404952119900">"새 프로필"</string>
    <string name="user_confirm_remove_self_title" msgid="8432050170899479556">"본인을 삭제하시겠습니까?"</string>
    <string name="user_confirm_remove_title" msgid="8068422695175097315">"사용자를 삭제하시겠습니까?"</string>
    <string name="user_profile_confirm_remove_title" msgid="5573161550669867342">"프로필을 삭제할까요?"</string>
    <string name="work_profile_confirm_remove_title" msgid="2017323555783522213">"직장 프로필을 삭제하시겠습니까?"</string>
    <string name="user_confirm_remove_self_message" product="tablet" msgid="2391372805233812410">"이 태블릿에 있는 내 저장 공간 및 데이터가 삭제됩니다. 이 작업은 실행취소할 수 없습니다."</string>
    <string name="user_confirm_remove_self_message" product="default" msgid="7943645442479360048">"이 휴대전화에 있는 내 저장 공간 및 데이터가 삭제됩니다. 이 작업은 실행취소할 수 없습니다."</string>
    <string name="user_confirm_remove_message" msgid="1020629390993095037">"모든 앱과 데이터가 삭제됩니다."</string>
    <string name="work_profile_confirm_remove_message" msgid="323856589749078140">"계속하면 프로필의 모든 앱과 데이터가 삭제됩니다."</string>
    <string name="user_profile_confirm_remove_message" msgid="7373754145959298522">"모든 앱과 데이터가 삭제됩니다."</string>
    <string name="user_adding_new_user" msgid="1521674650874241407">"새 사용자 추가 중..."</string>
    <string name="user_delete_user_description" msgid="3158592592118767056">"사용자 삭제"</string>
    <string name="user_delete_button" msgid="5131259553799403201">"홈 화면에서 삭제"</string>
    <string name="user_guest" msgid="8475274842845401871">"게스트"</string>
    <string name="user_exit_guest_title" msgid="5613997155527410675">"게스트 삭제"</string>
    <string name="user_exit_guest_confirm_title" msgid="3405527634738147409">"게스트를 삭제하시겠습니까?"</string>
    <string name="user_exit_guest_confirm_message" msgid="2194459201944413257">"이 세션에 있는 모든 앱과 데이터가 삭제됩니다."</string>
    <string name="user_exit_guest_dialog_remove" msgid="6351370829952745350">"삭제"</string>
    <string name="user_enable_calling" msgid="5128605672081602348">"통화 기능 사용"</string>
    <string name="user_enable_calling_sms" msgid="9172507088023097063">"통화 및 SMS 기능 사용"</string>
    <string name="user_remove_user" msgid="3612979309028881318">"사용자 삭제"</string>
    <string name="user_enable_calling_confirm_title" msgid="4315789475268695378">"통화 기능을 사용하시겠습니까?"</string>
    <string name="user_enable_calling_confirm_message" msgid="8061594235219352787">"통화 기록이 이 사용자와 공유됩니다."</string>
    <string name="user_enable_calling_and_sms_confirm_title" msgid="7243308401401932681">"통화 및 SMS 기능을 사용하시겠습니까?"</string>
    <string name="user_enable_calling_and_sms_confirm_message" msgid="4025082715546544967">"통화 및 SMS 기록이 이 사용자와 공유됩니다."</string>
    <string name="emergency_info_title" msgid="208607506217060337">"긴급 상황 정보"</string>
    <string name="emergency_info_summary" msgid="5062945162967838521">"<xliff:g id="USER_NAME">%1$s</xliff:g>님의 정보 및 연락처"</string>
    <string name="application_restrictions" msgid="8207332020898004394">"앱 및 콘텐츠 허용"</string>
    <string name="apps_with_restrictions_header" msgid="3660449891478534440">"애플리케이션 제한"</string>
    <string name="apps_with_restrictions_settings_button" msgid="3841347287916635821">"애플리케이션을 위한 설정 확장"</string>
    <string name="nfc_payment_settings_title" msgid="1807298287380821613">"탭앤페이"</string>
    <string name="nfc_payment_how_it_works" msgid="3028822263837896720">"작동 방식"</string>
    <string name="nfc_payment_no_apps" msgid="5477904979148086424">"판매점에서 휴대전화로 결제"</string>
    <string name="nfc_payment_default" msgid="8648420259219150395">"기본 결제 앱"</string>
    <string name="nfc_payment_default_not_set" msgid="7485060884228447765">"설정되지 않음"</string>
    <string name="nfc_payment_app_and_desc" msgid="7942415346564794258">"<xliff:g id="APP">%1$s</xliff:g> - <xliff:g id="DESCRIPTION">%2$s</xliff:g>"</string>
    <string name="nfc_payment_use_default" msgid="3234730182120288495">"기본값 사용"</string>
    <string name="nfc_payment_favor_default" msgid="5743781166099608372">"항상"</string>
    <string name="nfc_payment_favor_open" msgid="1923314062109977944">"다른 결제 앱이 열려 있는 경우 제외"</string>
    <string name="nfc_payment_pay_with" msgid="7524904024378144072">"탭앤페이 터미널에서 결제에 사용할 앱:"</string>
    <string name="nfc_how_it_works_title" msgid="1984068457698797207">"단말기에서 결제"</string>
    <string name="nfc_how_it_works_content" msgid="4749007806393224934">"결제 앱을 설정하세요. 그런 다음 비접촉 기호가 있는 터미널 위에 휴대전화의 뒷면을 갖다 대세요."</string>
    <string name="nfc_how_it_works_got_it" msgid="259653300203217402">"확인"</string>
    <string name="nfc_more_title" msgid="815910943655133280">"더보기..."</string>
    <string name="nfc_payment_set_default_label" msgid="7315817259485674542">"기본으로 설정하시겠습니까?"</string>
    <string name="nfc_payment_set_default" msgid="8532426406310833489">"탭앤페이에 항상 <xliff:g id="APP">%1$s</xliff:g>을(를) 사용하시겠습니까?"</string>
    <string name="nfc_payment_set_default_instead_of" msgid="6993301165940432743">"탭앤페이에 항상 <xliff:g id="APP_1">%2$s</xliff:g> 대신 <xliff:g id="APP_0">%1$s</xliff:g>을(를) 사용하시겠습니까?"</string>
    <string name="restriction_settings_title" msgid="4233515503765879736">"제한사항"</string>
    <string name="restriction_menu_reset" msgid="2067644523489568173">"제한사항 삭제"</string>
    <string name="restriction_menu_change_pin" msgid="740081584044302775">"PIN 변경"</string>
    <string name="app_notifications_switch_label" msgid="9124072219553687583">"알림 표시"</string>
    <string name="help_label" msgid="6886837949306318591">"고객센터"</string>
    <string name="support_summary" msgid="2705726826263742491">"도움말, 전화 및 채팅, 시작하기"</string>
    <string name="user_account_title" msgid="1127193807312271167">"콘텐츠용 계정"</string>
    <string name="user_picture_title" msgid="7297782792000291692">"사진 ID"</string>
    <string name="extreme_threats_title" msgid="6549541803542968699">"긴급한 위협"</string>
    <string name="extreme_threats_summary" msgid="8777860706500920667">"생명과 재산에 대한 긴급한 위협에 대해 알림을 수신합니다."</string>
    <string name="severe_threats_title" msgid="8362676353803170963">"심각한 위협"</string>
    <string name="severe_threats_summary" msgid="8848126509420177320">"생명 및 재산에 대한 심각한 위협에 대해 알림을 수신합니다."</string>
    <string name="amber_alerts_title" msgid="2772220337031146529">"앰버 경보"</string>
    <string name="amber_alerts_summary" msgid="4312984614037904489">"아동 유괴에 대한 공지 수신"</string>
    <string name="repeat_title" msgid="6473587828597786996">"반복"</string>
    <string name="call_manager_enable_title" msgid="7718226115535784017">"통화 관리자 사용"</string>
    <string name="call_manager_enable_summary" msgid="8458447798019519240">"이 서비스에서 통화 방식을 관리하도록 허용합니다."</string>
    <string name="call_manager_title" msgid="4479949569744516457">"통화 관리자"</string>
    <!-- no translation found for call_manager_summary (5918261959486952674) -->
    <skip />
    <string name="cell_broadcast_settings" msgid="4124461751977706019">"긴급 경보"</string>
    <string name="network_operators_settings" msgid="2583178259504630435">"네트워크 이동통신사"</string>
    <string name="access_point_names" msgid="1381602020438634481">"액세스포인트 네임(APN)"</string>
    <string name="enhanced_4g_lte_mode_title" msgid="2544026384901010606">"VoLTE"</string>
    <string name="enhanced_4g_lte_mode_title_advanced_calling" msgid="480304128966864221">"고급 통화"</string>
    <string name="enhanced_4g_lte_mode_title_4g_calling" msgid="6839553611093179243">"4G 통화"</string>
    <string name="enhanced_4g_lte_mode_summary" msgid="4156658595226379286">"LTE 서비스를 사용하여 음성 및 기타 통신을 개선할 수 있습니다(권장)."</string>
    <string name="enhanced_4g_lte_mode_summary_4g_calling" msgid="6145184730437907078">"4G 서비스를 사용하여 음성 및 기타 통신을 개선할 수 있습니다(권장)."</string>
    <string name="preferred_network_type_title" msgid="3431041717309776341">"기본 네트워크 유형"</string>
    <string name="preferred_network_type_summary" msgid="6564884693884755019">"LTE(권장)"</string>
    <string name="work_sim_title" msgid="4843322164662606891">"작업 SIM"</string>
    <string name="user_restrictions_title" msgid="5794473784343434273">"앱 및 콘텐츠 액세스"</string>
    <string name="user_rename" msgid="8523499513614655279">"이름 바꾸기"</string>
    <string name="app_restrictions_custom_label" msgid="6160672982086584261">"앱 제한 설정"</string>
    <string name="user_restrictions_controlled_by" msgid="3164078767438313899">"<xliff:g id="APP">%1$s</xliff:g>에서 관리"</string>
    <string name="app_sees_restricted_accounts" msgid="7503264525057246240">"이 앱은 계정에 액세스할 수 있습니다."</string>
    <string name="app_sees_restricted_accounts_and_controlled_by" msgid="6968697624437267294">"이 앱은 내 계정에 액세스할 수 있습니다. <xliff:g id="APP">%1$s</xliff:g>에서 관리"</string>
    <string name="restriction_wifi_config_title" msgid="8889556384136994814">"Wi‑Fi 및 모바일"</string>
    <string name="restriction_wifi_config_summary" msgid="70888791513065244">"Wi‑Fi 및 모바일 설정을 수정하도록 허용"</string>
    <string name="restriction_bluetooth_config_title" msgid="8871681580962503671">"블루투스"</string>
    <string name="restriction_bluetooth_config_summary" msgid="8372319681287562506">"블루투스 페어링 및 설정을 수정하도록 허용"</string>
    <string name="restriction_nfc_enable_title" msgid="5888100955212267941">"NFC"</string>
    <string name="restriction_nfc_enable_summary_config" msgid="3232480757215851738">"<xliff:g id="DEVICE_NAME">%1$s</xliff:g>이(가) 다른 NFC 기기를 터치하는 경우 데이터 교환을 허용합니다."</string>
    <string name="restriction_nfc_enable_summary" product="tablet" msgid="3891097373396149915">"태블릿이 다른 기기와 접촉하면 데이터 교환 허용"</string>
    <string name="restriction_nfc_enable_summary" product="default" msgid="825331120501418592">"휴대전화가 다른 기기와 접촉하면 데이터 교환 허용"</string>
    <string name="restriction_location_enable_title" msgid="5020268888245775164">"위치"</string>
    <string name="restriction_location_enable_summary" msgid="3489765572281788755">"앱에서 위치 정보를 사용하도록 허용"</string>
    <string name="wizard_back" msgid="5567007959434765743">"뒤로"</string>
    <string name="wizard_next" msgid="3606212602795100640">"다음"</string>
    <string name="wizard_finish" msgid="3286109692700083252">"완료"</string>
    <string name="user_image_take_photo" msgid="4038201220173969126">"사진 찍기"</string>
    <string name="user_image_choose_photo" msgid="7643300431215339631">"이미지 선택"</string>
    <string name="user_image_photo_selector" msgid="5492565707299454873">"사진 선택"</string>
    <string name="regulatory_info_text" msgid="5623087902354026557"></string>
    <string name="sim_setup_wizard_title" msgid="1732682852692274928">"SIM 카드"</string>
    <string name="sim_settings_title" msgid="6822745211458959756">"SIM 카드"</string>
    <string name="sim_settings_summary" msgid="4050372057097516088">"<xliff:g id="SIM_NAME">%1$s</xliff:g> - <xliff:g id="SIM_NUMBER">%2$s</xliff:g>"</string>
    <string name="sim_cards_changed_message" msgid="7900721153345139783">"SIM 카드가 변경되었습니다."</string>
    <string name="sim_cards_changed_message_summary" msgid="8258058274989383204">"탭하여 활동을 설정"</string>
    <string name="sim_cellular_data_unavailable" msgid="9109302537004566098">"모바일 데이터를 사용할 수 없습니다."</string>
    <string name="sim_cellular_data_unavailable_summary" msgid="5416535001368135327">"탭하여 데이터 SIM 선택"</string>
    <string name="sim_calls_always_use" msgid="7936774751250119715">"통화에 항상 사용"</string>
    <string name="select_sim_for_data" msgid="2366081042162853044">"데이터에 사용할 SIM 선택"</string>
    <string name="select_sim_for_sms" msgid="6232060107120265044">"SMS용 SIM 선택"</string>
    <string name="data_switch_started" msgid="2040761479817166311">"데이터 SIM을 전환하는 중입니다. 최대 1분 정도 걸릴 수 있습니다..."</string>
    <string name="select_sim_for_calls" msgid="3503094771801109334">"통화에 사용할 SIM"</string>
    <string name="sim_select_card" msgid="211285163525563293">"SIM 카드 선택"</string>
    <string name="sim_card_number_title" msgid="7845379943474336488">"SIM <xliff:g id="CARD_NUMBER">%1$d</xliff:g>"</string>
    <string name="sim_slot_empty" msgid="8964505511911854688">"SIM 카드 비어있음"</string>
    <string name="sim_editor_name" msgid="1722945976676142029">"SIM 이름"</string>
    <string name="sim_name_hint" msgid="7038643345238968930">"SIM 이름 입력"</string>
    <string name="sim_editor_title" msgid="4034301817366627870">"SIM 슬롯 %1$d"</string>
    <string name="sim_editor_carrier" msgid="5684523444677746573">"이동통신사"</string>
    <string name="sim_editor_number" msgid="6705955651035440667">"번호"</string>
    <string name="sim_editor_color" msgid="2542605938562414355">"SIM 색상"</string>
    <string name="sim_card_select_title" msgid="6668492557519243456">"SIM 카드 선택"</string>
    <string name="color_orange" msgid="4417567658855022517">"주황색"</string>
    <string name="color_purple" msgid="3888532466427762504">"보라색"</string>
    <string name="sim_no_inserted_msg" msgid="210316755353227087">"SIM 카드가 장착되지 않음"</string>
    <string name="sim_status_title" msgid="6744870675182447160">"SIM 상태"</string>
    <string name="sim_status_title_sim_slot" msgid="5725659316463979194">"SIM 상태(SIM 슬롯 %1$d)"</string>
    <string name="sim_call_back_title" msgid="5181549885999280334">"기본 SIM에서 다시 전화하기"</string>
    <string name="sim_outgoing_call_title" msgid="1019763076116874255">"발신 전화용 SIM"</string>
    <string name="sim_other_call_settings" msgid="8247802316114482477">"기타 통화 설정"</string>
    <string name="preferred_network_offload_title" msgid="1605829724169550275">"기본 네트워크 오프로드"</string>
    <string name="preferred_network_offload_header" msgid="2321173571529106767">"네트워크 이름 브로드캐스트 사용 중지"</string>
    <string name="preferred_network_offload_footer" msgid="5857279426054744020">"네트워크 이름 브로드캐스트를 사용 중지하면 타사에서 내 네트워크 정보에 액세스할 수 없습니다."</string>
    <string name="preferred_network_offload_popup" msgid="2252915199889604600">"네트워크 이름 브로드캐스트를 사용 중지하면 숨겨진 네트워크에 자동으로 연결되지 않습니다."</string>
    <string name="sim_signal_strength" msgid="9144010043784767984">"<xliff:g id="DBM">%1$d</xliff:g>dBm <xliff:g id="ASU">%2$d</xliff:g>asu"</string>
    <string name="sim_notification_title" msgid="6272913297433198340">"SIM 카드가 변경됨"</string>
    <string name="sim_notification_summary" msgid="8858043655706669772">"탭하여 설정"</string>
    <string name="sim_pref_divider" msgid="6778907671867621874">"다음 작업에 대하여 선호하는 SIM"</string>
    <string name="sim_calls_ask_first_prefs_title" msgid="7941299533514115976">"항상 확인"</string>
    <string name="sim_selection_required_pref" msgid="3446721423206414652">"선택 필요"</string>
    <string name="sim_selection_channel_title" msgid="2760909074892782589">"SIM 선택"</string>
    <string name="dashboard_title" msgid="5453710313046681820">"설정"</string>
    <plurals name="settings_suggestion_header_summary_hidden_items" formatted="false" msgid="5597356221942118048">
      <item quantity="other">%d개의 숨겨진 항목 표시</item>
      <item quantity="one">%d개의 숨겨진 항목 표시</item>
    </plurals>
    <string name="network_dashboard_title" msgid="3135144174846753758">"네트워크 및 인터넷"</string>
    <string name="network_dashboard_summary_mobile" msgid="3851083934739500429">"모바일"</string>
    <string name="network_dashboard_summary_data_usage" msgid="3843261364705042212">"데이터 사용"</string>
    <string name="network_dashboard_summary_hotspot" msgid="8494210248613254574">"핫스팟"</string>
    <string name="connected_devices_dashboard_title" msgid="2355264951438890709">"연결된 기기"</string>
    <string name="connected_devices_dashboard_summary" msgid="2665221896894251402">"블루투스, 운전 모드, NFC"</string>
    <string name="connected_devices_dashboard_no_nfc_summary" msgid="3840842725283655533">"블루투스, 운전 모드"</string>
    <string name="connected_devices_dashboard_no_driving_mode_summary" msgid="5018708106066758867">"블루투스, NFC"</string>
    <string name="connected_devices_dashboard_no_driving_mode_no_nfc_summary" msgid="5250078362483148199">"블루투스"</string>
    <string name="app_and_notification_dashboard_title" msgid="7838365599185397539">"앱 및 알림"</string>
    <string name="app_and_notification_dashboard_summary" msgid="6513508041918469381">"어시스턴트, 최근 앱, 기본 앱"</string>
    <string name="notification_settings_work_profile" msgid="3186757479243373003">"알림 액세스는 직장 프로필에 있는 앱에서 사용할 수 없습니다."</string>
    <string name="account_dashboard_title" msgid="5895948991491438911">"계정"</string>
    <string name="account_dashboard_default_summary" msgid="3998347400161811075">"추가된 계정 없음"</string>
    <string name="app_default_dashboard_title" msgid="7342549305933047317">"기본 앱"</string>
    <string name="system_dashboard_summary" msgid="6839969589170062254">"언어, 동작, 시간, 백업"</string>
    <string name="search_results_title" msgid="1796252422574886932">"설정"</string>
    <string name="keywords_wifi" msgid="3646884600964177062">"wifi, Wi-Fi, 네트워크 연결, 인터넷, 무선, 데이터, WiFi"</string>
    <string name="keywords_wifi_notify_open_networks" msgid="8745178424405564885">"Wi‑Fi 알림, Wi‑Fi 알림"</string>
    <string name="keywords_auto_brightness" msgid="2109098908025156362">"자동 밝기"</string>
    <string name="keywords_vibrate_on_touch" msgid="1494239633254176598">"진동 중지, 탭, 키보드"</string>
    <string name="keywords_time_format" msgid="5581515674151927461">"24시간 형식 사용"</string>
    <string name="keywords_storage_files" msgid="7075933058850826819">"다운로드"</string>
    <string name="keywords_app_default" msgid="5822717006354487071">"연결 앱"</string>
    <string name="keywords_applications_settings" msgid="1268353611121497450">"애플리케이션"</string>
    <string name="keywords_time_zone" msgid="998254736898753085">"시간대"</string>
    <string name="keywords_draw_overlay" msgid="4130899177619041842">"채팅 헤드"</string>
    <string name="keywords_flashlight" msgid="6161632177705233710">"손전등, 빛, 토치"</string>
    <string name="keywords_change_wifi_state" msgid="627068244033681010">"WiFi, Wi-Fi, 전환, 제어"</string>
    <string name="keywords_more_default_sms_app" msgid="8597706109432491909">"SMS, 문자 메시지 보내기, 메시지, 메시지 보내기, 기본"</string>
    <string name="keywords_more_mobile_networks" msgid="8995946622054642367">"셀룰러, 모바일, 이동통신사, 무선, 데이터, 4G, 3G, 2G, LTE"</string>
    <string name="keywords_wifi_calling" msgid="1784064367330122679">"WiFi, Wi-Fi, 전화, 통화"</string>
    <string name="keywords_home" msgid="294182527446892659">"런처, 기본, 앱"</string>
    <string name="keywords_display" msgid="8910345814565493016">"화면, 터치스크린"</string>
    <string name="keywords_display_brightness_level" msgid="3138350812626210404">"화면 어둡게 하기, 터치스크린, 배터리, 밝음"</string>
    <string name="keywords_display_night_display" msgid="2534032823231355074">"화면 어둡게 하기, 밤, 톤, 밤 시간대, 밝기, 화면 색상, 색상, 색"</string>
    <string name="keywords_display_wallpaper" msgid="7362076351860131776">"백그라운드, 맞춤설정, 디스플레이 맞춤설정"</string>
    <string name="keywords_display_font_size" msgid="3404655440064726124">"텍스트 크기"</string>
    <string name="keywords_display_cast_screen" msgid="1209288893924324904">"프로젝트, 전송, 화면 미러링, 화면 공유, 미러링, 공유 화면, 화면 전송"</string>
    <string name="keywords_storage" msgid="3299217909546089225">"공간, 디스크, 하드 드라이브, 기기 사용"</string>
    <string name="keywords_battery" msgid="1173830745699768388">"전원 사용, 충전"</string>
    <string name="keywords_spell_checker" msgid="1399641226370605729">"철자, 사전, 맞춤법 검사, 자동 수정"</string>
    <string name="keywords_voice_input" msgid="769778245192531102">"인식기, 입력, 음성, 말하기, 언어, 핸즈프리, 핸드 프리, 인식, 불쾌감을 주는 단어, 오디오, 기록, 블루투스 헤드셋"</string>
    <string name="keywords_text_to_speech_output" msgid="5150660047085754699">"속도, 언어, 기본, 음성 출력, 말하기, TTS, 접근성, 스크린 리더. 시각 장애인"</string>
    <string name="keywords_date_and_time" msgid="758325881602648204">"시계, 군사"</string>
    <string name="keywords_network_reset" msgid="6024276007080940820">"재설정, 복원, 초기화"</string>
    <string name="keywords_factory_data_reset" msgid="2261491208836438871">"완전 삭제, 삭제, 복원, 지우기, 제거, 초기화"</string>
    <string name="keywords_printing" msgid="1701778563617114846">"프린터"</string>
    <string name="keywords_sounds" msgid="5633386070971736608">"스피커 신호음, 스피커, 볼륨, 음소거, 무음, 오디오, 음악"</string>
    <string name="keywords_sounds_and_notifications_interruptions" msgid="5426093074031208917">"알림 일시중지, 방해, 중단, 중지"</string>
    <string name="keywords_app" msgid="6334757056536837791">"RAM"</string>
    <string name="keywords_location" msgid="4132655528196729043">"주변, 위치, 기록, 보고, GPS"</string>
    <string name="keywords_accounts" msgid="1957925565953357627">"계정"</string>
    <string name="keywords_users" msgid="3434190133131387942">"제한, 제한하다, 제한됨"</string>
    <string name="keywords_keyboard_and_ime" msgid="9143339015329957107">"텍스트 수정, 수정, 사운드, 진동, 자동, 언어, 제스처, 제안, 추천, 테마, 불쾌감을 주는, 단어, 입력, 그림 이모티콘, 전 세계"</string>
    <string name="keywords_reset_apps" msgid="5293291209613191845">"재설정, 환경설정, 기본값"</string>
    <string name="keywords_emergency_app" msgid="3143078441279044780">"긴급 상황, 긴급 상황 시, 앱, 기본"</string>
    <string name="keywords_default_phone_app" msgid="4213090563141778486">"전화, 다이얼러, 기본"</string>
    <string name="keywords_all_apps" msgid="7814015440655563156">"앱, 다운로드, 애플리케이션, 시스템"</string>
    <string name="keywords_app_permissions" msgid="4229936435938011023">"앱, 권한, 보안"</string>
    <string name="keywords_default_apps" msgid="223872637509160136">"앱, 기본"</string>
    <string name="keywords_ignore_optimizations" msgid="6102579291119055029">"최적화 무시, 잠자기, 앱 대기"</string>
    <string name="keywords_color_mode" msgid="6362744316886077510">"생동감, RGB, sRGB, 색상, 내츄럴, 표준"</string>
    <string name="keywords_color_temperature" msgid="6239410718075715449">"색상, 온도, D65, D73, 흰색, 노란색, 파란색, 따뜻한, 차가운"</string>
    <string name="keywords_lockscreen" msgid="5746561909668570047">"슬라이드하여 비밀번호, 패턴, PIN을 잠금 해제"</string>
    <string name="keywords_profile_challenge" msgid="789611397846512845">"직장 보안 확인, 직장, 프로필"</string>
    <string name="keywords_unification" msgid="1922900767659821025">"직장 프로필, 관리된 프로필, 통합, 통합형, 직장, 프로필"</string>
    <string name="keywords_gesture" msgid="3526905012224714078">"동작"</string>
    <string name="keywords_payment_settings" msgid="5220104934130446416">"결제, 탭, 결제"</string>
    <string name="keywords_backup" msgid="470070289135403022">"백업, 백 업"</string>
    <string name="keywords_assist_gesture_launch" msgid="813968759791342591">"동작"</string>
    <string name="keywords_face_unlock" msgid="254144854349092754">"얼굴, 잠금 해제, 승인, 로그인"</string>
    <string name="keywords_imei_info" msgid="7230982940217544527">"IMEI, MEID, MIN, PRL 버전, IMEI SV"</string>
    <string name="keywords_sim_status" msgid="1474422416860990564">"네트워크, 모바일 네트워크 상태, 서비스 상태, 신호 강도, 모바일 네트워크 유형, 로밍, ICCID"</string>
    <string name="keywords_model_and_hardware" msgid="1459248377212829642">"일련번호, 하드웨어 버전"</string>
    <string name="keywords_android_version" msgid="9069747153590902819">"Android 보안 패치 수준, 베이스밴드 버전, 커널 버전"</string>
    <string name="keywords_dark_ui_mode" msgid="8999745898782012625">"테마, 밝게, 어둡게, 모드"</string>
    <string name="keywords_financial_apps_sms_access" msgid="391349097813320537">"금융 앱, SMS, 권한"</string>
    <string name="keywords_systemui_theme" msgid="9112852512550404882">"어두운 테마"</string>
    <string name="keywords_device_feedback" msgid="564493721125966719">"버그"</string>
    <string name="keywords_ambient_display_screen" msgid="5874969496073249362">"절전 모드 자동 해제, 잠금 화면 표시"</string>
    <string name="keywords_lock_screen_notif" msgid="6716392855813576197">"잠금 화면 알림, 알림"</string>
    <string name="keywords_face_settings" msgid="7505388678116799329">"얼굴"</string>
    <string name="keywords_fingerprint_settings" msgid="4425098764810291897">"지문, 지문 추가"</string>
    <string name="keywords_display_auto_brightness" msgid="4130320471533951796">"화면 어둡게 하기, 터치스크린, 배터리, 스마트 밝기, 동적 밝기"</string>
    <string name="keywords_display_adaptive_sleep" msgid="6865504720946121402">"화면 어둡게, 절전 모드, 배터리, 시간 초과, 주의 인식, 디스플레이, 화면, 활동 없음"</string>
    <string name="keywords_auto_rotate" msgid="5620879898668211494">"돌리기, 뒤집기, 회전, 세로 모드, 가로 모드, 방향, 세로, 가로"</string>
    <string name="keywords_system_update_settings" msgid="7752189778843741773">"업그레이드, Android"</string>
    <string name="keywords_zen_mode_settings" msgid="6526742836231604995">"알림 일시중지, 일정, 알림, 차단, 무음, 진동, 절전 모드, 업무, 집중, 소리, 음소거, 낮, 평일, 주말, 평일 밤, 이벤트"</string>
    <string name="keywords_screen_timeout" msgid="8161370660970309476">"화면, 잠금 시간, 시간 초과, 잠금 화면"</string>
    <string name="keywords_storage_settings" msgid="297283751968446577">"메모리, 캐시, 데이터, 삭제, 지우기, 공간 확보, 공간"</string>
    <string name="keywords_bluetooth_settings" msgid="6804844062789439858">"연결됨, 기기, 헤드폰, 헤드셋, 스피커, 무선, 페어링, 이어폰, 음악, 미디어"</string>
    <string name="keywords_wallpaper" msgid="5058364390917429896">"백그라운드, 화면, 잠금 화면, 테마"</string>
    <string name="keywords_assist_input" msgid="5017533309492679287">"기본, 지원"</string>
    <string name="keywords_default_browser" msgid="8324486019657636744">"기본, 기본 브라우저"</string>
    <string name="keywords_default_payment_app" msgid="3838565809518896799">"결제, 기본"</string>
    <string name="keywords_default_links" msgid="5830406261253835547">"기본값"</string>
    <string name="keywords_ambient_display" msgid="3103487805748659132">"수신 알림"</string>
    <string name="keywords_hotspot_tethering" msgid="1137511742967410918">"USB 테더링, 블루투스 테더링, Wi-Fi 핫스팟"</string>
    <string name="keywords_touch_vibration" msgid="5983211715076385822">"햅틱, 진동, 화면, 감도"</string>
    <string name="keywords_ring_vibration" msgid="4652101158979064884">"햅틱, 진동, 휴대전화, 통화, 민감도, 벨소리"</string>
    <string name="keywords_notification_vibration" msgid="31924624421190547">"햅틱, 진동, 민감도"</string>
    <string name="keywords_battery_saver_sticky" msgid="5586215686021650278">"절전 모드, 고정, 지속, 절전, 배터리"</string>
    <string name="default_sound" msgid="8821684447333687810">"기본 사운드"</string>
    <string name="sound_settings_summary" msgid="4100853606668287965">"벨소리 볼륨 <xliff:g id="PERCENTAGE">%1$s</xliff:g>"</string>
    <string name="sound_dashboard_summary" msgid="3402435125958012986">"볼륨, 진동, 방해 금지 모드"</string>
    <string name="sound_settings_summary_vibrate" msgid="1869282574422220096">"벨소리 장치가 진동으로 설정됨"</string>
    <string name="sound_settings_summary_silent" msgid="5074529767435584948">"벨소리 장치가 무음으로 설정됨"</string>
    <string name="sound_settings_example_summary" msgid="2404914514266523165">"벨소리 볼륨 80%"</string>
    <string name="media_volume_option_title" msgid="2811531786073003825">"미디어 볼륨"</string>
    <string name="remote_media_volume_option_title" msgid="7602586327091007461">"전송 볼륨"</string>
    <string name="call_volume_option_title" msgid="1265865226974255384">"통화 볼륨"</string>
    <string name="alarm_volume_option_title" msgid="8219324421222242421">"알람 볼륨"</string>
    <string name="ring_volume_option_title" msgid="6767101703671248309">"벨소리 볼륨"</string>
    <string name="notification_volume_option_title" msgid="6064656124416882130">"알림 볼륨"</string>
    <string name="ringtone_title" msgid="5379026328015343686">"전화 벨소리"</string>
    <string name="notification_ringtone_title" msgid="4468722874617061231">"기본 알림 소리"</string>
    <string name="notification_unknown_sound_title" msgid="2535027767851838335">"앱에서 제공된 소리"</string>
    <string name="notification_sound_default" msgid="565135733949733766">"기본 알림 소리"</string>
    <string name="alarm_ringtone_title" msgid="6344025478514311386">"기본 알람 소리"</string>
    <string name="vibrate_when_ringing_title" msgid="8658910997501323472">"전화 수신 시 진동"</string>
    <string name="other_sound_settings" msgid="3151004537006844718">"기타 소리"</string>
    <string name="dial_pad_tones_title" msgid="1999293510400911558">"다이얼패드 효과음"</string>
    <string name="screen_locking_sounds_title" msgid="1340569241625989837">"화면 잠금 효과음"</string>
    <string name="charging_sounds_title" msgid="3379885700913955599">"충전 소리 및 진동"</string>
    <string name="docking_sounds_title" msgid="155236288949940607">"도킹 소리"</string>
    <string name="touch_sounds_title" msgid="5326587106892390176">"터치음"</string>
    <string name="vibrate_on_touch_title" msgid="1510405818894719079">"터치 진동"</string>
    <string name="vibrate_on_touch_summary" msgid="8015901758501868229">"탭, 키보드 등의 햅틱 반응"</string>
    <string name="dock_audio_media_title" msgid="1346838179626123900">"도크 스피커 재생"</string>
    <string name="dock_audio_media_disabled" msgid="3430953622491538080">"모든 오디오"</string>
    <string name="dock_audio_media_enabled" msgid="667849382924908673">"미디어 오디오만"</string>
    <string name="emergency_tone_silent" msgid="3750231842974733677">"음소거"</string>
    <string name="emergency_tone_alert" msgid="8523447641290736852">"신호음"</string>
    <string name="emergency_tone_vibrate" msgid="2278872257053690683">"진동"</string>
    <string name="boot_sounds_title" msgid="567029107382343709">"부팅 소리"</string>
    <string name="live_caption_title" msgid="2241633148129286971">"실시간 자막"</string>
    <string name="live_caption_summary" msgid="3365960379606535783">"자동 자막 미디어"</string>
    <string name="zen_mode_settings_summary_off" msgid="6119891445378113334">"사용 안함"</string>
    <plurals name="zen_mode_settings_summary_on" formatted="false" msgid="2249085722517252521">
      <item quantity="other"><xliff:g id="ON_COUNT">%d</xliff:g>개 사용 설정됨</item>
      <item quantity="one">1개 사용 설정됨</item>
    </plurals>
    <string name="zen_mode_settings_title" msgid="1066226840983908121">"방해 금지 모드"</string>
    <string name="zen_mode_settings_turn_on_dialog_title" msgid="2297134204747331078">"방해 금지 모드 사용 설정"</string>
    <string name="zen_mode_behavior_settings_title" msgid="5453115212674008032">"예외"</string>
    <string name="zen_mode_duration_settings_title" msgid="8471983919324532829">"기본 기간"</string>
    <string name="zen_mode_behavior_allow_title" msgid="3845615648136218141">"다음의 소리 및 진동 허용"</string>
    <string name="zen_mode_behavior_no_sound" msgid="1219626004723208056">"음소거"</string>
    <string name="zen_mode_behavior_total_silence" msgid="2229976744274214528">"모두 음소거"</string>
    <string name="zen_mode_behavior_no_sound_except" msgid="4968477585788243114">"<xliff:g id="CATEGORIES">%1$s</xliff:g>을(를) 제외한 모든 소리 음소거"</string>
    <string name="zen_mode_behavior_alarms_only" msgid="6455884547877702466">"알람 및 미디어를 제외한 모든 소리 음소거"</string>
    <string name="zen_mode_automation_settings_title" msgid="6155298704165984370">"일정"</string>
    <string name="zen_mode_delete_automatic_rules" msgid="5975522152123354381">"일정 삭제"</string>
    <string name="zen_mode_schedule_delete" msgid="5717258786128155695">"삭제"</string>
    <string name="zen_mode_rule_name_edit" msgid="812185626159430507">"수정"</string>
    <string name="zen_mode_automation_settings_page_title" msgid="8995524726286378583">"일정"</string>
    <string name="zen_mode_automatic_rule_settings_page_title" msgid="4773111805919088437">"일정"</string>
    <string name="zen_mode_schedule_category_title" msgid="5482757877262584975">"일정"</string>
    <string name="zen_mode_automation_suggestion_title" msgid="4321254843908888574">"특정 시간 동안 휴대전화 무음 설정"</string>
    <string name="zen_mode_automation_suggestion_summary" msgid="6223252025075862701">"방해 금지 모드 규칙 설정"</string>
    <string name="zen_mode_schedule_title" msgid="8616187805239590649">"일정"</string>
    <string name="zen_mode_use_automatic_rule" msgid="489102635414919052">"일정 사용"</string>
    <string name="zen_mode_option_important_interruptions" msgid="3903928008177972500">"중요 알림만"</string>
    <string name="zen_mode_option_alarms" msgid="5785372117288803600">"알람만"</string>
    <string name="zen_mode_option_no_interruptions" msgid="8107126344850276878">"모두 차단"</string>
    <string name="zen_mode_summary_combination" msgid="8715563402849273459">"<xliff:g id="MODE">%1$s</xliff:g>: <xliff:g id="EXIT_CONDITION">%2$s</xliff:g>"</string>
    <string name="zen_mode_visual_interruptions_settings_title" msgid="6751708745442997940">"시각적 방해 차단"</string>
    <string name="zen_mode_visual_signals_settings_subtitle" msgid="6308824824208120508">"시각적 신호 허용"</string>
    <string name="zen_mode_settings_category" msgid="8404473163624911791">"방해 금지 모드 사용 시"</string>
    <string name="zen_mode_restrict_notifications_title" msgid="8138441771855063771">"알림 제한"</string>
    <string name="zen_mode_restrict_notifications_mute" msgid="3690261619682396872">"알림 소리 차단"</string>
    <string name="zen_mode_restrict_notifications_mute_summary" msgid="5810076116489877312">"화면에 알림을 표시합니다."</string>
    <string name="zen_mode_restrict_notifications_mute_footer" msgid="3465600930732602159">"알림이 도착해도 휴대전화에서 소리가 나거나 진동이 울리지 않습니다."</string>
    <string name="zen_mode_restrict_notifications_hide" msgid="5305121630186687339">"알림 표시 및 소리 차단"</string>
    <string name="zen_mode_restrict_notifications_hide_summary" msgid="7555448406901864904">"알림을 보거나 들을 수 없게 됩니다."</string>
    <string name="zen_mode_restrict_notifications_hide_footer" msgid="1069960859746788356">"새로운 알림 또는 기존 알림이 있을 때 휴대전화가 표시, 진동 또는 소리로 알려 주지 않습니다. 휴대전화 활동 및 상태에 관한 중요한 알림은 계속 표시됩니다.\n\n방해 금지 모드를 해제한 후 화면 상단에서 아래로 스와이프하여 놓친 알림을 확인할 수 있습니다."</string>
    <string name="zen_mode_restrict_notifications_custom" msgid="7498689167767941034">"맞춤"</string>
    <string name="zen_mode_restrict_notifications_enable_custom" msgid="4250962169561739747">"맞춤 설정 사용"</string>
    <string name="zen_mode_restrict_notifications_disable_custom" msgid="6676997522330453597">"맞춤 설정 삭제"</string>
    <string name="zen_mode_restrict_notifications_summary_muted" msgid="5450158135853888485">"알림 소리 차단"</string>
    <string name="zen_mode_restrict_notifications_summary_custom" msgid="7416121534987213074">"부분적으로 숨김"</string>
    <string name="zen_mode_restrict_notifications_summary_hidden" msgid="3618285192806732504">"알림 표시 및 소리 차단"</string>
    <string name="zen_mode_what_to_block_title" msgid="5480903548365697159">"맞춤 제한"</string>
    <string name="zen_mode_block_effects_screen_on" msgid="4659484530849212827">"화면이 켜져 있을 때"</string>
    <string name="zen_mode_block_effects_screen_off" msgid="4276414460889400625">"화면이 꺼져 있을 때"</string>
    <string name="zen_mode_block_effect_sound" msgid="7383953383758025895">"소리 음소거 및 진동 사용 중지"</string>
    <string name="zen_mode_block_effect_intent" msgid="350764335391428447">"화면 켜지 않기"</string>
    <string name="zen_mode_block_effect_light" msgid="8106976110224107316">"표시등 깜박이지 않기"</string>
    <string name="zen_mode_block_effect_peek" msgid="6836997464098657115">"화면에 알림 표시하지 않기"</string>
    <string name="zen_mode_block_effect_status" msgid="1651527249762752921">"화면 상단의 상태 표시줄 아이콘 숨기기"</string>
    <string name="zen_mode_block_effect_badge" msgid="214553506070597320">"앱 아이콘에서 알림 표시 점 숨기기"</string>
    <string name="zen_mode_block_effect_ambient" msgid="4704755879961212658">"알림을 사용하지 않음"</string>
    <string name="zen_mode_block_effect_list" msgid="3882541635576592530">"알림 목록에서 숨기기"</string>
    <string name="zen_mode_block_effect_summary_none" msgid="2617875282623486256">"차단하지 않음"</string>
    <string name="zen_mode_block_effect_summary_screen_off" msgid="1230265589026355094">"화면이 꺼져 있을 때"</string>
    <string name="zen_mode_block_effect_summary_screen_on" msgid="6017536991063513394">"화면이 켜져 있을 때"</string>
    <string name="zen_mode_block_effect_summary_sound" msgid="1065107568053759972">"소리 및 진동"</string>
    <string name="zen_mode_block_effect_summary_some" msgid="3635646031575107456">"소리, 진동, 일부 시각적 알림 표시"</string>
    <string name="zen_mode_block_effect_summary_all" msgid="1213328945418248026">"소리, 진동, 시각적 알림 표시"</string>
    <string name="zen_mode_blocked_effects_footer" msgid="5710896246703497760">"기본적인 휴대전화 활동 및 상태에 필요한 알림은 숨겨지지 않습니다."</string>
    <string name="zen_mode_no_exceptions" msgid="7653433997399582247">"없음"</string>
    <string name="zen_mode_other_options" msgid="520015080445012355">"기타 옵션"</string>
    <string name="zen_mode_add" msgid="90014394953272517">"추가"</string>
    <string name="zen_mode_enable_dialog_turn_on" msgid="8287824809739581837">"켜기"</string>
    <string name="zen_mode_button_turn_on" msgid="2824380626482175552">"지금 사용 설정"</string>
    <string name="zen_mode_button_turn_off" msgid="6181953727880503094">"지금 사용 중지"</string>
    <string name="zen_mode_settings_dnd_manual_end_time" msgid="8860646554263965569">"<xliff:g id="FORMATTED_TIME">%s</xliff:g>까지 방해 금지 모드를 사용합니다"</string>
    <string name="zen_mode_settings_dnd_manual_indefinite" msgid="7186615007561990908">"방해 금지 모드를 끌 때까지 계속 사용합니다"</string>
    <string name="zen_mode_settings_dnd_automatic_rule" msgid="6195725842906270996">"방해 금지 모드가 일정(<xliff:g id="RULE_NAME">%s</xliff:g>)에 의해 자동으로 사용 설정되었습니다."</string>
    <string name="zen_mode_settings_dnd_automatic_rule_app" msgid="1721179577382915270">"방해 금지 모드가 앱(<xliff:g id="APP_NAME">%s</xliff:g>)에 의해 자동으로 사용 설정되었습니다"</string>
    <string name="zen_mode_settings_dnd_custom_settings_footer" msgid="1965922539531521052">"<xliff:g id="RULE_NAMES">%s</xliff:g>까지 맞춤 설정이 적용된 방해 금지 모드를 사용합니다."</string>
    <string name="zen_mode_settings_dnd_custom_settings_footer_link" msgid="7555742240858292255"><annotation id="link">" 맞춤 설정 보기"</annotation></string>
    <string name="zen_interruption_level_priority" msgid="2078370238113347720">"중요 알림만"</string>
    <string name="zen_mode_and_condition" msgid="4927230238450354412">"<xliff:g id="ZEN_MODE">%1$s</xliff:g>. <xliff:g id="EXIT_CONDITION">%2$s</xliff:g>"</string>
    <string name="zen_mode_sound_summary_on_with_info" msgid="1202632669798211342">"켜짐/<xliff:g id="ID_1">%1$s</xliff:g>"</string>
    <string name="zen_mode_sound_summary_off_with_info" msgid="2348629457144123849">"꺼짐/<xliff:g id="ID_1">%1$s</xliff:g>"</string>
    <string name="zen_mode_sound_summary_off" msgid="4375814717589425561">"꺼짐"</string>
    <string name="zen_mode_sound_summary_on" msgid="7718273231309882914">"켜짐"</string>
    <string name="zen_mode_duration_summary_always_prompt" msgid="5976427426278136178">"항상 확인(자동으로 사용 설정되지 않은 경우)"</string>
    <string name="zen_mode_duration_summary_forever" msgid="3144786357459137066">"사용 중지할 때까지(자동으로 사용 설정되지 않은 경우)"</string>
    <plurals name="zen_mode_duration_summary_time_hours" formatted="false" msgid="1060823390336822337">
      <item quantity="other"><xliff:g id="NUM_HOURS">%d</xliff:g>시간(자동으로 사용 설정되지 않은 경우)</item>
      <item quantity="one">1시간(자동으로 사용 설정되지 않은 경우)</item>
    </plurals>
    <string name="zen_mode_duration_summary_time_minutes" msgid="3959860288930526323">"<xliff:g id="NUM_MINUTES">%d</xliff:g>분(자동으로 사용 설정되지 않은 경우)"</string>
    <plurals name="zen_mode_sound_summary_summary_off_info" formatted="false" msgid="6751226506661227581">
      <item quantity="other">일정 <xliff:g id="ON_COUNT">%d</xliff:g>개가 자동으로 사용 설정될 수 있습니다.</item>
      <item quantity="one">일정 1개가 자동으로 사용 설정될 수 있습니다.</item>
    </plurals>
    <string name="zen_category_behavior" msgid="554277240833452070">"기기를 음소거하되 예외 허용"</string>
    <string name="zen_category_exceptions" msgid="7601136604273265629">"예외"</string>
    <string name="zen_category_schedule" msgid="9000447592251450453">"일정"</string>
    <string name="zen_sound_title" msgid="4461494611692749446">"예외 모두 보기"</string>
    <string name="zen_sound_footer" msgid="7621745273287208979">"방해 금지 모드가 사용 설정되어 있으면 위에서 허용한 항목을 제외한 소리 및 진동이 음소거됩니다."</string>
    <string name="zen_sound_category_title" msgid="4336596939661729188">"다음을 제외하고 모두 음소거"</string>
    <string name="zen_sound_all_muted" msgid="4850363350480968114">"음소거됨"</string>
    <string name="zen_sound_none_muted" msgid="3938508512103612527">"음소거되지 않음"</string>
    <string name="zen_sound_one_allowed" msgid="8447313454438932276">"<xliff:g id="SOUND_TYPE">%1$s</xliff:g>을(를) 제외하고 음소거됨"</string>
    <string name="zen_sound_two_allowed" msgid="980491120444358550">"<xliff:g id="SOUND_TYPE_0">%1$s</xliff:g> 및 <xliff:g id="SOUND_TYPE_1">%2$s</xliff:g>을(를) 제외하고 음소거됨"</string>
    <string name="zen_sound_three_allowed" msgid="3455767205934547985">"<xliff:g id="SOUND_TYPE_0">%1$s</xliff:g>, <xliff:g id="SOUND_TYPE_1">%2$s</xliff:g>, <xliff:g id="SOUND_TYPE_2">%3$s</xliff:g>을(를) 제외하고 음소거됨"</string>
    <string name="zen_custom_settings_dialog_title" msgid="3999383687283620283">"맞춤 설정"</string>
    <string name="zen_custom_settings_dialog_review_schedule" msgid="7056997717364939238">"일정 검토"</string>
    <string name="zen_custom_settings_dialog_ok" msgid="5302885851078421866">"확인"</string>
    <string name="zen_custom_settings_notifications_header" msgid="6931035609369698584">"알림"</string>
    <string name="zen_custom_settings_duration_header" msgid="1190989278065507035">"길이"</string>
    <string name="zen_msg_event_reminder_title" msgid="5137894077488924820">"메시지, 일정, 캘린더 알림"</string>
    <string name="zen_msg_event_reminder_footer" msgid="4376930591019535192">"방해 금지 모드가 사용 설정되어 있으면 위에서 허용한 항목을 제외한 메시지, 알림, 일정이 음소거됩니다. 메시지 설정을 조정하여 친구, 가족 또는 연락처에 등록된 다른 사용자가 나에게 연락하도록 허용할 수 있습니다."</string>
    <string name="zen_onboarding_ok" msgid="6131211000824433013">"완료"</string>
    <string name="zen_onboarding_settings" msgid="9046451821239946868">"설정"</string>
    <string name="zen_onboarding_new_setting_title" msgid="1893095176110470711">"알림 표시 및 소리 차단"</string>
    <string name="zen_onboarding_current_setting_title" msgid="776426065129609376">"알림 소리 차단"</string>
    <string name="zen_onboarding_new_setting_summary" msgid="6293026064871880706">"알림을 보거나 들을 수 없게 됩니다. 별표표시된 연락처 및 반복 발신자의 전화는 허용됩니다."</string>
    <string name="zen_onboarding_current_setting_summary" msgid="1280614488924843713">"(현재 설정)"</string>
    <string name="zen_onboarding_dnd_visual_disturbances_header" msgid="1352808651270918932">"방해 금지 모드의 알림 설정을 변경하시겠습니까?"</string>
    <string name="sound_work_settings" msgid="6774324553228566442">"직장 프로필 사운드"</string>
    <string name="work_use_personal_sounds_title" msgid="1148331221338458874">"개인 프로필 사운드 사용"</string>
    <string name="work_use_personal_sounds_summary" msgid="6207040454949823153">"직장 프로필과 개인 프로필의 소리가 같습니다."</string>
    <string name="work_ringtone_title" msgid="5806657896300235315">"직장 휴대전화 벨소리"</string>
    <string name="work_notification_ringtone_title" msgid="6081247402404510004">"기본 직장 알림 소리"</string>
    <string name="work_alarm_ringtone_title" msgid="1441926676833738891">"기본 직장 알람 소리"</string>
    <string name="work_sound_same_as_personal" msgid="3123383644475266478">"개인 프로필과 동일"</string>
    <string name="work_sync_dialog_title" msgid="7123973297187354813">"소리를 바꾸시겠습니까?"</string>
    <string name="work_sync_dialog_yes" msgid="7243884940551635717">"바꾸기"</string>
    <string name="work_sync_dialog_message" msgid="7841728953710863208">"직장 프로필에 개인 프로필의 소리가 사용됩니다."</string>
    <string name="ringtones_install_custom_sound_title" msgid="5948792721161302255">"맞춤 소리를 추가하시겠습니까?"</string>
    <string name="ringtones_install_custom_sound_content" msgid="2195581481608512786">"이 파일이 <xliff:g id="FOLDER_NAME">%s</xliff:g> 폴더로 복사됩니다."</string>
    <string name="ringtones_category_preference_title" msgid="5675912303120102366">"벨소리"</string>
    <string name="other_sound_category_preference_title" msgid="2521096636124314015">"기타 소리 및 진동"</string>
    <string name="configure_notification_settings" msgid="7616737397127242615">"알림"</string>
    <string name="recent_notifications" msgid="5660639387705060156">"최근에 알림을 보낸 앱"</string>
    <string name="recent_notifications_see_all_title" msgid="8572160812124540326">"지난 7일간의 모든 항목 보기"</string>
    <string name="advanced_section_header" msgid="8833934850242546903">"고급"</string>
    <string name="profile_section_header" msgid="2320848161066912001">"직장 알림"</string>
    <string name="asst_capability_prioritizer_title" msgid="1008391045235540115">"자동 알림 우선순위 지정"</string>
    <string name="asst_capability_prioritizer_summary" msgid="7174545871607005997">"덜 중요한 알림을 자동으로 무음 처리하고 우선순위를 낮춥니다."</string>
    <string name="asst_capabilities_actions_replies_title" msgid="2482989905050401969">"스마트 액션 및 답장"</string>
    <string name="asst_capabilities_actions_replies_summary" msgid="2200584362919192199">"자동으로 컨텍스트 알림 작업을 추가하고 알림에 빠르게 답장을 보냅니다."</string>
    <string name="hide_silent_icons_title" msgid="2378514357635207742">"무음 알림 상태 아이콘 숨기기"</string>
    <string name="hide_silent_icons_summary" msgid="7479863645940885952">"상태 표시줄에서 무음 알림 아이콘 숨기기"</string>
    <string name="notification_badging_title" msgid="5938709971403474078">"알림 표시 점 허용"</string>
    <string name="notification_bubbles_title" msgid="526545466417027926">"버블"</string>
    <string name="notification_bubbles_summary" msgid="5269674863510678257">"플로팅 단축키를 사용하여 어디서나 앱 콘텐츠에 빠르게 액세스하기"</string>
    <string name="bubbles_feature_education" msgid="69923617148394578">"일부 알림 및 기타 콘텐츠가 화면에 풍선으로 표시될 수 있습니다. 알림 풍선을 열려면 탭하세요. 닫으려면 화면 아래로 드래그하세요."</string>
    <string name="bubbles_app_toggle_title" msgid="9143702245165359360">"알림 풍선"</string>
    <string name="bubbles_app_toggle_summary" msgid="7714358008428342285">"<xliff:g id="APP_NAME">%1$s</xliff:g> 앱이 일부 알림을 풍선으로 표시하도록 허용"</string>
    <string name="bubbles_feature_disabled_dialog_title" msgid="8013961655723563787">"알림 풍선 사용"</string>
    <!-- no translation found for bubbles_feature_disabled_dialog_text (3616822820657195387) -->
    <skip />
    <!-- no translation found for bubbles_feature_disabled_button_approve (5317196831268846883) -->
    <skip />
    <string name="bubbles_feature_disabled_button_cancel" msgid="8176870537170586852">"취소"</string>
    <string name="swipe_direction_title" msgid="6877543492435053137">"스와이프 동작"</string>
    <string name="swipe_direction_ltr" msgid="3623394320915041215">"오른쪽으로 스와이프하여 닫기, 왼쪽으로 스와이프하여 메뉴 표시"</string>
    <string name="swipe_direction_rtl" msgid="4972099509548044938">"왼쪽으로 스와이프하여 닫기, 오른쪽으로 스와이프하여 메뉴 표시"</string>
    <string name="notification_pulse_title" msgid="1905382958860387030">"표시등 깜박임"</string>
    <string name="lock_screen_notifications_title" msgid="2583595963286467672">"잠금 화면에 표시"</string>
    <string name="locked_work_profile_notification_title" msgid="8327882003361551992">"직장 프로필이 잠긴 경우"</string>
    <string name="lock_screen_notifications_summary_show" msgid="6407527697810672847">"모든 알림 내용 표시"</string>
    <string name="lock_screen_notifications_summary_hide" msgid="8301305044690264958">"민감한 내용 숨기기"</string>
    <string name="lock_screen_notifications_summary_disable" msgid="859628910427886715">"알림 표시 안함"</string>
    <string name="lock_screen_notifications_interstitial_message" msgid="6164532459432182244">"기기가 잠겨 있을 때 알림 표시 방법을 선택하세요."</string>
    <string name="lock_screen_notifications_interstitial_title" msgid="1416589393106326972">"알림"</string>
    <string name="lock_screen_notifications_summary_show_profile" msgid="835870815661120772">"모든 직장 알림 내용 표시"</string>
    <string name="lock_screen_notifications_summary_hide_profile" msgid="2005907007779384635">"민감한 작업 내용 숨기기"</string>
    <string name="lock_screen_notifications_interstitial_message_profile" msgid="8307705621027472346">"기기가 잠겨 있을 때 프로필 알림 표시 방법을 선택하세요."</string>
    <string name="lock_screen_notifications_interstitial_title_profile" msgid="3169806586032521333">"프로필 알림"</string>
    <string name="notifications_title" msgid="8086372779371204971">"알림"</string>
    <string name="app_notifications_title" msgid="5810577805218003760">"앱 알림"</string>
    <string name="notification_channel_title" msgid="2260666541030178452">"알림 카테고리"</string>
    <string name="notification_group_title" msgid="7180506440133859601">"알림 카테고리 그룹"</string>
    <string name="notification_importance_title" msgid="4368578960344731828">"동작"</string>
    <string name="notification_importance_unspecified" msgid="6622173510486113958">"소리 허용"</string>
    <string name="notification_importance_blocked" msgid="7938180808339386300">"알림 표시 안함"</string>
    <string name="notification_importance_min" msgid="9054819132085066824">"조용히 표시하고 최소화"</string>
    <string name="notification_importance_low" msgid="2445139943005315690">"조용히 표시"</string>
    <string name="notification_importance_default" msgid="5958338024601957516">"소리로 알림"</string>
    <string name="notification_importance_high" msgid="2082429479238228527">"소리 및 화면 표시로 알림"</string>
    <string name="notification_importance_high_silent" msgid="2667033773703765252">"화면 표시로 알림"</string>
    <string name="notification_importance_min_title" msgid="5024538864029341539">"최소화"</string>
    <string name="notification_importance_low_title" msgid="8131254047772814309">"보통"</string>
    <string name="notification_importance_default_title" msgid="9120383978536089489">"높음"</string>
    <string name="notification_importance_high_title" msgid="8792310396497954857">"화면 표시로 알림"</string>
    <string name="notification_block_title" msgid="1366361048463539674">"차단"</string>
    <string name="notification_silence_title" msgid="6082383633107433802">"소리 없이 표시"</string>
    <string name="notification_alert_title" msgid="7755552340126176938">"알림"</string>
    <string name="allow_interruption" msgid="7136150018111848721">"알림 허용"</string>
    <string name="allow_interruption_summary" msgid="7870159391333957050">"앱의 소리, 진동, 화면 알림 표시 허용"</string>
    <string name="notification_channel_summary_min" msgid="5401718014765921892">"중요도 낮음"</string>
    <string name="notification_channel_summary_low" msgid="322317684244981244">"중요도 보통"</string>
    <string name="notification_channel_summary_default" msgid="1111749130423589931">"중요도 높음"</string>
    <string name="notification_channel_summary_high" msgid="2085017556511003283">"중요도 긴급"</string>
    <string name="notification_switch_label" msgid="6843075654538931025">"알림 표시"</string>
    <string name="default_notification_assistant" msgid="7631945224761430146">"알림 어시스턴트"</string>
    <string name="notifications_sent_daily" msgid="3584506541352710975">"하루에 최대 <xliff:g id="NUMBER">%1$s</xliff:g>개"</string>
    <string name="notifications_sent_weekly" msgid="1030525736746720584">"일주일에 최대 <xliff:g id="NUMBER">%1$s</xliff:g>개"</string>
    <string name="notifications_sent_never" msgid="1001964786456700536">"전송하지 않음"</string>
    <string name="manage_notification_access_title" msgid="7510080164564944891">"알림 액세스"</string>
    <string name="work_profile_notification_access_blocked_summary" msgid="8748026238701253040">"직장 프로필 알림에 액세스하지 못하도록 차단됨"</string>
    <string name="manage_notification_access_summary_zero" msgid="2409912785614953348">"앱에서 알림을 읽을 수 없습니다."</string>
    <plurals name="manage_notification_access_summary_nonzero" formatted="false" msgid="7930130030691218387">
      <item quantity="other">%d개 앱이 알림을 읽을 수 있습니다.</item>
      <item quantity="one">%d개 앱이 알림을 읽을 수 있습니다.</item>
    </plurals>
    <string name="notification_assistant_title" msgid="4788805096903794353">"알림 어시스턴트"</string>
    <string name="no_notification_assistant" msgid="3230229194702623108">"어시스턴트 없음"</string>
    <string name="no_notification_listeners" msgid="3487091564454192821">"설치된 앱 중에서 알림 액세스를 요청한 앱이 없습니다."</string>
    <string name="notification_assistant_security_warning_title" msgid="300600401595343861">"<xliff:g id="SERVICE">%1$s</xliff:g>의 알림 액세스를 허용하시겠습니까?"</string>
    <string name="notification_assistant_security_warning_summary" msgid="5829972610310154776">"<xliff:g id="NOTIFICATION_ASSISTANT_NAME">%1$s</xliff:g>에서 연락처 이름과 수신 메시지 텍스트 등 개인정보를 포함한 모든 알림을 읽을 수 있게 됩니다. 또한 알림을 수정 또는 삭제하거나 포함된 작업 버튼을 실행하며 \n\n앱에서 방해 금지 모드를 사용 또는 사용 중지하고 관련 설정을 변경할 수도 있습니다."</string>
    <string name="notification_listener_security_warning_title" msgid="5522924135145843279">"<xliff:g id="SERVICE">%1$s</xliff:g>의 알림 액세스를 허용하시겠습니까?"</string>
    <string name="notification_listener_security_warning_summary" msgid="119203147791040151">"<xliff:g id="NOTIFICATION_LISTENER_NAME">%1$s</xliff:g>에서 연락처 이름과 수신 메시지 텍스트 등 개인정보를 포함한 모든 알림을 읽을 수 있게 됩니다. 또한 알림을 삭제하거나 포함된 작업 버튼을 실행할 수 있습니다. \n\n앱에서 방해 금지 모드를 사용 또는 사용 중지하고 관련 설정을 변경할 수도 있습니다."</string>
    <string name="notification_listener_disable_warning_summary" msgid="6738915379642948000">"<xliff:g id="NOTIFICATION_LISTENER_NAME">%1$s</xliff:g>에서 알림 액세스를 사용 중지하면 방해 금지 모드 액세스도 사용 중지됩니다."</string>
    <string name="notification_listener_disable_warning_confirm" msgid="8333442186428083057">"사용 중지"</string>
    <string name="notification_listener_disable_warning_cancel" msgid="8586417377104211584">"취소"</string>
    <string name="vr_listeners_title" msgid="1318901577754715777">"VR 도우미 서비스"</string>
    <string name="no_vr_listeners" msgid="2689382881717507390">"설치된 앱 중에서 VR 도우미 서비스로 실행되도록 요청한 앱이 없습니다."</string>
    <string name="vr_listener_security_warning_title" msgid="8309673749124927122">"VR 서비스가 <xliff:g id="SERVICE">%1$s</xliff:g>에 액세스하도록 허용하시겠습니까?"</string>
    <string name="vr_listener_security_warning_summary" msgid="6931541068825094653">"가상 현실 모드에서 애플리케이션을 사용 중일 때 <xliff:g id="VR_LISTENER_NAME">%1$s</xliff:g>이(가) 실행될 수 있습니다."</string>
    <string name="display_vr_pref_title" msgid="8104485269504335481">"기기가 VR 모드인 경우"</string>
    <string name="display_vr_pref_low_persistence" msgid="5707494209944718537">"잔상 줄이기(권장)"</string>
    <string name="display_vr_pref_off" msgid="2190091757123260989">"깜박임 줄이기"</string>
    <string name="picture_in_picture_title" msgid="5824849294270017113">"PIP 모드"</string>
    <string name="picture_in_picture_empty_text" msgid="685224245260197779">"PIP 모드를 지원하는 앱이 설치되지 않았습니다."</string>
    <string name="picture_in_picture_keywords" msgid="8361318686701764690">"PIP 모드"</string>
    <string name="picture_in_picture_app_detail_title" msgid="4080800421316791732">"PIP 모드"</string>
    <string name="picture_in_picture_app_detail_switch" msgid="1131910667023738296">"PIP 모드 허용"</string>
    <string name="picture_in_picture_app_detail_summary" msgid="1264019085827708920">"앱이 열려 있을 때나 사용자가 앱에서 나갔을 때 이 앱에서 PIP 창을 표시하도록 허용합니다(예: 동영상 시청을 계속하기 위해). 이 창은 사용 중인 다른 앱 위에 표시됩니다."</string>
    <string name="manage_zen_access_title" msgid="2611116122628520522">"방해 금지 모드 액세스"</string>
    <string name="zen_access_detail_switch" msgid="1188754646317450926">"방해 금지 모드 허용"</string>
    <string name="zen_access_empty_text" msgid="8772967285742259540">"설치된 앱 중에서 방해 금지 모드 액세스를 요청한 앱이 없습니다."</string>
    <string name="loading_notification_apps" msgid="5031818677010335895">"앱 로드 중..."</string>
    <string name="app_notifications_off_desc" msgid="8289223211387083447">"사용자의 요청에 따라 Android에서 기기에 이 앱의 알림이 표시되지 않도록 차단하고 있습니다"</string>
    <string name="channel_notifications_off_desc" msgid="9013011134681491778">"사용자의 요청에 따라 Android에서 기기에 이 카테고리의 알림이 표시되지 않도록 차단하고 있습니다"</string>
    <string name="channel_group_notifications_off_desc" msgid="2315252834146837470">"사용자의 요청에 따라 Android에서 기기에 이 그룹의 알림이 표시되지 않도록 차단하고 있습니다"</string>
    <string name="notification_channels" msgid="5346841743182627500">"카테고리"</string>
    <string name="notification_channels_other" msgid="5645317113885788226">"기타"</string>
    <plurals name="notification_group_summary" formatted="false" msgid="3420621520561455358">
      <item quantity="other">카테고리 <xliff:g id="COUNT_1">%d</xliff:g>개</item>
      <item quantity="one">카테고리 <xliff:g id="COUNT_0">%d</xliff:g>개</item>
    </plurals>
    <string name="no_channels" msgid="3077375508177744586">"이 앱에서 게시한 알림이 없음"</string>
    <string name="app_settings_link" msgid="8894946007543660906">"앱 내 추가 설정"</string>
    <string name="app_notification_listing_summary_zero" msgid="8046168435207424440">"모든 앱에서 사용"</string>
    <plurals name="app_notification_listing_summary_others" formatted="false" msgid="6709582776823665660">
      <item quantity="other">앱 <xliff:g id="COUNT_1">%d</xliff:g>개의 알림이 사용 중지됨</item>
      <item quantity="one">앱 <xliff:g id="COUNT_0">%d</xliff:g>개의 알림이 사용 중지됨</item>
    </plurals>
    <plurals name="deleted_channels" formatted="false" msgid="8028574302599397935">
      <item quantity="other">카테고리 <xliff:g id="COUNT_1">%d</xliff:g>개 삭제됨</item>
      <item quantity="one">카테고리 <xliff:g id="COUNT_0">%d</xliff:g>개 삭제됨</item>
    </plurals>
    <string name="notification_toggle_on" msgid="650145396718191048">"사용"</string>
    <string name="notification_toggle_off" msgid="2142010737190671762">"사용 안함"</string>
    <string name="app_notification_block_title" msgid="4069351066849087649">"모두 차단"</string>
    <string name="app_notification_block_summary" msgid="4744020456943215352">"이러한 알림을 다시 표시하지 않음"</string>
    <string name="notification_content_block_title" msgid="5854232570963006360">"알림 표시"</string>
    <string name="notification_content_block_summary" msgid="7746185794438882389">"알림을 창이나 주변기기에 표시하지 않음"</string>
    <string name="notification_badge_title" msgid="6370122441168519809">"알림 표시 점 허용"</string>
    <string name="notification_channel_badge_title" msgid="2240827899882847087">"알림 표시 점 보기"</string>
    <string name="app_notification_override_dnd_title" msgid="7867458246395884830">"방해 금지 모드 무시"</string>
    <string name="app_notification_override_dnd_summary" msgid="2612502099373472686">"방해 금지 모드가 사용 설정되어 있어도 이러한 알림을 계속 받도록 허용합니다."</string>
    <string name="app_notification_visibility_override_title" msgid="7821124557634786985">"잠금 화면에 표시"</string>
    <string name="app_notification_row_banned" msgid="5983655258784814773">"차단됨"</string>
    <string name="app_notification_row_priority" msgid="7723839972982746568">"최우선만 수신"</string>
    <string name="app_notification_row_sensitive" msgid="1809610030432329940">"중요"</string>
    <string name="app_notifications_dialog_done" msgid="3484067728568791014">"완료"</string>
    <string name="app_notification_importance_title" msgid="8002263131149345584">"중요도"</string>
    <string name="notification_show_lights_title" msgid="7671781299688190532">"표시등 깜박임"</string>
    <string name="notification_vibrate_title" msgid="1646667807969755957">"진동"</string>
    <string name="notification_channel_sound_title" msgid="3899212238513507941">"소리"</string>
    <string name="zen_mode_rule_delete_button" msgid="903658142711011617">"삭제"</string>
    <string name="zen_mode_rule_rename_button" msgid="4642843370946599164">"이름 바꾸기"</string>
    <string name="zen_mode_rule_name" msgid="5607736317244760638">"일정 이름"</string>
    <string name="zen_mode_rule_name_hint" msgid="278109122579468433">"일정 이름 입력"</string>
    <string name="zen_mode_rule_name_warning" msgid="3856485373110366912">"이미 사용 중인 일정 이름입니다."</string>
    <string name="zen_mode_add_rule" msgid="7459154136384467057">"추가"</string>
    <string name="zen_mode_add_event_rule" msgid="4454759739839069898">"이벤트 일정 추가"</string>
    <string name="zen_mode_add_time_rule" msgid="7890557350868257760">"시간 일정 추가"</string>
    <string name="zen_mode_delete_rule" msgid="8055032645990309096">"일정 삭제"</string>
    <string name="zen_mode_choose_rule_type" msgid="40993242338494595">"일정 유형 선택"</string>
    <string name="zen_mode_delete_rule_confirmation" msgid="6237882294348570283">"\'<xliff:g id="RULE">%1$s</xliff:g>\' 규칙을 삭제하시겠습니까?"</string>
    <string name="zen_mode_delete_rule_button" msgid="4248741120307752294">"삭제"</string>
    <string name="zen_mode_rule_type_unknown" msgid="3049377282766700600">"알 수 없음"</string>
    <string name="zen_mode_app_set_behavior" msgid="1534429320064381355">"지금은 이 설정을 변경할 수 없습니다. 앱(<xliff:g id="APP_NAME">%1$s</xliff:g>)에서 맞춤 동작을 사용하여 방해 금지 모드가 자동으로 사용 설정되었습니다."</string>
    <string name="zen_mode_unknown_app_set_behavior" msgid="2558968232814237874">"지금은 이 설정을 변경할 수 없습니다. 앱에서 맞춤 동작을 사용하여 방해 금지 모드가 자동으로 사용 설정되었습니다."</string>
    <string name="zen_mode_qs_set_behavior" msgid="6200424436456086312">"지금은 이 설정을 변경할 수 없습니다. 맞춤 동작을 사용하여 방해 금지 모드가 수동으로 사용 설정되었습니다."</string>
    <string name="zen_schedule_rule_type_name" msgid="6163149826036287324">"시간"</string>
    <string name="zen_schedule_rule_enabled_toast" msgid="3379499360390382259">"지정된 시간 동안 방해 금지 모드를 사용하도록 자동 규칙 설정"</string>
    <string name="zen_event_rule_type_name" msgid="6503468472212606158">"이벤트"</string>
    <string name="zen_event_rule_enabled_toast" msgid="6910577623330811480">"지정된 이벤트 동안 방해 금지 모드를 사용하도록 자동 규칙 설정"</string>
    <string name="zen_mode_event_rule_calendar" msgid="8787906563769067418">"다음 계정의 일정"</string>
    <string name="zen_mode_event_rule_summary_calendar_template" msgid="5135844750232403975">"<xliff:g id="CALENDAR">%1$s</xliff:g>의 일정"</string>
    <string name="zen_mode_event_rule_summary_any_calendar" msgid="4936646399126636358">"모든 캘린더"</string>
    <string name="zen_mode_event_rule_summary_reply_template" msgid="6590671260829837157">"응답: <xliff:g id="REPLY">%1$s</xliff:g>"</string>
    <string name="zen_mode_event_rule_calendar_any" msgid="6485568415998569885">"모든 캘린더"</string>
    <string name="zen_mode_event_rule_reply" msgid="5166322024212403739">"응답"</string>
    <string name="zen_mode_event_rule_reply_any_except_no" msgid="8868873496008825961">"예, 미정, 또는 응답하지 않음"</string>
    <string name="zen_mode_event_rule_reply_yes_or_maybe" msgid="2769656565454495824">"예 또는 미정"</string>
    <string name="zen_mode_event_rule_reply_yes" msgid="1003598835878784659">"예"</string>
    <string name="zen_mode_rule_not_found_text" msgid="8963662446092059836">"규칙을 찾을 수 없습니다."</string>
    <string name="zen_mode_rule_summary_enabled_combination" msgid="976098744828219297">"사용 / <xliff:g id="MODE">%1$s</xliff:g>"</string>
    <string name="zen_mode_rule_summary_provider_combination" msgid="2101201392041867409">"<xliff:g id="PACKAGE">%1$s</xliff:g>\n<xliff:g id="SUMMARY">%2$s</xliff:g>"</string>
    <string name="zen_mode_schedule_rule_days" msgid="3195058680641389948">"요일"</string>
    <string name="zen_mode_schedule_rule_days_none" msgid="4954143628634166317">"없음"</string>
    <string name="zen_mode_schedule_rule_days_all" msgid="146511166522076034">"매일"</string>
    <string name="zen_mode_schedule_alarm_title" msgid="767054141267122030">"알람이 종료 시간을 무시할 수 있음"</string>
    <string name="zen_mode_schedule_alarm_summary" msgid="1673667979187593693">"알람이 울리면 일정 사용 중지"</string>
    <string name="zen_mode_custom_behavior_title" msgid="1148856394866360783">"방해 금지 모드 동작"</string>
    <string name="zen_mode_custom_behavior_summary_default" msgid="7750128187766412708">"기본 설정 사용"</string>
    <string name="zen_mode_custom_behavior_summary" msgid="7458258833216726120">"이 일정에 관한 맞춤 설정 생성"</string>
    <string name="zen_mode_custom_behavior_category_title" msgid="4070854282812755247">"‘<xliff:g id="SCHEDULE_NAME">%1$s</xliff:g>’ 대상"</string>
    <string name="summary_divider_text" msgid="7228986578690919294">", "</string>
    <string name="summary_range_symbol_combination" msgid="5695218513421897027">"<xliff:g id="START">%1$s</xliff:g>~<xliff:g id="END">%2$s</xliff:g>"</string>
    <string name="summary_range_verbal_combination" msgid="8467306662961568656">"<xliff:g id="START">%1$s</xliff:g>부터 <xliff:g id="END">%2$s</xliff:g>까지"</string>
    <string name="zen_mode_calls" msgid="4769117032399813012">"통화 허용"</string>
    <string name="zen_mode_calls_title" msgid="2905770092665685857">"통화"</string>
    <string name="zen_mode_calls_footer" msgid="2002070641802102110">"허용된 통화를 놓치지 않도록 기기가 벨소리, 진동, 무음 중 무엇으로 설정되어 있는지 확인하세요."</string>
    <string name="zen_mode_custom_calls_footer" msgid="4764756801941329281">"‘<xliff:g id="SCHEDULE_NAME">%1$s</xliff:g>’ 동안 수신 전화가 차단됩니다. 설정을 조정하여 친구, 가족 또는 연락처에 등록된 다른 사용자가 나에게 연락하도록 허용할 수 있습니다."</string>
    <string name="zen_mode_starred_contacts_title" msgid="1848464279786960190">"별표 표시한 연락처"</string>
    <plurals name="zen_mode_starred_contacts_summary_additional_contacts" formatted="false" msgid="500105380255018671">
      <item quantity="other">외 <xliff:g id="NUM_PEOPLE">%d</xliff:g>명</item>
      <item quantity="one">외 1명</item>
    </plurals>
    <string name="zen_mode_messages" msgid="3463040297974005265">"SMS 허용"</string>
    <string name="zen_mode_messages_footer" msgid="2616568463646674149">"허용된 메시지를 놓치지 않도록 기기가 벨소리, 진동, 무음 중 무엇으로 설정되어 있는지 확인하세요."</string>
    <string name="zen_mode_custom_messages_footer" msgid="356699532253965350">"‘<xliff:g id="SCHEDULE_NAME">%1$s</xliff:g>’ 동안 수신 SMS가 차단됩니다. 설정을 조정하여 친구, 가족 또는 연락처에 등록된 다른 사용자가 나에게 연락하도록 허용할 수 있습니다."</string>
    <string name="zen_mode_messages_title" msgid="7325983674655986445">"SMS, MMS 및 메시지 앱"</string>
    <string name="zen_mode_from_anyone" msgid="2638322015361252161">"누구나"</string>
    <string name="zen_mode_from_contacts" msgid="2232335406106711637">"주소록의 연락처만"</string>
    <string name="zen_mode_from_starred" msgid="2678345811950997027">"별표 표시한 연락처만"</string>
    <string name="zen_calls_summary_starred_repeat" msgid="4046151920710059778">"별표표시된 연락처 및 반복 발신자의 전화"</string>
    <string name="zen_calls_summary_contacts_repeat" msgid="1528716671301999084">"연락처 및 반복 발신자의 전화"</string>
    <string name="zen_calls_summary_repeat_only" msgid="7105261473107715445">"반복 발신자의 전화만"</string>
    <string name="zen_mode_from_none" msgid="8219706639954614136">"없음"</string>
    <string name="zen_mode_from_none_calls" msgid="7705112158761351044">"통화 허용 안함"</string>
    <string name="zen_mode_from_none_messages" msgid="3300937656725582608">"메시지 허용 안함"</string>
    <string name="zen_mode_alarms" msgid="6510378757005935647">"알람 허용"</string>
    <string name="zen_mode_alarms_list" msgid="1090332840207025714">"알람"</string>
    <string name="zen_mode_media" msgid="4529187475698084320">"미디어 소리 재생"</string>
    <string name="zen_mode_media_list" msgid="5483540766397328038">"미디어"</string>
    <string name="zen_mode_system" msgid="236278770843463810">"터치음 허용"</string>
    <string name="zen_mode_system_list" msgid="6996104733185177115">"터치음"</string>
    <string name="zen_mode_reminders" msgid="5445657061499098675">"알림 허용"</string>
    <string name="zen_mode_reminders_list" msgid="2853975802240340190">"알림"</string>
    <string name="zen_mode_events" msgid="6154853744271591007">"일정 허용"</string>
    <string name="zen_mode_bypassing_apps" msgid="5493729796981237881">"앱에서 무시하도록 허용"</string>
    <string name="zen_mode_bypassing_apps_title" msgid="2072590348079644482">"앱 예외"</string>
    <plurals name="zen_mode_bypassing_apps_subtext" formatted="false" msgid="3726913165356014788">
      <item quantity="other">앱 <xliff:g id="NUMBER">%1$d</xliff:g>개의 알림이 방해 금지 모드를 무시할 수 있음</item>
      <item quantity="one">앱 1개의 알림이 방해 금지 모드를 무시할 수 있음</item>
    </plurals>
    <string name="zen_mode_events_list" msgid="5571368229052715098">"이벤트"</string>
    <string name="zen_mode_all_callers" msgid="2378065871253871057">"모든 발신자"</string>
    <string name="zen_mode_contacts_callers" msgid="5569804103920394175">"연락처"</string>
    <string name="zen_mode_starred_callers" msgid="1023167821338514140">"별표표시된 연락처"</string>
    <string name="zen_mode_repeat_callers" msgid="5019521886428322131">"반복 발신자"</string>
    <string name="zen_mode_repeat_callers_list" msgid="2529895519653237330">"반복 발신자"</string>
    <string name="zen_mode_repeat_callers_title" msgid="8553876328249671783">"반복 발신자 허용"</string>
    <string name="zen_mode_calls_summary_one" msgid="1711737896388108388">"<xliff:g id="CALLER_TYPE">%1$s</xliff:g>의 통화 허용"</string>
    <string name="zen_mode_calls_summary_two" msgid="8476861928783654064">"<xliff:g id="CALLER_TYPE">%1$s</xliff:g> 및 <xliff:g id="CALLERT_TPYE">%2$s</xliff:g>의 통화 허용"</string>
    <string name="zen_mode_repeat_callers_summary" msgid="239685342222975733">"<xliff:g id="MINUTES">%d</xliff:g>분 이내에 같은 사람이 다시 전화를 거는 경우"</string>
    <string name="zen_mode_behavior_summary_custom" msgid="168127313238020146">"사용자설정"</string>
    <string name="zen_mode_when" msgid="2767193283311106373">"자동 사용 설정"</string>
    <string name="zen_mode_when_never" msgid="8809494351918405602">"사용 안함"</string>
    <string name="zen_mode_when_every_night" msgid="3122486110091921009">"매일 밤"</string>
    <string name="zen_mode_when_weeknights" msgid="8354070633893273783">"평일 밤"</string>
    <string name="zen_mode_start_time" msgid="8102602297273744441">"시작 시간"</string>
    <string name="zen_mode_end_time" msgid="8774327885892705505">"종료 시간"</string>
    <string name="zen_mode_end_time_next_day_summary_format" msgid="4201521691238728701">"다음 날 <xliff:g id="FORMATTED_TIME">%s</xliff:g>"</string>
    <string name="zen_mode_summary_alarms_only_indefinite" msgid="2061973221027570123">"무제한으로 알람만 수신 모드로 변경"</string>
    <plurals name="zen_mode_summary_alarms_only_by_minute" formatted="false" msgid="6122003583875424601">
      <item quantity="other"><xliff:g id="DURATION">%1$d</xliff:g>분 동안 알람만 수신 모드로 변경(<xliff:g id="FORMATTEDTIME_1">%2$s</xliff:g>까지)</item>
      <item quantity="one"><xliff:g id="FORMATTEDTIME_0">%2$s</xliff:g>까지 1분 동안 알람만 수신 모드로 변경</item>
    </plurals>
    <plurals name="zen_mode_summary_alarms_only_by_hour" formatted="false" msgid="2407703455581767748">
      <item quantity="other"><xliff:g id="FORMATTEDTIME_1">%2$s</xliff:g>까지 <xliff:g id="DURATION">%1$d</xliff:g>시간 동안 알람만 수신 모드로 변경</item>
      <item quantity="one"><xliff:g id="FORMATTEDTIME_0">%2$s</xliff:g>까지 1시간 동안 알람만 수신 모드로 변경</item>
    </plurals>
    <string name="zen_mode_summary_alarms_only_by_time" msgid="7465525754879341907">"<xliff:g id="FORMATTEDTIME">%1$s</xliff:g>까지 알람만 수신 모드로 변경"</string>
    <string name="zen_mode_summary_always" msgid="6172985102689237703">"항상 알림 모드로 변경"</string>
    <string name="zen_mode_screen_on" msgid="8774571998575673502">"화면이 켜져 있을 때"</string>
    <string name="zen_mode_screen_on_summary" msgid="2208664848367443505">"방해 금지 모드로 음소거된 알림이 화면에 표시되고 상태 표시줄 아이콘에 나타나도록 허용"</string>
    <string name="zen_mode_screen_off" msgid="3144446765110327937">"화면이 꺼져 있을 때"</string>
    <string name="zen_mode_screen_off_summary" msgid="7430034620565812258">"방해 금지 모드로 음소거된 알림이 화면을 켜고 불빛을 깜박이도록 허용"</string>
    <string name="zen_mode_screen_off_summary_no_led" msgid="2826121465026642017">"방해 금지 모드로 음소거된 알림이 화면을 켜도록 허용"</string>
    <string name="notification_app_settings_button" msgid="6685640230371477485">"알림 설정"</string>
    <string name="suggestion_button_text" msgid="3275010948381252006">"확인"</string>
    <string name="device_feedback" msgid="3238056036766293294">"이 기기에 대한 의견 보내기"</string>
    <string name="restr_pin_enter_admin_pin" msgid="1085834515677448072">"관리자 PIN 입력"</string>
    <string name="switch_on_text" msgid="1124106706920572386">"사용"</string>
    <string name="switch_off_text" msgid="1139356348100829659">"사용 안함"</string>
    <string name="screen_pinning_title" msgid="2292573232264116542">"화면 고정"</string>
    <string name="screen_pinning_description" msgid="1110847562111827766">"이 설정을 사용하면 화면을 고정 해제할 때까지 화면 고정 기능으로 현재 화면이 표시되도록 할 수 있습니다.\n\n화면 고정을 사용하는 방법은 다음과 같습니다.\n\n1. 화면 고정이 사용 설정되어 있는지 확인합니다.\n\n2. 개요를 엽니다.\n\n3. 화면 상단에 있는 앱 아이콘을 탭한 다음 고정을 탭합니다."</string>
    <string name="screen_pinning_unlock_pattern" msgid="8282268570060313339">"고정 해제 이전에 잠금해제 패턴 요청"</string>
    <string name="screen_pinning_unlock_pin" msgid="8757588350454795286">"고정 해제 이전에 PIN 요청"</string>
    <string name="screen_pinning_unlock_password" msgid="2514079566873826434">"고정 해제 이전에 비밀번호 요청"</string>
    <string name="screen_pinning_unlock_none" msgid="3814188275713871856">"화면 고정 해제 시 기기 잠금"</string>
    <string name="opening_paragraph_delete_profile_unknown_company" msgid="2232461523882170874">"다음에서 이 직장 프로필을 관리합니다."</string>
    <string name="managing_admin" msgid="8843802210377459055">"<xliff:g id="ADMIN_APP_LABEL">%s</xliff:g>에서 관리"</string>
    <string name="experimental_preference" msgid="7083015446690681376">"(베타)"</string>
    <string name="encryption_interstitial_header" msgid="468015813904595613">"안전한 시작"</string>
    <string name="encryption_continue_button" msgid="1121880322636992402">"계속"</string>
    <string name="encryption_interstitial_message_pin" msgid="2317181134653424679">"기기가 시작되기 전에 PIN을 입력하도록 설정하여 기기를 더욱 안전하게 보호할 수 있습니다. 기기가 시작되기 전에는 전화, 메시지 또는 알람을 포함한 알림을 받을 수 없습니다. \n\n이렇게 하면 분실하거나 도난당한 기기의 데이터를 보호하는 데 도움이 됩니다. 기기가 시작되기 전에 PIN을 입력하도록 설정하시겠습니까?"</string>
    <string name="encryption_interstitial_message_pattern" msgid="7081249914068568570">"기기가 시작되기 전에 패턴을 입력하도록 설정하여 기기를 더욱 안전하게 보호할 수 있습니다. 기기가 시작되기 전에는 전화, 메시지 또는 알람을 포함한 알림을 받을 수 없습니다. \n\n이렇게 하면 분실하거나 도난당한 기기의 데이터를 보호하는 데 도움이 됩니다. 기기가 시작되기 전에 패턴을 입력하도록 설정하시겠습니까?"</string>
    <string name="encryption_interstitial_message_password" msgid="7796567133897436443">"기기가 시작되기 전에 비밀번호를 입력하도록 설정하여 기기를 더욱 안전하게 보호할 수 있습니다. 기기가 시작되기 전에는 전화, 메시지 또는 알람을 포함한 알림을 받을 수 없습니다. \n\n이렇게 하면 분실하거나 도난당한 기기의 데이터를 보호하는 데 도움이 됩니다. 기기가 시작되기 전에 비밀번호를 입력하도록 설정하시겠습니까?"</string>
    <string name="encryption_interstitial_message_pin_for_fingerprint" msgid="4550632760119547492">"지문을 사용하여 기기를 잠금 해제하는 방법 외에도 기기가 시작되기 전에 PIN을 입력하도록 설정하여 기기를 더욱 안전하게 보호할 수 있습니다. 기기가 시작되기 전에는 전화, 메시지 또는 알람을 포함한 알림을 받을 수 없습니다.\n\n이렇게 하면 분실하거나 도난당한 기기의 데이터를 보호하는 데 도움이 됩니다. 기기가 시작되기 전에 PIN을 입력하도록 설정하시겠습니까?"</string>
    <string name="encryption_interstitial_message_pattern_for_fingerprint" msgid="932184823193006087">"지문을 사용하여 기기를 잠금 해제하는 방법 외에도 기기가 시작되기 전에 패턴을 입력하도록 설정하여 기기를 더욱 안전하게 보호할 수 있습니다. 기기가 시작되기 전에는 전화, 메시지 또는 알람을 포함한 알림을 받을 수 없습니다.\n\n이렇게 하면 분실하거나 도난당한 기기의 데이터를 보호하는 데 도움이 됩니다. 기기가 시작되기 전에 패턴을 입력하도록 설정하시겠습니까?"</string>
    <string name="encryption_interstitial_message_password_for_fingerprint" msgid="5560954719370251702">"지문을 사용하여 기기를 잠금 해제하는 방법에 더해 기기가 시작되기 전에 비밀번호를 입력하도록 설정하여 기기를 더욱 안전하게 보호할 수 있습니다. 기기가 시작되기 전에는 전화, 메시지, 알림(예: 알람)을 받을 수 없습니다.\n\n이렇게 하면 분실하거나 도난당한 기기의 데이터를 보호하는 데 도움이 됩니다. 기기가 시작되기 전에 비밀번호를 입력하도록 설정하시겠습니까?"</string>
    <string name="encryption_interstitial_message_pin_for_face" msgid="2017438765366716760">"얼굴을 사용하여 기기를 잠금 해제하는 방법 외에도 기기가 시작되기 전에 PIN을 입력하도록 설정하여 기기를 더욱 안전하게 보호할 수 있습니다. 기기가 시작되기 전에는 전화, 메시지 또는 알람을 포함한 알림을 받을 수 없습니다.\n\n이렇게 하면 분실하거나 도난당한 기기의 데이터를 보호하는 데 도움이 됩니다. 기기가 시작되기 전에 PIN을 입력하도록 설정하시겠습니까?"</string>
    <string name="encryption_interstitial_message_pattern_for_face" msgid="3551827507967661552">"얼굴을 사용하여 기기를 잠금 해제하는 방법 외에도 기기가 시작되기 전에 패턴을 입력하도록 설정하여 기기를 더욱 안전하게 보호할 수 있습니다. 기기가 시작되기 전에는 전화, 메시지 또는 알람을 포함한 알림을 받을 수 없습니다.\n\n이렇게 하면 분실하거나 도난당한 기기의 데이터를 보호하는 데 도움이 됩니다. 기기가 시작되기 전에 패턴을 입력하도록 설정하시겠습니까?"</string>
    <string name="encryption_interstitial_message_password_for_face" msgid="3452793542112093614">"얼굴을 사용하여 기기를 잠금 해제하는 방법 외에도 기기가 시작되기 전에 비밀번호를 입력하도록 설정하여 기기를 더욱 안전하게 보호할 수 있습니다. 기기가 시작되기 전에는 전화, 메시지 또는 알람을 포함한 알림을 받을 수 없습니다.\n\n이렇게 하면 분실하거나 도난당한 기기의 데이터를 보호하는 데 도움이 됩니다. 기기가 시작되기 전에 비밀번호를 입력하도록 설정하시겠습니까?"</string>
    <string name="encryption_interstitial_yes" msgid="4439509435889513411">"예"</string>
    <string name="encryption_interstitial_no" msgid="8935031349097025137">"아니요"</string>
    <string name="restricted_true_label" msgid="4761453839409220473">"제한됨"</string>
    <string name="restricted_false_label" msgid="3279282180297058755">"앱이 백그라운드에서 배터리를 사용할 수 있습니다."</string>
    <string name="encrypt_talkback_dialog_require_pin" msgid="8299960550048989807">"PIN이 필요한가요?"</string>
    <string name="encrypt_talkback_dialog_require_pattern" msgid="1499790256154146639">"패턴이 필요한가요?"</string>
    <string name="encrypt_talkback_dialog_require_password" msgid="8841994614218049215">"비밀번호가 필요한가요?"</string>
    <string name="encrypt_talkback_dialog_message_pin" msgid="7582096542997635316">"기기를 시작하기 위해 PIN을 입력할 때에는 <xliff:g id="SERVICE">%1$s</xliff:g> 등의 접근성 서비스가 지원되지 않습니다."</string>
    <string name="encrypt_talkback_dialog_message_pattern" msgid="2020083142199612743">"기기를 시작하기 위해 패턴을 입력할 때에는 <xliff:g id="SERVICE">%1$s</xliff:g> 등의 접근성 서비스가 지원되지 않습니다."</string>
    <string name="encrypt_talkback_dialog_message_password" msgid="4155875981789127796">"기기를 시작하기 위해 비밀번호를 입력할 때에는 <xliff:g id="SERVICE">%1$s</xliff:g> 등의 접근성 서비스가 지원되지 않습니다."</string>
    <string name="direct_boot_unaware_dialog_message" msgid="2433632805847985867">"참고: 화면 잠금이 설정되어 있다면 휴대전화를 다시 시작한 후 이 앱을 시작하려면 휴대전화를 잠금 해제해야 합니다."</string>
    <string name="imei_information_title" msgid="8499085421609752290">"IMEI 정보"</string>
    <string name="imei_information_summary" msgid="2074095606556565233">"IMEI 상대 정보"</string>
    <string name="slot_number" msgid="3762676044904653577">"(슬롯 <xliff:g id="SLOT_NUM">%1$d</xliff:g>개)"</string>
    <string name="launch_by_default" msgid="1840761193189009248">"기본적으로 열기"</string>
    <string name="app_launch_domain_links_title" msgid="1160925981363706090">"링크 열기"</string>
    <string name="app_launch_open_domain_urls_title" msgid="8914721351596745701">"지원되는 링크 열기"</string>
    <string name="app_launch_open_domain_urls_summary" msgid="5367573364240712217">"묻지 않고 열기"</string>
    <string name="app_launch_supported_domain_urls_title" msgid="8250695258211477480">"지원되는 링크"</string>
    <string name="app_launch_other_defaults_title" msgid="2516812499807835178">"기타 기본값"</string>
    <string name="storage_summary_format" msgid="5419902362347539755">"<xliff:g id="STORAGE_TYPE">%2$s</xliff:g>에 <xliff:g id="SIZE">%1$s</xliff:g> 사용"</string>
    <string name="storage_type_internal" msgid="6042049833565674948">"내부 저장소"</string>
    <string name="storage_type_external" msgid="7738894330670001898">"외부 저장소"</string>
    <string name="data_summary_format" msgid="6213211533341068366">"<xliff:g id="DATE">%2$s</xliff:g> 이후 <xliff:g id="SIZE">%1$s</xliff:g> 사용"</string>
    <string name="storage_used" msgid="7128074132917008743">"저장 위치"</string>
    <string name="change" msgid="6657848623929839991">"변경"</string>
    <string name="change_storage" msgid="600475265207060436">"저장소 변경"</string>
    <string name="notifications_label" msgid="2872668710589600731">"알림"</string>
    <string name="notifications_enabled" msgid="6983396130566021385">"사용"</string>
    <string name="notifications_enabled_with_info" msgid="5669544704839269901">"<xliff:g id="NOTIFICATIONS_SENT">%1$s</xliff:g>/<xliff:g id="NOTIFICATIONS_CATEGORIES_OFF">%2$s</xliff:g>"</string>
    <string name="notifications_disabled" msgid="1262114548434938079">"꺼짐"</string>
    <string name="notifications_partly_blocked" msgid="592071133950126656">"<xliff:g id="COUNT_1">%2$d</xliff:g>개 중 <xliff:g id="COUNT_0">%1$d</xliff:g>개 카테고리 사용 중지됨"</string>
    <string name="notifications_silenced" msgid="4728603513072110381">"알림 사용 중지됨"</string>
    <string name="notifications_redacted" msgid="4493588975742803160">"잠금 화면에 민감한 콘텐츠 표시 안함"</string>
    <string name="notifications_hidden" msgid="3619610536038757468">"잠금 화면에 표시 안함"</string>
    <string name="notifications_priority" msgid="1066342037602085552">"방해 금지 모드 무시됨"</string>
    <string name="notifications_summary_divider" msgid="9013807608804041387">" / "</string>
    <string name="notification_summary_level" msgid="2726571692704140826">"레벨 %d"</string>
    <string name="notification_summary_channel" msgid="5831124672372023524">"<xliff:g id="CHANNEL_NAME">%1$s</xliff:g> • <xliff:g id="GROUP_NAME">%2$s</xliff:g>"</string>
    <plurals name="notifications_categories_off" formatted="false" msgid="5583365573683409754">
      <item quantity="other">카테고리 <xliff:g id="COUNT_1">%d</xliff:g>개가 사용 중지됨</item>
      <item quantity="one">카테고리 <xliff:g id="COUNT_0">%d</xliff:g>개가 사용 중지됨</item>
    </plurals>
    <plurals name="permissions_summary" formatted="false" msgid="6402730318075959117">
      <item quantity="other">권한 <xliff:g id="COUNT_1">%d</xliff:g>개 부여받음</item>
      <item quantity="one">권한 <xliff:g id="COUNT_0">%d</xliff:g>개 부여받음</item>
    </plurals>
    <plurals name="runtime_permissions_summary" formatted="false" msgid="1564663886246010959">
      <item quantity="other">권한 <xliff:g id="COUNT_3">%d</xliff:g>개 중 <xliff:g id="COUNT_2">%d</xliff:g>개가 부여됨</item>
      <item quantity="one">권한 <xliff:g id="COUNT_1">%d</xliff:g>개 중 <xliff:g id="COUNT_0">%d</xliff:g>개가 부여됨</item>
    </plurals>
    <plurals name="runtime_permissions_additional_count" formatted="false" msgid="931276038884210752">
      <item quantity="other">추가 권한 <xliff:g id="COUNT_1">%d</xliff:g>개</item>
      <item quantity="one">추가 권한 <xliff:g id="COUNT_0">%d</xliff:g>개</item>
    </plurals>
    <string name="runtime_permissions_summary_no_permissions_granted" msgid="1679758182657005375">"부여된 권한이 없습니다."</string>
    <string name="runtime_permissions_summary_no_permissions_requested" msgid="7655100570513818534">"요청한 권한이 없습니다."</string>
    <string name="filter_all_apps" msgid="1988403195820688644">"모든 앱"</string>
    <string name="filter_enabled_apps" msgid="5395727306799456250">"설치된 앱"</string>
    <string name="filter_instant_apps" msgid="574277769963965565">"인스턴트 앱"</string>
    <string name="filter_personal_apps" msgid="3277727374174355971">"개인"</string>
    <string name="filter_work_apps" msgid="24519936790795574">"직장"</string>
    <string name="filter_notif_all_apps" msgid="2299049859443680242">"앱: 전체"</string>
    <string name="filter_notif_blocked_apps" msgid="3383043508771300704">"사용 중지됨"</string>
    <string name="filter_notif_urgent_channels" msgid="3972473613117159653">"카테고리: 중요도 긴급"</string>
    <string name="filter_notif_low_channels" msgid="4128487387390004604">"카테고리: 중요도 낮음"</string>
    <string name="filter_notif_blocked_channels" msgid="5880190882221644289">"카테고리: 사용 중지됨"</string>
    <string name="filter_notif_dnd_channels" msgid="1817930848881696728">"카테고리: 방해 금지 모드 무시"</string>
    <string name="advanced_apps" msgid="4812975097124803873">"고급"</string>
    <string name="configure_apps" msgid="6685680790825882528">"앱 설정"</string>
    <string name="unknown_app" msgid="5275921288718717656">"알 수 없는 앱"</string>
    <string name="app_permissions" msgid="5584182129908141622">"권한 관리자"</string>
    <string name="app_permissions_summary" msgid="5163974162150406324">"<xliff:g id="APPS">%1$s</xliff:g>을(를) 사용하는 앱"</string>
    <string name="tap_to_wake" msgid="7211944147196888807">"탭하여 대기 모드 해제"</string>
    <string name="tap_to_wake_summary" msgid="4341387904987585616">"화면 아무 곳이나 두 번 탭하여 기기 대기 모드 해제"</string>
    <string name="domain_urls_title" msgid="3132983644568821250">"링크 열기"</string>
    <string name="domain_urls_summary_none" msgid="2639588015479657864">"지원되는 링크를 열지 않습니다."</string>
    <string name="domain_urls_summary_one" msgid="3704934031930978405">"<xliff:g id="DOMAIN">%s</xliff:g> 열기"</string>
    <string name="domain_urls_summary_some" msgid="3950089361819428455">"<xliff:g id="DOMAIN">%s</xliff:g> 및 다른 URL 열기"</string>
    <string name="domain_urls_apps_summary_off" msgid="1833056772600031220">"지원되는 링크를 열 수 있는 앱 없음"</string>
    <plurals name="domain_urls_apps_summary_on" formatted="false" msgid="240214361240709399">
      <item quantity="other">앱 <xliff:g id="COUNT">%d</xliff:g>개에서 지원되는 링크를 열 수 있음</item>
      <item quantity="one">앱 1개에서 지원되는 링크를 열 수 있음</item>
    </plurals>
    <string name="app_link_open_always" msgid="2474058700623948148">"이 앱에서 열기"</string>
    <string name="app_link_open_ask" msgid="7800878430190575991">"항상 확인"</string>
    <string name="app_link_open_never" msgid="3407647600352398543">"이 앱에서 열지 않음"</string>
    <string name="default_apps_title" msgid="1660450272764331490">"기본"</string>
    <string name="default_for_work" msgid="9152194239366247932">"업무용 기본값"</string>
    <string name="assist_and_voice_input_title" msgid="1733165754793221197">"지원 및 음성 입력"</string>
    <string name="default_assist_title" msgid="8868488975409247921">"지원 앱"</string>
    <string name="assistant_security_warning_title" msgid="8673079231955467177">"<xliff:g id="ASSISTANT_APP_NAME">%s</xliff:g>을(를) 어시스턴트로 설정하시겠습니까?"</string>
    <string name="assistant_security_warning" msgid="8498726261327239136">"어시스턴트가 시스템에서 사용 중인 앱에 관한 정보를 읽을 수 있게 됩니다. 여기에는 화면에 표시된 정보 또는 앱 내에서 액세스할 수 있는 정보가 포함됩니다."</string>
    <string name="assistant_security_warning_agree" msgid="7710290206928033908">"동의"</string>
    <string name="assistant_security_warning_disagree" msgid="877419950830205913">"동의 안함"</string>
    <string name="choose_voice_input_title" msgid="975471367067718019">"음성 입력 선택"</string>
    <string name="default_browser_title" msgid="8101772675085814670">"브라우저 앱"</string>
    <string name="default_browser_title_none" msgid="2124785489953628553">"기본 브라우저 없음"</string>
    <string name="default_phone_title" msgid="282005908059637350">"휴대전화 앱"</string>
    <string name="roles_title" msgid="8739481762225637569">"역할"</string>
    <string name="default_app" msgid="6864503001385843060">"(기본)"</string>
    <string name="system_app" msgid="9068313769550747372">"(시스템)"</string>
    <string name="system_default_app" msgid="3091113402349739037">"(시스템 기본값)"</string>
    <string name="apps_storage" msgid="4353308027210435513">"앱 저장용량"</string>
    <string name="usage_access" msgid="5479504953931038165">"사용 기록에 액세스"</string>
    <string name="permit_usage_access" msgid="4012876269445832300">"사용 기록에 액세스 허용"</string>
    <string name="app_usage_preference" msgid="7065701732733134991">"앱 사용 환경설정"</string>
    <string name="time_spent_in_app_pref_title" msgid="9124796405314626532">"기기 사용 시간"</string>
    <string name="usage_access_description" msgid="1352111094596416795">"앱에서 사용 기록에 액세스할 수 있도록 허용하면 사용 중인 다른 앱의 종류와 사용 빈도, 이동통신사, 언어 설정, 기타 세부정보를 추적할 수 있게 됩니다."</string>
    <string name="memory_settings_title" msgid="7490541005204254222">"메모리"</string>
    <string name="memory_details_title" msgid="8542565326053693320">"메모리 세부정보"</string>
    <string name="always_running" msgid="6042448320077429656">"항상 실행(<xliff:g id="PERCENTAGE">%s</xliff:g>)"</string>
    <string name="sometimes_running" msgid="6611250683037700864">"가끔 실행(<xliff:g id="PERCENTAGE">%s</xliff:g>)"</string>
    <string name="rarely_running" msgid="348413460168817458">"거의 실행되지 않음(<xliff:g id="PERCENTAGE">%s</xliff:g>)"</string>
    <string name="memory_max_use" msgid="6874803757715963097">"최대"</string>
    <string name="memory_avg_use" msgid="7382015389130622870">"평균"</string>
    <string name="memory_max_desc" msgid="2861832149718335864">"최대 <xliff:g id="MEMORY">%1$s</xliff:g>"</string>
    <string name="memory_avg_desc" msgid="1551240906596518412">"평균 <xliff:g id="MEMORY">%1$s</xliff:g>"</string>
    <string name="memory_use_running_format" msgid="4172488041800743760">"<xliff:g id="MEMORY">%1$s</xliff:g>/<xliff:g id="RUNNING">%2$s</xliff:g>"</string>
    <string name="process_format" msgid="77905604092541454">"<xliff:g id="APP_NAME">%1$s</xliff:g>(<xliff:g id="COUNT">%2$d</xliff:g>개)"</string>
    <string name="high_power_apps" msgid="3459065925679828230">"배터리 최적화"</string>
    <string name="additional_battery_info" msgid="4754099329165411970">"배터리 사용량 알림"</string>
    <string name="show_all_apps" msgid="1512506948197818534">"전체 기기 사용 정보 표시"</string>
    <string name="hide_extra_apps" msgid="5016497281322459633">"앱 사용량 표시"</string>
    <plurals name="power_high_usage_summary" formatted="false" msgid="467347882627862744">
      <item quantity="other">앱 <xliff:g id="NUMBER">%2$d</xliff:g>개가 비정상적으로 작동하고 있음</item>
      <item quantity="one"><xliff:g id="APP">%1$s</xliff:g> 앱이 비정상적으로 작동하고 있음</item>
    </plurals>
    <plurals name="power_high_usage_title" formatted="false" msgid="3826660033363082922">
      <item quantity="other">앱에서 배터리 많이 소모 중</item>
      <item quantity="one"><xliff:g id="APP">%1$s</xliff:g>에서 배터리 많이 소모 중</item>
    </plurals>
    <string name="high_power_filter_on" msgid="3222265297576680099">"최적화되지 않음"</string>
    <string name="high_power_on" msgid="6216293998227583810">"최적화되지 않음"</string>
    <string name="high_power_off" msgid="3393904131961263278">"배터리 최적화 사용"</string>
    <string name="high_power_system" msgid="7362862974428225301">"배터리 최적화를 사용할 수 없음"</string>
    <string name="high_power_desc" msgid="6283926163708585760">"배터리 최적화를 적용하지 마세요. 배터리가 더 빨리 방전될 수 있습니다."</string>
    <string name="high_power_prompt_title" msgid="6358673688590282655">"앱이 항상 백그라운드에서 실행되도록 허용하시겠습니까?"</string>
    <string name="high_power_prompt_body" msgid="1031422980602565049">"<xliff:g id="APP_NAME">%1$s</xliff:g>이(가) 항상 백그라운드에서 실행되도록 허용하면 배터리 수명이 단축될 수도 있습니다. \n\n이 설정은 나중에 설정 &gt; 앱 및 알림에서 변경할 수 있습니다."</string>
    <string name="battery_summary" msgid="8044042095190688654">"마지막으로 완전히 충전한 이후 <xliff:g id="PERCENTAGE">%1$s</xliff:g> 사용"</string>
    <string name="battery_power_management" msgid="5571519699679107523">"전원 관리"</string>
    <string name="no_battery_summary" msgid="3528036835462846814">"마지막으로 완전히 충전한 이후 배터리를 사용하지 않음"</string>
    <string name="app_notification_preferences" msgid="1599319335092722613">"앱 설정"</string>
    <string name="system_ui_settings" msgid="579824306467081123">"SystemUI 튜너 표시"</string>
    <string name="additional_permissions" msgid="6463784193877056080">"추가 권한"</string>
    <string name="additional_permissions_more" msgid="3538612272673191451">"<xliff:g id="COUNT">%1$d</xliff:g>개 더보기"</string>
    <string name="share_remote_bugreport_dialog_title" msgid="1124840737776588602">"버그 보고서를 공유하시겠습니까?"</string>
    <string name="share_remote_bugreport_dialog_message_finished" msgid="4973886976504823801">"IT 관리자가 이 기기의 문제해결을 위해 버그 보고서를 요청했습니다. 앱과 데이터가 공유될 수 있습니다."</string>
    <string name="share_remote_bugreport_dialog_message" msgid="3495929560689435496">"IT 관리자가 이 기기의 문제해결을 위해 버그 보고서를 요청했습니다. 앱과 데이터가 공유될 수 있으며 기기 속도가 일시적으로 느려질 수 있습니다."</string>
    <string name="sharing_remote_bugreport_dialog_message" msgid="5859287696666024466">"이 버그 보고서는 IT 관리자와 공유됩니다. 자세한 내용은 IT 관리자에게 문의하세요."</string>
    <string name="share_remote_bugreport_action" msgid="532226159318779397">"공유"</string>
    <string name="decline_remote_bugreport_action" msgid="518720235407565134">"거부"</string>
    <string name="usb_use_charging_only" msgid="4800495064747543954">"데이터 전송 안함"</string>
    <string name="usb_use_charging_only_desc" msgid="3066256793008540627">"이 기기만 충전"</string>
    <string name="usb_use_power_only" msgid="3236391691786786070">"연결된 기기 충전"</string>
    <string name="usb_use_file_transfers" msgid="1223134119354320726">"파일 전송"</string>
    <string name="usb_use_file_transfers_desc" msgid="4235764784331804488">"파일을 다른 기기로 전송"</string>
    <string name="usb_use_photo_transfers" msgid="8192719651229326283">"PTP"</string>
    <string name="usb_use_photo_transfers_desc" msgid="2963034811151325996">"MTP가 지원되지 않는 경우 사진 또는 파일 전송(PTP)"</string>
    <string name="usb_use_tethering" msgid="3944506882789422118">"USB 테더링"</string>
    <string name="usb_use_MIDI" msgid="5116404702692483166">"MIDI"</string>
    <string name="usb_use_MIDI_desc" msgid="8473936990076693175">"이 기기를 MIDI로 사용"</string>
    <string name="usb_use" msgid="3372728031108932425">"USB 사용"</string>
    <string name="usb_default_label" msgid="2211094045594574774">"기본 USB 설정"</string>
    <string name="usb_default_info" msgid="8864535445796200695">"다른 기기가 연결되고 휴대전화가 잠금 해제되었을 때 이 설정이 적용됩니다. 신뢰할 수 있는 기기에만 연결하세요."</string>
    <string name="usb_pref" msgid="1400617804525116158">"USB"</string>
    <string name="usb_preference" msgid="7394265019817945275">"USB 환경설정"</string>
    <string name="usb_control_title" msgid="4404322722995917160">"다음 기기로 USB 제어"</string>
    <string name="usb_control_host" msgid="2276710819046647200">"연결된 기기"</string>
    <string name="usb_control_device" msgid="5821511964163469463">"이 기기"</string>
    <string name="usb_switching" msgid="8995313698715545619">"전환 중..."</string>
    <string name="usb_switching_failed" msgid="4156073015692409651">"전환할 수 없습니다."</string>
    <string name="usb_summary_charging_only" msgid="7544327009143659751">"기기 충전 중"</string>
    <string name="usb_summary_power_only" msgid="1996391096369798526">"연결된 기기 충전 중"</string>
    <string name="usb_summary_file_transfers" msgid="6925168380589489645">"파일 전송"</string>
    <string name="usb_summary_tether" msgid="951190049557074535">"USB 테더링"</string>
    <string name="usb_summary_photo_transfers" msgid="665584667685030007">"PTP"</string>
    <string name="usb_summary_MIDI" msgid="2399066753961085360">"MIDI"</string>
    <string name="usb_summary_file_transfers_power" msgid="7700800611455849806">"파일 전송 및 전원 공급"</string>
    <string name="usb_summary_tether_power" msgid="5825335393952752238">"USB 테더링 및 전원 공급"</string>
    <string name="usb_summary_photo_transfers_power" msgid="6826058111908423069">"PTP 및 전원 공급"</string>
    <string name="usb_summary_MIDI_power" msgid="3308250484012677596">"MIDI 및 전원 공급"</string>
    <string name="background_check_pref" msgid="7550258400138010979">"백그라운드 확인"</string>
    <string name="background_check_title" msgid="4534254315824525593">"전체 백그라운드 액세스"</string>
    <string name="assist_access_context_title" msgid="2269032346698890257">"화면의 텍스트 사용"</string>
    <string name="assist_access_context_summary" msgid="1991421283142279560">"지원 앱이 화면의 텍스트 콘텐츠에 액세스하도록 허용합니다."</string>
    <string name="assist_access_screenshot_title" msgid="4034721336291215819">"스크린샷 사용"</string>
    <string name="assist_access_screenshot_summary" msgid="6761636689013259901">"지원 앱이 화면의 이미지에 액세스하도록 허용합니다."</string>
    <string name="assist_flash_title" msgid="506661221230034891">"플래시 화면"</string>
    <string name="assist_flash_summary" msgid="9160668468824099262">"지원 앱이 화면이나 스크린샷에서 텍스트에 액세스할 때 화면 가장자리에 플래시를 표시합니다."</string>
    <string name="assist_footer" msgid="1982791172085896864">"지원 앱은 화면에 표시된 정보에 맞게 도움을 줄 수 있습니다. 일부 앱은 통합된 지원을 제공하기 위해 런처와 음성 입력 서비스를 모두 지원합니다."</string>
    <string name="average_memory_use" msgid="829566450150198512">"평균 메모리 사용"</string>
    <string name="maximum_memory_use" msgid="7493720799710132496">"최대 메모리 사용"</string>
    <string name="memory_usage" msgid="1781358557214390033">"메모리 사용량"</string>
    <string name="app_list_memory_use" msgid="6987417883876419338">"앱 사용"</string>
    <string name="memory_details" msgid="5943436005716991782">"세부정보"</string>
    <string name="memory_use_summary" msgid="5608257211903075754">"지난 3시간 동안 평균 메모리 사용량: <xliff:g id="SIZE">%1$s</xliff:g>"</string>
    <string name="no_memory_use_summary" msgid="2016900536806235588">"지난 3시간 동안 메모리 사용량: 없음"</string>
    <string name="sort_avg_use" msgid="3998036180505143129">"평균 사용량 기준 정렬"</string>
    <string name="sort_max_use" msgid="4629247978290075124">"최대 사용량 기준 정렬"</string>
    <string name="memory_performance" msgid="5661005192284103281">"성능"</string>
    <string name="total_memory" msgid="2017287600738630165">"총 메모리"</string>
    <string name="average_used" msgid="5338339266517245782">"평균 메모리 사용(%)"</string>
    <string name="free_memory" msgid="4003936141603549746">"사용 가능"</string>
    <string name="memory_usage_apps" msgid="5650192998273294098">"앱에서 사용한 메모리"</string>
    <plurals name="memory_usage_apps_summary" formatted="false" msgid="6089210945574265774">
      <item quantity="other">지난 <xliff:g id="DURATION_1">%2$s</xliff:g> 동안 앱 <xliff:g id="COUNT">%1$d</xliff:g>개에서 메모리를 사용했습니다.</item>
      <item quantity="one">지난 <xliff:g id="DURATION_0">%2$s</xliff:g> 동안 앱 1개에서 메모리를 사용했습니다.</item>
    </plurals>
    <string name="running_frequency" msgid="6622624669948277693">"빈도"</string>
    <string name="memory_maximum_usage" msgid="6513785462055278341">"최대 사용량"</string>
    <string name="no_data_usage" msgid="9131454024293628063">"사용한 데이터 없음"</string>
    <string name="zen_access_warning_dialog_title" msgid="1198189958031157142">"<xliff:g id="APP">%1$s</xliff:g>이 방해 금지 모드에 액세스하도록 허용하시겠습니까?"</string>
    <string name="zen_access_warning_dialog_summary" msgid="4015885767653010873">"앱에서 방해 금지 모드를 사용 또는 사용 중지하고 관련 설정을 변경할 수 있습니다."</string>
    <string name="zen_access_disabled_package_warning" msgid="302820100078584431">"알림 액세스가 사용 설정되어 있으므로 켜져 있어야 합니다."</string>
    <string name="zen_access_revoke_warning_dialog_title" msgid="558779234015793950">"<xliff:g id="APP">%1$s</xliff:g>의 방해 금지 모드에 대한 액세스를 취소하시겠습니까?"</string>
    <string name="zen_access_revoke_warning_dialog_summary" msgid="5518216907304930148">"이 앱에서 생성된 모든 방해 금지 모드 규칙이 삭제됩니다."</string>
    <string name="ignore_optimizations_on" msgid="6915689518016285116">"최적화하지 않음"</string>
    <string name="ignore_optimizations_off" msgid="6153196256410296835">"최적화"</string>
    <string name="ignore_optimizations_on_desc" msgid="3549930955839111652">"배터리가 더 빨리 소진될 수 있습니다. 앱의 백그라운드 배터리 사용이 더 이상 제한되지 않습니다."</string>
    <string name="ignore_optimizations_off_desc" msgid="5255731062045426544">"배터리 수명을 늘리려면 선택하세요."</string>
    <string name="ignore_optimizations_title" msgid="2829637961185027768">"<xliff:g id="APP">%s</xliff:g>에서 배터리 최적화를 무시하도록 허용할까요?"</string>
    <string name="app_list_preference_none" msgid="108006867520327904">"없음"</string>
    <string name="work_profile_usage_access_warning" msgid="2918050775124911939">"이 앱의 사용 기록 액세스를 사용 중지해도 관리자가 직장 프로필에 있는 앱의 데이터 사용을 추적할 수 있습니다."</string>
    <string name="accessibility_lock_screen_progress" msgid="2408292742980383166">"<xliff:g id="COUNT_1">%2$d</xliff:g>자 중 <xliff:g id="COUNT_0">%1$d</xliff:g>자 사용"</string>
    <string name="draw_overlay" msgid="6564116025404257047">"다른 앱 위에 표시"</string>
    <string name="system_alert_window_settings" msgid="8466613169103527868">"다른 앱 위에 표시"</string>
    <string name="system_alert_window_apps_title" msgid="7005760279028569491">"앱"</string>
    <string name="system_alert_window_access_title" msgid="6297115362542361241">"다른 앱 위에 표시"</string>
    <string name="permit_draw_overlay" msgid="7456536798718633432">"다른 앱 위에 표시 허용"</string>
    <string name="allow_overlay_description" msgid="8961670023925421358">"이 앱이 사용 중인 다른 앱 위에 표시되도록 허용합니다. 이로 인해 다른 앱 사용에 방해를 받거나 앱의 표시 또는 작동 방식이 변경될 수도 있습니다."</string>
    <string name="keywords_vr_listener" msgid="7441221822576384680">"VR 가상 현실 리스너 스테레오 도우미 서비스"</string>
    <string name="keywords_system_alert_window" msgid="5049498015597864850">"다른 앱 위에 표시 시스템 경고 대화상자 창"</string>
    <string name="overlay_settings" msgid="6930854109449524280">"다른 앱 위에 표시"</string>
    <string name="system_alert_window_summary" msgid="602892301318324492">"<xliff:g id="COUNT_1">%2$d</xliff:g>개 앱 중 다른 앱 위에 표시하도록 허용된 앱 <xliff:g id="COUNT_0">%1$d</xliff:g>개"</string>
    <string name="filter_overlay_apps" msgid="6965969283342557573">"권한을 가진 앱"</string>
    <string name="app_permission_summary_allowed" msgid="1505409933012886711">"허용됨"</string>
    <string name="app_permission_summary_not_allowed" msgid="2592617058101882802">"허용되지 않음"</string>
    <string name="keywords_install_other_apps" msgid="761078076051006558">"알 수 없는 소스에서 가져온 앱 설치"</string>
    <string name="write_settings" msgid="4797457275727195681">"시스템 설정 수정"</string>
    <string name="keywords_write_settings" msgid="6415597272561105138">"시스템 설정 수정 쓰기"</string>
    <string name="write_settings_summary" msgid="4302268998611412696">"앱 <xliff:g id="COUNT_1">%2$d</xliff:g>개 중 <xliff:g id="COUNT_0">%1$d</xliff:g>개에서 시스템 설정을 수정하도록 허용했습니다."</string>
    <string name="financial_apps_sms_access_title" msgid="762694352017728050">"금융 앱 SMS 권한"</string>
    <string name="filter_install_sources_apps" msgid="3102976274848199118">"다른 앱을 설치할 수 있음"</string>
    <string name="filter_write_settings_apps" msgid="2914615026197322551">"시스템 설정 수정 가능"</string>
    <string name="write_settings_title" msgid="4232152481902542284">"시스템 설정 수정 가능"</string>
    <string name="write_system_settings" msgid="3482913590601096763">"시스템 설정 수정"</string>
    <string name="permit_write_settings" msgid="658555006453212691">"시스템 설정 수정 허용"</string>
    <string name="write_settings_description" msgid="6868293938839954623">"이 권한은 앱이 시스템 설정을 수정하도록 허용합니다."</string>
    <string name="write_settings_on" msgid="8230580416068832239">"예"</string>
    <string name="write_settings_off" msgid="5156104383386336233">"아니요"</string>
    <string name="external_source_switch_title" msgid="3621381992793251070">"이 소스에서 가져온 앱 설치 허용"</string>
    <string name="camera_gesture_title" msgid="1075838577642393011">"손목을 두 번 돌려 카메라 열기"</string>
    <string name="camera_gesture_desc" msgid="1831390075255870960">"손목을 두 번 돌리면 카메라 앱이 열립니다."</string>
    <string name="camera_double_tap_power_gesture_title" msgid="1651873760405034645">"전원 버튼을 두 번 눌러 카메라 열기"</string>
    <string name="camera_double_tap_power_gesture_desc" msgid="7355664631775680376">"화면을 잠금 해제하지 않고 신속하게 카메라를 열 수 있습니다."</string>
    <string name="screen_zoom_title" msgid="5233515303733473927">"디스플레이 크기"</string>
    <string name="screen_zoom_short_summary" msgid="7291960817349834688">"화면에 표시된 항목을 확대 또는 축소"</string>
    <string name="screen_zoom_keywords" msgid="9176477565403352552">"디스플레이 밀도, 화면 확대/축소, 크기, 크기 조정"</string>
    <string name="screen_zoom_summary" msgid="6445488991799015407">"화면에 표시된 항목을 축소 또는 확대합니다. 화면에서 일부 앱의 위치가 변경될 수 있습니다."</string>
    <string name="screen_zoom_preview_title" msgid="4680671508172336572">"미리보기"</string>
    <string name="screen_zoom_make_smaller_desc" msgid="4622359904253364742">"축소"</string>
    <string name="screen_zoom_make_larger_desc" msgid="2236171043607896594">"확대"</string>
    <string name="screen_zoom_conversation_icon_alex" msgid="8443032489384985820">"A"</string>
    <string name="screen_zoom_conversation_icon_pete" msgid="998709701837681129">"P"</string>
    <string name="screen_zoom_conversation_message_1" msgid="6546951024984852686">"성욱님, 안녕하세요!"</string>
    <string name="screen_zoom_conversation_message_2" msgid="6935424214137738647">"커피 한잔하면서 수다나 떨까요?"</string>
    <string name="screen_zoom_conversation_message_3" msgid="5218221201861387402">"그거 좋은데요. 여기서 가까운 좋은 데 있어요."</string>
    <string name="screen_zoom_conversation_message_4" msgid="5564676794767555447">"좋아요!"</string>
    <string name="screen_zoom_conversation_timestamp_1" msgid="7453710416319650556">"화요일 오후 6시"</string>
    <string name="screen_zoom_conversation_timestamp_2" msgid="7107225702890747588">"화요일 오후 6시 1분"</string>
    <string name="screen_zoom_conversation_timestamp_3" msgid="3785674344762707688">"화요일 오후 6시 2분"</string>
    <string name="screen_zoom_conversation_timestamp_4" msgid="2511469395448561259">"화요일 오후 6시 3분"</string>
    <string name="disconnected" msgid="4836600637485526329">"연결되지 않음"</string>
    <string name="keyboard_disconnected" msgid="1495037256967224035">"연결되지 않음"</string>
    <string name="data_usage_summary_format" msgid="7507047900192160585">"데이터 <xliff:g id="AMOUNT">%1$s</xliff:g> 사용됨"</string>
    <string name="data_usage_wifi_format" msgid="5417296451392612860">"Wi-Fi 데이터 사용량: <xliff:g id="AMOUNT">^1</xliff:g>"</string>
    <plurals name="notification_summary" formatted="false" msgid="3941492005316143599">
      <item quantity="other">앱 <xliff:g id="COUNT">%d</xliff:g>개의 알림이 사용 중지됨</item>
      <item quantity="one">앱 1개의 알림이 사용 중지됨</item>
    </plurals>
    <string name="notification_summary_none" msgid="4586376436702610">"모든 앱에서 사용"</string>
    <string name="apps_summary" msgid="193158055537070092">"앱 <xliff:g id="COUNT">%1$d</xliff:g>개 설치됨"</string>
    <string name="apps_summary_example" msgid="2118896966712746139">"앱 24개가 설치됨"</string>
    <string name="storage_summary" msgid="3801281635351732202">"<xliff:g id="PERCENTAGE">%1$s</xliff:g> 사용 - <xliff:g id="FREE_SPACE">%2$s</xliff:g> 사용 가능"</string>
    <string name="storage_summary_with_sdcard" msgid="3290457009629490121">"내부 저장소: <xliff:g id="PERCENTAGE">%1$s</xliff:g> 사용 중 - <xliff:g id="FREE_SPACE">%2$s</xliff:g> 사용 가능"</string>
    <string name="display_summary" msgid="6737806235882127328">"<xliff:g id="TIMEOUT_DESCRIPTION">%1$s</xliff:g> 동안 사용하지 않으면 절전 모드로 전환됩니다."</string>
    <string name="display_dashboard_summary" msgid="4145888780290131488">"배경화면, 절전 모드, 글꼴 크기"</string>
    <!-- no translation found for display_dashboard_summary_with_style (7707201466027514198) -->
    <skip />
    <string name="display_dashboard_nowallpaper_summary" msgid="7840559323355210111">"절전 모드, 글꼴 크기"</string>
    <string name="display_summary_example" msgid="9102633726811090523">"10분 동안 사용하지 않으면 절전 모드로 전환됩니다."</string>
    <string name="memory_summary" msgid="8080825904671961872">"평균 <xliff:g id="USED_MEMORY">%1$s</xliff:g>/<xliff:g id="TOTAL_MEMORY">%2$s</xliff:g> 저장용량 사용됨"</string>
    <string name="users_summary" msgid="1674864467098487328">"<xliff:g id="USER_NAME">%1$s</xliff:g>(으)로 로그인됨"</string>
    <string name="payment_summary" msgid="3472482669588561110">"<xliff:g id="APP_NAME">%1$s</xliff:g>은(는) 기본 앱입니다."</string>
    <string name="backup_disabled" msgid="485189128759595412">"백업 사용 안함"</string>
    <string name="android_version_summary" msgid="2935995161657697278">"Android <xliff:g id="VERSION">%1$s</xliff:g> 버전으로 업데이트됨"</string>
    <string name="android_version_pending_update_summary" msgid="487831391976523090">"업데이트 가능"</string>
    <string name="disabled_by_policy_title" msgid="627023216027648534">"허용되지 않는 작업"</string>
    <string name="disabled_by_policy_title_adjust_volume" msgid="3208724801293696486">"볼륨을 변경할 수 없음"</string>
    <string name="disabled_by_policy_title_outgoing_calls" msgid="7919816644946067058">"전화를 사용할 수 없음"</string>
    <string name="disabled_by_policy_title_sms" msgid="5733307423899610340">"문자 메시지를 사용할 수 없음"</string>
    <string name="disabled_by_policy_title_camera" msgid="6225008536855644874">"카메라를 사용할 수 없음"</string>
    <string name="disabled_by_policy_title_screen_capture" msgid="4066913623298047094">"스크린샷을 사용할 수 없음"</string>
    <string name="disabled_by_policy_title_suspend_packages" msgid="7872038990805477554">"열 수 없는 앱"</string>
    <string name="default_admin_support_msg" msgid="4489678214035485367">"궁금한 점이 있으면 IT 관리자에게 문의하세요."</string>
    <string name="admin_support_more_info" msgid="8901377038510512654">"세부정보 더보기"</string>
    <string name="admin_profile_owner_message" msgid="5860816886981109626">"관리자는 설정, 권한, 기업 액세스, 네트워크 활동, 기기의 위치 정보 등 직장 프로필과 연결된 데이터와 앱을 모니터링하고 관리할 수 있습니다."</string>
    <string name="admin_profile_owner_user_message" msgid="3842630535450382172">"관리자는 설정, 권한, 기업 액세스, 네트워크 활동, 기기의 위치 정보 등 사용자와 연결된 데이터와 앱을 모니터링하고 관리할 수 있습니다."</string>
    <string name="admin_device_owner_message" msgid="6232893638259790789">"관리자는 설정, 권한, 기업 액세스, 네트워크 활동, 기기의 위치 정보 등 기기와 연결된 데이터와 앱을 모니터링하고 관리할 수 있습니다."</string>
    <string name="condition_turn_off" msgid="1960945836880080298">"사용 중지"</string>
    <string name="condition_turn_on" msgid="9089876276117874591">"사용 설정"</string>
    <string name="condition_expand_show" msgid="608202020023489939">"표시"</string>
    <string name="condition_expand_hide" msgid="948507739223760667">"숨기기"</string>
    <string name="condition_hotspot_title" msgid="5959815393203320845">"핫스팟 활성화됨"</string>
    <string name="condition_airplane_title" msgid="287356299107070503">"비행기 모드 사용 중"</string>
    <string name="condition_airplane_summary" msgid="2500054042183138980">"네트워크 이용 불가"</string>
    <string name="condition_zen_title" msgid="2897779738211625">"방해 금지 모드 사용 중"</string>
    <string name="condition_zen_summary_phone_muted" msgid="3644614024467141806">"휴대전화 음소거됨"</string>
    <string name="condition_zen_summary_with_exceptions" msgid="4047564276599301064">"예외 적용"</string>
    <string name="condition_battery_title" msgid="3272131008388575349">"절전 모드 사용 중"</string>
    <string name="condition_battery_summary" msgid="5847532902924566572">"기능 제한됨"</string>
    <string name="condition_cellular_title" msgid="1327317003797575735">"모바일 데이터 사용 중지됨"</string>
    <string name="condition_cellular_summary" msgid="816822977403022625">"Wi‑Fi를 통해서만 인터넷 사용 가능"</string>
    <string name="condition_bg_data_title" msgid="5475793236997935138">"데이터 절약 모드"</string>
    <string name="condition_bg_data_summary" msgid="1852811387315557164">"기능 제한됨"</string>
    <string name="condition_work_title" msgid="7293722361184366648">"직장 프로필이 사용 중지됨"</string>
    <string name="condition_work_summary" msgid="9167580982244020746">"앱 및 알림 사용 중지됨"</string>
    <string name="condition_device_muted_action_turn_on_sound" msgid="4930240942726349213">"소리 켜기"</string>
    <string name="condition_device_muted_title" msgid="3476439379918599716">"벨소리 음소거됨"</string>
    <string name="condition_device_muted_summary" msgid="6313274406443663781">"전화 및 알림 시"</string>
    <string name="condition_device_vibrate_title" msgid="8070177546359590131">"진동만"</string>
    <string name="condition_device_vibrate_summary" msgid="5743200564646910423">"전화 및 알림 시"</string>
    <string name="night_display_suggestion_title" msgid="6602129097059325291">"야간 조명 시간 설정"</string>
    <string name="night_display_suggestion_summary" msgid="228346372178218442">"매일 밤 화면의 색조를 자동으로 변경"</string>
    <string name="condition_night_display_title" msgid="5599814941976856183">"야간 조명 켜짐"</string>
    <string name="condition_night_display_summary" msgid="7150932917610919907">"화면을 황색으로 변경"</string>
    <!-- no translation found for condition_grayscale_title (3426050703427823519) -->
    <skip />
    <!-- no translation found for condition_grayscale_summary (7652835784223724625) -->
    <skip />
    <string name="homepage_condition_footer_content_description" msgid="2335918927419018030">"접기"</string>
    <string name="suggestions_title_v2" msgid="5601181602924147569">"맞춤형 제안"</string>
    <string name="suggestions_title" msgid="7280792342273268377">"추천"</string>
    <string name="suggestions_summary" msgid="2509040178581728056">"+<xliff:g id="ID_1">%1$d</xliff:g>"</string>
    <string name="suggestions_more_title" msgid="8223690393059519879">"그 외 <xliff:g id="ID_1">%1$d</xliff:g>개"</string>
    <plurals name="suggestions_collapsed_title" formatted="false" msgid="1857433444865249823">
      <item quantity="other">제안사항 <xliff:g id="COUNT">%1$d</xliff:g>개</item>
      <item quantity="one">제안사항 1개</item>
    </plurals>
    <plurals name="suggestions_collapsed_summary" formatted="false" msgid="7680263825371165461">
      <item quantity="other">그 외 제안사항 <xliff:g id="COUNT">%1$d</xliff:g>개</item>
      <item quantity="one">그 외 제안사항 1개</item>
    </plurals>
    <string name="suggestion_remove" msgid="904627293892092439">"삭제"</string>
    <string name="color_temperature" msgid="2070126836910615605">"차가운 색상 온도"</string>
    <string name="color_temperature_desc" msgid="4793729830226404052">"더 차가운 디스플레이 색상 사용"</string>
    <string name="color_temperature_toast" msgid="4974218172133854827">"색상 변경을 적용하려면 화면을 끄세요."</string>
    <string name="camera_laser_sensor_switch" msgid="8913588990743234440">"카메라 레이저 센서"</string>
    <string name="ota_disable_automatic_update" msgid="2319639631655915050">"자동 시스템 업데이트"</string>
    <string name="ota_disable_automatic_update_summary" msgid="940729694354373087">"기기가 다시 시작되면 업데이트 적용"</string>
    <string name="usage" msgid="2977875522080448986">"사용량"</string>
    <string name="cellular_data_usage" msgid="2155683719898158203">"모바일 데이터 사용량"</string>
    <string name="app_cellular_data_usage" msgid="5468472735806533448">"앱 데이터 사용량"</string>
    <string name="wifi_data_usage" msgid="771603760674507659">"Wi-Fi 데이터 사용량"</string>
    <string name="ethernet_data_usage" msgid="5108764537574354616">"이더넷 데이터 사용량"</string>
    <string name="wifi" msgid="1081550856200013637">"Wi-Fi"</string>
    <string name="ethernet" msgid="6600095783781389720">"이더넷"</string>
    <string name="cell_data_template" msgid="405684854174361041">"모바일 데이터 사용량: <xliff:g id="AMOUNT">^1</xliff:g>"</string>
    <string name="wifi_data_template" msgid="6265570748799357386">"<xliff:g id="AMOUNT">^1</xliff:g> Wi-Fi 데이터"</string>
    <string name="ethernet_data_template" msgid="5782476509881033590">"<xliff:g id="AMOUNT">^1</xliff:g> 이더넷 데이터"</string>
    <string name="billing_cycle" msgid="6614597736285325497">"데이터 경고 및 한도"</string>
    <string name="app_usage_cycle" msgid="8877223251648092131">"앱 데이터 사용 주기"</string>
    <string name="cell_data_warning" msgid="1985956818884847057">"데이터 경고 <xliff:g id="ID_1">^1</xliff:g>"</string>
    <string name="cell_data_limit" msgid="1578367585799358854">"데이터 한도 <xliff:g id="ID_1">^1</xliff:g>"</string>
    <string name="cell_data_warning_and_limit" msgid="6888825370687743208">"데이터 경고 <xliff:g id="ID_1">^1</xliff:g> / 데이터 한도 <xliff:g id="ID_2">^2</xliff:g>"</string>
    <string name="billing_cycle_fragment_summary" msgid="8231066353654583106">"매월 <xliff:g id="ID_1">%1$s</xliff:g>일"</string>
    <string name="network_restrictions" msgid="8234695294536675380">"네트워크 제한"</string>
    <plurals name="network_restrictions_summary" formatted="false" msgid="4301618027244595839">
      <item quantity="other">제한 <xliff:g id="COUNT">%1$d</xliff:g>개</item>
      <item quantity="one">제한 1개</item>
    </plurals>
    <string name="operator_warning" msgid="1862988028996859195">"이동통신사 데이터 사용량 계산은 기기에서 계산한 것과 다를 수 있습니다."</string>
    <string name="data_used_template" msgid="3245919669966296505">"<xliff:g id="ID_1">%1$s</xliff:g> 사용함"</string>
    <string name="set_data_warning" msgid="6115364758236594593">"데이터 경고 설정"</string>
    <string name="data_warning" msgid="209133958008062117">"데이터 경고"</string>
    <string name="data_warning_footnote" msgid="776341964125603711">"기기에서 데이터 경고 및 데이터 한도를 측정합니다. 이동통신사 데이터와 다를 수 있습니다."</string>
    <string name="set_data_limit" msgid="2901526323210516923">"데이터 한도 설정"</string>
    <string name="data_limit" msgid="1885406964934590552">"데이터 한도"</string>
    <string name="data_usage_template" msgid="2923744765873163859">"<xliff:g id="ID_2">%2$s</xliff:g>에 <xliff:g id="ID_1">%1$s</xliff:g> 사용함"</string>
    <string name="configure" msgid="1029654422228677273">"설정"</string>
    <string name="data_usage_other_apps" msgid="3272872663517382050">"사용량이 집계된 기타 앱"</string>
    <plurals name="data_saver_unrestricted_summary" formatted="false" msgid="2635267833484232703">
      <item quantity="other">데이터 절약 모드가 켜져 있을 때 <xliff:g id="COUNT">%1$d</xliff:g>개의 앱이 무제한 데이터를 사용할 수 있도록 허용됨</item>
      <item quantity="one">데이터 절약 모드가 켜져 있을 때 1개의 앱이 무제한 데이터를 사용할 수 있도록 허용됨</item>
    </plurals>
    <string name="data_usage_title" msgid="3659356290392241789">"기본 자료"</string>
    <string name="data_usage_wifi_title" msgid="7063659423081820720">"Wi‑Fi 데이터"</string>
    <string name="data_used" msgid="5116389957228457203">"<xliff:g id="ID_1">^1</xliff:g> 사용함"</string>
    <string name="data_used_formatted" msgid="2989129931961311051">"<xliff:g id="ID_1">^1</xliff:g><xliff:g id="ID_2">^2</xliff:g> 사용됨"</string>
    <string name="data_overusage" msgid="1134445012475270295">"<xliff:g id="ID_1">^1</xliff:g> 초과"</string>
    <string name="data_remaining" msgid="8998091725895502181">"<xliff:g id="ID_1">^1</xliff:g> 남음"</string>
    <plurals name="billing_cycle_days_left" formatted="false" msgid="456503215317213651">
      <item quantity="other">%d일 남음</item>
      <item quantity="one">%d일 남음</item>
    </plurals>
    <string name="billing_cycle_none_left" msgid="5892754995098583472">"남은 시간 없음"</string>
    <string name="billing_cycle_less_than_one_day_left" msgid="825838050296069404">"1일 미만 남음"</string>
    <string name="carrier_and_update_text" msgid="7963409972475063897">"<xliff:g id="ID_2">^2</xliff:g> 전에 <xliff:g id="ID_1">^1</xliff:g>에서 업데이트함"</string>
    <string name="no_carrier_update_text" msgid="3277403390316201982">"<xliff:g id="ID_1">^2</xliff:g> 전에 업데이트됨"</string>
    <string name="carrier_and_update_now_text" msgid="4057997726060106722">"조금 전 <xliff:g id="ID_1">^1</xliff:g>에서 업데이트함"</string>
    <string name="no_carrier_update_now_text" msgid="1766859656868932996">"조금 전 업데이트됨"</string>
    <string name="launch_mdp_app_text" msgid="6751296320061773169">"요금제 보기"</string>
    <string name="launch_wifi_text" msgid="2311424914664372687">"세부정보 보기"</string>
    <string name="data_saver_title" msgid="8034286939200289826">"데이터 절약 모드"</string>
    <string name="unrestricted_data_saver" msgid="952796077540228711">"무제한 데이터"</string>
    <string name="restrict_background_blacklisted" msgid="3995443391711013068">"백그라운드 데이터 사용 중지됨"</string>
    <string name="data_saver_on" msgid="6774217590237934709">"사용"</string>
    <string name="data_saver_off" msgid="6892309031162738794">"사용 안함"</string>
    <string name="data_saver_switch_title" msgid="836312690356005669">"데이터 절약 모드 사용"</string>
    <string name="unrestricted_app_title" msgid="4465437191723332066">"무제한 데이터 사용"</string>
    <string name="unrestricted_app_summary" msgid="6458008993501723912">"데이터 절약 모드가 켜져 있을 때 무제한 데이터 액세스 허용"</string>
    <string name="home_app" msgid="4066188520886810030">"홈 앱"</string>
    <string name="no_default_home" msgid="7184117487704520238">"기본 홈 없음"</string>
    <string name="lockpattern_settings_require_cred_before_startup" msgid="3832020101401318248">"안전한 시작"</string>
    <string name="lockpattern_settings_require_pattern_before_startup_summary" msgid="7873036097628404476">"기기를 시작하려면 패턴을 사용해야 합니다. 기기가 꺼져 있을 때에는 전화, 메시지, 알림 또는 알람을 수신할 수 없습니다."</string>
    <string name="lockpattern_settings_require_pin_before_startup_summary" msgid="6022831284097476933">"기기를 시작하려면 PIN을 사용해야 합니다. 기기가 꺼져 있을 때에는 전화, 메시지, 알림 또는 알람을 수신할 수 없습니다."</string>
    <string name="lockpattern_settings_require_password_before_startup_summary" msgid="6818285221244966231">"기기를 시작하려면 비밀번호를 사용해야 합니다. 기기가 꺼져 있을 때에는 전화, 메시지, 알림 또는 알람을 수신할 수 없습니다."</string>
    <string name="suggestion_additional_fingerprints" msgid="2214281455363797037">"다른 지문 추가"</string>
    <string name="suggestion_additional_fingerprints_summary" msgid="5471253233176471245">"다른 손가락으로 잠금 해제"</string>
    <string name="battery_saver_on_summary" msgid="7722791295871319534">"사용"</string>
    <string name="battery_saver_off_scheduled_summary" msgid="3953785517002197881">"<xliff:g id="BATTERY_PERCENTAGE">%1$s</xliff:g> 도달 시 사용 설정"</string>
    <string name="battery_saver_off_summary" msgid="784360321235698247">"사용 안함"</string>
    <string name="battery_saver_button_turn_on" msgid="3699954061337848832">"지금 켜기"</string>
    <string name="battery_saver_button_turn_off" msgid="5916996792004611890">"지금 끄기"</string>
    <string name="not_battery_optimizing" msgid="5362861851864837617">"배터리 최적화를 사용하지 않음"</string>
    <string name="lockscreen_remote_input" msgid="969871538778211843">"기기가 잠기면 알림에 답장이나 다른 텍스트를 입력하지 못하게 합니다."</string>
    <string name="default_spell_checker" msgid="8506899870026026660">"기본 맞춤법 검사기"</string>
    <string name="choose_spell_checker" msgid="6596539862291699367">"맞춤법 검사기 선택"</string>
    <string name="spell_checker_master_switch_title" msgid="8763132750954344372">"맞춤법 검사기 사용"</string>
    <string name="spell_checker_not_selected" msgid="8871083796179200696">"선택되지 않음"</string>
    <string name="notification_log_no_title" msgid="5678029849672024215">"(없음)"</string>
    <string name="notification_log_details_delimiter" msgid="3116559361552416747">": "</string>
    <string name="notification_log_details_package" msgid="2596495677039100284">"pkg"</string>
    <string name="notification_log_details_key" msgid="2995791937075862968">"키"</string>
    <string name="notification_log_details_group" msgid="2430467015200368698">"그룹"</string>
    <string name="notification_log_details_group_summary" msgid="7945543958255585829">"(요약)"</string>
    <string name="notification_log_details_visibility" msgid="2552873780715930971">"공개 상태"</string>
    <string name="notification_log_details_public_version" msgid="4247242364605495240">"publicVersion"</string>
    <string name="notification_log_details_priority" msgid="8371354971235991398">"우선순위"</string>
    <string name="notification_log_details_importance" msgid="2153168790791683139">"중요도"</string>
    <string name="notification_log_details_explanation" msgid="1914295130775393551">"설명"</string>
    <string name="notification_log_details_badge" msgid="3258183328267662285">"배지를 표시할 수 있음"</string>
    <string name="notification_log_details_content_intent" msgid="1113554570409128083">"인텐트"</string>
    <string name="notification_log_details_delete_intent" msgid="905118520685297007">"인텐트 삭제"</string>
    <string name="notification_log_details_full_screen_intent" msgid="7118560817013522978">"전체화면 인텐트"</string>
    <string name="notification_log_details_actions" msgid="242523930165118066">"작업"</string>
    <string name="notification_log_details_title" msgid="7177091647508863295">"제목"</string>
    <string name="notification_log_details_remoteinput" msgid="8328591329858827409">"원격 입력"</string>
    <string name="notification_log_details_content_view" msgid="6638731378278561786">"사용자설정 보기"</string>
    <string name="notification_log_details_extras" msgid="4188418723779942047">"Extras"</string>
    <string name="notification_log_details_icon" msgid="8939114059726188218">"아이콘"</string>
    <string name="notification_log_details_parcel" msgid="243148037601903212">"소포 크기"</string>
    <string name="notification_log_details_ashmem" msgid="7241814108477320636">"ashmem"</string>
    <string name="notification_log_details_alerted" msgid="6622944771989529320">"알림 전송됨"</string>
    <string name="notification_log_details_sound" msgid="5506232879598808099">"소리"</string>
    <string name="notification_log_details_vibrate" msgid="6890065466625335940">"진동"</string>
    <string name="notification_log_details_vibrate_pattern" msgid="6076984056201975221">"패턴"</string>
    <string name="notification_log_details_default" msgid="2345249399796730861">"기본값"</string>
    <string name="notification_log_details_none" msgid="184131801230614059">"없음"</string>
    <string name="notification_log_details_ranking_null" msgid="244660392058720919">"순위 개체가 없습니다."</string>
    <string name="notification_log_details_ranking_none" msgid="599607025882587844">"순위 개체가 이 키를 포함하지 않습니다."</string>
    <string name="theme_customization_category" msgid="1049181544004163283">"테마 설정"</string>
    <string name="theme_customization_accent_color_title" msgid="2946868019715911717">"강조 색상"</string>
    <string name="theme_customization_font_title" msgid="1634160034866477544">"제목/본문 글꼴"</string>
    <string name="theme_customization_icon_shape_title" msgid="9168569756271940841">"아이콘 모양"</string>
    <string name="theme_customization_device_default" msgid="5058147707906551368">"기기 기본값"</string>
    <string name="display_cutout_emulation" msgid="7466869822418376317">"디스플레이 컷아웃"</string>
    <string name="display_cutout_emulation_keywords" msgid="4495418317471622562">"디스플레이 컷아웃, 노치"</string>
    <string name="overlay_option_device_default" msgid="294510212512203638">"기기 기본값"</string>
    <string name="overlay_toast_failed_to_apply" msgid="3506731619973103346">"오버레이 적용 실패"</string>
    <string name="special_access" msgid="3458780842491881155">"특수 앱 액세스"</string>
    <plurals name="special_access_summary" formatted="false" msgid="260765309935675867">
      <item quantity="other">앱 <xliff:g id="COUNT">%d</xliff:g>개에서 무제한 데이터 사용 가능</item>
      <item quantity="one">앱 1개에서 무제한 데이터 사용 가능</item>
    </plurals>
    <string name="special_access_more" msgid="6927066457969301921">"더보기"</string>
    <string name="confirm_convert_to_fbe_warning" msgid="1487005506049137659">"사용자 데이터를 삭제하고 파일 암호화로 변환하시겠습니까?"</string>
    <string name="button_confirm_convert_fbe" msgid="7101855374850373091">"삭제 및 변환"</string>
    <string name="reset_shortcut_manager_throttling" msgid="6495066467198668994">"ShortcutManager 대역 제한 기능 재설정"</string>
    <string name="reset_shortcut_manager_throttling_complete" msgid="1826770872063707900">"ShortcutManager 대역 제한 기능이 재설정되었습니다."</string>
    <string name="notification_suggestion_title" msgid="387052719462473500">"잠금 화면에서 정보 제어"</string>
    <string name="notification_suggestion_summary" msgid="8521159741445416875">"알림 내용 표시 또는 숨기기"</string>
    <string name="page_tab_title_summary" msgid="4070309266374993258">"전체"</string>
    <string name="page_tab_title_support" msgid="4407600495101788249">"도움말 및 지원"</string>
    <string name="developer_smallest_width" msgid="7516950434587313360">"최소 폭"</string>
    <string name="premium_sms_none" msgid="8268105565738040566">"설치된 앱 중에서 프리미엄 SMS 액세스를 요청한 앱이 없습니다."</string>
    <string name="premium_sms_warning" msgid="9086859595338944882">"프리미엄 SMS는 요금이 부과될 수 있으며 이는 이동통신사 요금에 추가됩니다. 앱에 권한을 부여하면 해당 앱을 사용하여 프리미엄 SMS를 사용할 수 있게 됩니다."</string>
    <string name="premium_sms_access" msgid="4660047004791638305">"프리미엄 SMS 액세스"</string>
    <string name="bluetooth_disabled" msgid="6244000672828617410">"사용 안함"</string>
    <string name="bluetooth_connected_summary" msgid="7672528674593152862">"<xliff:g id="ID_1">%1$s</xliff:g>에 연결됨"</string>
    <string name="bluetooth_connected_multiple_devices_summary" msgid="9173661896296663932">"여러 기기에 연결됨"</string>
    <string name="demo_mode" msgid="2798762752209330277">"시스템 UI 데모 모드"</string>
    <string name="dark_ui_mode" msgid="6446533895402494144">"테마"</string>
    <string name="dark_ui_mode_title" msgid="4890996321641518355">"테마 선택"</string>
    <string name="dark_ui_settings_light_summary" msgid="5942589646106576040">"이 설정은 앱에도 적용됩니다."</string>
    <string name="dark_ui_settings_dark_summary" msgid="8205234847639399279">"지원되는 앱도 어두운 테마로 전환됩니다."</string>
    <string name="quick_settings_developer_tiles" msgid="5947788063262762448">"빠른 설정 개발자 타일"</string>
    <string name="winscope_trace_quick_settings_title" msgid="1294290008255732032">"Winscope 추적"</string>
    <string name="sensors_off_quick_settings_title" msgid="1487323753632515801">"센서 사용 안함"</string>
    <string name="managed_profile_settings_title" msgid="2729481936758125054">"직장 프로필 설정"</string>
    <string name="managed_profile_contact_search_title" msgid="6034734926815544221">"연락처 검색"</string>
    <string name="managed_profile_contact_search_summary" msgid="5431253552272970512">"조직에서 연락처를 검색하여 발신자 및 연락처를 확인할 수 있도록 허용합니다."</string>
    <string name="cross_profile_calendar_title" msgid="4414835261437899531">"교차 프로필 캘린더"</string>
    <string name="cross_profile_calendar_summary" msgid="8139424817135929870">"개인 캘린더에 업무 이벤트 표시"</string>
    <string name="cross_profile_calendar_restricted_summary" msgid="295371538704418613">"조직에서 개인 앱이 직장 캘린더에 액세스하도록 허용하지 않습니다."</string>
    <plurals name="hours" formatted="false" msgid="7020844602875333472">
      <item quantity="other"><xliff:g id="NUMBER">%s</xliff:g>시간</item>
      <item quantity="one">1시간</item>
    </plurals>
    <plurals name="minutes" formatted="false" msgid="4666832442068789413">
      <item quantity="other"><xliff:g id="NUMBER">%s</xliff:g>분</item>
      <item quantity="one">1분</item>
    </plurals>
    <plurals name="seconds" formatted="false" msgid="3876307354560025025">
      <item quantity="other"><xliff:g id="NUMBER">%s</xliff:g>초</item>
      <item quantity="one">1초</item>
    </plurals>
    <string name="automatic_storage_manager_settings" msgid="7819434542155181607">"저장용량 관리"</string>
    <string name="automatic_storage_manager_text" msgid="4562950476680600604">"저장용량 관리자가 저장 공간을 확보하기 위해 백업된 사진과 동영상을 기기에서 삭제합니다."</string>
    <string name="automatic_storage_manager_days_title" msgid="2017913896160914647">"사진 및 동영상 삭제"</string>
    <string name="automatic_storage_manager_preference_title" msgid="5753702798151073383">"저장용량 관리자"</string>
    <string name="automatic_storage_manager_master_switch_title" msgid="6792996736190821417">"저장용량 관리자 사용"</string>
    <string name="deletion_helper_automatic_title" msgid="6605660435498272520">"자동"</string>
    <string name="deletion_helper_manual_title" msgid="7947432164411214029">"수동"</string>
    <string name="deletion_helper_preference_title" msgid="5271510052022285884">"지금 여유 공간 확보"</string>
    <string name="gesture_preference_title" msgid="5280023307132819052">"동작"</string>
    <string name="gesture_preference_summary" product="default" msgid="8627850388011956901">"빠른 동작으로 휴대전화 제어"</string>
    <string name="gesture_preference_summary" product="tablet" msgid="4717535378272065510">"빠른 동작으로 태블릿 제어"</string>
    <string name="gesture_preference_summary" product="device" msgid="4205941452664950852">"빠른 동작으로 기기 제어"</string>
    <string name="double_tap_power_for_camera_title" msgid="64716226816032800">"카메라로 이동"</string>
    <string name="double_tap_power_for_camera_summary" msgid="242037150983277829">"카메라를 빨리 열려면 전원 버튼을 두 번 누릅니다. 어느 화면에서나 작동합니다."</string>
    <string name="double_tap_power_for_camera_suggestion_title" msgid="6500405261202883589">"빠르게 카메라 열기"</string>
    <string name="double_twist_for_camera_mode_title" msgid="4877834147983530479">"카메라 전환"</string>
    <string name="double_twist_for_camera_mode_summary" msgid="122977081337563340"></string>
    <string name="double_twist_for_camera_suggestion_title" msgid="4689410222517954869">"셀카 더 빨리 찍기"</string>
    <string name="swipe_up_to_switch_apps_summary" msgid="5367798220225997418">"앱을 전환하려면 홈 버튼을 위로 스와이프하세요. 한 번 더 스와이프하면 모든 앱이 표시됩니다. 이 동작은 모든 화면에서 사용할 수 있습니다. 화면 오른쪽 하단에 최근 사용 버튼이 더 이상 표시되지 않습니다."</string>
    <string name="swipe_up_to_switch_apps_suggestion_title" msgid="1465200107913259595">"새로운 홈 버튼 사용해 보기"</string>
    <string name="swipe_up_to_switch_apps_suggestion_summary" msgid="4825314186907812743">"앱을 전환하는 새로운 동작을 사용 설정합니다."</string>
    <string name="ambient_display_title" product="default" msgid="5144814600610448504">"두 번 탭하여 휴대전화 확인"</string>
    <string name="ambient_display_title" product="tablet" msgid="8688795028609563837">"두 번 탭하여 태블릿 확인"</string>
    <string name="ambient_display_title" product="device" msgid="3423781975742145894">"두 번 탭하여 기기 확인"</string>
    <string name="ambient_display_summary" msgid="8534654210539169707">"시간, 알림, 기타 정보를 확인하려면 화면을 두 번 탭하세요."</string>
    <string name="ambient_display_pickup_title" product="default" msgid="818688002837687268">"들어올려 휴대전화 확인"</string>
    <string name="ambient_display_pickup_title" product="tablet" msgid="4455864282995698097">"들어서 태블릿 확인"</string>
    <string name="ambient_display_pickup_title" product="device" msgid="5380534405773531175">"들어서 기기 확인"</string>
    <string name="ambient_display_wake_screen_title" msgid="4091523525326925790">"디스플레이 대기 모드 해제"</string>
    <string name="ambient_display_pickup_summary" product="default" msgid="3436302177038243869">"시간, 알림, 기타 정보를 확인하려면 휴대전화를 들어 올리세요."</string>
    <string name="ambient_display_pickup_summary" product="tablet" msgid="4938504160398665156">"시간, 알림, 기타 정보를 확인하려면 태블릿을 들어 올리세요."</string>
    <string name="ambient_display_pickup_summary" product="device" msgid="4264958533375250254">"시간, 알림, 기타 정보를 확인하려면 기기를 들어 올리세요."</string>
    <string name="ambient_display_tap_screen_title" product="default" msgid="5458679563086979424">"탭하여 휴대전화 확인"</string>
    <string name="ambient_display_tap_screen_title" product="tablet" msgid="9108878716863882877">"탭하여 태블릿 확인"</string>
    <string name="ambient_display_tap_screen_title" product="device" msgid="7071150656699666085">"탭하여 기기 확인"</string>
    <string name="ambient_display_tap_screen_summary" msgid="8862155601920379979">"시간, 알림, 기타 정보를 확인하려면 화면을 탭하세요."</string>
    <string name="fingerprint_swipe_for_notifications_title" msgid="5816346492253270243">"지문을 스와이프하여 알림 보기"</string>
    <string name="fingerprint_gesture_screen_title" msgid="8562169633234041196">"지문 스와이프"</string>
    <string name="fingerprint_swipe_for_notifications_summary" product="default" msgid="1770661868393713922">"알림을 확인하려면 휴대전화 뒷면의 지문 센서에서 아래로 스와이프합니다."</string>
    <string name="fingerprint_swipe_for_notifications_summary" product="tablet" msgid="902719947767712895">"알림을 확인하려면 태블릿 뒷면의 지문 센서에서 아래로 스와이프합니다."</string>
    <string name="fingerprint_swipe_for_notifications_summary" product="device" msgid="5372926094116306647">"알림을 확인하려면 기기 뒷면의 지문 센서에서 아래로 스와이프합니다."</string>
    <string name="fingerprint_swipe_for_notifications_suggestion_title" msgid="1677291167470357802">"신속하게 알림 확인하기"</string>
    <string name="gesture_setting_on" msgid="3455094265233870280">"사용"</string>
    <string name="gesture_setting_off" msgid="5230169535435881894">"사용 안함"</string>
    <string name="oem_unlock_enable_disabled_summary_bootloader_unlocked" msgid="4265541229765635629">"부트로더가 이미 잠금해제됨"</string>
    <string name="oem_unlock_enable_disabled_summary_connectivity" msgid="3361344735430813695">"먼저 인터넷에 연결하세요"</string>
    <string name="oem_unlock_enable_disabled_summary_connectivity_or_locked" msgid="2479038689567925511">"인터넷에 연결하거나 이동통신사에 문의하세요"</string>
    <string name="oem_unlock_enable_disabled_summary_sim_locked_device" msgid="4149387448213399630">"특정 이동통신사만 사용하도록 잠긴 기기에서 사용할 수 없음"</string>
    <string name="oem_lock_info_message" msgid="9218313722236417510">"기기 보호 기능을 사용 설정하려면 기기를 다시 시작하세요."</string>
    <string name="automatic_storage_manager_freed_bytes" msgid="7517560170441007788">"사용 가능한 전체 크기: <xliff:g id="SIZE">%1$s</xliff:g>\n\n마지막 실행일: <xliff:g id="DATE">%2$s</xliff:g>"</string>
    <string name="web_action_enable_title" msgid="4051513950976670853">"인스턴트 앱"</string>
    <string name="web_action_enable_summary" msgid="3108127559723396382">"앱이 설치되어 있지 않아도 앱에서 링크 열기"</string>
    <string name="web_action_section_title" msgid="7364647086538399136">"인스턴트 앱"</string>
    <string name="instant_apps_settings" msgid="8827777916518348213">"인스턴트 앱 환경설정"</string>
    <string name="domain_url_section_title" msgid="7046835219056428883">"설치된 앱"</string>
    <string name="automatic_storage_manager_activation_warning" msgid="6353100011690933254">"현재 저장용량 관리자가 저장용량을 관리하고 있습니다."</string>
    <string name="account_for_section_header" msgid="5356566418548737121">"<xliff:g id="USER_NAME">%1$s</xliff:g>님의 계정"</string>
    <string name="configure_section_header" msgid="7391183586410814450">"설정"</string>
    <string name="auto_sync_account_title" msgid="898796354710116383">"자동으로 데이터 동기화"</string>
    <string name="auto_sync_personal_account_title" msgid="8496263182646100610">"자동으로 개인 데이터 동기화"</string>
    <string name="auto_sync_work_account_title" msgid="4489172450037434152">"자동으로 직장 데이터 동기화"</string>
    <string name="auto_sync_account_summary" msgid="692499211629185107">"앱에서 데이터를 자동으로 새로고침하도록 허용"</string>
    <string name="account_sync_title" msgid="7214747784136106491">"계정 동기화"</string>
    <string name="account_sync_summary_some_on" msgid="3375930757891381175">"<xliff:g id="ID_2">%2$d</xliff:g>개 항목 중 <xliff:g id="ID_1">%1$d</xliff:g>개 동기화"</string>
    <string name="account_sync_summary_all_on" msgid="570431636622254156">"모든 항목 동기화"</string>
    <string name="account_sync_summary_all_off" msgid="8782409931761182734">"모든 항목을 동기화하지 않음"</string>
    <string name="enterprise_privacy_settings" msgid="1177106810374146496">"관리 기기 정보"</string>
    <string name="enterprise_privacy_settings_summary_generic" msgid="5853292305730761128">"조직에서 관리하는 변경사항 및 설정"</string>
    <string name="enterprise_privacy_settings_summary_with_name" msgid="4266234968317996188">"<xliff:g id="ORGANIZATION_NAME">%s</xliff:g>에서 관리하는 변경사항 및 설정"</string>
    <string name="enterprise_privacy_header" msgid="7402406406883832509">"직장 데이터 액세스 권한을 제공하려면 조직에서 설정을 변경하고 기기에 소프트웨어를 설치해야 합니다.\n\n자세한 내용은 조직의 관리자에게 문의하세요."</string>
    <string name="enterprise_privacy_exposure_category" msgid="7313392680107938517">"조직에서 확인할 수 있는 정보 유형"</string>
    <string name="enterprise_privacy_exposure_changes_category" msgid="9079283547182933771">"조직 관리자 변경사항"</string>
    <string name="enterprise_privacy_device_access_category" msgid="5423434164248819058">"이 기기에 대한 액세스 권한"</string>
    <string name="enterprise_privacy_enterprise_data" msgid="2773968662865848413">"이메일, 캘린더와 같이 직장 계정과 연결된 데이터"</string>
    <string name="enterprise_privacy_installed_packages" msgid="2313698828178764590">"기기의 앱 목록"</string>
    <string name="enterprise_privacy_usage_stats" msgid="4398411405572759370">"각 앱에서 사용된 시간 및 데이터"</string>
    <string name="enterprise_privacy_network_logs" msgid="161722817268849590">"최신 네트워크 트래픽 로그"</string>
    <string name="enterprise_privacy_bug_reports" msgid="843225086779037863">"최근 버그 신고"</string>
    <string name="enterprise_privacy_security_logs" msgid="5377362481617301074">"최근 보안 로그"</string>
    <string name="enterprise_privacy_none" msgid="7706621148858381189">"없음"</string>
    <string name="enterprise_privacy_enterprise_installed_packages" msgid="6353757812144878828">"설치된 앱"</string>
    <string name="enterprise_privacy_apps_count_estimation_info" msgid="7433213592572082606">"앱의 수는 추정치입니다. Play 스토어 이외의 출처에서 설치된 앱은 포함되지 않을 수도 있습니다."</string>
    <plurals name="enterprise_privacy_number_packages_lower_bound" formatted="false" msgid="3005116533873542976">
      <item quantity="other">최소 <xliff:g id="COUNT_1">%d</xliff:g>개 앱</item>
      <item quantity="one">최소 <xliff:g id="COUNT_0">%d</xliff:g>개 앱</item>
    </plurals>
    <string name="enterprise_privacy_location_access" msgid="4158197200885270634">"위치 정보 액세스 권한"</string>
    <string name="enterprise_privacy_microphone_access" msgid="5717375623568864441">"마이크 사용 권한"</string>
    <string name="enterprise_privacy_camera_access" msgid="4858146118537519375">"카메라 사용 권한"</string>
    <string name="enterprise_privacy_enterprise_set_default_apps" msgid="3288495615791128724">"기본 앱"</string>
    <plurals name="enterprise_privacy_number_packages" formatted="false" msgid="2765037387436064893">
      <item quantity="other">앱 <xliff:g id="COUNT_1">%d</xliff:g>개</item>
      <item quantity="one">앱 <xliff:g id="COUNT_0">%d</xliff:g>개</item>
    </plurals>
    <string name="enterprise_privacy_input_method" msgid="6531350246850814920">"기본 키보드"</string>
    <string name="enterprise_privacy_input_method_name" msgid="4941106433683067953">"<xliff:g id="APP_LABEL">%s</xliff:g>(으)로 설정"</string>
    <string name="enterprise_privacy_always_on_vpn_device" msgid="4409098287763221215">"연결 유지 VPN 사용 설정됨"</string>
    <string name="enterprise_privacy_always_on_vpn_personal" msgid="9217774730260037434">"개인 프로필에 연결 유지 VPN 사용 설정됨"</string>
    <string name="enterprise_privacy_always_on_vpn_work" msgid="7244472958208315814">"직장 프로필에 연결 유지 VPN 사용 설정됨"</string>
    <string name="enterprise_privacy_global_http_proxy" msgid="7936664553416257333">"전체 HTTP 프록시 설정됨"</string>
    <string name="enterprise_privacy_ca_certs_device" msgid="2019652712782510262">"신뢰할 수 있는 사용자 인증 정보"</string>
    <string name="enterprise_privacy_ca_certs_personal" msgid="2279084820904076599">"개인 프로필에서 신뢰할 수 있는 사용자 인증 정보"</string>
    <string name="enterprise_privacy_ca_certs_work" msgid="6187377647815301809">"직장 프로필에서 신뢰할 수 있는 사용자 인증 정보"</string>
    <plurals name="enterprise_privacy_number_ca_certs" formatted="false" msgid="526375234629534165">
      <item quantity="other">CA 인증서 최소 <xliff:g id="COUNT_1">%d</xliff:g>개</item>
      <item quantity="one">CA 인증서 최소 <xliff:g id="COUNT_0">%d</xliff:g>개</item>
    </plurals>
    <string name="enterprise_privacy_lock_device" msgid="8791656477097208540">"관리자는 기기를 잠그고 비밀번호를 재설정할 수 있음"</string>
    <string name="enterprise_privacy_wipe_device" msgid="2821960015797241790">"관리자는 모든 기기 데이터를 삭제할 수 있습니다."</string>
    <string name="enterprise_privacy_failed_password_wipe_device" msgid="1001255609345002878">"기기의 데이터가 모두 삭제되는 비밀번호 입력 시도 실패 횟수"</string>
    <string name="enterprise_privacy_failed_password_wipe_work" msgid="4040565826652951057">"직장 프로필 데이터가 삭제되는 비밀번호 입력 시도 실패 횟수"</string>
    <plurals name="enterprise_privacy_number_failed_password_wipe" formatted="false" msgid="5279099270351036696">
      <item quantity="other"><xliff:g id="COUNT_1">%d</xliff:g>회 시도</item>
      <item quantity="one"><xliff:g id="COUNT_0">%d</xliff:g>회 시도</item>
    </plurals>
    <string name="do_disclosure_generic" msgid="8653670456990823307">"조직에서 관리하는 기기입니다."</string>
    <string name="do_disclosure_with_name" msgid="1141081465968481380">"<xliff:g id="ORGANIZATION_NAME">%s</xliff:g>에서 관리하는 기기입니다."</string>
    <string name="do_disclosure_learn_more_separator" msgid="3558079393757238670">" "</string>
    <string name="learn_more" msgid="2623878455042103404">"자세히 알아보기"</string>
    <plurals name="default_camera_app_title" formatted="false" msgid="1134677050353971363">
      <item quantity="other">카메라 앱</item>
      <item quantity="one">카메라 앱</item>
    </plurals>
    <string name="default_calendar_app_title" msgid="3545972964391065220">"캘린더 앱"</string>
    <string name="default_contacts_app_title" msgid="3497370557378660098">"연락처 앱"</string>
    <plurals name="default_email_app_title" formatted="false" msgid="42826975161049245">
      <item quantity="other">이메일 클라이언트 앱</item>
      <item quantity="one">이메일 클라이언트 앱</item>
    </plurals>
    <string name="default_map_app_title" msgid="7560143381633608567">"지도 앱"</string>
    <plurals name="default_phone_app_title" formatted="false" msgid="6714041230953195024">
      <item quantity="other">전화 앱</item>
      <item quantity="one">전화 앱</item>
    </plurals>
    <string name="app_names_concatenation_template_2" msgid="4309216198909946380">"<xliff:g id="FIRST_APP_NAME">%1$s</xliff:g>, <xliff:g id="SECOND_APP_NAME">%2$s</xliff:g>"</string>
    <string name="app_names_concatenation_template_3" msgid="8949045544491604376">"<xliff:g id="FIRST_APP_NAME">%1$s</xliff:g>, <xliff:g id="SECOND_APP_NAME">%2$s</xliff:g>, <xliff:g id="THIRD_APP_NAME">%3$s</xliff:g>"</string>
    <string name="storage_photos_videos" msgid="319854636702241898">"사진 및 동영상"</string>
    <string name="storage_music_audio" msgid="789779084825206838">"음악 및 오디오"</string>
    <string name="storage_games" msgid="7703159201697117621">"게임"</string>
    <string name="storage_other_apps" msgid="5524321740031718083">"기타 앱"</string>
    <string name="storage_files" msgid="8581083146777364063">"파일"</string>
    <string name="storage_size_large_alternate" msgid="3395208658399637645">"<xliff:g id="NUMBER">^1</xliff:g>"<small>" "<font size="20">"<xliff:g id="UNIT">^2</xliff:g>"</font></small>""</string>
    <string name="storage_volume_total" msgid="3499221850532701342">"/ <xliff:g id="TOTAL">%1$s</xliff:g>"</string>
    <string name="storage_percent_full" msgid="6095012055875077036">"사용됨"</string>
    <string name="clear_instant_app_data" msgid="2004222610585890909">"앱 삭제"</string>
    <string name="clear_instant_app_confirmation" msgid="7451671214898856857">"이 인스턴트 앱을 삭제하시겠습니까?"</string>
    <string name="launch_instant_app" msgid="391581144859010499">"열기"</string>
    <string name="game_storage_settings" msgid="3410689937046696557">"게임"</string>
    <string name="audio_files_title" msgid="4777048870657911307">"오디오 파일"</string>
    <string name="app_info_storage_title" msgid="5554719444625611987">"사용 중인 공간"</string>
    <string name="webview_uninstalled_for_user" msgid="1819903169194420983">"(<xliff:g id="USER">%s</xliff:g>님의 경우 제거됨)"</string>
    <string name="webview_disabled_for_user" msgid="1216426047631256825">"(<xliff:g id="USER">%s</xliff:g>님의 경우 사용 안함)"</string>
    <string name="autofill_app" msgid="7338387238377914374">"자동완성 서비스"</string>
    <string name="autofill_keywords" msgid="7485591824120812710">"자동, 완성, 자동완성"</string>
    <string name="autofill_confirmation_message" msgid="2784869528908005194">"&lt;b&gt;이 앱을 신뢰할 수 있는지 확인하세요.&lt;/b&gt; &lt;br/&gt; &lt;br/&gt; &lt;xliff:g id=app_name example=Google Autofill&gt;%1$s&lt;/xliff:g&gt;에서는 자동완성할 수 있는 항목을 결정하기 위해 화면의 내용을 사용합니다."</string>
    <string name="debug_autofill_category" msgid="8050326960545979035">"자동 완성"</string>
    <string name="autofill_logging_level_title" msgid="899483289251346778">"로깅 수준"</string>
    <string name="autofill_max_partitions" msgid="7590272120101271461">"세션당 최대 요청 수"</string>
    <string name="autofill_max_visible_datasets" msgid="4531033613378881109">"표시할 데이터세트 최대 개수"</string>
    <string name="autofill_reset_developer_options" msgid="5819016237049525099">"기본값으로 초기화"</string>
    <string name="autofill_reset_developer_options_complete" msgid="7548288932341619412">"개발자 옵션 자동완성 기능이 초기화되었습니다."</string>
    <string name="device_theme" msgid="4571803018917608588">"기기 테마"</string>
    <string name="default_theme" msgid="7085644992078579076">"기본값"</string>
    <string name="show_operator_name_title" msgid="805135053530442951">"네트워크 이름"</string>
    <string name="show_operator_name_summary" msgid="5962567590205757550">"상태 표시줄에 네트워크 이름 표시"</string>
    <string name="storage_manager_indicator" msgid="1516810749625915020">"저장용량 관리자: <xliff:g id="STATUS">^1</xliff:g>"</string>
    <string name="storage_manager_indicator_off" msgid="7488057587180724388">"사용 안함"</string>
    <string name="storage_manager_indicator_on" msgid="8625551710194584733">"사용"</string>
    <string name="install_type_instant" msgid="3174425974536078647">"인스턴트 앱"</string>
    <string name="automatic_storage_manager_deactivation_warning" msgid="5605210730828410482">"저장용량 관리자를 사용 중지하시겠습니까?"</string>
    <string name="storage_movies_tv" msgid="5498394447562086890">"영화 및 TV 앱"</string>
    <string name="carrier_provisioning" msgid="4398683675591893169">"Carrier Provisioning Info"</string>
    <string name="trigger_carrier_provisioning" msgid="3434865918009286187">"Trigger Carrier Provisioning"</string>
    <string name="zen_suggestion_title" msgid="798067603460192693">"방해 금지 모드 업데이트"</string>
    <string name="zen_suggestion_summary" msgid="5928686804697233014">"방해받지 않도록 알림 일시중지"</string>
    <string name="disabled_low_ram_device" msgid="3751578499721173344">"이 기기에서 지원하지 않는 기능입니다."</string>
    <string name="disabled_feature" msgid="2102058661071271076">"이 기능은 사용할 수 없습니다."</string>
    <string name="disabled_feature_reason_slow_down_phone" msgid="6377125503096655882">"휴대전화 속도를 저하시키는 기능입니다."</string>
    <string name="enable_gnss_raw_meas_full_tracking" msgid="1294470289520660584">"전체 GNSS 측정 강제 사용"</string>
    <string name="enable_gnss_raw_meas_full_tracking_summary" msgid="496344699046454200">"사용률 없이 모든 GNSS 배열 및 빈도를 추적"</string>
    <string name="allow_background_activity_starts" msgid="4121456477541603005">"백그라운드 활동 시작 허용"</string>
    <string name="allow_background_activity_starts_summary" msgid="6837591829176921245">"모든 백그라운드 활동 시작 허용"</string>
    <string name="show_first_crash_dialog" msgid="8889957119867262599">"비정상 종료 대화상자 항상 표시"</string>
    <string name="show_first_crash_dialog_summary" msgid="703224456285060428">"앱이 비정상 종료될 때마다 대화상자 표시"</string>
    <string name="angle_enabled_app" msgid="1841862539745838255">"ANGLE 사용 앱 선택"</string>
    <string name="angle_enabled_app_not_set" msgid="864740024581634768">"ANGLE을 사용하도록 설정된 애플리케이션 없음"</string>
    <string name="angle_enabled_app_set" msgid="226015765615525056">"ANGLE 사용 애플리케이션: <xliff:g id="APP_NAME">%1$s</xliff:g>"</string>
    <string name="game_driver_dashboard_title" msgid="8804074441354504919">"게임 드라이버 환경설정"</string>
    <string name="game_driver_dashboard_summary" msgid="2392113100578771289">"게임 드라이버 설정 수정"</string>
    <string name="game_driver_footer_text" msgid="3202576403048267763">"게임 드라이버가 사용 설정되어 있으면 기기에 설치된 앱에서 업데이트된 그래픽 드라이버를 사용할 수 있습니다."</string>
    <string name="game_driver_all_apps_preference_title" msgid="6067527642706295180">"모든 앱에서 사용 설정"</string>
    <string name="game_driver_app_preference_title" msgid="5072626013346650374">"그래픽 드라이버 선택"</string>
    <string name="game_driver_app_preference_default" msgid="7686384740483216333">"기본값"</string>
    <string name="game_driver_app_preference_game_driver" msgid="6426312331295324606">"게임 드라이버"</string>
    <string name="game_driver_app_preference_system" msgid="8272672982113332753">"시스템 그래픽 드라이버"</string>
    <!-- no translation found for game_driver_app_preference_values:0 (4271044622117073985) -->
    <!-- no translation found for game_driver_app_preference_values:1 (6628516810440406199) -->
    <!-- no translation found for game_driver_app_preference_values:2 (1760397725970916076) -->
    <string name="unsupported_setting_summary" product="default" msgid="11246953620654225">"휴대전화에서 지원되지 않는 설정"</string>
    <string name="unsupported_setting_summary" product="tablet" msgid="6328431665635673717">"태블릿에서 지원되지 않는 설정"</string>
    <string name="unsupported_setting_summary" product="device" msgid="2348970994972110886">"기기에서 지원되지 않는 설정"</string>
    <string name="disabled_for_user_setting_summary" msgid="3388525317680711262">"현재 사용자가 변경할 수 없는 설정"</string>
    <string name="disabled_dependent_setting_summary" msgid="8291322239940946902">"다른 설정을 변경해야 함"</string>
    <string name="unknown_unavailability_setting_summary" msgid="4589584678033059435">"설정을 사용할 수 없음"</string>
    <string name="my_device_info_account_preference_title" msgid="342933638925781861">"계정"</string>
    <string name="my_device_info_device_name_preference_title" msgid="7104085224684165324">"기기 이름"</string>
    <string name="change_wifi_state_title" msgid="3261945855372885427">"Wi-Fi 제어"</string>
    <string name="change_wifi_state_app_detail_switch" msgid="7942268646980694224">"앱이 Wi-Fi를 제어하도록 허용"</string>
    <string name="change_wifi_state_app_detail_summary" msgid="8434262633905502679">"이 앱에서 Wi-Fi를 사용 또는 사용 중지하고, Wi-Fi 네트워크를 검색 및 연결하고, 네트워크를 추가 또는 제거하며, 로컬 전용 핫스팟을 시작하도록 허용합니다."</string>
    <string name="media_output_title" msgid="115223550977351699">"미디어 출력 대상"</string>
    <string name="media_output_default_summary" msgid="8115153381240348279">"이 기기"</string>
    <string name="media_output_summary" product="default" msgid="6839458453831567167">"휴대전화"</string>
    <string name="media_output_summary" product="tablet" msgid="7217221078578554515">"태블릿"</string>
    <string name="media_output_summary" product="device" msgid="5677420090811068649">"기기"</string>
    <string name="media_out_summary_ongoing_call_state" msgid="3533731701018680693">"통화 중에는 사용할 수 없습니다."</string>
    <string name="media_output_summary_unavailable" msgid="7970304720507697019">"사용할 수 없음"</string>
    <string name="take_call_on_title" msgid="6066362463436122655">"전화 받기 기능 사용"</string>
    <string name="cannot_change_apn_toast" msgid="4652498125702594916">"변경할 수 없는 APN입니다."</string>
    <string name="battery_suggestion_title" product="tablet" msgid="752439050748267917">"태블릿 배터리 수명 향상"</string>
    <string name="battery_suggestion_title" product="device" msgid="1507272328369733005">"기기 배터리 수명 향상"</string>
    <string name="battery_suggestion_title" product="default" msgid="4038053023336285165">"휴대전화 배터리 수명 향상"</string>
    <string name="battery_suggestion_summary" msgid="4585677159811722359"></string>
    <string name="gesture_prevent_ringing_screen_title" msgid="7840226017975251549">"벨 울림 방지"</string>
    <string name="gesture_prevent_ringing_title" msgid="5961391929839748111">"전원 및 볼륨 업 버튼을 함께 눌러 다음 작업 실행"</string>
    <string name="gesture_prevent_ringing_sound_title" msgid="5724512060316688779">"벨 울림 방지 단축키"</string>
    <string name="prevent_ringing_option_vibrate" msgid="7286821846542822661">"진동"</string>
    <string name="prevent_ringing_option_mute" msgid="7551545579059879853">"음소거"</string>
    <string name="prevent_ringing_option_none" msgid="4656046650769569175">"동작 없음"</string>
    <string name="prevent_ringing_option_vibrate_summary" msgid="1157524435626890116">"사용(진동)"</string>
    <string name="prevent_ringing_option_mute_summary" msgid="4472465110708640980">"사용(음소거)"</string>
    <string name="prevent_ringing_option_none_summary" msgid="5013718946609276137">"사용 안함"</string>
    <string name="pref_title_network_details" msgid="7186418845727358964">"네트워크 세부정보"</string>
    <string name="about_phone_device_name_warning" msgid="8885670415541365348">"휴대전화에 설치된 앱에 기기 이름이 표시됩니다. 기기 이름은 블루투스 기기에 연결하거나 Wi-Fi 핫스팟을 설정할 때 다른 사용자에게 표시될 수도 있습니다."</string>
    <string name="devices_title" msgid="7701726109334110391">"기기"</string>
    <string name="homepage_all_settings" msgid="1245540304900512919">"모든 설정"</string>
    <string name="homepage_personal_settings" msgid="1570415428680432319">"추천"</string>
    <string name="choose_network_title" msgid="5702586742615861037">"네트워크 선택"</string>
    <string name="network_disconnected" msgid="2933191767567503504">"연결 끊김"</string>
    <string name="network_connected" msgid="4943925032253989621">"연결됨"</string>
    <string name="network_connecting" msgid="76404590784733557">"연결 중…"</string>
    <string name="network_could_not_connect" msgid="1113813392274155369">"연결할 수 없음"</string>
    <string name="empty_networks_list" msgid="2578752112731781190">"네트워크를 찾을 수 없습니다."</string>
    <string name="network_query_error" msgid="7487714485362598410">"네트워크를 찾지 못했습니다. 다시 시도해 주세요."</string>
    <string name="forbidden_network" msgid="4626592887509826545">"(금지됨)"</string>
    <string name="no_sim_card" msgid="1360669528113557381">"SIM 카드 없음"</string>
    <string name="preferred_network_mode_wcdma_perf_summary" msgid="3956515670308744433">"기본 네트워크 모드: WCDMA 선호"</string>
    <string name="preferred_network_mode_gsm_only_summary" msgid="5225727680228194864">"기본 네트워크 모드: GSM 전용"</string>
    <string name="preferred_network_mode_wcdma_only_summary" msgid="8956197584659205699">"기본 네트워크 모드: WCDMA 전용"</string>
    <string name="preferred_network_mode_gsm_wcdma_summary" msgid="4290654515569144276">"기본 네트워크 모드: GSM/WCDMA"</string>
    <string name="preferred_network_mode_cdma_summary" msgid="854981096234906594">"기본 네트워크 모드: CDMA"</string>
    <string name="preferred_network_mode_cdma_evdo_summary" msgid="2578065433446506616">"기본 네트워크 모드: CDMA/EvDo"</string>
    <string name="preferred_network_mode_cdma_only_summary" msgid="6604102246309629962">"기본 네트워크 모드: CDMA 전용"</string>
    <string name="preferred_network_mode_evdo_only_summary" msgid="7558385602277592784">"기본 네트워크 모드: EvDo 전용"</string>
    <string name="preferred_network_mode_cdma_evdo_gsm_wcdma_summary" msgid="1742638677806401815">"기본 네트워크 모드: CDMA/EvDo/GSM/WCDMA"</string>
    <string name="preferred_network_mode_lte_summary" msgid="8528755811985330696">"기본 네트워크 모드: LTE"</string>
    <string name="preferred_network_mode_lte_gsm_wcdma_summary" msgid="6632007438739933645">"기본 네트워크 모드: GSM/WCDMA/LTE"</string>
    <string name="preferred_network_mode_lte_cdma_evdo_summary" msgid="5464960267483576515">"기본 네트워크 모드: CDMA+LTE/EVDO"</string>
    <string name="preferred_network_mode_global_summary" msgid="8552400100470153638">"기본 네트워크 모드: 글로벌"</string>
    <string name="preferred_network_mode_lte_wcdma_summary" msgid="8037915274486919940">"기본 네트워크 모드: LTE/WCDMA"</string>
    <string name="preferred_network_mode_lte_gsm_umts_summary" msgid="104110625441127919">"기본 네트워크 모드: LTE/GSM/UMTS"</string>
    <string name="preferred_network_mode_lte_cdma_summary" msgid="2561159741461407053">"기본 네트워크 모드: LTE/CDMA"</string>
    <string name="preferred_network_mode_tdscdma_summary" msgid="1111689194136766011">"기본 네트워크 모드: TDSCDMA"</string>
    <string name="preferred_network_mode_tdscdma_wcdma_summary" msgid="4272515966019344433">"기본 네트워크 모드: TDSCDMA/WCDMA"</string>
    <string name="preferred_network_mode_lte_tdscdma_summary" msgid="3138210224248737600">"기본 네트워크 모드: LTE/TDSCDMA"</string>
    <string name="preferred_network_mode_tdscdma_gsm_summary" msgid="7575595856957063853">"기본 네트워크 모드: TDSCDMA/GSM"</string>
    <string name="preferred_network_mode_lte_tdscdma_gsm_summary" msgid="1512046749970721629">"기본 네트워크 모드: LTE/GSM/TDSCDMA"</string>
    <string name="preferred_network_mode_tdscdma_gsm_wcdma_summary" msgid="1038314909945393905">"기본 네트워크 모드: TDSCDMA/GSM/WCDMA"</string>
    <string name="preferred_network_mode_lte_tdscdma_wcdma_summary" msgid="3277980364222159279">"기본 네트워크 모드: LTE/TDSCDMA/WCDMA"</string>
    <string name="preferred_network_mode_lte_tdscdma_gsm_wcdma_summary" msgid="1572937828071126891">"기본 네트워크 모드: LTE/TDSCDMA/GSM/WCDMA"</string>
    <string name="preferred_network_mode_tdscdma_cdma_evdo_gsm_wcdma_summary" msgid="8393145171649288912">"기본 네트워크 모드: TDSCDMA/CDMA/EvDo/GSM/WCDMA"</string>
    <string name="preferred_network_mode_lte_tdscdma_cdma_evdo_gsm_wcdma_summary" msgid="5544016990994809932">"기본 네트워크 모드: LTE/TDSCDMA/CDMA/EvDo/GSM/WCDMA"</string>
    <string name="network_lte" msgid="1287709529829131860">"LTE(권장)"</string>
    <string name="network_4G" msgid="8611758013994499559">"4G(권장)"</string>
    <string name="network_global" msgid="959947774831178632">"글로벌"</string>
    <string name="label_available" msgid="1731547832803057893">"사용 가능한 네트워크"</string>
    <string name="load_networks_progress" msgid="7709402068413190831">"검색 중…"</string>
    <string name="register_on_network" msgid="766516026652295941">"<xliff:g id="NETWORK">%s</xliff:g>에 등록 중..."</string>
    <string name="not_allowed" msgid="1667079919821581706">"SIM 카드에서 이 네트워크에 연결할 수 없습니다."</string>
    <string name="connect_later" msgid="978991102125216741">"현재 네트워크에 연결할 수 없습니다. 나중에 다시 시도해 주세요."</string>
    <string name="registration_done" msgid="4573820010512184521">"네트워크에 등록되었습니다."</string>
    <string name="select_automatically" msgid="7318032984017853975">"네트워크 자동 선택"</string>
    <string name="carrier_settings_title" msgid="3503012527671299886">"이동통신사 설정"</string>
    <string name="cdma_lte_data_service" msgid="8507044148856536098">"데이터 서비스 설정"</string>
    <string name="mobile_data_settings_title" msgid="7674604042461065482">"모바일 데이터"</string>
    <string name="mobile_data_settings_summary" msgid="2708261377199805404">"모바일 네트워크를 사용하여 데이터 액세스"</string>
    <string name="mobile_data_settings_summary_auto_switch" msgid="2914985502279794000">"범위 안에 들어오면 휴대전화가 이 이동통신사로 자동 전환됩니다."</string>
    <string name="calls_preference" msgid="4628557570999372758">"통화 환경설정"</string>
    <string name="sms_preference" msgid="3479810211828513772">"SMS 환경설정"</string>
    <string name="calls_and_sms_ask_every_time" msgid="2127802836576375306">"항상 확인"</string>
    <string name="mobile_network_summary_add_a_network" msgid="9148476748420654283">"네트워크 추가"</string>
    <plurals name="mobile_network_summary_count" formatted="false" msgid="4505694491027023039">
      <item quantity="other">SIM <xliff:g id="COUNT_1">%1$d</xliff:g>개</item>
      <item quantity="one">SIM <xliff:g id="COUNT_0">%1$d</xliff:g>개</item>
    </plurals>
    <string name="default_for_calls" msgid="6732520879241581841">"통화용 기본 SIM"</string>
    <string name="default_for_sms" msgid="294276190503132313">"SMS용 기본 카드"</string>
    <string name="default_for_calls_and_sms" msgid="3862322027700754792">"통화 및 SMS용 기본 SIM"</string>
    <string name="default_for_mobile_data" msgid="955987144209828344">"모바일 데이터용 기본 SIM"</string>
    <string name="mobile_data_active" msgid="5108294051762397700">"활성 모바일 데이터"</string>
    <string name="mobile_data_off" msgid="5831854766113105657">"모바일 데이터 꺼짐"</string>
    <string name="subscription_available" msgid="6502502298446954785">"사용 가능"</string>
    <string name="mobile_network_in_range" msgid="8212440637838603215">"범위 내"</string>
    <string name="mobile_network_not_in_range" msgid="5287596455212313284">"범위 내에 없음"</string>
    <string name="mobile_network_list_add_more" msgid="4000806369124701679">"추가"</string>
    <string name="mobile_network_active_sim" msgid="2375956837678169169">"활성/SIM"</string>
    <string name="mobile_network_inactive_sim" msgid="291768076436646044">"비활성/SIM"</string>
    <string name="mobile_network_active_esim" msgid="4914509039134228659">"활성/다운로드한 SIM"</string>
    <string name="mobile_network_inactive_esim" msgid="7653631389686307842">"비활성/다운로드한 SIM"</string>
    <string name="mobile_network_sim_name" msgid="5081645961314356327">"SIM 이름"</string>
    <string name="mobile_network_sim_name_rename" msgid="7626733408098403107">"이름 변경"</string>
    <string name="mobile_network_use_sim_on" msgid="8035448244261570189">"SIM 사용"</string>
    <string name="mobile_network_use_sim_off" msgid="889073420068380943">"꺼짐"</string>
    <string name="mobile_network_esim_swap_confirm_title" msgid="6546784593612512953">"<xliff:g id="CARRIER">%1$s</xliff:g>(으)로 전환하시겠습니까?"</string>
    <string name="mobile_network_esim_swap_confirm_body" msgid="1621021150667547211">"다운로드한 SIM은 한 번에 하나만 활성화할 수 있습니다.\n\n<xliff:g id="CARRIER1">%1$s</xliff:g>(으)로 전환해도 <xliff:g id="CARRIER2">%2$s</xliff:g> 서비스는 취소되지 않습니다."</string>
    <string name="mobile_network_esim_swap_confirm_ok" msgid="8025086398614992834">"<xliff:g id="CARRIER">%1$s</xliff:g>(으)로 전환"</string>
    <string name="mobile_network_erase_sim" msgid="896275511321635947">"SIM 삭제"</string>
    <string name="mobile_network_erase_sim_dialog_title" msgid="8211945787729023193">"이 다운로드한 SIM을 삭제하시겠습니까?"</string>
    <string name="mobile_network_erase_sim_dialog_body" msgid="3363079846287650684">"이 SIM을 삭제하면 이 기기에서 <xliff:g id="CARRIER_0">%1$s</xliff:g> 서비스가 제거됩니다.\n\n<xliff:g id="CARRIER_1">%2$s</xliff:g> 서비스는 취소되지 않습니다."</string>
    <string name="mobile_network_erase_sim_dialog_ok" msgid="5130805470041783437">"삭제"</string>
    <string name="mobile_network_erase_sim_dialog_progress" msgid="6541813899575453878">"SIM 삭제 중…"</string>
    <string name="mobile_network_erase_sim_error_dialog_title" msgid="730767308428197756">"SIM을 삭제할 수 없음"</string>
    <string name="mobile_network_erase_sim_error_dialog_body" msgid="6835262809290075813">"오류로 인해 이 SIM을 삭제할 수 없습니다.\n\n기기를 재부팅하고 다시 시도하세요."</string>
    <string name="preferred_network_mode_title" msgid="6505630109389684100">"기본 네트워크 유형"</string>
    <string name="preferred_network_mode_summary" msgid="1216219115667163264">"네트워크 작동 모드 변경"</string>
    <string name="preferred_network_mode_dialogtitle" msgid="849254040214447984">"기본 네트워크 유형"</string>
    <string name="carrier_settings_euicc" msgid="8658562169133242581">"이동통신사"</string>
    <string name="carrier_settings_version" msgid="3469507893844448432">"설정 버전"</string>
    <string name="call_category" msgid="8108654745239563833">"통화"</string>
    <string name="video_calling_settings_title" msgid="8153216918491498505">"이동통신사 화상 통화"</string>
    <string name="cdma_system_select_title" msgid="7210256688912895790">"시스템 선택"</string>
    <string name="cdma_system_select_summary" msgid="3413863051181111941">"CDMA 로밍 모드 변경"</string>
    <string name="cdma_system_select_dialogtitle" msgid="1198883288864916563">"시스템 선택"</string>
    <string name="network_operator_category" msgid="8451238364605724918">"네트워크"</string>
    <string name="network_select_title" msgid="8394621216255081026">"네트워크"</string>
    <string name="cdma_subscription_title" msgid="1473189596933979467">"CDMA 가입"</string>
    <string name="cdma_subscription_summary" msgid="7191590908367194209">"RUIM/SIM 및 NV 간 변경"</string>
    <string name="cdma_subscription_dialogtitle" msgid="9153005469617575361">"가입"</string>
    <string name="register_automatically" msgid="518185886971595020">"자동 등록..."</string>
    <string name="roaming_alert_title" msgid="7458177294163751484">"데이터 로밍을 허용하시겠습니까?"</string>
    <string name="roaming_check_price_warning" msgid="4979418631753681300">"요금은 이동통신사에 문의하세요."</string>
    <string name="mobile_data_usage_title" msgid="7862429216994894656">"앱 데이터 사용량"</string>
    <string name="mobile_network_mode_error" msgid="4784347953600013818">"잘못된 네트워크 모드(<xliff:g id="NETWORKMODEID">%1$d</xliff:g>)입니다. 무시하세요."</string>
    <string name="mobile_network_apn_title" msgid="7610812642954395440">"액세스포인트 네임(APN)"</string>
    <string name="manual_mode_disallowed_summary" msgid="2085670341790561153">"<xliff:g id="CARRIER">%1$s</xliff:g>에 연결된 경우 사용할 수 없음"</string>
    <string name="emergency_info_contextual_card_summary" msgid="7993926837251874514">"의학 정보, 비상 연락처"</string>
    <string name="see_more" msgid="5953815986207345223">"더보기"</string>
    <string name="see_less" msgid="1250265310929558370">"간략히 보기"</string>
    <string name="network_connection_request_dialog_title" msgid="3502355504717957803">"<xliff:g id="APPNAME">%1$s</xliff:g>에서 사용할 기기"</string>
    <string name="network_connection_timeout_dialog_message" msgid="3711556077945728716">"기기가 없습니다. 기기가 켜져 있으며 연결 가능한지 확인하세요."</string>
    <string name="network_connection_timeout_dialog_ok" msgid="8924405960181020156">"다시 시도"</string>
    <string name="network_connection_errorstate_dialog_message" msgid="6953778550775646710">"문제가 발생했습니다. 애플리케이션에서 기기 선택 요청을 취소했습니다."</string>
    <string name="network_connection_connect_successful" msgid="5935510954474494928">"연결되었습니다."</string>
    <string name="network_connection_request_dialog_showall" msgid="6938922880244567521">"모두 표시"</string>
    <plurals name="show_bluetooth_devices" formatted="false" msgid="1715020480026568408">
      <item quantity="other">기기 <xliff:g id="NUMBER_DEVICE_COUNT_1">%1$d</xliff:g>대 연결됨</item>
      <item quantity="one">기기 <xliff:g id="NUMBER_DEVICE_COUNT_0">%1$d</xliff:g>대 연결됨</item>
    </plurals>
    <string name="no_bluetooth_devices" msgid="861861879657732058">"블루투스 기기 없음"</string>
    <string name="bluetooth_left_name" msgid="2133431890020995442">"왼쪽"</string>
    <string name="bluetooth_right_name" msgid="525578831502355410">"오른쪽"</string>
    <string name="bluetooth_middle_name" msgid="3272836932362043957">"케이스"</string>
    <string name="settings_panel_title" msgid="4688575606213055744">"설정 패널"</string>
    <string name="internet_connectivity_panel_title" msgid="721392242301676444">"인터넷 연결"</string>
    <string name="volume_connectivity_panel_title" msgid="9192664643867101356">"볼륨"</string>
    <string name="mobile_data_ap_mode_disabled" msgid="1127588179830051811">"비행기 모드에서는 사용할 수 없음"</string>
    <string name="force_desktop_mode" msgid="4303240595324847998">"데스크톱 모드 강제 사용"</string>
    <string name="force_desktop_mode_summary" msgid="6259798246015387202">"보조 디스플레이에서 실험적 데스크톱 모드 강제 사용"</string>
    <string name="hwui_force_dark_title" msgid="2466919877609396257">"강제로 어둡게 재정의"</string>
    <string name="hwui_force_dark_summary" msgid="8705328793382981780">"강제로 어둡게 기능을 항상 사용하도록 재정의"</string>
    <string name="privacy_dashboard_title" msgid="2458407399263943923">"개인정보 보호"</string>
    <string name="privacy_dashboard_summary" msgid="4570241983077984329">"권한, 계정 활동, 개인 정보"</string>
    <string name="contextual_card_dismiss_remove" msgid="2813670241047194713">"삭제"</string>
    <string name="contextual_card_dismiss_keep" msgid="2230740610451447340">"삭제 안함"</string>
    <string name="contextual_card_dismiss_confirm_message" msgid="5507487987591500742">"추천 항목을 삭제하시겠습니까?"</string>
    <string name="contextual_card_removed_message" msgid="6744732110721136227">"추천 항목 삭제됨"</string>
    <string name="contextual_card_undo_dismissal_text" msgid="3564089284222177020">"실행취소"</string>
    <string name="low_storage_summary" msgid="2077564126033530">"저장용량이 얼마 남지 않았습니다. <xliff:g id="PERCENTAGE">%1$s</xliff:g> 사용 중 - <xliff:g id="FREE_SPACE">%2$s</xliff:g> 사용 가능"</string>
    <string name="contextual_card_feedback_send" msgid="2996691837358030021">"의견 보내기"</string>
    <string name="contextual_card_feedback_confirm_message" msgid="8115454795160804779">"이 제안에 관한 의견을 보내주세요."</string>
    <string name="copyable_slice_toast" msgid="2924110841440836023">"<xliff:g id="COPY_CONTENT">%1$s</xliff:g>이(가) 클립보드에 복사되었습니다."</string>
    <string name="search_bar_account_avatar_content_description" msgid="4718261366290530792"></string>
    <string name="permission_bar_chart_empty_text" msgid="4380731551728553852">"권한을 사용한 앱 0개"</string>
    <string name="permission_bar_chart_title" msgid="2745425703472199837">"지난 24시간 동안 사용된 권한"</string>
    <string name="permission_bar_chart_details" msgid="2977943114535855210">"대시보드에서 모두 보기"</string>
    <plurals name="permission_bar_chart_label" formatted="false" msgid="5346938677887948252">
      <item quantity="other">앱 <xliff:g id="NUMBER">%s</xliff:g>개</item>
      <item quantity="one">앱 1개</item>
    </plurals>
    <string name="accessibility_usage_title" msgid="5136753034714150614">"접근성 사용"</string>
    <plurals name="accessibility_usage_summary" formatted="false" msgid="5790789101231115740">
      <item quantity="other">앱 <xliff:g id="SERVICE_COUNT">%1$d</xliff:g>개가 기기에 대한 전체 액세스 권한을 가지고 있습니다.</item>
      <item quantity="one">앱 1개가 기기에 대한 전체 액세스 권한을 가지고 있습니다.</item>
    </plurals>
    <string name="manage_app_notification" msgid="4575452737886198216">"<xliff:g id="APP_NAME">%1$s</xliff:g> 알림 관리"</string>
    <string name="no_suggested_app" msgid="5722034393216359231">"추천 애플리케이션 없음"</string>
    <plurals name="notification_few_channel_count_summary" formatted="false" msgid="1090888820158822106">
      <item quantity="other">알림 채널 <xliff:g id="NOTIFICATION_CHANNEL_COUNT_1">%1$d</xliff:g>개</item>
      <item quantity="one">알림 채널 <xliff:g id="NOTIFICATION_CHANNEL_COUNT_0">%1$d</xliff:g>개</item>
    </plurals>
    <string name="notification_many_channel_count_summary" msgid="8647409434789898073">"알림 채널 <xliff:g id="NOTIFICATION_CHANNEL_COUNT">%1$d</xliff:g>개. 모두 관리하려면 탭하세요."</string>
    <string name="recently_installed_app" msgid="2877671740090335492">"최근에 이 앱을 설치했습니다."</string>
    <string name="media_output_panel_title" msgid="6197092814295528184">"출력 전환"</string>
    <string name="media_output_panel_summary_of_playing_device" msgid="629529380940058789">"현재 <xliff:g id="DEVICE_NAME">%1$s</xliff:g>에서 재생 중"</string>
<<<<<<< HEAD
    <!-- no translation found for wfc_disclaimer_title_text (6164569741719679613) -->
    <skip />
    <!-- no translation found for wfc_disclaimer_agree_button_text (1405773141236165542) -->
    <skip />
    <!-- no translation found for wfc_disclaimer_disagree_text (2700358281438736674) -->
    <skip />
    <!-- no translation found for wfc_disclaimer_location_title_text (6658735446562619865) -->
    <skip />
    <!-- no translation found for wfc_disclaimer_location_desc_text (3096546236221656018) -->
    <skip />
    <!-- no translation found for keywords_content_capture (859132453327059493) -->
    <skip />
    <!-- no translation found for content_capture (6456873729933463600) -->
    <skip />
    <!-- no translation found for content_capture_summary (2117711786457164446) -->
    <skip />
    <!-- no translation found for capture_system_heap_dump_title (8043655498113164693) -->
    <skip />
    <!-- no translation found for capturing_system_heap_dump_message (8680086369500395131) -->
    <skip />
    <!-- no translation found for error_capturing_system_heap_dump_message (6346229989760615103) -->
    <skip />
    <!-- no translation found for automatic_system_heap_dump_title (442496436397957988) -->
    <skip />
    <!-- no translation found for automatic_system_heap_dump_summary (8253838659009241350) -->
    <skip />
    <string name="forget_passpoint_dialog_message" msgid="1996970308065448295">"이 제공업체를 통한 구독은 취소될 수 있습니다. 반복 구독은 취소되지 않습니다. 자세한 내용은 제공업체에 문의하세요."</string>
    <string name="qtifeedback_settings_title">하드웨어 피드백</string>
    <string name="qtifeedback_settings_subtitle">Qualcomm Technologies, Inc 보고</string>
=======
    <string name="wfc_disclaimer_title_text" msgid="6164569741719679613">"중요한 정보"</string>
    <string name="wfc_disclaimer_agree_button_text" msgid="1405773141236165542">"계속"</string>
    <string name="wfc_disclaimer_disagree_text" msgid="2700358281438736674">"거부"</string>
    <string name="wfc_disclaimer_location_title_text" msgid="6658735446562619865">"위치"</string>
    <string name="wfc_disclaimer_location_desc_text" msgid="3096546236221656018">"서비스 제공업체에서 이 서비스를 제공하기 위해 내 위치 정보를 수집할 수 있습니다.\n\n서비스 제공업체의 개인정보처리방침을 검토하세요."</string>
    <string name="forget_passpoint_dialog_message" msgid="7331876195857622224">"남은 시간 또는 데이터를 이용하지 못할 수 있습니다. 삭제하기 전에 제공업체에 확인하세요."</string>
    <string name="keywords_content_capture" msgid="5595143627266438971">"콘텐츠 캡처, 스마트 추천"</string>
    <string name="content_capture" msgid="4486543205504396210">"스마트 추천"</string>
    <string name="content_capture_summary" msgid="2117711786457164446">"Android가 화면에 표시된 정보를 저장하거나 동영상 또는 오디오 콘텐츠를 듣도록 허용합니다. Android는 기기 활동을 바탕으로 유용한 추천을 제공합니다."</string>
    <string name="capture_system_heap_dump_title" msgid="8043655498113164693">"시스템 힙 덤프 캡처"</string>
    <string name="capturing_system_heap_dump_message" msgid="8680086369500395131">"시스템 힙 덤프 캡처 중"</string>
    <string name="error_capturing_system_heap_dump_message" msgid="6346229989760615103">"시스템 힙 덤프를 캡처하지 못함"</string>
    <string name="automatic_system_heap_dump_title" msgid="442496436397957988">"시스템 힙 덤프 자동 캡처"</string>
    <string name="automatic_system_heap_dump_summary" msgid="8253838659009241350">"너무 많은 메모리를 사용할 경우 Android 시스템의 힙 덤프를 자동으로 캡처합니다."</string>
    <string name="wifi_disconnect_button_text" msgid="2032651902928903819">"연결 해제"</string>
    <string name="wfc_disclaimer_emergency_limitation_title_text" msgid="3354031536141983602">"긴급 전화"</string>
    <string name="wfc_disclaimer_emergency_limitation_desc_text" msgid="6068582272230311464">"Wi‑Fi 통화를 사용한 긴급 전화가 이용 중인 이동통신사에서 지원되지 않습니다.\n긴급 전화를 걸면 기기에서 모바일 네트워크로 자동 전환합니다.\n긴급 전화는 모바일 데이터가 지원되는 지역에서만 사용할 수 있습니다."</string>
>>>>>>> 0f71f24c
</resources><|MERGE_RESOLUTION|>--- conflicted
+++ resolved
@@ -4504,37 +4504,6 @@
     <string name="recently_installed_app" msgid="2877671740090335492">"최근에 이 앱을 설치했습니다."</string>
     <string name="media_output_panel_title" msgid="6197092814295528184">"출력 전환"</string>
     <string name="media_output_panel_summary_of_playing_device" msgid="629529380940058789">"현재 <xliff:g id="DEVICE_NAME">%1$s</xliff:g>에서 재생 중"</string>
-<<<<<<< HEAD
-    <!-- no translation found for wfc_disclaimer_title_text (6164569741719679613) -->
-    <skip />
-    <!-- no translation found for wfc_disclaimer_agree_button_text (1405773141236165542) -->
-    <skip />
-    <!-- no translation found for wfc_disclaimer_disagree_text (2700358281438736674) -->
-    <skip />
-    <!-- no translation found for wfc_disclaimer_location_title_text (6658735446562619865) -->
-    <skip />
-    <!-- no translation found for wfc_disclaimer_location_desc_text (3096546236221656018) -->
-    <skip />
-    <!-- no translation found for keywords_content_capture (859132453327059493) -->
-    <skip />
-    <!-- no translation found for content_capture (6456873729933463600) -->
-    <skip />
-    <!-- no translation found for content_capture_summary (2117711786457164446) -->
-    <skip />
-    <!-- no translation found for capture_system_heap_dump_title (8043655498113164693) -->
-    <skip />
-    <!-- no translation found for capturing_system_heap_dump_message (8680086369500395131) -->
-    <skip />
-    <!-- no translation found for error_capturing_system_heap_dump_message (6346229989760615103) -->
-    <skip />
-    <!-- no translation found for automatic_system_heap_dump_title (442496436397957988) -->
-    <skip />
-    <!-- no translation found for automatic_system_heap_dump_summary (8253838659009241350) -->
-    <skip />
-    <string name="forget_passpoint_dialog_message" msgid="1996970308065448295">"이 제공업체를 통한 구독은 취소될 수 있습니다. 반복 구독은 취소되지 않습니다. 자세한 내용은 제공업체에 문의하세요."</string>
-    <string name="qtifeedback_settings_title">하드웨어 피드백</string>
-    <string name="qtifeedback_settings_subtitle">Qualcomm Technologies, Inc 보고</string>
-=======
     <string name="wfc_disclaimer_title_text" msgid="6164569741719679613">"중요한 정보"</string>
     <string name="wfc_disclaimer_agree_button_text" msgid="1405773141236165542">"계속"</string>
     <string name="wfc_disclaimer_disagree_text" msgid="2700358281438736674">"거부"</string>
@@ -4552,5 +4521,6 @@
     <string name="wifi_disconnect_button_text" msgid="2032651902928903819">"연결 해제"</string>
     <string name="wfc_disclaimer_emergency_limitation_title_text" msgid="3354031536141983602">"긴급 전화"</string>
     <string name="wfc_disclaimer_emergency_limitation_desc_text" msgid="6068582272230311464">"Wi‑Fi 통화를 사용한 긴급 전화가 이용 중인 이동통신사에서 지원되지 않습니다.\n긴급 전화를 걸면 기기에서 모바일 네트워크로 자동 전환합니다.\n긴급 전화는 모바일 데이터가 지원되는 지역에서만 사용할 수 있습니다."</string>
->>>>>>> 0f71f24c
+    <string name="qtifeedback_settings_title">하드웨어 피드백</string>
+    <string name="qtifeedback_settings_subtitle">Qualcomm Technologies, Inc 보고</string>
 </resources>