--- conflicted
+++ resolved
@@ -1876,12 +1876,7 @@
     <string name="accessibility_long_press_timeout_preference_title" msgid="6708467774619266508">"길게 눌러 입력하기"</string>
     <string name="accessibility_display_inversion_preference_title" msgid="2119647786141420802">"색상 전도"</string>
     <string name="accessibility_display_inversion_preference_subtitle" msgid="7052959202195368109">"성능에 영향을 미칠 수 있음"</string>
-<<<<<<< HEAD
-    <string name="accessibility_autoclick_preference_title" msgid="2434062071927416098">"정지 시간"</string>
-    <string name="accessibility_autoclick_description" msgid="4908960598910896933">"마우스를 사용하는 경우 커서가 일정 시간 동안 움직이지 않으면 자동으로 작동하도록 설정할 수 있습니다."</string>
-=======
     <string name="accessibility_autoclick_preference_title" msgid="7014499339068449623">"포인터 이동이 멈춘 뒤 클릭"</string>
->>>>>>> 850fdb32
     <string name="accessibility_autoclick_delay_preference_title" msgid="3962261178385106006">"지연 후 클릭"</string>
     <string name="accessibility_vibration_settings_title" msgid="3453277326300320803">"진동"</string>
     <string name="accessibility_notification_vibration_title" msgid="660829933960942244">"벨소리 및 알림 진동"</string>
@@ -2053,29 +2048,6 @@
     <string name="battery_abnormal_wakeup_alarm_summary" msgid="644657277875785240">"백그라운드에서 기기를 작동시킴"</string>
     <string name="battery_abnormal_location_summary" msgid="6552797246798806002">"너무 잦은 위치정보 요청"</string>
     <string name="battery_abnormal_apps_summary" msgid="792553273248686972">"앱 <xliff:g id="NUMBER">%1$d</xliff:g>개에서 오류 발생"</string>
-<<<<<<< HEAD
-    <string name="battery_tip_summary_title" msgid="368729969313047399">"앱이 정상적으로 작동 중입니다."</string>
-    <string name="battery_tip_summary_summary" product="default" msgid="2198778125778121221">"배터리 사용량이 평소와 같습니다."</string>
-    <string name="battery_tip_summary_summary" product="tablet" msgid="1183976728682325345">"태블릿의 배터리 사용량이 평소와 같습니다."</string>
-    <string name="battery_tip_summary_summary" product="device" msgid="363718204492523920">"기기의 배터리 사용량이 평소와 같습니다."</string>
-    <string name="battery_tip_low_battery_title" msgid="5103420355109677385">"배터리 용량 낮음"</string>
-    <string name="battery_tip_low_battery_summary" msgid="4702986182940709150">"배터리 수명이 짧은 상태입니다"</string>
-    <string name="battery_tip_smart_battery_title" product="default" msgid="2542822112725248683">"휴대전화 배터리 수명 향상"</string>
-    <string name="battery_tip_smart_battery_title" product="tablet" msgid="6452567046912954866">"태블릿 배터리 수명 향상"</string>
-    <string name="battery_tip_smart_battery_title" product="device" msgid="4445149029390556382">"기기 배터리 수명 향상"</string>
-    <string name="battery_tip_smart_battery_summary" msgid="2326809294592208069">"배터리 관리자를 사용 설정하세요."</string>
-    <string name="battery_tip_early_heads_up_title" msgid="5788492366387119807">"절전 모드 사용 설정"</string>
-    <string name="battery_tip_early_heads_up_summary" msgid="1639271439914224547">"배터리가 평소보다 빨리 소진될 수 있습니다."</string>
-    <string name="battery_tip_early_heads_up_done_title" msgid="4294083319255926811">"절전 모드 사용 중"</string>
-    <string name="battery_tip_early_heads_up_done_summary" msgid="7054036010928794364">"일부 기능이 제한될 수 있습니다."</string>
-    <string name="battery_tip_high_usage_title" product="default" msgid="1282187115295901930">"휴대전화를 평소보다 더 많이 사용함"</string>
-    <string name="battery_tip_high_usage_title" product="tablet" msgid="7422137233845959351">"태블릿을 평소보다 더 많이 사용함"</string>
-    <string name="battery_tip_high_usage_title" product="device" msgid="5483320224273724068">"기기를 평소보다 더 많이 사용함"</string>
-    <string name="battery_tip_high_usage_summary" msgid="6341311803303581798">"배터리가 얼마 남지 않았습니다."</string>
-    <string name="battery_tip_dialog_message" product="default" msgid="7001932078713215338">"휴대전화를 평소보다 더 많이 사용했습니다. 배터리가 예상보다 빨리 소진될 수 있습니다.\n\n휴대전화 충전 완료 후 가장 많이 사용한 앱 <xliff:g id="NUMBER">%1$d</xliff:g>개는 다음과 같습니다."</string>
-    <string name="battery_tip_dialog_message" product="tablet" msgid="8482296786233647690">"태블릿을 평소보다 더 많이 사용했습니다. 배터리가 예상보다 빨리 소진될 수 있습니다.\n\n태블릿 충전 완료 후 가장 많이 사용한 앱 <xliff:g id="NUMBER">%1$d</xliff:g>개는 다음과 같습니다."</string>
-    <string name="battery_tip_dialog_message" product="device" msgid="2806861679225286129">"기기를 평소보다 더 많이 사용했습니다. 배터리가 예상보다 빨리 소진될 수 있습니다.\n\n기기 충전 완료 후 가장 많이 사용한 앱 <xliff:g id="NUMBER">%1$d</xliff:g>개는 다음과 같습니다."</string>
-=======
     <string name="battery_tip_summary_title" msgid="7060523369832289878">"배터리 상태가 좋음"</string>
     <string name="battery_tip_summary_summary" msgid="7832491466325707487">"앱이 정상적으로 작동 중입니다"</string>
     <string name="battery_tip_low_battery_title" msgid="5103420355109677385">"배터리 용량 낮음"</string>
@@ -2093,7 +2065,6 @@
     <string name="battery_tip_dialog_message" product="default" msgid="6744251070067861233">"휴대전화를 많이 사용하여 배터리가 많이 소모되었습니다. 배터리는 정상적으로 작동하고 있습니다.\n\n 휴대전화를 마지막으로 완전히 충전한 후 약 <xliff:g id="HOUR">%1$s</xliff:g> 동안 사용했습니다.\n\n 총 사용량:"</string>
     <string name="battery_tip_dialog_message" product="tablet" msgid="7091442312127403445">"태블릿을 많이 사용하여 배터리가 많이 소모되었습니다. 배터리는 정상적으로 작동하고 있습니다.\n\n 태블릿을 마지막으로 완전히 충전한 후 약 <xliff:g id="HOUR">%1$s</xliff:g> 동안 사용했습니다.\n\n 총 사용량:"</string>
     <string name="battery_tip_dialog_message" product="device" msgid="7621045312469814256">"기기를 많이 사용하여 배터리가 많이 소모되었습니다. 배터리는 정상적으로 작동하고 있습니다.\n\n 기기를 마지막으로 완전히 충전한 후 약 <xliff:g id="HOUR">%1$s</xliff:g> 동안 사용했습니다.\n\n 총 사용량:"</string>
->>>>>>> 850fdb32
     <plurals name="battery_tip_restrict_title" formatted="false" msgid="467228882789275512">
       <item quantity="other">%1$d개 앱 제한</item>
       <item quantity="one">%1$d개 앱 제한</item>
@@ -2116,23 +2087,10 @@
     <string name="battery_tip_unrestrict_app_dialog_title" msgid="4550106794311784978">"<xliff:g id="APP">%1$s</xliff:g>에 적용되는 제한을 삭제하시겠습니까?"</string>
     <string name="battery_tip_unrestrict_app_dialog_message" msgid="4836135946080501395">"이 앱은 백그라운드에서 배터리를 사용할 수 있으며 이로 인해 배터리가 빨리 소모될 수 있습니다."</string>
     <string name="battery_tip_unrestrict_app_dialog_ok" msgid="6022058431218137646">"삭제"</string>
-<<<<<<< HEAD
-    <string name="battery_tip_unrestrict_app_dialog_cancel" msgid="3058235875830858902">"취소"</string>
-    <string name="battery_tip_dialog_summary_message" product="default" msgid="4628448253185085796">"앱의 배터리 사용량이 평소와 같습니다. 앱에서 배터리를 너무 많이 사용하면 휴대전화에서 취하실 수 있는 조치를 알려 드리겠습니다.\n\n배터리가 부족하면 언제든지 절전 모드를 사용 설정하세요."</string>
-    <string name="battery_tip_dialog_summary_message" product="tablet" msgid="8327950887399420971">"앱의 배터리 사용량이 평소와 같습니다. 앱에서 배터리를 너무 많이 사용하면 태블릿에서 취하실 수 있는 조치를 알려 드리겠습니다.\n\n배터리가 부족하면 언제든지 절전 모드를 사용 설정하세요."</string>
-    <string name="battery_tip_dialog_summary_message" product="device" msgid="6753742263807939789">"앱의 배터리 사용량이 평소와 같습니다. 앱에서 배터리를 너무 많이 사용하면 기기에서 취하실 수 있는 조치를 알려 드리겠습니다.\n\n배터리가 부족하면 언제든지 절전 모드를 사용 설정하세요."</string>
-    <string name="smart_battery_manager_title" msgid="870632749556793417">"배터리 관리자"</string>
-    <string name="smart_battery_title" msgid="6218785691872466076">"자동으로 앱 관리"</string>
-    <string name="smart_battery_summary" msgid="1339184602000004058">"자주 사용하지 않는 앱의 배터리 사용량 제한"</string>
-    <string name="smart_battery_footer" product="default" msgid="5555604955956219544">"배터리 관리자에서 배터리를 많이 소모하는 앱을 감지하면 이 앱을 제한할 수 있습니다. 제한된 앱이 제대로 작동하지 않을 수 있으며 알림이 지연될 수 있습니다."</string>
-    <string name="smart_battery_footer" product="tablet" msgid="5555604955956219544">"배터리 관리자에서 배터리를 많이 소모하는 앱을 감지하면 이 앱을 제한할 수 있습니다. 제한된 앱이 제대로 작동하지 않을 수 있으며 알림이 지연될 수 있습니다."</string>
-    <string name="smart_battery_footer" product="device" msgid="5555604955956219544">"배터리 관리자에서 배터리를 많이 소모하는 앱을 감지하면 이 앱을 제한할 수 있습니다. 제한된 앱이 제대로 작동하지 않을 수 있으며 알림이 지연될 수 있습니다."</string>
-=======
     <string name="battery_tip_unrestrict_app_dialog_cancel" msgid="9062797114255859496">"나중에"</string>
     <string name="smart_battery_manager_title" msgid="5677222263071864438">"스마트 배터리 관리자"</string>
     <string name="smart_battery_title" msgid="7014692334636228916">"배터리 자동 관리"</string>
     <string name="smart_battery_summary" msgid="6435844879637999044">"사용 방식에 따라 앱의 전력 사용을 자동으로 조정합니다"</string>
->>>>>>> 850fdb32
     <string name="restricted_app_title" msgid="8982477293044330653">"제한된 앱"</string>
     <plurals name="restricted_app_summary" formatted="false" msgid="2541739220193274244">
       <item quantity="other">앱 %1$d개</item>
@@ -2246,19 +2204,11 @@
     <string name="process_kernel_label" msgid="3916858646836739323">"Android OS"</string>
     <string name="process_mediaserver_label" msgid="6500382062945689285">"미디어 서버"</string>
     <string name="process_dex2oat_label" msgid="2592408651060518226">"앱 최적화"</string>
-<<<<<<< HEAD
-    <string name="battery_saver" msgid="8172485772238572153">"절전 모드"</string>
-    <string name="battery_saver_auto_title" msgid="8368709389419695611">"자동으로 사용 설정"</string>
-    <string name="battery_saver_seekbar_title" msgid="4705356758573183963">"<xliff:g id="PERCENT">%1$s</xliff:g> 도달 시"</string>
-    <string name="battery_saver_seekbar_title_placeholder" msgid="1138980155985636295">"켜기"</string>
-    <string name="battery_saver_master_switch_title" msgid="622539414546588436">"절전 모드 사용"</string>
-=======
     <string name="battery_saver" msgid="6002143200184768727">"전원 절약 모드"</string>
     <string name="battery_saver_auto_title" msgid="6896506441192920565">"일정"</string>
     <string name="battery_saver_auto_summary" msgid="8715989830471454219">"배터리가 부족할 때 자동으로 전원 절약 모드를 사용합니다."</string>
     <string name="battery_saver_seekbar_title" msgid="3428789387167865312">"<xliff:g id="PERCENT">%1$s</xliff:g>에 자동으로 켜기"</string>
     <string name="battery_saver_master_switch_title" msgid="622539414546588436">"배터리 세이버 사용"</string>
->>>>>>> 850fdb32
     <string name="battery_saver_turn_on_automatically_title" msgid="9023847300114669426">"자동으로 사용 설정"</string>
     <string name="battery_saver_turn_on_automatically_never" msgid="6610846456314373">"사용 안함"</string>
     <string name="battery_saver_turn_on_automatically_pct" msgid="8665950426992057191">"배터리 잔량 <xliff:g id="PERCENT">%1$s</xliff:g>"</string>
@@ -2323,7 +2273,7 @@
     <string name="gadget_toggle_bluetooth" msgid="7538903239807020826">"블루투스 설정 업데이트"</string>
     <string name="gadget_state_template" msgid="5156935629902649932">"<xliff:g id="ID_1">%1$s</xliff:g> <xliff:g id="ID_2">%2$s</xliff:g>"</string>
     <string name="gadget_state_on" msgid="6909119593004937688">"사용"</string>
-    <string name="gadget_state_off" msgid="5220212352953066317">"사용 안함"</string>
+    <string name="gadget_state_off" msgid="5220212352953066317">"꺼짐"</string>
     <string name="gadget_state_turning_on" msgid="3395992057029439039">"켜는 중"</string>
     <string name="gadget_state_turning_off" msgid="2395546048102176157">"끄는 중"</string>
     <string name="gadget_wifi" msgid="4712584536500629417">"Wi-Fi"</string>
@@ -2461,7 +2411,7 @@
     <string name="sync_error" msgid="5060969083117872149">"동기화 오류"</string>
     <string name="last_synced" msgid="4242919465367022234">"마지막 동기화 시간: <xliff:g id="LAST_SYNC_TIME">%1$s</xliff:g>"</string>
     <string name="sync_in_progress" msgid="5151314196536070569">"지금 동기화하는 중..."</string>
-    <string name="settings_backup" msgid="2274732978260797031">"백업 설정"</string>
+    <string name="settings_backup" msgid="2274732978260797031">"설정 백업"</string>
     <string name="settings_backup_summary" msgid="7916877705938054035">"내 설정 백업"</string>
     <string name="sync_menu_sync_now" msgid="6154608350395805683">"지금 동기화"</string>
     <string name="sync_menu_sync_cancel" msgid="8292379009626966949">"동기화 취소"</string>
@@ -2793,7 +2743,7 @@
     <string name="extreme_threats_summary" msgid="8777860706500920667">"생명과 재산에 대한 긴급한 위협에 대해 알림을 수신합니다."</string>
     <string name="severe_threats_title" msgid="8362676353803170963">"심각한 위협"</string>
     <string name="severe_threats_summary" msgid="8848126509420177320">"생명 및 재산에 대한 심각한 위협에 대해 알림을 수신합니다."</string>
-    <string name="amber_alerts_title" msgid="2772220337031146529">"앰버 경보"</string>
+    <string name="amber_alerts_title" msgid="2772220337031146529">"황색 경고"</string>
     <string name="amber_alerts_summary" msgid="4312984614037904489">"아동 유괴에 대한 공지 수신"</string>
     <string name="repeat_title" msgid="6473587828597786996">"반복"</string>
     <string name="call_manager_enable_title" msgid="7718226115535784017">"통화 관리자 사용"</string>
@@ -2968,8 +2918,8 @@
     <string name="alarm_ringtone_title" msgid="6344025478514311386">"기본 알람 소리"</string>
     <string name="vibrate_when_ringing_title" msgid="3806079144545849032">"전화 올 때 벨소리와 함께 진동"</string>
     <string name="other_sound_settings" msgid="3151004537006844718">"기타 소리"</string>
-    <string name="dial_pad_tones_title" msgid="1999293510400911558">"다이얼패드 효과음"</string>
-    <string name="screen_locking_sounds_title" msgid="1340569241625989837">"화면 잠금 효과음"</string>
+    <string name="dial_pad_tones_title" msgid="1999293510400911558">"다이얼패드 신호음"</string>
+    <string name="screen_locking_sounds_title" msgid="1340569241625989837">"화면 잠금 소리"</string>
     <string name="charging_sounds_title" msgid="1132272552057504251">"충전음"</string>
     <string name="docking_sounds_title" msgid="155236288949940607">"도킹 소리"</string>
     <string name="touch_sounds_title" msgid="5326587106892390176">"터치음"</string>
@@ -3022,44 +2972,10 @@
     <string name="zen_mode_sound_summary_on" msgid="9067685807840094102">"켬/<xliff:g id="ID_1">%1$s</xliff:g>"</string>
     <string name="zen_mode_sound_summary_off_with_info" msgid="2348629457144123849">"끔/<xliff:g id="ID_1">%1$s</xliff:g>"</string>
     <string name="zen_mode_sound_summary_off" msgid="4375814717589425561">"꺼짐"</string>
-<<<<<<< HEAD
-    <string name="zen_mode_sound_summary_on" msgid="7718273231309882914">"켜짐"</string>
-    <string name="zen_mode_duration_summary_always_prompt" msgid="5976427426278136178">"항상 확인(자동으로 사용 설정되지 않은 경우)"</string>
-    <string name="zen_mode_duration_summary_forever" msgid="3144786357459137066">"사용 중지할 때까지(자동으로 사용 설정되지 않은 경우)"</string>
-    <plurals name="zen_mode_duration_summary_time_hours" formatted="false" msgid="1060823390336822337">
-      <item quantity="other"><xliff:g id="NUM_HOURS">%d</xliff:g>시간(자동으로 사용 설정되지 않은 경우)</item>
-      <item quantity="one">1시간(자동으로 사용 설정되지 않은 경우)</item>
-    </plurals>
-    <string name="zen_mode_duration_summary_time_minutes" msgid="3959860288930526323">"<xliff:g id="NUM_MINUTES">%d</xliff:g>분(자동으로 사용 설정되지 않은 경우)"</string>
-=======
->>>>>>> 850fdb32
     <plurals name="zen_mode_sound_summary_summary_off_info" formatted="false" msgid="8115159143760078050">
       <item quantity="other"><xliff:g id="ON_COUNT">%d</xliff:g>개의 규칙이 자동으로 켜질 수 있습니다.</item>
       <item quantity="one">1개의 규칙이 자동으로 사용 설정될 수 있습니다.</item>
     </plurals>
-<<<<<<< HEAD
-    <string name="zen_category_behavior" msgid="2989256030084350296">"동작"</string>
-    <string name="zen_category_exceptions" msgid="7601136604273265629">"예외"</string>
-    <string name="zen_category_schedule" msgid="9000447592251450453">"일정"</string>
-    <string name="zen_sound_title" msgid="424490228488531372">"소리 및 진동"</string>
-    <string name="zen_sound_footer" msgid="7621745273287208979">"알림 일시중지가 사용 설정되어 있으면 위에서 허용한 항목을 제외한 소리 및 진동이 음소거됩니다."</string>
-    <string name="zen_sound_category_title" msgid="4336596939661729188">"다음을 제외하고 모두 음소거"</string>
-    <string name="zen_sound_all_muted" msgid="4850363350480968114">"음소거됨"</string>
-    <string name="zen_sound_none_muted" msgid="3938508512103612527">"음소거되지 않음"</string>
-    <string name="zen_sound_one_allowed" msgid="8447313454438932276">"<xliff:g id="SOUND_TYPE">%1$s</xliff:g>을(를) 제외하고 음소거됨"</string>
-    <string name="zen_sound_two_allowed" msgid="980491120444358550">"<xliff:g id="SOUND_TYPE_0">%1$s</xliff:g> 및 <xliff:g id="SOUND_TYPE_1">%2$s</xliff:g>을(를) 제외하고 음소거됨"</string>
-    <string name="zen_sound_three_allowed" msgid="3455767205934547985">"<xliff:g id="SOUND_TYPE_0">%1$s</xliff:g>, <xliff:g id="SOUND_TYPE_1">%2$s</xliff:g>, <xliff:g id="SOUND_TYPE_2">%3$s</xliff:g>을(를) 제외하고 음소거됨"</string>
-    <string name="zen_msg_event_reminder_title" msgid="5137894077488924820">"메시지, 일정, 캘린더 알림"</string>
-    <string name="zen_msg_event_reminder_footer" msgid="4376930591019535192">"알림 일시중지가 사용 설정되어 있으면 위에서 허용한 항목을 제외한 메시지, 알림, 일정이 음소거됩니다. 메시지 설정을 조정하여 친구, 가족 또는 연락처에 등록된 다른 사용자가 나에게 연락하도록 허용할 수 있습니다."</string>
-    <string name="zen_onboarding_ok" msgid="6131211000824433013">"완료"</string>
-    <string name="zen_onboarding_settings" msgid="9046451821239946868">"설정"</string>
-    <string name="zen_onboarding_new_setting_title" msgid="1893095176110470711">"알림 표시 및 소리 차단"</string>
-    <string name="zen_onboarding_current_setting_title" msgid="776426065129609376">"알림 소리 차단"</string>
-    <string name="zen_onboarding_new_setting_summary" msgid="6293026064871880706">"알림을 보거나 들을 수 없게 됩니다. 별표표시된 연락처 및 반복 발신자의 전화는 허용됩니다."</string>
-    <string name="zen_onboarding_current_setting_summary" msgid="1280614488924843713">"(현재 설정)"</string>
-    <string name="zen_onboarding_dnd_visual_disturbances_header" msgid="1352808651270918932">"알림 일시중지의 알림 설정을 변경하시겠습니까?"</string>
-=======
->>>>>>> 850fdb32
     <string name="sound_work_settings" msgid="6774324553228566442">"직장 프로필 사운드"</string>
     <string name="work_use_personal_sounds_title" msgid="1148331221338458874">"개인 프로필 사운드 사용"</string>
     <string name="work_use_personal_sounds_summary" msgid="6207040454949823153">"직장 프로필과 개인 프로필의 소리가 같습니다."</string>
@@ -3075,17 +2991,12 @@
     <string name="ringtones_category_preference_title" msgid="5675912303120102366">"벨소리"</string>
     <string name="other_sound_category_preference_title" msgid="2521096636124314015">"기타 소리 및 진동"</string>
     <string name="configure_notification_settings" msgid="7616737397127242615">"알림"</string>
-<<<<<<< HEAD
-    <string name="recent_notifications" msgid="5660639387705060156">"최근에 알림을 보낸 앱"</string>
-    <string name="recent_notifications_see_all_title" msgid="8572160812124540326">"지난 7일간의 모든 항목 보기"</string>
-=======
     <string name="recent_notifications" msgid="5660639387705060156">"최근에 보냄"</string>
     <string name="recent_notifications_see_all_title" msgid="3935564140468680831">"모든 앱 보기"</string>
->>>>>>> 850fdb32
     <string name="advanced_section_header" msgid="8833934850242546903">"고급"</string>
     <string name="profile_section_header" msgid="2320848161066912001">"직장 알림"</string>
     <string name="notification_badging_title" msgid="5938709971403474078">"알림 표시 점 허용"</string>
-    <string name="notification_pulse_title" msgid="1905382958860387030">"표시등 깜박임"</string>
+    <string name="notification_pulse_title" msgid="1905382958860387030">"표시등이 깜박거림"</string>
     <string name="lock_screen_notifications_title" msgid="2583595963286467672">"잠금 화면에 표시"</string>
     <string name="lock_screen_notifications_summary_show" msgid="6407527697810672847">"모든 알림 내용 표시"</string>
     <string name="lock_screen_notifications_summary_hide" msgid="8301305044690264958">"민감한 내용 숨기기"</string>
@@ -3186,7 +3097,7 @@
     <string name="app_notification_row_sensitive" msgid="1809610030432329940">"중요"</string>
     <string name="app_notifications_dialog_done" msgid="3484067728568791014">"완료"</string>
     <string name="app_notification_importance_title" msgid="8002263131149345584">"중요도"</string>
-    <string name="notification_show_lights_title" msgid="7671781299688190532">"표시등 깜박임"</string>
+    <string name="notification_show_lights_title" msgid="7671781299688190532">"표시등이 깜박거림"</string>
     <string name="notification_vibrate_title" msgid="1646667807969755957">"진동"</string>
     <string name="notification_channel_sound_title" msgid="3899212238513507941">"소리"</string>
     <string name="zen_mode_rule_delete_button" msgid="903658142711011617">"삭제"</string>
@@ -3604,13 +3515,8 @@
     <string name="condition_airplane_title" msgid="287356299107070503">"비행기 모드 사용 중"</string>
     <string name="condition_airplane_summary" msgid="3738805058182535606">"Wi-Fi, 블루투스 및 모바일 네트워크가 사용 중지되었습니다. 전화를 걸거나 인터넷에 연결할 수 없습니다."</string>
     <string name="condition_zen_title" msgid="2897779738211625">"알림 일시중지 사용 중"</string>
-<<<<<<< HEAD
-    <string name="condition_battery_title" msgid="3272131008388575349">"절전 모드 사용 중"</string>
-    <string name="condition_battery_summary" msgid="507347940746895275">"절전 모드 기능을 사용하면 기기의 일부 기능이 사용 중지되며 앱이 제한됩니다."</string>
-=======
     <string name="condition_battery_title" msgid="3272131008388575349">"배터리 세이버 사용 중"</string>
     <string name="condition_battery_summary" msgid="4418839236027977450">"성능이 감소됩니다. 위치 서비스와 백그라운드 데이터가 사용 중지되었습니다."</string>
->>>>>>> 850fdb32
     <string name="condition_cellular_title" msgid="1327317003797575735">"모바일 데이터 사용 중지됨"</string>
     <string name="condition_cellular_summary" msgid="1818046558419658463">"인터넷은 Wi-Fi를 통해서만 사용할 수 있습니다."</string>
     <string name="condition_bg_data_title" msgid="2483860304802846542">"데이터 절약 모드 사용"</string>
@@ -3735,14 +3641,8 @@
     <string name="notification_log_details_none" msgid="184131801230614059">"없음"</string>
     <string name="notification_log_details_ranking_null" msgid="244660392058720919">"순위 개체가 없습니다."</string>
     <string name="notification_log_details_ranking_none" msgid="599607025882587844">"순위 개체가 이 키를 포함하지 않습니다."</string>
-<<<<<<< HEAD
-    <string name="display_cutout_emulation" msgid="7466869822418376317">"디스플레이 컷아웃"</string>
-    <string name="display_cutout_emulation_keywords" msgid="4495418317471622562">"디스플레이 컷아웃, 노치"</string>
-    <string name="display_cutout_emulation_device_default" msgid="7957250558326167503">"기기 기본값"</string>
-=======
     <string name="display_cutout_emulation" msgid="6306593933746393170">"컷아웃이 있는 디스플레이 시뮬레이션"</string>
     <string name="display_cutout_emulation_none" msgid="5144174674654097316">"없음"</string>
->>>>>>> 850fdb32
     <string name="special_access" msgid="3458780842491881155">"특수 앱 액세스"</string>
     <plurals name="special_access_summary" formatted="false" msgid="260765309935675867">
       <item quantity="other">앱 <xliff:g id="COUNT">%d</xliff:g>개에서 무제한 데이터 사용 가능</item>
@@ -3962,35 +3862,6 @@
     <string name="my_device_info_device_name_preference_title" msgid="7104085224684165324">"기기 이름"</string>
     <string name="bluetooth_on_while_driving_pref" msgid="2460847604498343330">"운전 중 블루투스 사용"</string>
     <string name="bluetooth_on_while_driving_summary" msgid="3196190732516898541">"운전 중에 블루투스를 자동으로 사용 설정"</string>
-<<<<<<< HEAD
-    <string name="change_wifi_state_title" msgid="3261945855372885427">"Wi-Fi 제어"</string>
-    <string name="change_wifi_state_app_detail_switch" msgid="7942268646980694224">"앱이 Wi-Fi를 제어하도록 허용"</string>
-    <string name="change_wifi_state_app_detail_summary" msgid="8434262633905502679">"이 앱에서 Wi-Fi를 사용 또는 사용 중지하고, Wi-Fi 네트워크를 검색 및 연결하고, 네트워크를 추가 또는 제거하며, 로컬 전용 핫스팟을 시작하도록 허용합니다."</string>
-    <string name="media_output_title" msgid="115223550977351699">"미디어 출력 대상"</string>
-    <string name="media_output_default_summary" msgid="8115153381240348279">"이 기기"</string>
-    <string name="media_output_summary" product="default" msgid="6839458453831567167">"휴대전화"</string>
-    <string name="media_output_summary" product="tablet" msgid="7217221078578554515">"태블릿"</string>
-    <string name="media_output_summary" product="device" msgid="5677420090811068649">"기기"</string>
-    <string name="media_out_summary_ongoing_call_state" msgid="3533731701018680693">"통화 중에는 사용할 수 없습니다."</string>
-    <string name="media_output_summary_unavailable" msgid="7970304720507697019">"사용할 수 없음"</string>
-    <string name="take_call_on_title" msgid="6066362463436122655">"전화 받기 기능 사용"</string>
-    <string name="battery_suggestion_title" product="tablet" msgid="752439050748267917">"태블릿 배터리 수명 향상"</string>
-    <string name="battery_suggestion_title" product="device" msgid="1507272328369733005">"기기 배터리 수명 향상"</string>
-    <string name="battery_suggestion_title" product="default" msgid="4038053023336285165">"휴대전화 배터리 수명 향상"</string>
-    <string name="battery_suggestion_summary" msgid="4585677159811722359"></string>
-    <string name="gesture_prevent_ringing_screen_title" msgid="7840226017975251549">"벨 울림 방지"</string>
-    <string name="gesture_prevent_ringing_title" msgid="2483159069038138740">"전원 및 볼륨 업 버튼 함께 누르기"</string>
-    <string name="gesture_prevent_ringing_sound_title" msgid="5724512060316688779">"벨 울림 방지 단축키"</string>
-    <string name="prevent_ringing_option_vibrate" msgid="7286821846542822661">"진동"</string>
-    <string name="prevent_ringing_option_mute" msgid="7551545579059879853">"음소거"</string>
-    <string name="prevent_ringing_option_none" msgid="4656046650769569175">"동작 없음"</string>
-    <string name="prevent_ringing_option_vibrate_summary" msgid="1157524435626890116">"사용(진동)"</string>
-    <string name="prevent_ringing_option_mute_summary" msgid="4472465110708640980">"사용(음소거)"</string>
-    <string name="prevent_ringing_option_none_summary" msgid="5013718946609276137">"사용 안함"</string>
-    <string name="pref_title_network_details" msgid="7186418845727358964">"네트워크 세부정보"</string>
-    <string name="about_phone_device_name_warning" msgid="8885670415541365348">"휴대전화에 설치된 앱에 기기 이름이 표시됩니다. 기기 이름은 블루투스 기기에 연결하거나 Wi-Fi 핫스팟을 설정할 때 다른 사용자에게 표시될 수도 있습니다."</string>
-    <string name="devices_title" msgid="7701726109334110391">"기기"</string>
-=======
     <string name="dev_android_o_battery_settings_title" msgid="2926578228655006762">"Android 8.0 배터리 설정 확인하기"</string>
     <!-- no translation found for change_wifi_state_title (2640523995824431999) -->
     <skip />
@@ -4002,5 +3873,4 @@
     <skip />
     <!-- no translation found for change_wifi_state_app_detail_summary (2511212187129042304) -->
     <skip />
->>>>>>> 850fdb32
 </resources>