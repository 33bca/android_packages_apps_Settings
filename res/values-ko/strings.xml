--- conflicted
+++ resolved
@@ -4540,11 +4540,8 @@
     <string name="wifi_disconnect_button_text" msgid="2032651902928903819">"연결 해제"</string>
     <string name="wfc_disclaimer_emergency_limitation_title_text" msgid="3354031536141983602">"긴급 전화"</string>
     <string name="wfc_disclaimer_emergency_limitation_desc_text" msgid="6068582272230311464">"Wi‑Fi 통화를 사용한 긴급 전화가 이용 중인 이동통신사에서 지원되지 않습니다.\n긴급 전화를 걸면 기기에서 모바일 네트워크로 자동 전환합니다.\n긴급 전화는 모바일 데이터가 지원되는 지역에서만 사용할 수 있습니다."</string>
-<<<<<<< HEAD
+    <!-- no translation found for wifi_calling_summary (513599567573172420) -->
+    <skip />
     <string name="qtifeedback_settings_title">하드웨어 피드백</string>
     <string name="qtifeedback_settings_subtitle">Qualcomm Technologies, Inc 보고</string>
-=======
-    <!-- no translation found for wifi_calling_summary (513599567573172420) -->
-    <skip />
->>>>>>> 7289112f
 </resources>