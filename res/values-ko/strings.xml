<?xml version="1.0" encoding="UTF-8"?>
<!--  Copyright (C) 2007 The Android Open Source Project

     Licensed under the Apache License, Version 2.0 (the "License");
     you may not use this file except in compliance with the License.
     You may obtain a copy of the License at

          http://www.apache.org/licenses/LICENSE-2.0

     Unless required by applicable law or agreed to in writing, software
     distributed under the License is distributed on an "AS IS" BASIS,
     WITHOUT WARRANTIES OR CONDITIONS OF ANY KIND, either express or implied.
     See the License for the specific language governing permissions and
     limitations under the License.
 -->

<resources xmlns:android="http://schemas.android.com/apk/res/android"
    xmlns:xliff="urn:oasis:names:tc:xliff:document:1.2">
    <string name="yes" msgid="4676390750360727396">"예"</string>
    <string name="no" msgid="6731231425810196216">"아니요"</string>
    <string name="create" msgid="3578857613172647409">"만들기"</string>
    <string name="allow" msgid="3349662621170855910">"허용"</string>
    <string name="deny" msgid="6947806159746484865">"거부"</string>
    <string name="dlg_close" msgid="7471087791340790015">"닫기"</string>
    <string name="dlg_switch" msgid="6243971420240639064">"전환"</string>
    <string name="device_info_default" msgid="7847265875578739287">"알 수 없음"</string>
    <plurals name="show_dev_countdown" formatted="false" msgid="7201398282729229649">
      <item quantity="other"><xliff:g id="STEP_COUNT_1">%1$d</xliff:g>단계만 더 완료하면 개발자가 될 수 있습니다.</item>
      <item quantity="one"><xliff:g id="STEP_COUNT_0">%1$d</xliff:g>단계만 더 완료하면 개발자가 될 수 있습니다.</item>
    </plurals>
    <string name="show_dev_on" msgid="1110711554982716293">"개발자가 되셨습니다."</string>
    <string name="show_dev_already" msgid="2151632240145446227">"이미 개발자입니다."</string>
    <string name="dev_settings_disabled_warning" msgid="4909448907673974370">"먼저 개발자 옵션을 사용 설정하세요."</string>
    <string name="header_category_wireless_networks" msgid="5110914332313954940">"무선 및 네트워크"</string>
    <string name="header_category_connections" msgid="6471513040815680662">"연결"</string>
    <string name="header_category_device" msgid="4544026001618307754">"기기"</string>
    <string name="header_category_personal" msgid="3310195187905720823">"개인"</string>
    <string name="header_category_access" msgid="7580499097416970962">"액세스"</string>
    <string name="header_category_system" msgid="2816866961183068977">"시스템"</string>
    <string name="radio_info_data_connection_enable" msgid="8656750679353982712">"데이터 연결 사용"</string>
    <string name="radio_info_data_connection_disable" msgid="8541302390883231216">"데이터 연결 사용 안함"</string>
    <string name="volte_provisioned_switch_string" msgid="7979882929810283786">"VoLTE 프로비저닝됨"</string>
    <string name="vt_provisioned_switch_string" msgid="7876998291744854759">"화상 통화 프로비저닝됨"</string>
    <string name="wfc_provisioned_switch_string" msgid="3985406545172898078">"Wi-Fi 통화 프로비저닝됨"</string>
    <string name="eab_provisioned_switch_string" msgid="3482272907448592975">"EAB/상태 프로비저닝됨"</string>
    <string name="radio_info_radio_power" msgid="7187666084867419643">"모바일 무선 전력"</string>
    <string name="radioInfo_menu_viewADN" msgid="7069468158519465139">"SIM 주소록 보기"</string>
    <string name="radioInfo_menu_viewFDN" msgid="7934301566925610318">"발신 허용 번호 보기"</string>
    <string name="radioInfo_menu_viewSDN" msgid="7130280686244955669">"SDN(Service Dialing Numbers) 보기"</string>
    <string name="radioInfo_menu_getIMS" msgid="185171476413967831">"IMS 서비스 상태"</string>
    <string name="radio_info_ims_reg_status_title" msgid="16971785902696970">"IMS 상태"</string>
    <string name="radio_info_ims_reg_status_registered" msgid="5614116179751126247">"등록됨"</string>
    <string name="radio_info_ims_reg_status_not_registered" msgid="4438054067642750717">"등록 안됨"</string>
    <string name="radio_info_ims_feature_status_available" msgid="3687807290327566879">"사용 가능"</string>
    <string name="radio_info_ims_feature_status_unavailable" msgid="4606182208970114368">"사용할 수 없음"</string>
    <string name="radio_info_ims_reg_status" msgid="7534612158445529715">"IMS 등록: <xliff:g id="STATUS">%1$s</xliff:g>\nVoLTE: <xliff:g id="AVAILABILITY_0">%2$s</xliff:g>\nVoWi-Fi: <xliff:g id="AVAILABILITY_1">%3$s</xliff:g>\n화상 통화: <xliff:g id="AVAILABILITY_2">%4$s</xliff:g>\nUT 인터페이스: <xliff:g id="AVAILABILITY_3">%5$s</xliff:g>"</string>
    <string name="radioInfo_service_in" msgid="1697703164394784618">"서비스 중"</string>
    <string name="radioInfo_service_out" msgid="7999094221728929681">"서비스 지역 벗어남"</string>
    <string name="radioInfo_service_emergency" msgid="6274434235469661525">"긴급 통화만 허용"</string>
    <string name="radioInfo_service_off" msgid="7536423790014501173">"무선 연결 끊김"</string>
    <string name="radioInfo_roaming_in" msgid="9045363884600341051">"로밍"</string>
    <string name="radioInfo_roaming_not" msgid="4849214885629672819">"로밍 안함"</string>
    <string name="radioInfo_phone_idle" msgid="7489244938838742820">"자리 비움"</string>
    <string name="radioInfo_phone_ringing" msgid="4883724645684297895">"벨이 울림"</string>
    <string name="radioInfo_phone_offhook" msgid="5873835692449118954">"통화 진행 중"</string>
    <string name="radioInfo_data_disconnected" msgid="1959735267890719418">"연결 끊김"</string>
    <string name="radioInfo_data_connecting" msgid="8404571440697917823">"연결 중"</string>
    <string name="radioInfo_data_connected" msgid="7074301157399238697">"연결됨"</string>
    <string name="radioInfo_data_suspended" msgid="5315325487890334196">"일시 정지됨"</string>
    <string name="radioInfo_unknown" msgid="1476509178755955088">"알 수 없음"</string>
    <string name="radioInfo_display_packets" msgid="8654359809877290639">"pkts"</string>
    <string name="radioInfo_display_bytes" msgid="4018206969492931883">"바이트"</string>
    <string name="radioInfo_display_dbm" msgid="3621221793699882781">"dBm"</string>
    <string name="radioInfo_display_asu" msgid="1422248392727818082">"asu"</string>
    <string name="radioInfo_lac" msgid="8415219164758307156">"LAC"</string>
    <string name="radioInfo_cid" msgid="4362599198392643138">"CID"</string>
    <string name="sdcard_unmount" product="nosdcard" msgid="6325292633327972272">"USB 저장소 마운트 해제"</string>
    <string name="sdcard_unmount" product="default" msgid="3364184561355611897">"SD 카드 마운트 해제"</string>
    <string name="sdcard_format" product="nosdcard" msgid="6285310523155166716">"USB 저장소 지우기"</string>
    <string name="sdcard_format" product="default" msgid="6713185532039187532">"SD 카드 지우기"</string>
    <string name="preview_pager_content_description" msgid="8926235999291761243">"미리보기"</string>
    <string name="preview_page_indicator_content_description" msgid="4821343428913401264">"미리보기, <xliff:g id="CURRENT_PAGE">%1$d</xliff:g>/<xliff:g id="NUM_PAGES">%2$d</xliff:g>페이지"</string>
    <string name="font_size_summary" msgid="1690992332887488183">"화면 텍스트를 축소 또는 확대합니다."</string>
    <string name="font_size_make_smaller_desc" msgid="7919995133365371569">"축소"</string>
    <string name="font_size_make_larger_desc" msgid="4316986572233686061">"확대"</string>
    <!-- no translation found for font_size_preview_text (4818424565068376732) -->
    <skip />
    <string name="font_size_preview_text_headline" msgid="7955317408475392247">"샘플 텍스트"</string>
    <string name="font_size_preview_text_title" msgid="1310536233106975546">"오즈의 마법사"</string>
    <string name="font_size_preview_text_subtitle" msgid="4231671528173110093">"11장: 오즈의 멋진 에메랄드 도시"</string>
    <string name="font_size_preview_text_body" msgid="2846183528684496723">"도로시와 친구들은 녹색 안경으로 눈을 보호하고 있었는데도 처음에는 휘황찬란한 도시에 눈이 부셨습니다. 거리에는 녹색 대리석으로 지은 아름다운 집이 늘어서 있고 어디든지 반짝이는 에메랄드가 박혀 있었습니다. 같은 녹색 대리석으로 된 도로를 따라 걷는데 블록이 만나는 곳에는 에메랄드가 줄지어 촘촘히 박혀 있어서 햇빛에 반짝거리고 있었습니다. 창문이 녹색 유리로 되어 있었으며, 도시를 덮고 있는 하늘도 녹색을 띠고 있고 햇빛도 녹색이었습니다. \n\n남녀노소 많은 사람들이 걸어 다니고 있었는데 모두 녹색 옷을 입고 피부도 녹색을 띠고 있었습니다. 도로시와 도로시의 특이하게 모인 친구들을 놀란 눈으로 쳐다보았으며 아이들은 사자를 보자 도망가서 엄마 뒤로 숨었지만, 말을 거는 사람은 없었습니다. 거리에 많은 상점이 있었으며 도로시가 들여다보니 안에 있는 모든 것이 녹색이었습니다. 녹색 사탕과 녹색 팝콘 그리고 갖가지 녹색 신발, 녹색 모자, 녹색 옷을 팔고 있었습니다. 한 남자가 녹색 레모네이드를 팔고 있는 곳이 있었는데 아이들이 살 때 도로시가 보니 녹색 동전을 내고 있었습니다. \n\n말이나 어떤 동물도 없는 것 같았고, 남자들이 작은 녹색 손수레에 짐을 싣고 밀어서 운반했습니다. 모두 행복하고 만족스러우며 풍족해 보였습니다."</string>
    <string name="font_size_save" msgid="3450855718056759095">"확인"</string>
    <string name="sdcard_setting" product="nosdcard" msgid="8281011784066476192">"USB 저장소"</string>
    <string name="sdcard_setting" product="default" msgid="5922637503871474866">"SD 카드"</string>
    <string name="bluetooth" msgid="5549625000628014477">"블루투스"</string>
    <string name="bluetooth_is_discoverable" msgid="8373421452106840526">"모든 가까운 블루투스 기기에 표시(<xliff:g id="DISCOVERABLE_TIME_PERIOD">%1$s</xliff:g>)"</string>
    <string name="bluetooth_is_discoverable_always" msgid="2849387702249327748">"모든 가까운 블루투스 기기에 표시"</string>
    <string name="bluetooth_not_visible_to_other_devices" msgid="9120274591523391910">"다른 블루투스 기기에 표시되지 않음"</string>
    <string name="bluetooth_only_visible_to_paired_devices" msgid="2049983392373296028">"페어링된 기기에만 표시"</string>
    <string name="bluetooth_visibility_timeout" msgid="8002247464357005429">"검색 가능 제한시간"</string>
    <string name="bluetooth_lock_voice_dialing" msgid="3139322992062086225">"잠금 시 음성 다이얼링"</string>
    <string name="bluetooth_lock_voice_dialing_summary" msgid="4741338867496787042">"화면 잠금 시 블루투스 다이얼러 사용 방지"</string>
    <string name="bluetooth_devices" msgid="1886018064039454227">"블루투스 장치"</string>
    <string name="bluetooth_device_name" msgid="8415828355207423800">"기기 이름"</string>
    <string name="bluetooth_device_details" msgid="4594773497930028085">"기기 설정"</string>
    <string name="bluetooth_profile_details" msgid="6823621790324933337">"프로필 설정"</string>
    <string name="bluetooth_name_not_set" msgid="2653752006416027426">"이름을 설정하지 않아 계정 이름 사용"</string>
    <string name="bluetooth_scan_for_devices" msgid="9214184305566815727">"장치 검색"</string>
    <string name="bluetooth_rename_device" msgid="4352483834491958740">"기기 이름 변경"</string>
    <string name="bluetooth_rename_button" msgid="1648028693822994566">"이름 바꾸기"</string>
    <string name="bluetooth_disconnect_title" msgid="7830252930348734303">"기기 연결을 해제하겠습니까?"</string>
    <string name="bluetooth_disconnect_all_profiles" product="default" msgid="8208712728668714199">"<xliff:g id="DEVICE_NAME">%1$s</xliff:g>에서 휴대전화가 연결 해제됩니다."</string>
    <string name="bluetooth_disconnect_all_profiles" product="tablet" msgid="6611038575213485336">"<xliff:g id="DEVICE_NAME">%1$s</xliff:g>에서 태블릿이 연결 해제됩니다."</string>
    <string name="bluetooth_disconnect_all_profiles" product="device" msgid="3995834526315103965">"<xliff:g id="DEVICE_NAME">%1$s</xliff:g>에서 기기가 연결 해제됩니다."</string>
    <string name="bluetooth_disconnect_dialog_ok" msgid="3308586619539119106">"연결 해제"</string>
    <string name="bluetooth_empty_list_user_restricted" msgid="603521233563983689">"블루투스 설정을 변경할 권한이 없습니다."</string>
    <string name="bluetooth_pairing_pref_title" msgid="7429413067477968637">"새 기기와 페어링"</string>
    <string name="bluetooth_is_visible_message" msgid="6222396240776971862">"블루투스 설정이 열려 있는 동안 <xliff:g id="DEVICE_NAME">%1$s</xliff:g>이(가) 주변의 기기에 표시됩니다."</string>
    <string name="bluetooth_footer_mac_message" product="default" msgid="1109366350000220283">"휴대전화 블루투스 주소: <xliff:g id="BLUETOOTH_MAC_ADDRESS">%1$s</xliff:g>"</string>
    <string name="bluetooth_footer_mac_message" product="tablet" msgid="6807634484499166486">"태블릿 블루투스 주소: <xliff:g id="BLUETOOTH_MAC_ADDRESS">%1$s</xliff:g>"</string>
    <string name="bluetooth_footer_mac_message" product="device" msgid="8413944740341742061">"기기 블루투스 주소: <xliff:g id="BLUETOOTH_MAC_ADDRESS">%1$s</xliff:g>"</string>
    <string name="bluetooth_is_disconnect_question" msgid="5334933802445256306">"<xliff:g id="DEVICE_NAME">%1$s</xliff:g>을(를) 연결 해제하시겠습니까?"</string>
    <string name="bluetooth_broadcasting" msgid="16583128958125247">"브로드캐스팅"</string>
    <string name="bluetooth_disable_profile_title" msgid="5916643979709342557">"프로필을 사용 중지하시겠습니까?"</string>
    <string name="bluetooth_disable_profile_message" msgid="2895844842011809904">"이렇게 하면 &lt;br&gt;&lt;b&gt;<xliff:g id="DEVICE_NAME">%2$s</xliff:g>&lt;/b&gt;의 &lt;br&gt;&lt;b&gt;<xliff:g id="PROFILE_NAME">%1$s</xliff:g>&lt;/b&gt;&lt;br&gt;&lt;br&gt;이(가) 사용 중지됩니다."</string>
    <string name="bluetooth_unknown" msgid="644716244548801421"></string>
    <string name="bluetooth_device" msgid="5291950341750186887">"이름이 없는 블루투스 기기"</string>
    <string name="progress_scanning" msgid="192587958424295789">"검색 중"</string>
    <string name="bluetooth_no_devices_found" msgid="1085232930277181436">"근처에 블루투스 기기가 없습니다."</string>
    <string name="bluetooth_notif_ticker" msgid="4726721390078512173">"블루투스 페어링 요청"</string>
    <string name="bluetooth_notif_title" msgid="2485175521845371514">"페어링 요청"</string>
    <string name="bluetooth_notif_message" msgid="5057417127600942904">"<xliff:g id="DEVICE_NAME">%1$s</xliff:g>에 페어링하려면 탭하세요."</string>
    <string name="bluetooth_show_received_files" msgid="3144149432555230410">"받은 파일"</string>
    <string name="device_picker" msgid="4978696506172252813">"블루투스 기기 선택"</string>
    <string name="bluetooth_ask_enablement" msgid="3387222809404177525">"<xliff:g id="APP_NAME">%1$s</xliff:g>에서 블루투스를 사용 설정하려고 합니다."</string>
    <string name="bluetooth_ask_disablement" msgid="5890386255790160573">"<xliff:g id="APP_NAME">%1$s</xliff:g>에서 블루투스를 사용 중지하려고 합니다."</string>
    <string name="bluetooth_ask_enablement_no_name" msgid="1644353686104482763">"앱에서 블루투스를 사용 설정하려고 합니다."</string>
    <string name="bluetooth_ask_disablement_no_name" msgid="9218830122674868548">"앱에서 블루투스를 사용 중지하려고 합니다."</string>
    <string name="bluetooth_ask_discovery" product="tablet" msgid="4791779658660357386">"<xliff:g id="APP_NAME">%1$s</xliff:g>에서 <xliff:g id="TIMEOUT">%2$d</xliff:g>초 동안 다른 블루투스 기기에 내 태블릿이 표시되도록 설정하려고 합니다."</string>
    <string name="bluetooth_ask_discovery" product="default" msgid="1308225382575535366">"<xliff:g id="APP_NAME">%1$s</xliff:g>에서 <xliff:g id="TIMEOUT">%2$d</xliff:g>초 동안 다른 블루투스 기기에 내 휴대전화가 표시되도록 설정하려고 합니다."</string>
    <string name="bluetooth_ask_discovery_no_name" product="tablet" msgid="225715443477752935">"앱에서 <xliff:g id="TIMEOUT">%1$d</xliff:g>초 동안 다른 블루투스 기기에 내 태블릿이 표시되도록 설정하려고 합니다."</string>
    <string name="bluetooth_ask_discovery_no_name" product="default" msgid="4949152735544109994">"앱에서 <xliff:g id="TIMEOUT">%1$d</xliff:g>초 동안 다른 블루투스 기기에 내 휴대전화가 표시되도록 설정하려고 합니다."</string>
    <string name="bluetooth_ask_lasting_discovery" product="tablet" msgid="8528329166577187961">"<xliff:g id="APP_NAME">%1$s</xliff:g>에서 다른 블루투스 기기에 내 태블릿이 표시되도록 설정하려고 합니다. 나중에 블루투스 설정에서 변경할 수 있습니다."</string>
    <string name="bluetooth_ask_lasting_discovery" product="default" msgid="4398738575307583138">"<xliff:g id="APP_NAME">%1$s</xliff:g>에서 다른 블루투스 기기에 내 휴대전화가 표시되도록 설정하려고 합니다. 나중에 블루투스 설정에서 변경할 수 있습니다."</string>
    <string name="bluetooth_ask_lasting_discovery_no_name" product="tablet" msgid="1702590641426207062">"앱에서 다른 블루투스 기기에 내 태블릿이 표시되도록 설정하려고 합니다. 나중에 블루투스 설정에서 변경할 수 있습니다."</string>
    <string name="bluetooth_ask_lasting_discovery_no_name" product="default" msgid="8549952177383992238">"앱에서 다른 블루투스 기기에 내 휴대전화가 표시되도록 설정하려고 합니다. 나중에 블루투스 설정에서 변경할 수 있습니다."</string>
    <string name="bluetooth_ask_enablement_and_discovery" product="tablet" msgid="1141843490422565755">"<xliff:g id="APP_NAME">%1$s</xliff:g>에서 블루투스를 사용 설정하고 <xliff:g id="TIMEOUT">%2$d</xliff:g>초 동안 다른 기기에 내 태블릿이 표시되도록 설정하려고 합니다."</string>
    <string name="bluetooth_ask_enablement_and_discovery" product="default" msgid="5195836980079191473">"<xliff:g id="APP_NAME">%1$s</xliff:g>에서 블루투스를 사용 설정하고 <xliff:g id="TIMEOUT">%2$d</xliff:g>초 동안 다른 기기에 내 휴대전화가 표시되도록 설정하려고 합니다."</string>
    <string name="bluetooth_ask_enablement_and_discovery_no_name" product="tablet" msgid="7009338445281693765">"앱에서 블루투스를 사용 설정하고 <xliff:g id="TIMEOUT">%1$d</xliff:g>초 동안 다른 기기에 내 태블릿이 표시되도록 설정하려고 합니다."</string>
    <string name="bluetooth_ask_enablement_and_discovery_no_name" product="default" msgid="8386904242279878734">"앱에서 블루투스를 사용 설정하고 <xliff:g id="TIMEOUT">%1$d</xliff:g>초 동안 다른 기기에 내 휴대전화가 표시되도록 설정하려고 합니다."</string>
    <string name="bluetooth_ask_enablement_and_lasting_discovery" product="tablet" msgid="2279471426575892686">"<xliff:g id="APP_NAME">%1$s</xliff:g>에서 블루투스를 사용 설정하고 다른 기기에 내 태블릿이 표시되도록 설정하려고 합니다. 나중에 블루투스 설정에서 변경할 수 있습니다."</string>
    <string name="bluetooth_ask_enablement_and_lasting_discovery" product="default" msgid="6961969825475461450">"<xliff:g id="APP_NAME">%1$s</xliff:g>에서 블루투스를 사용 설정하고 다른 기기에 내 휴대전화가 표시되도록 설정하려고 합니다. 나중에 블루투스 설정에서 변경할 수 있습니다."</string>
    <string name="bluetooth_ask_enablement_and_lasting_discovery_no_name" product="tablet" msgid="692477613671555006">"앱에서 블루투스를 사용 설정하고 다른 기기에 내 태블릿이 표시되도록 설정하려고 합니다. 나중에 블루투스 설정에서 변경할 수 있습니다."</string>
    <string name="bluetooth_ask_enablement_and_lasting_discovery_no_name" product="default" msgid="6374480121751597648">"앱에서 블루투스를 사용 설정하고 다른 기기에 내 휴대전화가 표시되도록 설정하려고 합니다. 나중에 블루투스 설정에서 변경할 수 있습니다."</string>
    <string name="bluetooth_turning_on" msgid="4850574877288036646">"블루투스를 켜는 중"</string>
    <string name="bluetooth_turning_off" msgid="2337747302892025192">"블루투스를 사용 중지하는 중"</string>
    <string name="bluetooth_auto_connect" msgid="40711424456733571">"자동 연결"</string>
    <string name="bluetooth_connection_permission_request" msgid="4747918249032890077">"블루투스 연결 요청"</string>
    <string name="bluetooth_connection_notif_message" msgid="3603316575471431846">"\'<xliff:g id="DEVICE_NAME">%1$s</xliff:g>\'에 연결하려면 탭하세요."</string>
    <string name="bluetooth_connection_dialog_text" msgid="8455427559949998023">"\'<xliff:g id="DEVICE_NAME">%1$s</xliff:g>\'에 연결하시겠습니까?"</string>
    <string name="bluetooth_phonebook_request" msgid="3951420080540915279">"전화번호부 액세스 요청"</string>
    <string name="bluetooth_pb_acceptance_dialog_text" msgid="8930347091018455505">"<xliff:g id="DEVICE_NAME_0">%1$s</xliff:g>에서 주소록과 통화 기록에 액세스하려고 합니다. <xliff:g id="DEVICE_NAME_1">%2$s</xliff:g>에 액세스 권한을 부여하시겠습니까?"</string>
    <string name="bluetooth_remember_choice" msgid="6919682671787049800">"다시 묻지 않음"</string>
    <string name="bluetooth_pb_remember_choice" msgid="3622898084442402071">"다시 묻지 않음"</string>
    <string name="bluetooth_map_request" msgid="4595727689513143902">"메시지 액세스 요청"</string>
    <string name="bluetooth_map_acceptance_dialog_text" msgid="8712508202081143737">"%1$s이(가) 메시지에 액세스하려고 합니다. %2$s에 액세스 권한을 제공하시겠습니까?"</string>
    <string name="bluetooth_sap_request" msgid="2669762224045354417">"SIM 액세스 요청"</string>
    <string name="bluetooth_sap_acceptance_dialog_text" msgid="4414253873553608690">"<xliff:g id="DEVICE_NAME_0">%1$s</xliff:g>이(가) SIM 카드에 액세스하려고 합니다. SIM 카드에 대한 액세스를 허용하면 연결되어 있는 동안 기기의 데이터 연결이 비활성화됩니다. <xliff:g id="DEVICE_NAME_1">%2$s?</xliff:g>에 액세스 권한을 부여하세요."</string>
    <string name="bluetooth_device_name_summary" msgid="522235742194965734">"다른 기기에 \'<xliff:g id="DEVICE_NAME">^1</xliff:g>\'(으)로 표시됩니다."</string>
    <string name="bluetooth_off_footer" msgid="8406865700572772936">"다른 기기에 연결하려면 블루투스를 사용 설정하세요."</string>
    <string name="bluetooth_paired_device_title" msgid="8638994696317952019">"내 기기"</string>
    <string name="bluetooth_pairing_page_title" msgid="7712127387361962608">"새 기기와 페어링"</string>
    <string name="bluetooth_pref_summary" product="tablet" msgid="3520035819421024105">"태블릿이 주변 블루투스 기기와 통신하도록 허용"</string>
    <string name="bluetooth_pref_summary" product="device" msgid="2205100629387332862">"기기가 주변 블루투스 기기와 통신하도록 허용"</string>
    <string name="bluetooth_pref_summary" product="default" msgid="782032074675157079">"휴대전화가 주변 블루투스 기기와 통신하도록 허용"</string>
    <string name="bluetooth_disable_a2dp_hw_offload" msgid="4936610906348223810">"블루투스 A2DP 하드웨어 오프로드 사용 중지"</string>
    <string name="bluetooth_disable_a2dp_hw_offload_dialog_title" msgid="4340101417209145308">"기기 다시 시작"</string>
    <string name="bluetooth_disable_a2dp_hw_offload_dialog_message" msgid="8827019472003234568">"설정을 변경하려면 기기를 다시 시작해야 합니다."</string>
    <string name="bluetooth_disable_a2dp_hw_offload_dialog_confirm" msgid="2053793518537051975">"다시 시작"</string>
    <string name="bluetooth_disable_a2dp_hw_offload_dialog_cancel" msgid="2382443064737856652">"취소"</string>
    <string name="connected_device_available_media_title" msgid="2560067541413280645">"사용할 수 있는 미디어 기기"</string>
    <string name="connected_device_available_call_title" msgid="697154660967595684">"사용할 수 있는 통화 기기"</string>
    <string name="connected_device_connected_title" msgid="5871712271201945606">"현재 연결된 기기"</string>
    <string name="connected_device_saved_title" msgid="688364359746674536">"저장된 기기"</string>
    <string name="connected_device_add_device_title" msgid="7803521577708810621">"기기 추가"</string>
    <string name="connected_device_add_device_summary" msgid="4041865900298680338">"페어링을 위해 블루투스 켜기"</string>
    <string name="connected_device_connections_title" msgid="5988939345181466770">"연결 환경설정"</string>
    <string name="connected_device_previously_connected_title" msgid="491765792822244604">"이전에 연결된 기기"</string>
    <string name="date_and_time" msgid="9062980487860757694">"날짜 및 시간"</string>
    <string name="choose_timezone" msgid="1362834506479536274">"시간대 선택"</string>
    <!-- no translation found for intent_sender_data_label (6332324780477289261) -->
    <skip />
    <string name="intent_sender_sendbroadcast_text" msgid="1415735148895872715">"전송<xliff:g id="BROADCAST">broadcast</xliff:g>"</string>
    <string name="intent_sender_action_label" msgid="616458370005452389">"<xliff:g id="ACTION">Action</xliff:g>:"</string>
    <string name="intent_sender_startactivity_text" msgid="5080516029580421895">"<xliff:g id="ACTIVITY">activity</xliff:g> 시작"</string>
    <string name="intent_sender_resource_label" msgid="6963659726895482829">"<xliff:g id="RESOURCE">Resource</xliff:g>:"</string>
    <string name="intent_sender_account_label" msgid="465210404475603404">"계정:"</string>
    <string name="proxy_settings_title" msgid="9049437837600320881">"프록시"</string>
    <string name="proxy_clear_text" msgid="5555400754952012657">"지우기"</string>
    <string name="proxy_port_label" msgid="5655276502233453400">"프록시 포트"</string>
    <string name="proxy_exclusionlist_label" msgid="7700491504623418701">"프록시 우회 대상"</string>
    <string name="proxy_defaultView_text" msgid="6387985519141433291">"기본값 복원"</string>
    <string name="proxy_action_text" msgid="2957063145357903951">"완료"</string>
    <string name="proxy_hostname_label" msgid="8490171412999373362">"프록시 호스트 이름"</string>
    <string name="proxy_error" msgid="8926675299638611451">"주의"</string>
    <string name="proxy_error_dismiss" msgid="4993171795485460060">"확인"</string>
    <string name="proxy_error_invalid_host" msgid="6865850167802455230">"입력한 호스트 이름이 잘못되었습니다."</string>
    <string name="proxy_error_invalid_exclusion_list" msgid="678527645450894773">"입력한 제외목록의 형식이 올바르지 않습니다. 제외된 도메인을 쉼표로 구분한 목록을 입력하시기 바랍니다."</string>
    <string name="proxy_error_empty_port" msgid="5539106187558215246">"포트 정보를 입력해야 합니다."</string>
    <string name="proxy_error_empty_host_set_port" msgid="2451694104858226781">"호스트가 비어 있는 경우 포트를 입력할 수 없습니다."</string>
    <string name="proxy_error_invalid_port" msgid="5988270202074492710">"입력한 포트가 올바르지 않습니다."</string>
    <string name="proxy_warning_limited_support" msgid="7229337138062837422">"HTTP 프록시는 브라우저에서 사용되며 다른 앱에서는 사용되지 않을 수 있습니다."</string>
    <string name="proxy_url_title" msgid="7185282894936042359">"PAC URL: "</string>
    <string name="radio_info_dl_kbps" msgid="6894556071523815984">"DL 대역폭(kbps):"</string>
    <string name="radio_info_ul_kbps" msgid="946464073571185678">"UL 대역폭(kbps):"</string>
    <string name="radio_info_signal_location_label" msgid="3242990404410530456">"셀 위치 정보(사용 중단됨):"</string>
    <string name="radio_info_neighboring_location_label" msgid="5766020323342985397">"이웃 셀 정보(사용 중단됨):"</string>
    <string name="radio_info_phy_chan_config" msgid="7133247058801474028">"LTE 물리적 채널 구성:"</string>
    <string name="radio_info_cell_info_refresh_rate" msgid="7062777594049622128">"셀 정보 새로고침 빈도:"</string>
    <string name="radio_info_cellinfo_label" msgid="6213223844927623098">"모든 셀 측정 정보:"</string>
    <string name="radio_info_dcrtinfo_label" msgid="4062076024399431876">"데이터 연결 실시간 정보:"</string>
    <string name="radio_info_gprs_service_label" msgid="4209624131644060517">"데이터 서비스:"</string>
    <string name="radio_info_roaming_label" msgid="6141505430275138647">"로밍:"</string>
    <string name="radio_info_imei_label" msgid="1220524224732944192">"IMEI:"</string>
    <string name="radio_info_call_redirect_label" msgid="2743797189722106231">"통화 리디렉션:"</string>
    <string name="radio_info_ppp_resets_label" msgid="3587319503902576102">"부팅 후 PPP 재설정 횟수:"</string>
    <string name="radio_info_current_network_label" msgid="9151285540639134945">"현재 네트워크:"</string>
    <string name="radio_info_ppp_received_label" msgid="363579470428151850">"받은 데이터:"</string>
    <string name="radio_info_gsm_service_label" msgid="1370863866816125489">"음성 서비스:"</string>
    <string name="radio_info_signal_strength_label" msgid="5155734002519307416">"신호 강도:"</string>
    <string name="radio_info_call_status_label" msgid="2611065018172747413">"음성 통화 상태:"</string>
    <string name="radio_info_ppp_sent_label" msgid="7748668735880404586">"보낸 데이터:"</string>
    <string name="radio_info_message_waiting_label" msgid="1037302619943328273">"메시지 대기 중:"</string>
    <string name="radio_info_phone_number_label" msgid="7942153178953255231">"전화번호:"</string>
    <string name="radio_info_band_mode_label" msgid="8730871744887454509">"무선 주파수 대역 선택"</string>
    <string name="radio_info_voice_network_type_label" msgid="1443496502370667071">"음성 네트워크 유형:"</string>
    <string name="radio_info_data_network_type_label" msgid="7094323145105149312">"데이터 네트워크 유형:"</string>
    <string name="radio_info_set_perferred_label" msgid="3511830813500105512">"기본 네트워크 유형 설정:"</string>
    <string name="radio_info_ping_hostname_v4" msgid="7045103377818314709">"핑 호스트 이름(www.google.com) IPv4:"</string>
    <string name="radio_info_ping_hostname_v6" msgid="1130906124160553954">"핑 호스트 이름(www.google.com) IPv6:"</string>
    <string name="radio_info_http_client_test" msgid="2382286093023138339">"HTTP 클라이언트 테스트:"</string>
    <string name="ping_test_label" msgid="579228584343892613">"핑 테스트 실행"</string>
    <string name="radio_info_smsc_label" msgid="6399460520126501354">"SMSC:"</string>
    <string name="radio_info_smsc_update_label" msgid="7258686760358791539">"업데이트"</string>
    <string name="radio_info_smsc_refresh_label" msgid="6902302130315125102">"새로고침"</string>
    <string name="radio_info_toggle_dns_check_label" msgid="6625185764803245075">"DNS 확인 전환"</string>
    <string name="oem_radio_info_label" msgid="6163141792477958941">"OEM별 정보/설정"</string>
    <string name="band_mode_title" msgid="4071411679019296568">"무선 주파수 대역 모드 설정"</string>
    <string name="band_mode_loading" msgid="3555063585133586152">"대역 목록 로드 중..."</string>
    <string name="band_mode_set" msgid="5730560180249458484">"설정"</string>
    <string name="band_mode_failed" msgid="1495968863884716379">"실패"</string>
    <string name="band_mode_succeeded" msgid="2701016190055887575">"성공"</string>
    <string name="sdcard_changes_instructions" msgid="4482324130377280131">"변경사항을 적용하려면 USB 케이블을 다시 연결해야 합니다."</string>
    <string name="sdcard_settings_screen_mass_storage_text" msgid="3741220147296482474">"USB 대용량 저장소 사용"</string>
    <string name="sdcard_settings_total_bytes_label" msgid="9184160745785062144">"총 바이트 수:"</string>
    <string name="sdcard_settings_not_present_status" product="nosdcard" msgid="1636218515775929394">"USB 저장소가 마운트되지 않았습니다."</string>
    <string name="sdcard_settings_not_present_status" product="default" msgid="2048419626134861599">"SD 카드가 없습니다."</string>
    <string name="sdcard_settings_available_bytes_label" msgid="763232429899373001">"사용 가능한 바이트:"</string>
    <string name="sdcard_settings_mass_storage_status" product="nosdcard" msgid="7993410985895217054">"USB 저장소를 대용량 저장장치로 사용 중입니다."</string>
    <string name="sdcard_settings_mass_storage_status" product="default" msgid="2742075324087038036">"SD 카드를 대용량 저장장치로 사용 중입니다."</string>
    <string name="sdcard_settings_unmounted_status" product="nosdcard" msgid="5128923500235719226">"이제 USB 저장소를 안전하게 제거할 수 있습니다."</string>
    <string name="sdcard_settings_unmounted_status" product="default" msgid="666233604712540408">"이제 SD 카드를 안전하게 제거할 수 있습니다."</string>
    <string name="sdcard_settings_bad_removal_status" product="nosdcard" msgid="7761390725880773697">"USB 저장소가 사용 중에 분리되었습니다."</string>
    <string name="sdcard_settings_bad_removal_status" product="default" msgid="5145797653495907970">"SD 카드를 사용하는 중에 분리되었습니다."</string>
    <string name="sdcard_settings_used_bytes_label" msgid="8820289486001170836">"사용 바이트 수:"</string>
    <string name="sdcard_settings_scanning_status" product="nosdcard" msgid="7503429447676219564">"USB 저장소에서 미디어 검색 중…"</string>
    <string name="sdcard_settings_scanning_status" product="default" msgid="2763464949274455656">"SD 카드에서 미디어 검색 중..."</string>
    <string name="sdcard_settings_read_only_status" product="nosdcard" msgid="3624143937437417788">"USB 저장소가 읽기전용으로 마운트되었습니다."</string>
    <string name="sdcard_settings_read_only_status" product="default" msgid="4518291824764698112">"SD 카드가 읽기전용으로 마운트되었습니다."</string>
    <string name="skip_label" msgid="47510779345218297">"건너뛰기"</string>
    <string name="next_label" msgid="4693520878012668114">"다음"</string>
    <string name="language_picker_title" msgid="3596315202551687690">"언어"</string>
    <string name="pref_title_lang_selection" msgid="2014920136978776034">"언어 환경설정"</string>
    <string name="locale_remove_menu" msgid="7651301406723638854">"삭제"</string>
    <string name="add_a_language" msgid="2330538812283783022">"언어 추가"</string>
    <plurals name="dlg_remove_locales_title" formatted="false" msgid="4276642359346122396">
      <item quantity="other">선택한 언어를 삭제하시겠습니까?</item>
      <item quantity="one">선택한 언어를 삭제하시겠습니까?</item>
    </plurals>
    <string name="dlg_remove_locales_message" msgid="1361354927342876114">"텍스트가 다른 언어로 표시됩니다."</string>
    <string name="dlg_remove_locales_error_title" msgid="2653242337224911425">"모든 언어를 삭제할 수는 없습니다."</string>
    <string name="dlg_remove_locales_error_message" msgid="6697381512654262821">"기본 언어를 하나 이상 유지해야 합니다."</string>
    <string name="locale_not_translated" msgid="516862628177166755">"일부 앱에서 사용하지 못할 수 있습니다."</string>
    <string name="action_drag_label_move_up" msgid="9052210023727612540">"위로 이동"</string>
    <string name="action_drag_label_move_down" msgid="7448713844582912157">"아래로 이동"</string>
    <string name="action_drag_label_move_top" msgid="557081389352288310">"맨 위로 이동"</string>
    <string name="action_drag_label_move_bottom" msgid="2468642142414126482">"맨 아래로 이동"</string>
    <string name="action_drag_label_remove" msgid="2861038147166966206">"언어 삭제"</string>
    <string name="activity_picker_label" msgid="6295660302548177109">"작업 선택"</string>
    <string name="device_info_label" msgid="6551553813651711205">"장치정보"</string>
    <string name="display_label" msgid="8074070940506840792">"화면"</string>
    <string name="phone_info_label" product="tablet" msgid="7820855350955963628">"태블릿 정보"</string>
    <string name="phone_info_label" product="default" msgid="2127552523124277664">"휴대전화 정보"</string>
    <string name="sd_card_settings_label" product="nosdcard" msgid="8101475181301178428">"USB 저장소"</string>
    <string name="sd_card_settings_label" product="default" msgid="5743100901106177102">"SD 카드"</string>
    <string name="proxy_settings_label" msgid="3271174136184391743">"프록시 설정"</string>
    <string name="cancel" msgid="6859253417269739139">"취소"</string>
    <string name="okay" msgid="1997666393121016642">"확인"</string>
    <string name="forget" msgid="1400428660472591263">"저장 안함"</string>
    <string name="save" msgid="879993180139353333">"저장"</string>
    <string name="done" msgid="6942539184162713160">"완료"</string>
    <string name="apply" msgid="1577045208487259229">"적용"</string>
    <string name="settings_label" msgid="1626402585530130914">"설정"</string>
    <string name="settings_label_launcher" msgid="8344735489639482340">"설정"</string>
    <string name="settings_shortcut" msgid="3936651951364030415">"설정 바로가기"</string>
    <string name="activity_list_empty" msgid="6428823323471264836">"일치하는 활동이 없습니다."</string>
    <string name="airplane_mode" msgid="8837269988154128601">"비행기 모드"</string>
    <string name="radio_controls_title" msgid="3447085191369779032">"더보기"</string>
    <string name="wireless_networks_settings_title" msgid="3643009077742794212">"무선 및 네트워크 설정"</string>
    <string name="radio_controls_summary" msgid="1838624369870907268">"Wi-Fi, 블루투스, 비행기 모드, 모바일 네트워크 및 VPN 관리"</string>
    <string name="cellular_data_title" msgid="6835451574385496662">"모바일 데이터"</string>
    <string name="calls_title" msgid="3544471959217176768">"통화"</string>
    <string name="sms_messages_title" msgid="1778636286080572535">"SMS 메시지"</string>
    <string name="cellular_data_summary" msgid="4660351864416939504">"모바일 네트워크 데이터 사용 허용"</string>
    <string name="allow_data_usage_title" msgid="2238205944729213062">"로밍 중 데이터 사용 허용"</string>
    <string name="roaming" msgid="3596055926335478572">"데이터 로밍"</string>
    <string name="roaming_enable" msgid="3737380951525303961">"로밍 시 데이터 서비스에 연결"</string>
    <string name="roaming_disable" msgid="1295279574370898378">"로밍 시 데이터 서비스에 연결"</string>
    <string name="roaming_reenable_message" msgid="9141007271031717369">"데이터 로밍을 사용 중지한 상태에서 홈 네트워크를 벗어났으므로 데이터 연결이 끊어졌습니다."</string>
    <string name="roaming_turn_it_on_button" msgid="4387601818162120589">"사용"</string>
    <string name="roaming_warning" msgid="4275443317524544705">"요금이 많이 부과될 수 있습니다."</string>
    <string name="roaming_warning_multiuser" product="tablet" msgid="6458990250829214777">"데이터 로밍을 허용하면 높은 로밍 요금이 부과될 수 있습니다.\n\n이 설정은 태블릿의 모든 사용자에게 영향을 줍니다."</string>
    <string name="roaming_warning_multiuser" product="default" msgid="6368421100292355440">"데이터 로밍을 허용하면 높은 로밍 요금이 부과될 수 있습니다.\n\n이 설정은 휴대전화의 모든 사용자에게 영향을 줍니다."</string>
    <string name="roaming_reenable_title" msgid="6068100976707316772">"데이터 로밍을 허용하시겠습니까?"</string>
    <string name="networks" msgid="6333316876545927039">"운영자 선택"</string>
    <string name="sum_carrier_select" msgid="3616956422251879163">"네트워크 운영자 선택"</string>
    <string name="date_and_time_settings_title" msgid="3350640463596716780">"날짜 및 시간"</string>
    <string name="date_and_time_settings_title_setup_wizard" msgid="2391530758339384324">"날짜 및 시간 설정"</string>
    <string name="date_and_time_settings_summary" msgid="7095318986757583584">"날짜, 시간, 표준시간대 및 형식 설정"</string>
    <string name="date_time_auto" msgid="7076906458515908345">"날짜/시간 자동설정"</string>
    <string name="date_time_auto_summaryOn" msgid="4609619490075140381">"네트워크 시간 사용"</string>
    <string name="date_time_auto_summaryOff" msgid="8698762649061882791">"네트워크 시간 사용"</string>
    <string name="zone_auto" msgid="334783869352026648">"시간대 자동설정"</string>
    <string name="zone_auto_summaryOn" msgid="6142830927278458314">"네트워크 시간대 사용"</string>
    <string name="zone_auto_summaryOff" msgid="2597745783162041390">"네트워크 시간대 사용"</string>
    <string name="date_time_24hour_auto" msgid="2117383168985653422">"자동 24시간 형식"</string>
    <string name="date_time_24hour_auto_summary" msgid="6351812925651480277">"언어 기본값 사용"</string>
    <string name="date_time_24hour_title" msgid="3203537578602803850">"24시간 형식"</string>
    <string name="date_time_24hour" msgid="1193032284921000063">"24시간 형식 사용"</string>
    <string name="date_time_set_time_title" msgid="6296795651349047016">"시간"</string>
    <string name="date_time_set_time" msgid="5716856602742530696">"시간 설정"</string>
    <string name="date_time_set_timezone_title" msgid="3047322337368233197">"시간대"</string>
    <string name="date_time_set_timezone" msgid="5045627174274377814">"표준시간대 선택"</string>
    <string name="date_time_set_date_title" msgid="6928286765325608604">"날짜"</string>
    <string name="date_time_set_date" msgid="7021491668550232105">"날짜 설정"</string>
    <string name="date_time_search_region" msgid="2478334699004021972">"지역 검색"</string>
    <string name="date_time_select_region" msgid="5434001881313168586">"지역"</string>
    <string name="date_time_select_zone" msgid="8883690857762652278">"시간대"</string>
    <string name="date_time_set_timezone_in_region" msgid="7935631939393423886">"<xliff:g id="REGION">%1$s</xliff:g>의 시간대"</string>
    <string name="date_time_select_fixed_offset_time_zones" msgid="6084375085203448645">"UTC 오프셋 선택"</string>
    <string name="zone_list_menu_sort_alphabetically" msgid="5683377702671088588">"가나다순으로 정렬"</string>
    <string name="zone_list_menu_sort_by_timezone" msgid="2720190443744884114">"시간대순으로 정렬"</string>
    <string name="zone_change_to_from_dst" msgid="118656001224045590">"<xliff:g id="TIME_TYPE">%1$s</xliff:g>은(는) <xliff:g id="TRANSITION_DATE">%2$s</xliff:g>에 시작됩니다."</string>
    <string name="zone_info_exemplar_location_and_offset" msgid="1359698475641349336">"<xliff:g id="EXEMPLAR_LOCATION">%1$s</xliff:g>(<xliff:g id="OFFSET">%2$s</xliff:g>)"</string>
    <string name="zone_info_offset_and_name" msgid="164876167707284017">"<xliff:g id="TIME_TYPE">%2$s</xliff:g>(<xliff:g id="OFFSET">%1$s</xliff:g>)"</string>
    <string name="zone_info_footer" msgid="4192803402331390389">"<xliff:g id="OFFSET_AND_NAME">%1$s</xliff:g>를 사용합니다. <xliff:g id="DST_TIME_TYPE">%2$s</xliff:g>는 <xliff:g id="TRANSITION_DATE">%3$s</xliff:g>에 시작됩니다."</string>
    <string name="zone_info_footer_no_dst" msgid="8652423870143056964">"<xliff:g id="OFFSET_AND_NAME">%1$s</xliff:g>를 사용합니다. 일광 절약 시간은 적용되지 않습니다."</string>
    <string name="zone_time_type_dst" msgid="8850494578766845276">"일광 절약 시간"</string>
    <string name="zone_time_type_standard" msgid="3462424485380376522">"표준 시간"</string>
    <string name="zone_menu_by_region" msgid="8370437123807764346">"지역별로 선택"</string>
    <string name="zone_menu_by_offset" msgid="7161573994228041794">"UTC 오프셋으로 선택"</string>
    <string name="date_picker_title" msgid="1338210036394128512">"날짜"</string>
    <string name="time_picker_title" msgid="483460752287255019">"시간"</string>
    <string name="lock_after_timeout" msgid="4590337686681194648">"자동 잠금"</string>
    <string name="lock_after_timeout_summary" msgid="6128431871360905631">"절전 모드 후 <xliff:g id="TIMEOUT_STRING">%1$s</xliff:g>"</string>
    <string name="lock_immediately_summary_with_exception" msgid="9119632173886172690">"<xliff:g id="TRUST_AGENT_NAME">%1$s</xliff:g>에 의해 잠금 해제로 유지되는 경우를 제외하고 절전 모드 후 즉시"</string>
    <string name="lock_after_timeout_summary_with_exception" msgid="5579064842797188409">"<xliff:g id="TRUST_AGENT_NAME">%2$s</xliff:g>에 의해 잠금 해제된 경우를 제외하고 절전 모드 후 <xliff:g id="TIMEOUT_STRING">%1$s</xliff:g>"</string>
    <string name="show_owner_info_on_lockscreen_label" msgid="5074906168357568434">"화면 잠금에 소유자 정보 표시"</string>
    <string name="owner_info_settings_title" msgid="5530285568897386122">"잠금 화면 메시지"</string>
    <string name="security_enable_widgets_title" msgid="2754833397070967846">"위젯 사용"</string>
    <string name="security_enable_widgets_disabled_summary" msgid="6392489775303464905">"관리자가 사용 중지함"</string>
    <string name="lockdown_settings_title" msgid="7393790212603280213">"잠금 옵션 표시"</string>
    <string name="lockdown_settings_summary" msgid="429230431748285997">"잠금 화면에 Smart Lock, 지문 잠금 해제, 알림을 사용 중지하는 전원 버튼 옵션을 표시"</string>
    <string name="owner_info_settings_summary" msgid="7472393443779227052">"없음"</string>
    <string name="owner_info_settings_status" msgid="120407527726476378">"<xliff:g id="COUNT_0">%1$d</xliff:g>/<xliff:g id="COUNT_1">%2$d</xliff:g>"</string>
    <string name="owner_info_settings_edit_text_hint" msgid="7591869574491036360">"예: Joe의 Android"</string>
    <string name="user_info_settings_title" msgid="1195015434996724736">"사용자 정보"</string>
    <string name="show_profile_info_on_lockscreen_label" msgid="2741208907263877990">"잠금 화면에 프로필 정보 표시"</string>
    <string name="profile_info_settings_title" msgid="3518603215935346604">"프로필 정보"</string>
    <string name="Accounts_settings_title" msgid="1643879107901699406">"계정"</string>
    <string name="location_settings_title" msgid="1369675479310751735">"위치"</string>
    <string name="location_settings_master_switch_title" msgid="3560242980335542411">"위치 사용"</string>
    <string name="account_settings_title" msgid="626177544686329806">"계정"</string>
    <string name="security_settings_title" msgid="4918904614964215087">"보안 및 위치"</string>
    <string name="encryption_and_credential_settings_title" msgid="6514904533438791561">"암호화 및 사용자 인증 정보"</string>
    <string name="encryption_and_credential_settings_summary" product="default" msgid="8721883002237981248">"휴대전화 암호화됨"</string>
    <string name="decryption_settings_summary" product="default" msgid="5671817824042639849">"휴대전화가 암호화되지 않았습니다."</string>
    <string name="encryption_and_credential_settings_summary" product="tablet" msgid="7200428573872395685">"기기가 암호화됨"</string>
    <string name="decryption_settings_summary" product="tablet" msgid="5794135636155570977">"기기가 암호화되지 않았습니다."</string>
    <string name="lockscreen_settings_title" msgid="3922976395527087455">"잠금 화면 환경설정"</string>
    <string name="security_settings_summary" msgid="967393342537986570">"내 위치, 화면 잠금해제, SIM 카드 잠금, 자격증명 저장소 잠금 설정"</string>
    <string name="cdma_security_settings_summary" msgid="6068799952798901542">"내 위치, 화면 잠금해제, 자격증명 저장소 잠금 설정"</string>
    <string name="security_passwords_title" msgid="2881269890053568809">"개인정보 보호"</string>
    <string name="disabled_by_administrator_summary" msgid="1601828700318996341">"관리자가 사용 중지함"</string>
    <string name="security_status_title" msgid="5848766673665944640">"보안 상태"</string>
    <string name="security_dashboard_summary" msgid="6757421634477554939">"화면 잠금, 지문"</string>
    <string name="security_dashboard_summary_no_fingerprint" msgid="8129641548372335540">"화면 잠금"</string>
    <string name="security_settings_fingerprint_preference_title" msgid="2488725232406204350">"지문"</string>
    <string name="fingerprint_manage_category_title" msgid="8293801041700001681">"지문 관리"</string>
    <string name="fingerprint_usage_category_title" msgid="8438526918999536619">"지문을 사용할 항목"</string>
    <string name="fingerprint_add_title" msgid="1926752654454033904">"지문 추가"</string>
    <string name="fingerprint_enable_keyguard_toggle_title" msgid="5078060939636911795">"화면 잠금"</string>
    <plurals name="security_settings_fingerprint_preference_summary" formatted="false" msgid="624961700033979880">
      <item quantity="other">지문 <xliff:g id="COUNT_1">%1$d</xliff:g>개 설정됨</item>
      <item quantity="one">지문 <xliff:g id="COUNT_0">%1$d</xliff:g>개 설정됨</item>
    </plurals>
    <string name="security_settings_fingerprint_preference_summary_none" msgid="1507739327565151923"></string>
    <string name="security_settings_fingerprint_enroll_introduction_title" msgid="3201556857492526098">"지문으로 잠금 해제"</string>
    <string name="security_settings_fingerprint_enroll_introduction_title_unlock_disabled" msgid="7066417934622827305">"지문 사용"</string>
    <string name="security_settings_fingerprint_enroll_introduction_message" msgid="3508870672887336095">"지문 센서를 터치하기만 하면 휴대전화를 잠금 해제하거나 구매를 승인하거나 앱에 로그인할 수 있습니다. 휴대전화에 지문이 추가된 사용자 누구나 이러한 작업을 수행할 수 있으므로 누구의 지문을 추가할지 신중하게 선택하세요.\n\n참고: 지문은 강력한 패턴 또는 PIN보다 보안이 취약합니다."</string>
    <string name="security_settings_fingerprint_enroll_introduction_message_unlock_disabled" msgid="1550756694054944874">"지문을 사용하여 휴대전화를 잠금 해제하거나 구매를 승인하세요.\n\n참고: 이 기기는 지문을 사용하여 잠금 해제할 수 없습니다. 자세한 내용은 조직의 관리자에게 문의하세요."</string>
    <string name="security_settings_fingerprint_enroll_introduction_message_setup" msgid="6817326798834882531">"지문을 사용하여 휴대전화를 잠금 해제하거나 구매를 승인하세요.\n\n참고: 지문은 안전한 패턴 또는 PIN보다 보안 수준이 낮을 수 있습니다."</string>
    <string name="security_settings_fingerprint_enroll_introduction_cancel" msgid="3199351118385606526">"취소"</string>
    <string name="security_settings_fingerprint_enroll_introduction_continue" msgid="7472492858148162530">"계속"</string>
    <string name="security_settings_fingerprint_enroll_introduction_cancel_setup" msgid="5021369420474432665">"건너뛰기"</string>
    <string name="security_settings_fingerprint_enroll_introduction_continue_setup" msgid="1961957425135180242">"다음"</string>
    <string name="setup_fingerprint_enroll_skip_title" msgid="362050541117362034">"지문 설정을 건너뛰시겠습니까?"</string>
    <string name="setup_fingerprint_enroll_skip_after_adding_lock_text" msgid="958990414356204763">"지문 설정에는 1~2분 정도밖에 걸리지 않습니다. 이 과정을 건너뛰면 나중에 설정에서 지문을 추가할 수 있습니다."</string>
    <string name="lock_screen_intro_skip_title" msgid="4988210105913705679">"화면 잠금 설정을 건너뛰시겠습니까?"</string>
    <string name="lock_screen_intro_skip_dialog_text_frp" product="tablet" msgid="1581834104051243425">"기기 보호 기능이 사용 설정되지 않습니다. 분실, 도난 또는 재설정되었을 때 다른 사람이 이 태블릿을 사용하는 것을 방지할 수 없습니다."</string>
    <string name="lock_screen_intro_skip_dialog_text_frp" product="device" msgid="4629503416877189572">"기기 보호 기능이 사용 설정되지 않습니다. 분실, 도난 또는 재설정되었을 때 다른 사람이 이 기기를 사용하는 것을 방지할 수 없습니다."</string>
    <string name="lock_screen_intro_skip_dialog_text_frp" product="default" msgid="2423428240245737909">"기기 보호 기능이 사용 설정되지 않습니다. 분실, 도난 또는 재설정되었을 때 다른 사람이 이 휴대전화를 사용하는 것을 방지할 수 없습니다."</string>
    <string name="lock_screen_intro_skip_dialog_text" product="tablet" msgid="5219287483885558525">"기기 보호 기능이 사용 설정되지 않습니다. 분실하거나 도난당했을 때 다른 사람이 이 태블릿을 사용하는 것을 방지할 수 없습니다."</string>
    <string name="lock_screen_intro_skip_dialog_text" product="device" msgid="1466238255429527112">"기기 보호 기능이 사용 설정되지 않습니다. 분실하거나 도난당했을 때 다른 사람이 이 기기를 사용하는 것을 방지할 수 없습니다."</string>
    <string name="lock_screen_intro_skip_dialog_text" product="default" msgid="3008526710555416125">"기기 보호 기능이 사용 설정되지 않습니다. 분실하거나 도난당했을 때 다른 사람이 이 휴대전화를 사용하는 것을 방지할 수 없습니다."</string>
    <string name="skip_anyway_button_label" msgid="2323522873558834513">"건너뛰기"</string>
    <string name="go_back_button_label" msgid="4745265266186209467">"뒤로 이동"</string>
    <string name="security_settings_fingerprint_enroll_find_sensor_title" msgid="3051496861358227199">"센서 터치"</string>
    <string name="security_settings_fingerprint_enroll_find_sensor_message" msgid="8793966374365960368">"휴대전화 뒷면에 있습니다. 검지를 사용하세요."</string>
    <string name="security_settings_fingerprint_enroll_find_sensor_content_description" msgid="2058830032070449160">"기기와 지문 센서 위치가 포함된 그림"</string>
    <string name="security_settings_fingerprint_enroll_dialog_name_label" msgid="7086763077909041106">"이름"</string>
    <string name="security_settings_fingerprint_enroll_dialog_ok" msgid="4150384963879569750">"확인"</string>
    <string name="security_settings_fingerprint_enroll_dialog_delete" msgid="4114615413240707936">"삭제"</string>
    <string name="security_settings_fingerprint_enroll_start_title" msgid="2068961812439460133">"센서 터치"</string>
    <string name="security_settings_fingerprint_enroll_start_message" msgid="3909929328942564524">"센서에 손가락을 올리고 진동이 느껴지면 떼세요."</string>
    <string name="security_settings_fingerprint_enroll_repeat_title" msgid="2819679722403209778">"손가락을 뗀 후 다시 터치"</string>
    <string name="security_settings_fingerprint_enroll_repeat_message" msgid="6158989350522518586">"손가락을 뗀 후 다시 터치하여 지문의 다른 부분을 추가하세요."</string>
    <string name="security_settings_fingerprint_enroll_finish_title" msgid="7567276170287972230">"지문 추가됨"</string>
    <string name="security_settings_fingerprint_enroll_finish_message" msgid="8970048776120548976">"이 아이콘이 표시되면 지문을 사용하여 사용자 본인임을 인증하거나 구매를 승인할 수 있습니다."</string>
    <string name="security_settings_fingerprint_enroll_enrolling_skip" msgid="3710211704052369752">"나중에"</string>
    <string name="setup_fingerprint_enroll_enrolling_skip_title" msgid="6808422329107426923">"지문 설정을 건너뛰시겠습니까?"</string>
    <string name="setup_fingerprint_enroll_enrolling_skip_message" msgid="274849306857859783">"지문으로 휴대전화를 잠금 해제하도록 설정했습니다. 지금 건너뛰면 나중에 설정해야 하며 설정에는 약 1분 정도 소요됩니다."</string>
    <string name="security_settings_fingerprint_enroll_setup_screen_lock" msgid="1195743489835505376">"화면 잠금 설정"</string>
    <string name="security_settings_fingerprint_enroll_done" msgid="4014607378328187567">"완료"</string>
    <string name="security_settings_fingerprint_enroll_touch_dialog_title" msgid="1863561601428695160">"죄송합니다. 센서가 아닙니다."</string>
    <string name="security_settings_fingerprint_enroll_touch_dialog_message" msgid="2989019978041986175">"휴대전화 뒷면에 있는 센서를 터치하세요. 검지를 사용하세요."</string>
    <string name="security_settings_fingerprint_enroll_error_dialog_title" msgid="3618021988442639280">"등록이 완료되지 않았습니다."</string>
    <string name="security_settings_fingerprint_enroll_error_timeout_dialog_message" msgid="2942551158278899627">"지문 파일 등록 제한 시간에 도달했습니다. 다시 시도하세요."</string>
    <string name="security_settings_fingerprint_enroll_error_generic_dialog_message" msgid="3624760637222239293">"지문 파일 등록이 되지 않았습니다. 다시 시도하거나 다른 손가락을 사용하세요."</string>
    <string name="fingerprint_enroll_button_add" msgid="6317978977419045463">"다른 지문 추가"</string>
    <string name="fingerprint_enroll_button_next" msgid="6247009337616342759">"다음"</string>
    <string name="security_settings_fingerprint_enroll_disclaimer" msgid="2624905914239271751">"지문 파일은 휴대전화의 잠금 해제뿐 아니라 구매 및 앱 액세스를 승인하는 데 사용할 수 있습니다. "<annotation id="url">"자세히 알아보기"</annotation></string>
    <string name="security_settings_fingerprint_enroll_disclaimer_lockscreen_disabled" msgid="7846871823167357942">" 화면 잠금 옵션이 사용 중지되었습니다. 자세한 내용은 조직의 관리자에게 문의하세요. "<annotation id="admin_details">"세부사항"</annotation>\n\n"계속해서 지문을 사용하여 구매 및 앱 액세스를 승인할 수 있습니다. "<annotation id="url">"자세히 알아보기"</annotation></string>
    <string name="security_settings_fingerprint_enroll_lift_touch_again" msgid="1888772560642539718">"손가락을 들어 올린 후 센서를 다시 터치하세요."</string>
    <string name="fingerprint_add_max" msgid="1020927549936895822">"지문을 <xliff:g id="COUNT">%d</xliff:g>개까지 추가할 수 있습니다."</string>
    <string name="fingerprint_intro_error_max" msgid="6864066984678078441">"최대 개수의 지문을 추가했습니다."</string>
    <string name="fingerprint_intro_error_unknown" msgid="1905692132326523040">"지문을 추가할 수 없습니다."</string>
    <string name="fingerprint_last_delete_title" msgid="6410310101247028988">"모든 지문을 삭제할까요?"</string>
    <string name="fingerprint_delete_title" msgid="1368196182612202898">"\'<xliff:g id="FINGERPRINT_ID">%1$s</xliff:g>\' 삭제"</string>
    <string name="fingerprint_delete_message" msgid="8597787803567398131">"이 지문을 삭제하시겠습니까?"</string>
    <string name="fingerprint_last_delete_message" msgid="7852321001254275878">"지문을 사용하여 휴대전화를 잠금 해제하거나 구매를 승인하거나 앱에 로그인할 수 없게 됩니다."</string>
    <string name="fingerprint_last_delete_message_profile_challenge" msgid="6521520787746771912">"지문을 사용하여 직장 프로필을 잠금 해제하거나 구매를 승인하거나 직장 앱에 로그인할 수 없게 됩니다."</string>
    <string name="fingerprint_last_delete_confirm" msgid="2634726361059274289">"삭제"</string>
    <string name="confirm_fingerprint_icon_content_description" msgid="5255544532157079096">"계속하려면 지문을 사용하세요."</string>
    <string name="crypt_keeper_settings_title" msgid="4219233835490520414">"암호화"</string>
    <string name="crypt_keeper_encrypt_title" product="tablet" msgid="1060273569887301457">"태블릿 암호화"</string>
    <string name="crypt_keeper_encrypt_title" product="default" msgid="1878996487755806122">"휴대전화 암호화"</string>
    <string name="crypt_keeper_encrypted_summary" msgid="1868233637888132906">"암호화됨"</string>
    <string name="crypt_keeper_desc" product="tablet" msgid="503014594435731275">"계정, 설정, 다운로드된 앱과 데이터, 미디어 및 기타 파일을 암호화할 수 있습니다. 태블릿을 암호화하고 화면 잠금(패턴, 숫자 PIN 또는 비밀번호)을 설정할 경우, 전원을 켤 때마다 화면 잠금을 해제하여 태블릿의 암호화를 해제해야 합니다. 암호화를 해제하는 다른 유일한 방법은 초기화하여 모든 데이터를 삭제하는 것입니다.\n\n암호화에는 1시간 이상이 걸릴 수 있습니다. 충전된 배터리를 이용하여 암호화를 시작하고 암호화가 완료될 때까지 태블릿의 전원 연결을 해제하지 않아야 합니다. 암호화 프로세스를 중단하면 데이터의 일부 또는 전부를 잃게 됩니다."</string>
    <string name="crypt_keeper_desc" product="default" msgid="2579929266645543631">"계정, 설정, 다운로드된 앱과 데이터, 미디어 및 기타 파일을 암호화할 수 있습니다. 휴대전화를 암호화하고 화면 잠금(패턴, 숫자 PIN 또는 비밀번호)을 설정할 경우, 전원을 켤 때마다 화면 잠금을 해제하여 휴대전화의 암호화를 해제해야 합니다. 암호화를 해제하는 다른 유일한 방법은 초기화하여 모든 데이터를 삭제하는 것입니다.\n\n암호화에는 1시간 이상이 걸릴 수 있습니다. 충전된 배터리를 이용하여 암호화를 시작하고 암호화가 완료될 때까지 휴대전화의 전원 연결을 해제하지 않아야 합니다. 암호화 프로세스를 중단하면 데이터의 일부 또는 전부를 잃게 됩니다."</string>
    <string name="crypt_keeper_button_text" product="tablet" msgid="1189623490604750854">"태블릿 암호화"</string>
    <string name="crypt_keeper_button_text" product="default" msgid="2008346408473255519">"휴대전화 암호화"</string>
    <string name="crypt_keeper_low_charge_text" msgid="2029407131227814893">"배터리를 충전한 다음 다시 시도하세요."</string>
    <string name="crypt_keeper_unplugged_text" msgid="4785376766063053901">"충전기를 연결한 다음 다시 시도하세요."</string>
    <string name="crypt_keeper_dialog_need_password_title" msgid="4058971800557767">"화면 잠금 PIN 또는 비밀번호 없음"</string>
    <string name="crypt_keeper_dialog_need_password_message" msgid="4071395977297369642">"암호화를 시작하기 전에 화면 잠금 PIN 또는 비밀번호를 설정해야 합니다."</string>
    <string name="crypt_keeper_confirm_title" msgid="5100339496381875522">"암호화하시겠습니까?"</string>
    <string name="crypt_keeper_final_desc" product="tablet" msgid="517662068757620756">"암호화 작업은 되돌릴 수 없으며 중단하면 데이터를 잃게 됩니다. 암호화는 한 시간 이상이 걸리며 그 동안 태블릿은 몇 번 다시 시작됩니다."</string>
    <string name="crypt_keeper_final_desc" product="default" msgid="287503113671320916">"암호화 작업은 되돌릴 수 없으며 중단하면 데이터를 잃게 됩니다. 암호화는 한 시간 이상이 걸리며 그 동안 휴대전화는 몇 번 다시 시작됩니다."</string>
    <string name="crypt_keeper_setup_title" msgid="1783951453124244969">"암호화 중"</string>
    <string name="crypt_keeper_setup_description" product="tablet" msgid="6689952371032099350">"태블릿을 암호화하는 동안 잠시 기다려 주세요. <xliff:g id="PERCENT">^1</xliff:g>% 완료되었습니다."</string>
    <string name="crypt_keeper_setup_description" product="default" msgid="951918761585534875">"휴대전화를 암호화하는 동안 잠시 기다려 주세요. <xliff:g id="PERCENT">^1</xliff:g>% 완료되었습니다."</string>
    <string name="crypt_keeper_setup_time_remaining" product="tablet" msgid="1655047311546745695">"태블릿을 암호화하는 동안 잠시 기다려 주세요. 남은 시간: <xliff:g id="DURATION">^1</xliff:g>"</string>
    <string name="crypt_keeper_setup_time_remaining" product="default" msgid="1862964662304683072">"휴대전화를 암호화하는 동안 잠시 기다려 주세요. 남은 시간: <xliff:g id="DURATION">^1</xliff:g>"</string>
    <string name="crypt_keeper_force_power_cycle" product="tablet" msgid="556504311511212648">"태블릿의 잠금을 해제하려면 전원을 껐다가 다시 켜세요."</string>
    <string name="crypt_keeper_force_power_cycle" product="default" msgid="1794353635603020327">"휴대전화의 잠금을 해제하려면 전원을 껐다가 다시 켜세요."</string>
    <string name="crypt_keeper_warn_wipe" msgid="2738374897337991667">"경고: 잠금 해제 시도를 <xliff:g id="COUNT">^1</xliff:g>회 이상 실패할 경우 기기의 데이터가 삭제됩니다!"</string>
    <string name="crypt_keeper_enter_password" msgid="2223340178473871064">"비밀번호 입력"</string>
    <string name="crypt_keeper_failed_title" msgid="7133499413023075961">"암호화하지 못했습니다."</string>
    <string name="crypt_keeper_failed_summary" product="tablet" msgid="8219375738445017266">"암호화가 중단되어 완료할 수 없습니다. 따라서 태블릿의 데이터에 더 이상 액세스할 수 없습니다. \n\n 태블릿을 다시 사용하려면 초기화해야 합니다. 초기화한 후 태블릿을 설정하면, Google 계정에 백업되어 있던 데이터를 복원할 수 있습니다."</string>
    <string name="crypt_keeper_failed_summary" product="default" msgid="3270131542549577953">"암호화가 중단되어 완료할 수 없습니다. 따라서 휴대전화의 데이터에 더 이상 액세스할 수 없습니다. \n\n휴대전화를 다시 사용하려면 초기화해야 합니다. 초기화한 후 휴대전화를 설정하면, Google 계정에 백업되어 있던 데이터를 복원할 수 있습니다."</string>
    <string name="crypt_keeper_data_corrupt_title" msgid="8759119849089795751">"복호화 실패"</string>
    <string name="crypt_keeper_data_corrupt_summary" product="tablet" msgid="840107296925798402">"입력한 비밀번호는 정확하지만 안타깝게도 사용자의 데이터가 손상되었습니다. \n\n태블릿을 다시 사용하려면 초기화해야 합니다. 초기화 후 태블릿을 설정할 때 Google 계정에 백업된 데이터를 복원할 수 있습니다."</string>
    <string name="crypt_keeper_data_corrupt_summary" product="default" msgid="8843311420059663824">"입력한 비밀번호는 정확하지만 안타깝게도 사용자의 데이터가 손상되었습니다. \n\n휴대전화를 다시 사용하려면 초기화해야 합니다. 초기화 후 휴대전화를 설정할 때 Google 계정에 백업된 데이터를 복원할 수 있습니다."</string>
    <string name="crypt_keeper_switch_input_method" msgid="4168332125223483198">"입력 방법 전환"</string>
    <string name="suggested_lock_settings_title" msgid="8498743819223200961">"휴대전화 보안 강화"</string>
    <string name="suggested_lock_settings_summary" product="tablet" msgid="2296800316150748710">"화면 잠금을 설정하여 태블릿 보호"</string>
    <string name="suggested_lock_settings_summary" product="device" msgid="7562847814806365373">"화면 잠금을 설정하여 기기 보호"</string>
    <string name="suggested_lock_settings_summary" product="default" msgid="1526355348444658181">"화면 잠금을 설정하여 휴대전화 보호"</string>
    <string name="suggested_fingerprint_lock_settings_title" msgid="2174553391551398081">"잠금 해제에 사용할 지문 추가"</string>
    <string name="suggested_fingerprint_lock_settings_summary" product="tablet" msgid="5738274583658668124"></string>
    <string name="suggested_fingerprint_lock_settings_summary" product="device" msgid="5738274583658668124"></string>
    <string name="suggested_fingerprint_lock_settings_summary" product="default" msgid="5738274583658668124"></string>
    <string name="lock_settings_picker_title" msgid="1095755849152582712">"화면 잠금 선택"</string>
    <string name="lock_settings_picker_title_profile" msgid="8822511284992306796">"직장 잠금 선택"</string>
    <string name="setup_lock_settings_picker_title" product="tablet" msgid="90329443364067215">"태블릿 보호"</string>
    <string name="setup_lock_settings_picker_title" product="device" msgid="2399952075134938929">"기기 보호"</string>
    <string name="setup_lock_settings_picker_title" product="default" msgid="1572244299605153324">"휴대전화 보호"</string>
    <string name="lock_settings_picker_fingerprint_added_security_message" msgid="5008939545428518367">"보안을 강화하려면 백업 화면 잠금을 설정하세요."</string>
    <string name="setup_lock_settings_picker_message" product="tablet" msgid="8919671129189936210">"기기 보호 기능을 활성화하여 다른 사람이 내 허가 없이 이 태블릿을 사용하는 것을 방지합니다. 사용하려는 화면 잠금을 선택하세요."</string>
    <string name="setup_lock_settings_picker_message" product="device" msgid="3787276514406353777">"기기 보호 기능을 활성화하여 다른 사람이 내 허가 없이 이 기기를 사용하는 것을 방지합니다. 사용하려는 화면 잠금을 선택하세요."</string>
    <string name="setup_lock_settings_picker_message" product="default" msgid="3692856437543730446">"기기 보호 기능을 활성화하여 다른 사람이 내 허가 없이 이 스마트폰을 사용하는 것을 방지합니다. 사용하려는 화면 잠금을 선택하세요."</string>
    <string name="lock_settings_picker_fingerprint_message" msgid="4755230324778371292">"백업 화면 잠금 방식 선택"</string>
    <string name="setup_lock_settings_options_button_label" msgid="8511153243629402929">"화면 잠금 옵션"</string>
    <string name="setup_lock_settings_options_dialog_title" msgid="5058207955455973917">"화면 잠금 옵션"</string>
    <string name="unlock_set_unlock_launch_picker_title" msgid="2084576942666016993">"화면 잠금"</string>
    <string name="unlock_set_unlock_launch_picker_summary_lock_immediately" msgid="5967714169972542586">"<xliff:g id="UNLOCK_METHOD">%1$s</xliff:g>/절전 모드 전환 후 즉시"</string>
    <string name="unlock_set_unlock_launch_picker_summary_lock_after_timeout" msgid="4696710373399258413">"<xliff:g id="UNLOCK_METHOD">%1$s</xliff:g>/절전 모드 전환 <xliff:g id="TIMEOUT_STRING">%2$s</xliff:g> 후"</string>
    <string name="unlock_set_unlock_launch_picker_title_profile" msgid="124176557311393483">"직장 프로필 잠금"</string>
    <string name="unlock_set_unlock_launch_picker_change_title" msgid="5045866882028324941">"화면 잠금 변경"</string>
    <string name="unlock_set_unlock_launch_picker_change_summary" msgid="2790960639554590668">"패턴, PIN 또는 비밀번호 보안을 변경하거나 사용 중지"</string>
    <string name="unlock_set_unlock_launch_picker_enable_summary" msgid="4791110798817242301">"화면을 잠그는 방법을 선택합니다."</string>
    <string name="unlock_set_unlock_off_title" msgid="7117155352183088342">"없음"</string>
    <string name="unlock_set_unlock_off_summary" msgid="94361581669110415"></string>
    <string name="unlock_set_unlock_none_title" msgid="5679243878975864640">"스와이프"</string>
    <string name="unlock_set_unlock_none_summary" msgid="8914673583104628191">"보안 사용 안함"</string>
    <string name="unlock_set_unlock_pattern_title" msgid="2912067603917311700">"패턴"</string>
    <string name="unlock_set_unlock_pattern_summary" msgid="7062696666227725593">"중급 보안"</string>
    <string name="unlock_set_unlock_pin_title" msgid="5846029709462329515">"PIN"</string>
    <string name="unlock_set_unlock_pin_summary" msgid="907878650556383388">"중상급 보안"</string>
    <string name="unlock_set_unlock_password_title" msgid="8775603825675090937">"비밀번호"</string>
    <string name="unlock_set_unlock_password_summary" msgid="8856220848940929546">"상급 보안"</string>
    <string name="unlock_set_do_later_title" msgid="4894767558414979243">"나중에"</string>
    <string name="current_screen_lock" msgid="4104091715420072219">"현재 화면 잠금"</string>
    <string name="fingerprint_unlock_set_unlock_pattern" msgid="4939057588092120368">"지문 + 패턴"</string>
    <string name="fingerprint_unlock_set_unlock_pin" msgid="8010746824051056986">"지문 + PIN"</string>
    <string name="fingerprint_unlock_set_unlock_password" msgid="7351131075806338634">"지문 + 비밀번호"</string>
    <string name="fingerprint_unlock_skip_fingerprint" msgid="1441077909803666681">"지문 없이 계속하기"</string>
    <string name="fingerprint_unlock_title" msgid="2826226740306003991">"지문을 사용하여 휴대전화를 잠금 해제할 수 있습니다. 이 옵션을 사용하려면 보안을 위해 백업 화면 잠금이 필요합니다."</string>
    <string name="unlock_set_unlock_disabled_summary" msgid="2051593894736282302">"관리자, 암호화 정책 또는 자격증명 저장소에 의해 사용 중지됨"</string>
    <string name="unlock_set_unlock_mode_off" msgid="5881952274566013651">"없음"</string>
    <string name="unlock_set_unlock_mode_none" msgid="8467360084676871617">"스와이프"</string>
    <string name="unlock_set_unlock_mode_pattern" msgid="7837270780919299289">"패턴"</string>
    <string name="unlock_set_unlock_mode_pin" msgid="3541326261341386690">"PIN"</string>
    <string name="unlock_set_unlock_mode_password" msgid="1203938057264146610">"비밀번호"</string>
    <string name="unlock_setup_wizard_fingerprint_details" msgid="7893457665921363009">"화면 잠금 설정을 완료하면 설정 &gt; 보안에서 지문도 추가할 수 있습니다."</string>
    <string name="unlock_disable_lock_title" msgid="1427036227416979120">"화면 잠금 사용 안함"</string>
    <string name="unlock_disable_frp_warning_title" msgid="264008934468492550">"기기 보호 기능을 삭제하시겠습니까?"</string>
    <string name="unlock_disable_frp_warning_title_profile" msgid="5507136301904313583">"프로필 보호 기능을 삭제하시겠습니까?"</string>
    <string name="unlock_disable_frp_warning_content_pattern" msgid="8869767290771023461">"기기 보호 기능은 패턴 없이 작동하지 않습니다."</string>
    <string name="unlock_disable_frp_warning_content_pattern_fingerprint" msgid="2986105377420905314">"기기 보호 기능은 패턴 없이 작동하지 않습니다.<xliff:g id="EMPTY_LINE">

</xliff:g>저장된 지문 파일이 이 기기에서 삭제되며 지문을 이용해 휴대전화의 잠금을 해제하거나, 구매를 승인하거나, 앱에 로그인할 수 없게 됩니다."</string>
    <string name="unlock_disable_frp_warning_content_pin" msgid="586996206210265131">"기기 보호 기능은 PIN이 있어야만 작동합니다."</string>
    <string name="unlock_disable_frp_warning_content_pin_fingerprint" msgid="3370462835533123695">"기기 보호 기능은 PIN이 있어야만 작동합니다.<xliff:g id="EMPTY_LINE">

</xliff:g>저장된 지문 파일이 이 기기에서 삭제되며 지문을 이용해 휴대전화의 잠금을 해제하거나, 구매를 승인하거나, 앱에 로그인할 수 없게 됩니다."</string>
    <string name="unlock_disable_frp_warning_content_password" msgid="5420612686852555537">"기기 보호 기능은 비밀번호 없이 작동하지 않습니다."</string>
    <string name="unlock_disable_frp_warning_content_password_fingerprint" msgid="3595476296430536798">"기기 보호 기능은 비밀번호 없이 작동하지 않습니다.<xliff:g id="EMPTY_LINE">

</xliff:g>저장된 지문 파일이 이 기기에서 삭제되며 지문을 이용해 휴대전화의 잠금을 해제하거나, 구매를 승인하거나, 앱에 로그인할 수 없게 됩니다."</string>
    <string name="unlock_disable_frp_warning_content_unknown" msgid="1550718040483548220">"기기 보호 기능은 화면 잠금 없이 작동하지 않습니다."</string>
    <string name="unlock_disable_frp_warning_content_unknown_fingerprint" msgid="3679351662094349506">"기기 보호 기능은 화면 잠금 없이 작동하지 않습니다.<xliff:g id="EMPTY_LINE">

</xliff:g>저장된 지문 파일이 이 기기에서 삭제되며 지문을 이용해 휴대전화의 잠금을 해제하거나, 구매를 승인하거나, 앱에 로그인할 수 없게 됩니다."</string>
    <string name="unlock_disable_frp_warning_content_pattern_profile" msgid="8682200103576359918">"프로필 보호 기능은 패턴 없이 작동하지 않습니다."</string>
    <string name="unlock_disable_frp_warning_content_pattern_fingerprint_profile" msgid="6718155854303231675">"프로필 보호 기능은 패턴 없이 작동하지 않습니다.<xliff:g id="EMPTY_LINE">

</xliff:g>저장된 지문 파일이 이 프로필에서 삭제되며 지문을 이용해 프로필의 잠금을 해제하거나, 구매를 승인하거나, 앱에 로그인할 수 없게 됩니다."</string>
    <string name="unlock_disable_frp_warning_content_pin_profile" msgid="7790688070593867767">"프로필 보호 기능은 PIN 없이 작동하지 않습니다."</string>
    <string name="unlock_disable_frp_warning_content_pin_fingerprint_profile" msgid="4209564603132870532">"프로필 보호 기능은 PIN 없이 작동하지 않습니다.<xliff:g id="EMPTY_LINE">

</xliff:g>저장된 지문 파일이 이 프로필에서 삭제되며 지문을 이용해 프로필의 잠금을 해제하거나, 구매를 승인하거나, 앱에 로그인할 수 없게 됩니다."</string>
    <string name="unlock_disable_frp_warning_content_password_profile" msgid="7569285520567674461">"프로필 보호 기능은 비밀번호 없이 작동하지 않습니다."</string>
    <string name="unlock_disable_frp_warning_content_password_fingerprint_profile" msgid="2994300676764706047">"프로필 보호 기능은 비밀번호 없이 작동하지 않습니다.<xliff:g id="EMPTY_LINE">

</xliff:g>저장된 지문 파일이 이 프로필에서 삭제되며 지문을 이용해 프로필의 잠금을 해제하거나, 구매를 승인하거나, 앱에 로그인할 수 없게 됩니다."</string>
    <string name="unlock_disable_frp_warning_content_unknown_profile" msgid="6984215718701688202">"프로필 보호 기능은 화면 잠금 없이 작동하지 않습니다."</string>
    <string name="unlock_disable_frp_warning_content_unknown_fingerprint_profile" msgid="4994062501123299418">"프로필 보호 기능은 화면 잠금 없이 작동하지 않습니다.<xliff:g id="EMPTY_LINE">

</xliff:g>저장된 지문 파일이 이 프로필에서 삭제되며 지문을 이용해 프로필의 잠금을 해제하거나, 구매를 승인하거나, 앱에 로그인할 수 없게 됩니다."</string>
    <string name="unlock_disable_frp_warning_ok" msgid="7075138677177748705">"삭제"</string>
    <string name="unlock_change_lock_pattern_title" msgid="2044092014872741130">"잠금해제 패턴 변경"</string>
    <string name="unlock_change_lock_pin_title" msgid="806629901095938484">"잠금해제 PIN 변경"</string>
    <string name="unlock_change_lock_password_title" msgid="5606298470358768865">"잠금해제 비밀번호 변경"</string>
    <string name="lock_failed_attempts_before_wipe" msgid="2219711062197089783">"다시 시도하세요. <xliff:g id="TOTAL_ATTEMPTS">%2$d</xliff:g>회 중 <xliff:g id="CURRENT_ATTEMPTS">%1$d</xliff:g>번째 시도입니다."</string>
    <string name="lock_last_attempt_before_wipe_warning_title" msgid="4277765862798876826">"데이터가 삭제됨"</string>
    <string name="lock_last_pattern_attempt_before_wipe_device" msgid="1688030823464420974">"다음번 시도에서 잘못된 패턴을 입력하면 이 기기의 데이터가 삭제됩니다."</string>
    <string name="lock_last_pin_attempt_before_wipe_device" msgid="5350785938296254352">"다음번 시도에서 잘못된 PIN을 입력하면 이 기기의 데이터가 삭제됩니다."</string>
    <string name="lock_last_password_attempt_before_wipe_device" msgid="6208035114731421034">"다음번 시도에서 잘못된 비밀번호를 입력하면 이 기기의 데이터가 삭제됩니다."</string>
    <string name="lock_last_pattern_attempt_before_wipe_user" msgid="7851504071368235547">"다음번 시도에서 잘못된 패턴을 입력하면 이 사용자가 삭제됩니다."</string>
    <string name="lock_last_pin_attempt_before_wipe_user" msgid="4049024921333961715">"다음번 시도에서 잘못된 PIN을 입력하면 이 사용자가 삭제됩니다."</string>
    <string name="lock_last_password_attempt_before_wipe_user" msgid="4660886542496781672">"다음번 시도에서 잘못된 비밀번호를 입력하면 이 사용자가 삭제됩니다."</string>
    <string name="lock_last_pattern_attempt_before_wipe_profile" msgid="2437716252059050291">"다음번 시도에서 잘못된 패턴을 입력하면 직장 프로필 및 관련 데이터가 삭제됩니다."</string>
    <string name="lock_last_pin_attempt_before_wipe_profile" msgid="5799931839127476913">"다음번 시도에서 잘못된 PIN을 입력하면 직장 프로필 및 관련 데이터가 삭제됩니다."</string>
    <string name="lock_last_password_attempt_before_wipe_profile" msgid="6786586046975042158">"다음번 시도에서 잘못된 비밀번호를 입력하면 직장 프로필 및 관련 데이터가 삭제됩니다."</string>
    <string name="lock_failed_attempts_now_wiping_device" msgid="5047439819181833824">"잘못된 시도 횟수가 너무 많습니다. 이 기기의 데이터가 삭제됩니다."</string>
    <string name="lock_failed_attempts_now_wiping_user" msgid="6188180643494518001">"잘못된 시도 횟수가 너무 많습니다. 이 사용자는 삭제됩니다."</string>
    <string name="lock_failed_attempts_now_wiping_profile" msgid="1745475043685915442">"잘못된 시도 횟수가 너무 많습니다. 이 직장 프로필 및 관련 데이터는 삭제됩니다."</string>
    <string name="lock_failed_attempts_now_wiping_dialog_dismiss" msgid="8246716090548717312">"닫기"</string>
    <string name="lockpassword_password_too_short" msgid="2726090378672764986">"<xliff:g id="COUNT">%d</xliff:g>자 이상이어야 합니다."</string>
    <string name="lockpassword_pin_too_short" msgid="3638188874397727648">"PIN은 <xliff:g id="COUNT">%d</xliff:g>자 이상이어야 합니다."</string>
    <string name="lockpassword_continue_label" msgid="4602203784934526940">"계속"</string>
    <string name="lockpassword_password_too_long" msgid="4591720174765403476">"<xliff:g id="NUMBER">%d</xliff:g>자 미만이어야 합니다."</string>
    <string name="lockpassword_pin_too_long" msgid="2079396149560490458">"<xliff:g id="NUMBER">%d</xliff:g>자리 미만이어야 합니다."</string>
    <string name="lockpassword_pin_contains_non_digits" msgid="7284664023164191198">"0에서 9까지의 숫자만 포함되어야 합니다."</string>
    <string name="lockpassword_pin_recently_used" msgid="1401569207976460727">"기기 관리자가 최근 PIN 사용을 허용하지 않습니다."</string>
    <string name="lockpassword_pin_blacklisted_by_admin" msgid="8563366383328811472">"IT 관리자가 일반 PIN을 차단했습니다. 다른 PIN을 시도해 보세요."</string>
    <string name="lockpassword_illegal_character" msgid="8049611046639943217">"잘못된 문자를 포함할 수 없습니다."</string>
    <string name="lockpassword_password_requires_alpha" msgid="3036589522150097731">"문자가 1개 이상 포함되어야 합니다."</string>
    <string name="lockpassword_password_requires_digit" msgid="5140062925787058765">"숫자가 1개 이상 포함되어야 합니다."</string>
    <string name="lockpassword_password_requires_symbol" msgid="5944350865681510893">"기호가 1개 이상 포함되어야 합니다."</string>
    <plurals name="lockpassword_password_requires_letters" formatted="false" msgid="9013132344745898400">
      <item quantity="other">문자를 <xliff:g id="COUNT">%d</xliff:g>개 이상 포함해야 합니다.</item>
      <item quantity="one">문자를 1개 이상 포함해야 합니다.</item>
    </plurals>
    <plurals name="lockpassword_password_requires_lowercase" formatted="false" msgid="2626327674921055486">
      <item quantity="other">소문자를 <xliff:g id="COUNT">%d</xliff:g>개 이상 포함해야 합니다.</item>
      <item quantity="one">소문자를 1개 이상 포함해야 합니다.</item>
    </plurals>
    <plurals name="lockpassword_password_requires_uppercase" formatted="false" msgid="7860796359913920356">
      <item quantity="other">대문자를 <xliff:g id="COUNT">%d</xliff:g>개 이상 포함해야 합니다.</item>
      <item quantity="one">대문자를 1개 이상 포함해야 합니다.</item>
    </plurals>
    <plurals name="lockpassword_password_requires_numeric" formatted="false" msgid="1967587658356336828">
      <item quantity="other">숫자를 <xliff:g id="COUNT">%d</xliff:g>개 이상 포함해야 합니다.</item>
      <item quantity="one">숫자를 1개 이상 포함해야 합니다.</item>
    </plurals>
    <plurals name="lockpassword_password_requires_symbols" formatted="false" msgid="6751305770863640574">
      <item quantity="other">특수 기호를 <xliff:g id="COUNT">%d</xliff:g>개 이상 포함해야 합니다.</item>
      <item quantity="one">특수 기호를 1개 이상 포함해야 합니다.</item>
    </plurals>
    <plurals name="lockpassword_password_requires_nonletter" formatted="false" msgid="4440596998172043055">
      <item quantity="other">글자가 아닌 문자를 <xliff:g id="COUNT">%d</xliff:g>개 이상 포함해야 합니다.</item>
      <item quantity="one">글자가 아닌 문자를 1개 이상 포함해야 합니다.</item>
    </plurals>
    <string name="lockpassword_password_recently_used" msgid="942665351220525547">"기기 관리자가 최근 비밀번호 사용을 허용하지 않습니다."</string>
    <string name="lockpassword_password_blacklisted_by_admin" msgid="9105101266246197027">"IT 관리자가 일반적인 단어로 된 비밀번호를 허용하지 않습니다. 다른 비밀번호를 시도해 보세요."</string>
    <string name="lockpassword_pin_no_sequential_digits" msgid="680765285206990584">"연속으로 올라가거나 내려가는 숫자 또는 반복되는 숫자의 배열은 허용되지 않습니다."</string>
    <string name="lockpassword_confirm_label" msgid="8176726201389902380">"확인"</string>
    <string name="lockpassword_cancel_label" msgid="8818529276331121899">"취소"</string>
    <string name="lockpassword_clear_label" msgid="5724429464960458155">"지우기"</string>
    <string name="lockpattern_tutorial_cancel_label" msgid="6431583477570493261">"취소"</string>
    <string name="lockpattern_tutorial_continue_label" msgid="3559793618653400434">"다음"</string>
    <string name="lock_setup" msgid="3355847066343753943">"설정이 완료되었습니다."</string>
    <string name="manage_device_admin" msgid="537804979483211453">"기기 관리자용 앱"</string>
    <string name="number_of_device_admins_none" msgid="7185056721919496069">"활성 앱 없음"</string>
    <plurals name="number_of_device_admins" formatted="false" msgid="3361891840111523393">
      <item quantity="other">활성 상태의 앱 <xliff:g id="COUNT_1">%d</xliff:g>개</item>
      <item quantity="one">활성 상태의 앱 <xliff:g id="COUNT_0">%d</xliff:g>개</item>
    </plurals>
    <string name="manage_trust_agents" msgid="4629279457536987768">"Trust Agent"</string>
    <string name="disabled_because_no_backup_security" msgid="6877660253409580377">"이 기능을 사용하려면 먼저 화면 잠금을 설정하세요."</string>
    <string name="manage_trust_agents_summary" msgid="1475819820389620546">"없음"</string>
    <plurals name="manage_trust_agents_summary_on" formatted="false" msgid="3935182396726101824">
      <item quantity="other">활성 Trust Agent <xliff:g id="COUNT">%d</xliff:g>개</item>
      <item quantity="one">활성 Trust Agent 1개</item>
    </plurals>
    <string name="bluetooth_quick_toggle_title" msgid="1037056952714061893">"블루투스"</string>
    <string name="bluetooth_quick_toggle_summary" msgid="5293641680139873341">"블루투스 켜기"</string>
    <string name="bluetooth_settings" msgid="1810521656168174329">"블루투스"</string>
    <string name="bluetooth_settings_title" msgid="1908745291161353016">"블루투스"</string>
    <string name="bluetooth_settings_summary" msgid="2091062709530570462">"연결 관리, 장치 이름 및 검색 가능 여부 설정"</string>
    <string name="bluetooth_pairing_request" msgid="2605098826364694673">"<xliff:g id="DEVICE_NAME">%1$s</xliff:g>와(과) 페어링하시겠습니까?"</string>
    <string name="bluetooth_pairing_key_msg" msgid="418124944140102021">"블루투스 페어링 코드"</string>
    <string name="bluetooth_enter_passkey_msg" msgid="6813273136442138444">"페어링 코드를 입력하고 Return 또는 Enter 키를 누르세요."</string>
    <string name="bluetooth_enable_alphanumeric_pin" msgid="7222713483058171357">"PIN에 문자나 기호가 포함됩니다."</string>
    <string name="bluetooth_pin_values_hint" msgid="3815897557875873646">"일반적으로 0000 또는 1234"</string>
    <string name="bluetooth_pin_values_hint_16_digits" msgid="7849359451584101077">"16자리 숫자여야 합니다."</string>
    <string name="bluetooth_enter_pin_other_device" msgid="4637977124526813470">"또한 다른 기기에 이 PIN을 입력해야 할 수도 있습니다."</string>
    <string name="bluetooth_enter_passkey_other_device" msgid="2798719004030279602">"또한 경우에 따라 다른 기기에 이 패스키를 입력해야 합니다."</string>
    <string name="bluetooth_confirm_passkey_msg" msgid="3708312912841950052">"&lt;b&gt;<xliff:g id="DEVICE_NAME">%1$s</xliff:g>&lt;/b&gt;와(과) 페어링하려면&lt;br&gt;&lt;br&gt;이 패스키(&lt;b&gt;<xliff:g id="PASSKEY">%2$s</xliff:g>&lt;/b&gt;)가 표시되는지 확인하세요.&lt;br&gt;&lt;br&gt;"</string>
    <string name="bluetooth_incoming_pairing_msg" msgid="1615930853859551491">"출처:&lt;br&gt;&lt;b&gt;<xliff:g id="DEVICE_NAME">%1$s</xliff:g>&lt;/b&gt;&lt;br&gt;&lt;br&gt;이 기기와 페어링하시겠습니까?"</string>
    <string name="bluetooth_display_passkey_pin_msg" msgid="2796550001376088433">"<xliff:g id="BOLD1_0">&lt;br&gt;&lt;b&gt;</xliff:g><xliff:g id="DEVICE_NAME">%1$s</xliff:g><xliff:g id="END_BOLD1">&lt;/b&gt;&lt;br&gt;&lt;br&gt;</xliff:g>와(과) 페어링하려면 <xliff:g id="BOLD2_1">&lt;br&gt;&lt;b&gt;</xliff:g><xliff:g id="PASSKEY">%2$s</xliff:g><xliff:g id="END_BOLD2">&lt;/b&gt;</xliff:g>을(를) 입력한 다음 Return 또는 Enter 키를 누르세요."</string>
    <string name="bluetooth_pairing_shares_phonebook" msgid="9082518313285787097">"연락처 및 통화 기록 액세스 허용"</string>
    <string name="bluetooth_error_title" msgid="6850384073923533096"></string>
    <string name="bluetooth_connecting_error_message" msgid="1397388344342081090">"<xliff:g id="DEVICE_NAME">%1$s</xliff:g>에 연결할 수 없습니다."</string>
    <string name="bluetooth_preference_scan_title" msgid="2277464653118896016">"장치 검색"</string>
    <string name="bluetooth_search_for_devices" msgid="2754007356491461674">"새로고침"</string>
    <string name="bluetooth_searching_for_devices" msgid="9203739709307871727">"검색 중..."</string>
    <string name="bluetooth_preference_device_settings" msgid="907776049862799122">"기기 설정"</string>
    <string name="bluetooth_preference_paired_dialog_title" msgid="8875124878198774180">"페어링된 기기"</string>
    <string name="bluetooth_preference_paired_dialog_name_label" msgid="8111146086595617285">"이름"</string>
    <string name="bluetooth_preference_paired_dialog_internet_option" msgid="7112953286863428412">"인터넷 연결"</string>
    <string name="bluetooth_preference_paired_dialog_keyboard_option" msgid="2271954176947879628">"키보드"</string>
    <string name="bluetooth_preference_paired_dialog_contacts_option" msgid="7747163316331917594">"주소록과 통화 기록"</string>
    <string name="bluetooth_pairing_dialog_title" msgid="1417255032435317301">"이 기기와 페어링하시겠습니까?"</string>
    <string name="bluetooth_pairing_dialog_sharing_phonebook_title" msgid="7664141669886358618">"전화번호부를 공유하시겠습니까?"</string>
    <string name="bluetooth_pairing_dialog_contants_request" msgid="5531109163573611348">"<xliff:g id="DEVICE_NAME">%1$s</xliff:g>에서 연락처와 통화 기록에 액세스하려고 합니다."</string>
    <string name="bluetooth_pairing_dialog_paring_request" msgid="8451248193517851958">"<xliff:g id="DEVICE_NAME">%1$s</xliff:g>이(가) 블루투스를 통해 페어링하려고 합니다. 연결하면 기기가 주소록과 통화 기록에 액세스할 수 있습니다."</string>
    <string name="bluetooth_preference_paired_devices" msgid="1970524193086791964">"페어링된 기기"</string>
    <string name="bluetooth_preference_found_media_devices" msgid="1617401232446299411">"사용할 수 있는 기기"</string>
    <string name="bluetooth_preference_no_found_devices" msgid="7594339669961811591">"사용 가능한 기기가 없습니다."</string>
    <string name="bluetooth_device_context_connect" msgid="3997659895003244941">"연결"</string>
    <string name="bluetooth_device_context_disconnect" msgid="8220072022970148683">"연결 끊기"</string>
    <string name="bluetooth_device_context_pair_connect" msgid="7611522504813927727">"페어링 및 연결"</string>
    <string name="bluetooth_device_context_unpair" msgid="662992425948536144">"페어링 해제"</string>
    <string name="bluetooth_device_context_disconnect_unpair" msgid="7644014238070043798">"연결끊기 및 페어링 끊기"</string>
    <string name="bluetooth_device_context_connect_advanced" msgid="2643129703569788771">"옵션..."</string>
    <string name="bluetooth_menu_advanced" msgid="8572178316357220524">"고급"</string>
    <string name="bluetooth_advanced_titlebar" msgid="2142159726881547669">"고급 블루투스"</string>
    <string name="bluetooth_empty_list_bluetooth_off" msgid="6351930724051893423">"기기에서 블루투스가 켜져 있으면 주변의 다른 블루투스 기기와 통신할 수 있습니다."</string>
    <string name="bluetooth_scanning_on_info_message" msgid="824285504325592644">"기기에서 블루투스가 켜져 있으면 주변의 다른 블루투스 기기와 통신할 수 있습니다.\n\n기기 환경을 개선하려면 블루투스가 꺼져 있을 때도 항상 앱 및 서비스에서 주변 기기를 검색할 수 있어야 합니다. 예를 들면 위치 기반 기능 및 서비스를 개선하는 데 이 설정이 사용될 수 있습니다. "<annotation id="link">"검색 설정"</annotation>"에서 관련 설정을 변경할 수 있습니다."</string>
    <string name="ble_scan_notify_text" msgid="1295915006005700650">"위치 정확도 개선을 위해 시스템 앱과 서비스에서 블루투스 기기를 계속 감지할 수 있습니다. <xliff:g id="LINK_BEGIN_0">LINK_BEGIN</xliff:g>검색 설정<xliff:g id="LINK_END_1">LINK_END</xliff:g>에서 설정을 변경할 수 있습니다."</string>
    <string name="bluetooth_connect_failed" msgid="4500234659813241053">"연결할 수 없습니다. 다시 시도해 주세요."</string>
    <string name="device_details_title" msgid="6576953269221085300">"기기 세부정보"</string>
    <string name="bluetooth_device_mac_address" msgid="2513724313558236181">"기기 블루투스 주소: <xliff:g id="ADDRESS">%1$s</xliff:g>"</string>
    <string name="bluetooth_unpair_dialog_title" msgid="38467834196432400">"기기를 지우시겠습니까?"</string>
    <string name="bluetooth_unpair_dialog_body" product="default" msgid="9087609557757135712">"휴대전화가 더 이상 <xliff:g id="DEVICE_NAME">%1$s</xliff:g>과(와) 페어링되지 않습니다."</string>
    <string name="bluetooth_unpair_dialog_body" product="tablet" msgid="7785695793007576501">"태블릿이 더 이상 <xliff:g id="DEVICE_NAME">%1$s</xliff:g>과(와) 페어링되지 않습니다."</string>
    <string name="bluetooth_unpair_dialog_body" product="device" msgid="251257782642157557">"기기가 더 이상 <xliff:g id="DEVICE_NAME">%1$s</xliff:g>과(와) 페어링되지 않습니다."</string>
    <string name="bluetooth_unpair_dialog_forget_confirm_button" msgid="3829370108973879006">"기기 지우기"</string>
    <string name="bluetooth_connect_specific_profiles_title" msgid="6952214406025825164">"연결..."</string>
    <string name="bluetooth_disconnect_a2dp_profile" msgid="3524648279150937177">"<xliff:g id="DEVICE_NAME">%1$s</xliff:g>와(과) 미디어 오디오의 연결이 끊어집니다."</string>
    <string name="bluetooth_disconnect_headset_profile" msgid="8635908811168780720">"<xliff:g id="DEVICE_NAME">%1$s</xliff:g>와(과) 핸즈프리 오디오의 연결이 끊어집니다."</string>
    <string name="bluetooth_disconnect_hid_profile" msgid="3282295189719352075">"<xliff:g id="DEVICE_NAME">%1$s</xliff:g>와(과) 입력 장치의 연결이 끊어집니다."</string>
    <string name="bluetooth_disconnect_pan_user_profile" msgid="8037627994382458698">"<xliff:g id="DEVICE_NAME">%1$s</xliff:g>을(를) 통한 인터넷 액세스 연결이 해제됩니다."</string>
    <string name="bluetooth_disconnect_pan_nap_profile" product="tablet" msgid="8355910926439312604">"<xliff:g id="DEVICE_NAME">%1$s</xliff:g>이(가) 이 태블릿의 인터넷 연결 공유에서 해제됩니다."</string>
    <string name="bluetooth_disconnect_pan_nap_profile" product="default" msgid="6251611115860359886">"<xliff:g id="DEVICE_NAME">%1$s</xliff:g>이(가) 이 휴대전화의 인터넷 연결 공유에서 해제됩니다."</string>
    <string name="bluetooth_device_advanced_title" msgid="6066342531927499308">"페어링된 블루투스 기기"</string>
    <string name="bluetooth_device_advanced_online_mode_title" msgid="3689050071425683114">"연결"</string>
    <string name="bluetooth_device_advanced_online_mode_summary" msgid="1204424107263248336">"블루투스 장치에 연결"</string>
    <string name="bluetooth_device_advanced_profile_header_title" msgid="102745381968579605">"용도"</string>
    <string name="bluetooth_device_advanced_rename_device" msgid="5148578059584955791">"이름 바꾸기"</string>
    <string name="bluetooth_device_advanced_enable_opp_title" msgid="8222550640371627365">"파일 수신 허용"</string>
    <string name="bluetooth_pan_user_profile_summary_connected" msgid="6436258151814414028">"인터넷 액세스를 위해 기기에 연결됨"</string>
    <string name="bluetooth_pan_nap_profile_summary_connected" msgid="1322694224800769308">"로컬 인터넷 연결을 기기와 공유 중"</string>
    <string name="bluetooth_dock_settings" msgid="3218335822716052885">"도크 설정"</string>
    <string name="bluetooth_dock_settings_title" msgid="5543069893044375188">"오디오에 도크 사용"</string>
    <string name="bluetooth_dock_settings_headset" msgid="1001821426078644650">"스피커폰으로 사용"</string>
    <string name="bluetooth_dock_settings_a2dp" msgid="8791004998846630574">"음악 및 미디어"</string>
    <string name="bluetooth_dock_settings_remember" msgid="5551459057010609115">"설정 기억"</string>
    <string name="bluetooth_max_connected_audio_devices_string" msgid="6752690395207847881">"연결된 블루투스 오디오 기기의 최대 개수"</string>
    <string name="bluetooth_max_connected_audio_devices_dialog_title" msgid="5936561749790095473">"연결된 블루투스 오디오 기기의 최대 개수 선택"</string>
    <string name="wifi_display_settings_title" msgid="8740852850033480136">"전송"</string>
    <string name="wifi_display_enable_menu_item" msgid="4883036464138167674">"무선 디스플레이 사용"</string>
    <string name="wifi_display_no_devices_found" msgid="1382012407154143453">"근처에 기기가 없습니다."</string>
    <string name="wifi_display_status_connecting" msgid="5688608834000748607">"연결 중"</string>
    <string name="wifi_display_status_connected" msgid="8364125226376985558">"연결됨"</string>
    <string name="wifi_display_status_in_use" msgid="8556830875615434792">"사용 중"</string>
    <string name="wifi_display_status_not_available" msgid="5714978725794210102">"사용할 수 없음"</string>
    <string name="wifi_display_details" msgid="7791118209992162698">"디스플레이 설정"</string>
    <string name="wifi_display_options_title" msgid="5740656401635054838">"무선 디스플레이 옵션"</string>
    <string name="wifi_display_options_forget" msgid="9119048225398894580">"삭제"</string>
    <string name="wifi_display_options_done" msgid="5703116500357822557">"완료"</string>
    <string name="wifi_display_options_name" msgid="4756080222307467898">"이름"</string>
    <string name="wifi_band_24ghz" msgid="852929254171856911">"2.4GHz"</string>
    <string name="wifi_band_5ghz" msgid="6433822023268515117">"5GHz"</string>
    <string name="wifi_sign_in_button_text" msgid="8404345621836792112">"로그인"</string>
    <string name="wifi_tap_to_sign_in" msgid="6990161842394669054">"네트워크에 로그인하려면 여기를 탭하세요."</string>
    <string name="link_speed" msgid="8896664974117585555">"%1$dMbps"</string>
    <string name="wifi_ask_enable" msgid="2795469717302060104">"<xliff:g id="REQUESTER">%s</xliff:g>에서 Wi-Fi를 사용 설정하려고 합니다."</string>
    <string name="wifi_ask_disable" msgid="728366570145493573">"<xliff:g id="REQUESTER">%s</xliff:g>에서 Wi-Fi를 사용 중지하려고 합니다."</string>
    <string name="nfc_quick_toggle_title" msgid="6769159366307299004">"NFC"</string>
    <string name="nfc_quick_toggle_summary" product="tablet" msgid="8302974395787498915">"태블릿이 다른 기기와 접촉하면 데이터 교환 허용"</string>
    <string name="nfc_quick_toggle_summary" product="default" msgid="5237208142892767592">"휴대전화가 다른 기기와 접촉하면 데이터 교환 허용"</string>
    <string name="nfc_disclaimer_title" msgid="4364003873202264039">"NFC 사용"</string>
    <string name="nfc_disclaimer_content" msgid="5566907911915158075">"NFC는 이 기기와 결제 단말기, 액세스 리더, 양방향 광고나 태그 등 기타 주변 기기 또는 타겟 사이의 데이터를 교환합니다."</string>
    <string name="android_beam_settings_title" msgid="7832812974600338649">"Android Beam"</string>
    <string name="android_beam_on_summary" msgid="3618057099355636830">"앱 콘텐츠를 NFC를 통해 전송할 준비 완료"</string>
    <string name="android_beam_off_summary" msgid="4663095428454779138">"사용 안함"</string>
    <string name="android_beam_disabled_summary" msgid="1737782116894793393">"NFC가 꺼져 있어 사용할 수 없음"</string>
    <string name="android_beam_label" msgid="6257036050366775040">"Android Beam"</string>
    <string name="android_beam_explained" msgid="1810540319385192758">"이 기능을 사용 설정하면 기기를 서로 가까이 두어 앱 콘텐츠를 다른 NFC 지원 기기와 공유할 수 있습니다. 예를 들어 웹페이지, YouTube 동영상, 연락처 등을 공유할 수 있습니다.\n\n기기를 서로 가까이 두고(일반적으로 뒷면끼리 맞댐) 화면을 탭하기만 하면 됩니다. 공유할 대상은 앱에서 결정합니다."</string>
    <string name="wifi_quick_toggle_title" msgid="8850161330437693895">"Wi-Fi"</string>
    <string name="wifi_quick_toggle_summary" msgid="2696547080481267642">"Wi-Fi 사용"</string>
    <string name="wifi_settings" msgid="29722149822540994">"Wi-Fi"</string>
    <string name="wifi_settings_master_switch_title" msgid="4746267967669683259">"Wi-Fi 사용"</string>
    <string name="wifi_settings_category" msgid="8719175790520448014">"Wi-Fi 설정"</string>
    <string name="wifi_settings_title" msgid="3103415012485692233">"Wi-Fi"</string>
    <string name="wifi_settings_summary" msgid="668767638556052820">"무선 액세스포인트(AP) 설정 및 관리"</string>
    <string name="wifi_select_network" msgid="4210954938345463209">"Wi-Fi 선택"</string>
    <string name="wifi_starting" msgid="6732377932749942954">"Wi-Fi 사용 설정 중..."</string>
    <string name="wifi_stopping" msgid="8952524572499500804">"Wi-Fi 사용 중지 중..."</string>
    <string name="wifi_error" msgid="3207971103917128179">"오류"</string>
    <string name="wifi_sap_no_channel_error" msgid="3108445199311817111">"5GHz 대역은 이 국가에서 지원되지 않습니다."</string>
    <string name="wifi_in_airplane_mode" msgid="8652520421778203796">"비행기 모드"</string>
    <string name="wifi_notify_open_networks" msgid="76298880708051981">"개방형 네트워크 알림"</string>
    <string name="wifi_notify_open_networks_summary" msgid="2761326999921366960">"고품질 공용 네트워크를 사용할 수 있을 때 알립니다."</string>
    <string name="wifi_wakeup" msgid="8815640989361538036">"자동으로 Wi‑Fi 사용 설정"</string>
    <string name="wifi_wakeup_summary" msgid="2530814331062997163">"홈 네트워크 등의 저장된 고품질 네트워크가 가까이 있을 때 Wi‑Fi가 다시 사용 설정됨"</string>
    <string name="wifi_wakeup_summary_no_location" msgid="7494539594649967699">"위치 정보가 사용 중지되어 있으므로 사용할 수 없습니다. "<annotation id="link">"위치 정보"</annotation>"를 사용 설정해 주세요."</string>
    <string name="wifi_wakeup_summary_scanning_disabled" msgid="7247227922074840445">"Wi‑Fi 검색이 사용 중지되어 사용할 수 없습니다."</string>
    <string name="wifi_wakeup_summary_scoring_disabled" msgid="108339002136866897">"사용하려면 네트워크 평가 제공업체를 선택하세요."</string>
    <string name="wifi_poor_network_detection" msgid="4925789238170207169">"불량 네트워크 방지"</string>
    <string name="wifi_poor_network_detection_summary" msgid="7016103106105907127">"인터넷 연결이 원활하지 않은 경우 Wi-Fi 네트워크를 사용하지 않습니다"</string>
    <string name="wifi_avoid_poor_network_detection_summary" msgid="1644292503152790501">"인터넷 연결이 안정적인 네트워크만 사용합니다"</string>
    <string name="use_open_wifi_automatically_title" msgid="6851951242903078588">"개방형 네트워크에 연결"</string>
    <string name="use_open_wifi_automatically_summary" msgid="2982091714252931713">"고품질 공용 네트워크에 자동으로 연결"</string>
    <string name="use_open_wifi_automatically_summary_scoring_disabled" msgid="593964217679325831">"사용하려면 네트워크 평가 제공업체를 선택하세요."</string>
    <string name="use_open_wifi_automatically_summary_scorer_unsupported_disabled" msgid="8472122600853650258">"사용하려면 호환되는 네트워크 평가 제공업체를 선택하세요."</string>
    <string name="wifi_install_credentials" msgid="3551143317298272860">"인증서 설치"</string>
    <string name="wifi_scan_notify_text" msgid="5544778734762998889">"위치 정확도 개선을 위해 Wi-Fi가 꺼져 있을 때도 앱과 서비스에서 Wi-Fi 네트워크를 검색할 수 있습니다. 이 기능으로 위치 기반 기능 및 서비스를 개선할 수 있습니다. 이 설정은 <xliff:g id="LINK_BEGIN_0">LINK_BEGIN</xliff:g>검색 설정<xliff:g id="LINK_END_1">LINK_END</xliff:g>에서 변경할 수 있습니다."</string>
    <string name="wifi_scan_notify_text_scanning_off" msgid="3426075479272242098">"위치 정확도를 높이려면 <xliff:g id="LINK_BEGIN_0">LINK_BEGIN</xliff:g>검색 설정<xliff:g id="LINK_END_1">LINK_END</xliff:g>에서 Wi-Fi 검색을 사용 설정하세요."</string>
    <string name="wifi_scan_notify_remember_choice" msgid="7104867814641144485">"다시 표시 안함"</string>
    <string name="wifi_setting_sleep_policy_title" msgid="5149574280392680092">"절전 모드 동안 Wi-Fi 연결 유지"</string>
    <string name="wifi_setting_on_during_sleep_title" msgid="8308975500029751565">"절전 모드에서 Wi‑Fi 사용"</string>
    <string name="wifi_setting_sleep_policy_error" msgid="8174902072673071961">"설정을 변경하는 중 문제가 발생했습니다."</string>
    <string name="wifi_suspend_efficiency_title" msgid="2338325886934703895">"효율성 향상"</string>
    <string name="wifi_suspend_optimizations" msgid="1220174276403689487">"Wi-Fi 최적화"</string>
    <string name="wifi_suspend_optimizations_summary" msgid="4151428966089116856">"Wi-Fi가 사용 중일 때 배터리 사용량 최소화"</string>
    <string name="wifi_limit_optimizations_summary" msgid="9000801068363468950">"Wi‑Fi에 사용되는 배터리 제한"</string>
    <string name="wifi_switch_away_when_unvalidated" msgid="8593144541347373394">"Wi‑Fi 인터넷 액세스가 끊기면 모바일 데이터로 전환"</string>
    <string name="wifi_cellular_data_fallback_title" msgid="8753386877755616476">"모바일 데이터로 자동 전환"</string>
    <string name="wifi_cellular_data_fallback_summary" msgid="1403505355490119307">"Wi‑Fi 인터넷 액세스가 끊기면 모바일 데이터를 사용합니다. 데이터 사용 요금이 부과될 수 있습니다."</string>
    <string name="wifi_add_network" msgid="6234851776910938957">"네트워크 추가"</string>
    <string name="wifi_configure_settings_preference_title" msgid="2913345003906899146">"Wi‑Fi 환경설정"</string>
    <string name="wifi_configure_settings_preference_summary_wakeup_on" msgid="646393113104367290">"Wi‑Fi가 자동으로 다시 사용 설정됩니다."</string>
    <string name="wifi_configure_settings_preference_summary_wakeup_off" msgid="2782566279864356713">"Wi‑Fi가 자동으로 다시 사용 설정되지 않습니다."</string>
    <string name="wifi_access_points" msgid="7053990007031968609">"Wi-Fi 네트워크"</string>
    <string name="wifi_menu_more_options" msgid="2448097861752719396">"추가 옵션"</string>
    <string name="wifi_menu_p2p" msgid="7619851399250896797">"Wi-Fi Direct"</string>
    <string name="wifi_menu_scan" msgid="1470911530412095868">"검색"</string>
    <string name="wifi_menu_advanced" msgid="7522252991919573664">"고급"</string>
    <string name="wifi_menu_configure" msgid="6150926852602171938">"설정"</string>
    <string name="wifi_menu_connect" msgid="4996220309848349408">"네트워크 연결"</string>
    <string name="wifi_menu_remember" msgid="8814185749388713796">"네트워크 저장"</string>
    <string name="wifi_menu_forget" msgid="8736964302477327114">"네트워크 저장 안함"</string>
    <string name="wifi_menu_modify" msgid="2068554918652440105">"네트워크 수정"</string>
    <string name="wifi_menu_write_to_nfc" msgid="7692881642188240324">"NFC 태그에 기록"</string>
    <string name="wifi_empty_list_wifi_off" msgid="8056223875951079463">"사용 가능한 네트워크를 보려면 Wi-Fi를 켜세요."</string>
    <string name="wifi_empty_list_wifi_on" msgid="8746108031587976356">"Wi-Fi 네트워크를 찾는 중…"</string>
    <string name="wifi_empty_list_user_restricted" msgid="7322372065475939129">"Wi‑Fi 네트워크를 변경할 권한이 없습니다."</string>
    <string name="wifi_more" msgid="3195296805089107950">"더보기"</string>
    <string name="wifi_setup_wps" msgid="8128702488486283957">"자동 설정(WPS)"</string>
    <string name="wifi_settings_scanning_required_title" msgid="3815269816331500375">"Wi‑Fi 검색을 사용 설정하시겠습니까?"</string>
    <string name="wifi_settings_scanning_required_summary" msgid="6352918945128328916">"Wi‑Fi를 자동으로 켜려면 우선 Wi‑Fi 검색을 사용 설정해야 합니다."</string>
    <string name="wifi_settings_scanning_required_info" msgid="3155631874578023647">"Wi-Fi 검색을 사용하면 Wi‑Fi가 꺼져 있을 때도 앱과 서비스에서 항상 Wi-Fi 네트워크를 검색할 수 있습니다. 이 설정은 위치 기반 기능 및 서비스 개선 등에 사용할 수 있습니다."</string>
    <string name="wifi_settings_scanning_required_turn_on" msgid="1364287182804820646">"사용 설정"</string>
    <string name="wifi_settings_scanning_required_enabled" msgid="5527653791584018157">"Wi‑Fi 검색 사용 설정됨"</string>
    <string name="wifi_show_advanced" msgid="3409422789616520979">"고급 옵션"</string>
    <string name="wifi_advanced_toggle_description_expanded" msgid="2380600578544493084">"고급 옵션 드롭다운 목록입니다. 접으려면 두 번 탭하세요."</string>
    <string name="wifi_advanced_toggle_description_collapsed" msgid="1463812308429197263">"고급 옵션 드롭다운 목록입니다. 펼치려면 두 번 탭하세요."</string>
    <string name="wifi_ssid" msgid="5519636102673067319">"네트워크 이름"</string>
    <string name="wifi_ssid_hint" msgid="897593601067321355">"SSID 입력"</string>
    <string name="wifi_security" msgid="6603611185592956936">"보안"</string>
    <string name="wifi_hidden_network" msgid="973162091800925000">"숨겨진 네트워크"</string>
    <string name="wifi_hidden_network_warning" msgid="6674068093531603452">"라우터에서 네트워크 ID를 브로드캐스팅하고 있지 않지만 나중에 라우터에 연결하고자 하면 네트워크를 숨김으로 설정할 수 있습니다.\n\n이렇게 하면 휴대전화에서 네트워크를 찾기 위해 신호를 정기적으로 브로드캐스팅하게 되므로 보안상 위험합니다.\n\n네트워크를 숨김으로 설정해도 라우터 설정은 변경되지 않습니다."</string>
    <string name="wifi_signal" msgid="5514120261628065287">"신호 강도"</string>
    <string name="wifi_status" msgid="4824568012414605414">"상태"</string>
    <string name="wifi_speed" msgid="3526198708812322037">"링크 속도"</string>
    <string name="wifi_frequency" msgid="7791090119577812214">"주파수"</string>
    <string name="wifi_ip_address" msgid="1440054061044402918">"IP 주소"</string>
    <string name="passpoint_label" msgid="6381371313076009926">"저장 시 사용한 네트워크"</string>
    <string name="passpoint_content" msgid="8447207162397870483">"<xliff:g id="NAME">%1$s</xliff:g> 사용자 인증 정보"</string>
    <string name="wifi_eap_method" msgid="8529436133640730382">"EAP 방식"</string>
    <string name="please_select_phase2" msgid="5231074529772044898">"단계 2 인증"</string>
    <string name="wifi_eap_ca_cert" msgid="3521574865488892851">"CA 인증서"</string>
    <string name="wifi_eap_domain" msgid="8471124344218082064">"도메인"</string>
    <string name="wifi_eap_user_cert" msgid="1291089413368160789">"사용자 인증서"</string>
    <string name="wifi_eap_identity" msgid="4359453783379679103">"ID"</string>
    <string name="wifi_eap_anonymous" msgid="2989469344116577955">"익명 ID"</string>
    <string name="wifi_password" msgid="5948219759936151048">"비밀번호"</string>
    <string name="wifi_show_password" msgid="6461249871236968884">"비밀번호 표시"</string>
    <string name="wifi_ap_band_config" msgid="1611826705989117930">"AP 대역 선택"</string>
    <string name="wifi_ap_choose_auto" msgid="2677800651271769965">"자동"</string>
    <string name="wifi_ap_choose_2G" msgid="8724267386885036210">"2.4GHz 대역"</string>
    <string name="wifi_ap_choose_5G" msgid="8813128641914385634">"5.0GHz 대역"</string>
    <string name="wifi_ap_prefer_5G" msgid="2501070491623803139">"5.0GHz 대역 사용 선호"</string>
    <string name="wifi_ap_2G" msgid="8378132945192979364">"2.4GHz"</string>
    <string name="wifi_ap_5G" msgid="4020713496716329468">"5.0GHz"</string>
    <string name="wifi_ap_band_select_one" msgid="3476254666116431650">"Wi‑Fi 핫스팟 대역을 한 개 이상 선택하세요."</string>
    <string name="wifi_ip_settings" msgid="3359331401377059481">"IP 설정"</string>
    <string name="wifi_shared" msgid="844142443226926070">"다른 기기 사용자와 공유"</string>
    <string name="wifi_unchanged" msgid="3410422020930397102">"(변경 안함)"</string>
    <string name="wifi_unspecified" msgid="4917316464723064807">"선택하세요."</string>
    <string name="wifi_multiple_cert_added" msgid="3240743501460165224">"(여러 인증서가 추가됨)"</string>
    <string name="wifi_use_system_certs" msgid="5270879895056893783">"시스템 인증 사용"</string>
    <string name="wifi_do_not_provide_eap_user_cert" msgid="5160499244977160665">"제공하지 않음"</string>
    <string name="wifi_do_not_validate_eap_server" msgid="4266754430576348471">"확인하지 않음"</string>
    <string name="wifi_do_not_validate_eap_server_warning" msgid="1787190245542586660">"지정한 인증서가 없습니다. 비공개로 연결되지 않습니다."</string>
    <string name="wifi_ssid_too_long" msgid="3474753269579895244">"네트워크 이름이 너무 깁니다."</string>
    <string name="wifi_no_domain_warning" msgid="5223011964091727376">"도메인을 지정해야 합니다."</string>
    <string name="wifi_wps_available_first_item" msgid="4422547079984583502">"WPS 사용 가능"</string>
    <string name="wifi_wps_available_second_item" msgid="8427520131718215301">" (WPS 사용 가능)"</string>
    <string name="wifi_wps_nfc_enter_password" msgid="2288214226916117159">"네트워크 비밀번호 입력"</string>
    <string name="wifi_carrier_connect" msgid="8174696557882299911">"이동통신사 Wi‑Fi 네트워크"</string>
    <string name="wifi_carrier_content" msgid="4634077285415851933">"<xliff:g id="NAME">%1$s</xliff:g>(을)를 통해 연결"</string>
    <string name="wifi_scan_always_turnon_message" msgid="203123538572122989">"위치 정확성 개선 등의 목적으로 <xliff:g id="APP_NAME">%1$s</xliff:g>에서 Wi-Fi가 꺼져 있을 때에도 네트워크 검색을 사용하도록 설정하려 합니다.\n\n검색하려는 모든 앱에 대해 이를 허용하시겠습니까?"</string>
    <string name="wifi_scan_always_turnoff_message" msgid="5538901671131941043">"이 기능을 사용 중지하려면 더보기 메뉴에서 고급으로 이동하세요."</string>
    <string name="wifi_scan_always_confirm_allow" msgid="5355973075896817232">"허용"</string>
    <string name="wifi_scan_always_confirm_deny" msgid="4463982053823520710">"거부"</string>
    <string name="wifi_hotspot_title" msgid="7726205804813286950">"로그인하여 연결하시겠습니까?"</string>
    <string name="wifi_hotspot_message" msgid="3673833421453455747">"온라인에 로그인한 다음 네트워크에 연결하도록 <xliff:g id="APP_NAME">%1$s</xliff:g>이(가) 요청합니다."</string>
    <string name="wifi_hotspot_connect" msgid="5065506390164939225">"연결"</string>
    <string name="no_internet_access_text" msgid="5926979351959279577">"이 네트워크에는 인터넷이 연결되어 있지 않습니다. 연결 상태를 유지하시겠습니까?"</string>
    <string name="no_internet_access_remember" msgid="4697314331614625075">"이 네트워크를 다시 요청하지 마세요."</string>
    <string name="lost_internet_access_title" msgid="5779478650636392426">"Wi‑Fi가 인터넷에 연결되어 있지 않음"</string>
    <string name="lost_internet_access_text" msgid="9029649339816197345">"Wi-Fi 연결 상태가 좋지 않다면 언제든지 모바일 네트워크로 전환할 수 있습니다. 데이터 사용 요금이 부과될 수도 있습니다."</string>
    <string name="lost_internet_access_switch" msgid="2262459569601190039">"모바일로 전환"</string>
    <string name="lost_internet_access_cancel" msgid="338273139419871110">"Wi‑Fi 계속 사용"</string>
    <string name="lost_internet_access_persist" msgid="7634876061262676255">"다시 표시하지 않음"</string>
    <string name="wifi_connect" msgid="1076622875777072845">"연결"</string>
    <string name="wifi_failed_connect_message" msgid="8491902558970292871">"네트워크 연결 실패"</string>
    <string name="wifi_forget" msgid="8168174695608386644">"저장 안함"</string>
    <string name="wifi_modify" msgid="6100248070440710782">"수정"</string>
    <string name="wifi_failed_forget_message" msgid="1348172929201654986">"네트워크 기록 삭제 실패"</string>
    <string name="wifi_save" msgid="3331121567988522826">"저장"</string>
    <string name="wifi_failed_save_message" msgid="6650004874143815692">"네트워크 저장 실패"</string>
    <string name="wifi_cancel" msgid="6763568902542968964">"취소"</string>
    <string name="wifi_forget_dialog_title" msgid="6224151903586192426">"네트워크를 삭제하시겠습니까?"</string>
    <string name="wifi_forget_dialog_message" msgid="2337060138532166680">"이 네트워크의 모든 비밀번호가 삭제됩니다."</string>
    <string name="wifi_saved_access_points_titlebar" msgid="2996149477240134064">"저장된 네트워크"</string>
    <plurals name="wifi_saved_access_points_summary" formatted="false" msgid="6094679048871529675">
      <item quantity="other">네트워크 %d개</item>
      <item quantity="one">네트워크 1개</item>
    </plurals>
    <string name="wifi_advanced_titlebar" msgid="4485841401774142908">"고급 Wi-Fi"</string>
    <string name="wifi_advanced_mac_address_title" msgid="6571335466330978393">"MAC 주소"</string>
    <string name="wifi_advanced_ip_address_title" msgid="6215297094363164846">"IP 주소"</string>
    <string name="wifi_details_title" msgid="8954667664081737098">"네트워크 세부정보"</string>
    <string name="wifi_details_subnet_mask" msgid="6720279144174924410">"서브넷 마스크"</string>
    <string name="wifi_details_dns" msgid="8648826607751830768">"DNS"</string>
    <string name="wifi_details_ipv6_address_header" msgid="6734119149106422148">"IPv6 주소"</string>
    <string name="wifi_saved_access_points_label" msgid="2013409399392285262">"저장된 네트워크"</string>
    <string name="wifi_advanced_settings_label" msgid="3654366894867838338">"IP 설정"</string>
    <string name="wifi_advanced_not_available" msgid="5823045095444154586">"이 사용자는 Wi‑Fi 고급 설정을 사용할 수 없습니다."</string>
    <string name="wifi_ip_settings_menu_save" msgid="7296724066102908366">"저장"</string>
    <string name="wifi_ip_settings_menu_cancel" msgid="6582567330136502340">"취소"</string>
    <string name="wifi_ip_settings_invalid_ip_address" msgid="2513142355364274970">"올바른 IP 주소를 입력하세요."</string>
    <string name="wifi_ip_settings_invalid_gateway" msgid="8164264988361096450">"올바른 게이트웨이 주소를 입력하세요."</string>
    <string name="wifi_ip_settings_invalid_dns" msgid="8744583948328391047">"올바른 DNS 주소를 입력하세요."</string>
    <string name="wifi_ip_settings_invalid_network_prefix_length" msgid="40470058023181052">"0에서 32 사이의 네트워크 접두어 길이를 입력해 주세요."</string>
    <string name="wifi_dns1" msgid="7344118050720080045">"DNS 1"</string>
    <string name="wifi_dns2" msgid="1368601006824882659">"DNS 2"</string>
    <string name="wifi_gateway" msgid="163914742461092086">"게이트웨이"</string>
    <string name="wifi_network_prefix_length" msgid="3028785234245085998">"네트워크 접두어 길이"</string>
    <string name="wifi_p2p_settings_title" msgid="5444461191435291082">"Wi-Fi Direct"</string>
    <string name="wifi_p2p_device_info" msgid="3191876744469364173">"기기 정보"</string>
    <string name="wifi_p2p_persist_network" msgid="1646424791818168590">"이 연결 저장"</string>
    <string name="wifi_p2p_menu_search" msgid="3436429984738771974">"기기 검색"</string>
    <string name="wifi_p2p_menu_searching" msgid="2396704492143633876">"검색 중…"</string>
    <string name="wifi_p2p_menu_rename" msgid="8448896306960060415">"기기 이름 변경"</string>
    <string name="wifi_p2p_peer_devices" msgid="299526878463303432">"P2P 기기"</string>
    <string name="wifi_p2p_remembered_groups" msgid="3847022927914068230">"저장된 그룹"</string>
    <string name="wifi_p2p_failed_connect_message" msgid="8491862096448192157">"연결할 수 없습니다."</string>
    <string name="wifi_p2p_failed_rename_message" msgid="2562182284946936380">"기기 이름을 바꾸지 못했습니다."</string>
    <string name="wifi_p2p_disconnect_title" msgid="3216846049677448420">"연결을 해제하시겠습니까?"</string>
    <string name="wifi_p2p_disconnect_message" msgid="8227342771610125771">"연결을 중단하면 <xliff:g id="PEER_NAME">%1$s</xliff:g>와(과)의 연결이 끊어집니다."</string>
    <string name="wifi_p2p_disconnect_multiple_message" msgid="3283805371034883105">"연결을 중단하면 <xliff:g id="PEER_NAME">%1$s</xliff:g> 외 다른 <xliff:g id="PEER_COUNT">%2$s</xliff:g>개 기기와의 연결이 끊어집니다."</string>
    <string name="wifi_p2p_cancel_connect_title" msgid="255267538099324413">"초대를 취소하시겠습니까?"</string>
    <string name="wifi_p2p_cancel_connect_message" msgid="7477756213423749402">"<xliff:g id="PEER_NAME">%1$s</xliff:g>와(과) 연결하려는 초대를 취소하시겠습니까?"</string>
    <string name="wifi_p2p_delete_group_message" msgid="834559380069647086">"이 그룹을 삭제할까요?"</string>
    <string name="wifi_hotspot_checkbox_text" msgid="7763495093333664887">"Wi‑Fi 핫스팟"</string>
    <string name="wifi_hotspot_off_subtext" msgid="2199911382555864644">"다른 기기와 인터넷 또는 콘텐츠를 공유하지 않음"</string>
    <string name="wifi_hotspot_tethering_on_subtext" product="tablet" msgid="5936710887156133458">"핫스팟을 통해 태블릿의 인터넷 연결 공유 중"</string>
    <string name="wifi_hotspot_tethering_on_subtext" product="default" msgid="5556202634866621632">"핫스팟을 통해 휴대전화의 인터넷 연결 공유 중"</string>
    <string name="wifi_hotspot_on_local_only_subtext" msgid="5017191966153008">"앱에서 콘텐츠를 공유하지 않습니다. 인터넷 연결을 공유하려면 핫스팟을 껐다가 켜세요"</string>
    <string name="wifi_hotspot_no_password_subtext" msgid="353306131026431089">"설정된 비밀번호 없음"</string>
    <string name="wifi_hotspot_name_title" msgid="8237000746618636778">"핫스팟 이름"</string>
    <string name="wifi_hotspot_name_summary_connecting" msgid="3378299995508671967">"<xliff:g id="WIFI_HOTSPOT_NAME">%1$s</xliff:g> 켜는 중..."</string>
    <string name="wifi_hotspot_name_summary_connected" msgid="3888672084861445362">"다른 기기에서 <xliff:g id="WIFI_HOTSPOT_NAME">%1$s</xliff:g>에 연결할 수 있습니다."</string>
    <string name="wifi_hotspot_password_title" msgid="8676859981917573801">"핫스팟 비밀번호"</string>
    <string name="wifi_hotspot_ap_band_title" msgid="1165801173359290681">"AP 대역"</string>
    <string name="wifi_hotspot_footer_info_regular" msgid="4789553667374849566">"핫스팟을 사용하여 다른 기기에서 사용할 수 있는 Wi‑Fi 네트워크를 만드세요. 핫스팟은 내 모바일 데이터 연결을 사용하여 인터넷을 제공합니다. 추가 모바일 데이터 요금이 부과될 수 있습니다."</string>
    <string name="wifi_hotspot_footer_info_local_only" msgid="857988412470694109">"앱에서 핫스팟을 만들어 주변 기기와 콘텐츠를 공유할 수 있습니다."</string>
    <string name="wifi_hotspot_auto_off_title" msgid="1590313508558948079">"자동으로 핫스팟 사용 중지"</string>
    <string name="wifi_hotspot_auto_off_summary" msgid="5858098059725925084">"연결된 기기가 없으면 Wi‑Fi 핫스팟이 사용 중지됩니다"</string>
    <string name="wifi_tether_starting" msgid="1322237938998639724">"핫스팟 켜는 중…"</string>
    <string name="wifi_tether_stopping" msgid="4835852171686388107">"핫스팟 끄는 중…"</string>
    <string name="wifi_tether_enabled_subtext" msgid="7842111748046063857">"<xliff:g id="NETWORK_SSID">%1$s</xliff:g>이(가) 활성화됨"</string>
    <string name="wifi_tether_failed_subtext" msgid="1484941858530919002">"휴대용 Wi-Fi 핫스팟 오류"</string>
    <string name="wifi_tether_configure_ap_text" msgid="7974681394041609308">"Wi-Fi 핫스팟 설정"</string>
    <string name="wifi_hotspot_configure_ap_text" msgid="5478614731464220432">"Wi‑Fi 핫스팟 설정"</string>
    <string name="wifi_hotspot_configure_ap_text_summary" msgid="5560680057727007011">"AndroidAP WPA2 PSK 핫스팟"</string>
    <string name="wifi_tether_configure_ssid_default" msgid="8467525402622138547">"AndroidHotspot"</string>
    <string name="wifi_tether_disabled_by_airplane" msgid="414480185654767932">"비행기 모드가 사용 설정되어 있기 때문에 사용할 수 없습니다."</string>
    <string name="wifi_calling_settings_title" msgid="4102921303993404577">"Wi-Fi 통화"</string>
    <string name="wifi_calling_suggestion_title" msgid="5702964371483390024">"Wi‑Fi로 통화 가능 범위 확장"</string>
    <string name="wifi_calling_suggestion_summary" msgid="1331793267608673739">"Wi‑Fi 통화를 사용 설정하여 신호 범위 확장"</string>
    <string name="wifi_calling_mode_title" msgid="2164073796253284289">"통화 환경설정"</string>
    <string name="wifi_calling_mode_dialog_title" msgid="8149690312199253909">"Wi-Fi 통화 모드"</string>
    <string name="wifi_calling_roaming_mode_title" msgid="1565039047187685115">"로밍 환경설정"</string>
    <!-- no translation found for wifi_calling_roaming_mode_summary (8642014873060687717) -->
    <skip />
    <string name="wifi_calling_roaming_mode_dialog_title" msgid="7800926602662078576">"로밍 환경설정"</string>
  <string-array name="wifi_calling_mode_choices">
    <item msgid="2124257075906188844">"Wi-Fi를 기본으로 설정"</item>
    <item msgid="1335127656328817518">"모바일에 최적화됨"</item>
    <item msgid="3132912693346866895">"Wi-Fi에서만"</item>
  </string-array>
  <string-array name="wifi_calling_mode_choices_v2">
    <item msgid="742988808283756263">"Wi-Fi"</item>
    <item msgid="7715869266611010880">"모바일"</item>
    <item msgid="2838022395783120596">"Wi-Fi에서만"</item>
  </string-array>
  <string-array name="wifi_calling_mode_values">
    <item msgid="4799585830102342375">"2"</item>
    <item msgid="1171822231056612021">"1"</item>
    <item msgid="3194458950573886239">"0"</item>
  </string-array>
  <string-array name="wifi_calling_mode_choices_without_wifi_only">
    <item msgid="5782108782860004851">"Wi-Fi를 기본으로 설정"</item>
    <item msgid="5074515506087318555">"모바일에 최적화됨"</item>
  </string-array>
  <string-array name="wifi_calling_mode_choices_v2_without_wifi_only">
    <item msgid="6132150507201243768">"Wi-Fi"</item>
    <item msgid="1118703915148755405">"모바일"</item>
  </string-array>
  <string-array name="wifi_calling_mode_values_without_wifi_only">
    <item msgid="2339246858001475047">"2"</item>
    <item msgid="6200207341126893791">"1"</item>
  </string-array>
    <string name="wifi_calling_off_explanation" msgid="2597566001655908391">"Wi-Fi 통화가 켜져 있으면 휴대전화에서 환경설정과 신호 강도에 따라 Wi-Fi 네트워크나 데이터 네트워크를 통해 통화를 연결할 수 있습니다. 이 기능을 사용하기 전에 이동통신사에 문의하여 요금과 기타 세부정보를 알아보세요."</string>
    <string name="wifi_calling_off_explanation_2" msgid="2329334487851497223"></string>
    <string name="emergency_address_title" msgid="932729250447887545">"긴급 주소"</string>
    <string name="emergency_address_summary" msgid="7751971156196115129">"Wi‑Fi를 통해 긴급 전화를 걸 때 내 위치로 사용됨"</string>
    <string name="private_dns_help_message" msgid="3299567069152568958">"비공개 DNS 기능에 관해 "<annotation id="url">"자세히 알아보기"</annotation></string>
    <string name="wifi_calling_pref_managed_by_carrier" msgid="6845711858866828986">"이동통신사에서 관리하는 설정"</string>
    <string name="wifi_calling_settings_activation_instructions" msgid="7492509632478260955">"Wi-Fi 통화 활성화"</string>
    <string name="wifi_calling_turn_on" msgid="1171403510313983983">"Wi-Fi 통화 사용 설정"</string>
    <string name="wifi_calling_not_supported" msgid="7878640438907807754">"%1$s에서는 Wi‑Fi 통화가 지원되지 않습니다."</string>
    <string name="carrier" msgid="5264014738689761132">"이동통신사"</string>
    <string name="display_settings_title" msgid="1708697328627382561">"디스플레이"</string>
    <string name="sound_settings" msgid="5534671337768745343">"소리"</string>
    <string name="all_volume_title" msgid="4296957391257836961">"볼륨"</string>
    <string name="musicfx_title" msgid="3415566786340790345">"음악 효과"</string>
    <string name="ring_volume_title" msgid="5592466070832128777">"벨소리 볼륨"</string>
    <string name="vibrate_in_silent_title" msgid="3897968069156767036">"무음 시 진동"</string>
    <string name="notification_sound_title" msgid="5137483249425507572">"기본 알림 소리"</string>
    <string name="incoming_call_volume_title" msgid="8073714801365904099">"벨소리"</string>
    <string name="notification_volume_title" msgid="2012640760341080408">"알림"</string>
    <string name="checkbox_notification_same_as_incoming_call" msgid="1073644356290338921">"전화 벨소리와 알림을 같은 볼륨으로"</string>
    <string name="home_work_profile_not_supported" msgid="1357721012342357037">"직장 프로필은 지원하지 않습니다."</string>
    <string name="notification_sound_dialog_title" msgid="3805140135741385667">"기본 알림 소리"</string>
    <string name="media_volume_title" msgid="3576565767317118106">"미디어"</string>
    <string name="media_volume_summary" msgid="5363248930648849974">"음악 및 동영상에 대한 볼륨 설정"</string>
    <string name="alarm_volume_title" msgid="2285597478377758706">"알람"</string>
    <string name="dock_settings_summary" msgid="455802113668982481">"연결된 도크에 대한 오디오 설정"</string>
    <string name="dtmf_tone_enable_title" msgid="8533399267725365088">"다이얼패드 터치음"</string>
    <string name="sound_effects_enable_title" msgid="4429690369187229592">"사운드를 탭하세요."</string>
    <string name="lock_sounds_enable_title" msgid="450098505659399520">"화면 잠금 소리"</string>
    <string name="haptic_feedback_enable_title" msgid="7152163068278526530">"탭하면 진동"</string>
    <string name="audio_record_proc_title" msgid="4271091199976457534">"소음 제거"</string>
    <string name="volume_media_description" msgid="7949355934788807863">"음악, 동영상, 게임 및 기타 미디어"</string>
    <string name="volume_ring_description" msgid="5936851631698298989">"벨소리 및 알림"</string>
    <string name="volume_notification_description" msgid="5810902320215328321">"알림"</string>
    <string name="volume_alarm_description" msgid="8322615148532654841">"알람"</string>
    <string name="volume_ring_mute" msgid="3018992671608737202">"벨소리 및 알림 음소거"</string>
    <string name="volume_media_mute" msgid="3399059928695998166">"음악 및 기타 미디어 음소거"</string>
    <string name="volume_notification_mute" msgid="7955193480006444159">"알림 음소거"</string>
    <string name="volume_alarm_mute" msgid="4452239420351035936">"알람 음소거"</string>
    <string name="dock_settings" msgid="1820107306693002541">"도킹"</string>
    <string name="dock_settings_title" msgid="9161438664257429372">"도크 설정"</string>
    <string name="dock_audio_settings_title" msgid="3324750259959570305">"오디오"</string>
    <string name="dock_audio_summary_desk" msgid="6487784412371139335">"연결된 데스크톱 도크 설정"</string>
    <string name="dock_audio_summary_car" msgid="6740897586006248450">"연결된 카폰 도크 설정"</string>
    <string name="dock_audio_summary_none" product="tablet" msgid="8215337394914283607">"도킹되지 않은 태블릿"</string>
    <string name="dock_audio_summary_none" product="default" msgid="289909253741048784">"도킹되지 않은 휴대전화"</string>
    <string name="dock_audio_summary_unknown" msgid="4465059868974255693">"연결된 도크 설정"</string>
    <string name="dock_not_found_title" msgid="3290961741828952424">"도크를 찾을 수 없음"</string>
    <string name="dock_not_found_text" product="tablet" msgid="8405432495282299143">"태블릿을 도킹해야 오디오 도크를 설정할 수 있습니다."</string>
    <string name="dock_not_found_text" product="default" msgid="1460497923342627801">"휴대전화를 도킹해야 오디오 도크를 설정할 수 있습니다."</string>
    <string name="dock_sounds_enable_title" msgid="885839627097024110">"도크 삽입음"</string>
    <string name="dock_sounds_enable_summary_on" product="tablet" msgid="838102386448981339">"도크에 태블릿을 끼우거나 제거할 때 소리 재생"</string>
    <string name="dock_sounds_enable_summary_on" product="default" msgid="8491180514199743771">"도크에 휴대전화를 끼우거나 제거할 때 소리 재생"</string>
    <string name="dock_sounds_enable_summary_off" product="tablet" msgid="4308252722466813560">"도크에 태블릿을 끼우거나 제거할 때 소리 재생 안함"</string>
    <string name="dock_sounds_enable_summary_off" product="default" msgid="2034927992716667672">"도크에 휴대전화를 끼우거나 제거할 때 소리 재생 안함"</string>
    <string name="account_settings" msgid="6403589284618783461">"계정"</string>
    <string name="accessibility_category_work" msgid="4339262969083355720">"직장 프로필 계정 - <xliff:g id="MANAGED_BY">%s</xliff:g>"</string>
    <string name="accessibility_category_personal" msgid="1263518850905945594">"개인 프로필 계정"</string>
    <string name="accessibility_work_account_title" msgid="1231830766637939527">"직장 계정 - <xliff:g id="MANAGED_BY">%s</xliff:g>"</string>
    <string name="accessibility_personal_account_title" msgid="2169071663029067826">"개인 계정 - <xliff:g id="MANAGED_BY">%s</xliff:g>"</string>
    <string name="search_settings" msgid="1910951467596035063">"검색"</string>
    <string name="display_settings" msgid="7965901687241669598">"디스플레이"</string>
    <string name="accelerometer_title" msgid="7854608399547349157">"자동 화면 회전"</string>
    <string name="color_mode_title" msgid="9186249332902370471">"색상"</string>
    <string name="color_mode_option_natural" msgid="5013837483986772758">"자연스럽게"</string>
    <string name="color_mode_option_boosted" msgid="8588223970257287524">"부스트"</string>
    <string name="color_mode_option_saturated" msgid="4569683960058798843">"선명하게"</string>
    <string name="color_mode_option_automatic" msgid="7996505473528529568">"색상 자동 조절"</string>
    <string name="color_mode_summary_natural" msgid="6624188642920403099">"정확한 색상만 사용"</string>
    <string name="color_mode_summary_automatic" msgid="4669516973360709431">"색상 선명도와 정확도 간 조정"</string>
    <string name="accelerometer_summary_on" product="tablet" msgid="429982132339828942">"태블릿 회전 시 자동으로 방향 바꾸기"</string>
    <string name="accelerometer_summary_on" product="default" msgid="1133737282813048021">"휴대전화 회전 시 자동으로 방향 바꾸기"</string>
    <string name="accelerometer_summary_off" product="tablet" msgid="4781734213242521682">"태블릿 회전 시 자동으로 방향 바꾸기"</string>
    <string name="accelerometer_summary_off" product="default" msgid="5485489363715740761">"휴대전화 회전 시 자동으로 방향 바꾸기"</string>
    <string name="brightness" msgid="8480105032417444275">"밝기 수준"</string>
    <string name="brightness_title" msgid="5746272622112982836">"밝기"</string>
    <string name="brightness_summary" msgid="838917350127550703">"화면 밝기 조정"</string>
    <string name="auto_brightness_title" msgid="6341042882350279391">"밝기 자동 조절"</string>
    <string name="auto_brightness_summary" msgid="1799041158760605375">"빛의 양에 따라 밝기 수준 최적화"</string>
    <string name="auto_brightness_summary_off" msgid="2802336459335410626">"사용 안함"</string>
    <string name="auto_brightness_summary_very_low" msgid="6483976609035853764">"원하는 밝기 수준이 매우 낮음"</string>
    <string name="auto_brightness_summary_low" msgid="5609877905833960427">"원하는 밝기 수준이 낮음"</string>
    <string name="auto_brightness_summary_default" msgid="7225666614394726845">"원하는 밝기 수준이 기본값임"</string>
    <string name="auto_brightness_summary_high" msgid="7172304165631136027">"원하는 밝기 수준이 높음"</string>
    <string name="auto_brightness_summary_very_high" msgid="979277812582279078">"원하는 밝기 수준이 매우 높음"</string>
    <string name="auto_brightness_off_title" msgid="2996864829946190795">"사용 안함"</string>
    <string name="auto_brightness_very_low_title" msgid="8252988638614126320">"매우 낮음"</string>
    <string name="auto_brightness_low_title" msgid="1632186441514863377">"낮음"</string>
    <string name="auto_brightness_default_title" msgid="936771997353506620">"기본값"</string>
    <string name="auto_brightness_high_title" msgid="2527853305981497345">"높음"</string>
    <string name="auto_brightness_very_high_title" msgid="8867164854439331022">"매우 높음"</string>
    <string name="auto_brightness_subtitle" msgid="6454652530864093466">"원하는 밝기 수준"</string>
    <string name="auto_brightness_off_summary" msgid="7629228736838155268">"주변 밝기에 맞춰 조정하지 않음"</string>
    <string name="auto_brightness_very_high_summary" msgid="4551003097086220709">"배터리 사용량 증가"</string>
    <string name="auto_brightness_disclaimer" msgid="871436423746343406">"주변의 밝기에 맞춰 밝기 수준을 최적화합니다. 이 기능이 사용 설정되어 있는 동안에도 밝기를 일시 조정할 수 있습니다."</string>
    <string name="auto_brightness_description" msgid="7310335517128283729">"화면 밝기가 환경 및 활동에 맞게 자동으로 조정됩니다. 슬라이더를 수동으로 이동하여 밝기 자동 조절 기능이 사용자의 환경설정을 학습하도록 할 수 있습니다."</string>
    <string name="night_display_title" msgid="2626451512200357686">"야간 조명"</string>
    <string name="night_display_text" msgid="1837277457033025056">"야간 조명을 사용하면 밤에 화면이 황색광으로 표시되어 희미한 빛에서도 편안하게 읽을 수 있으며 수면 방해 효과가 줄어듭니다."</string>
    <string name="night_display_auto_mode_title" msgid="6574111412154833409">"예약"</string>
    <string name="night_display_auto_mode_never" msgid="2483761922928753400">"없음"</string>
    <string name="night_display_auto_mode_custom" msgid="2379394568898721765">"맞춤 시간에 켜짐"</string>
    <string name="night_display_auto_mode_twilight" msgid="589042813708244059">"일몰부터 일출까지 사용"</string>
    <string name="night_display_start_time_title" msgid="8918016772613689584">"시작 시간"</string>
    <string name="night_display_end_time_title" msgid="8286061578083519350">"종료 시간"</string>
    <string name="night_display_status_title" msgid="1784041143360286267">"상태"</string>
    <string name="night_display_temperature_title" msgid="1435292789272017136">"강도"</string>
    <string name="night_display_summary_off" msgid="1792750041697946539">"끔/<xliff:g id="ID_1">%1$s</xliff:g>"</string>
    <string name="night_display_summary_off_auto_mode_never" msgid="3583590137322963513">"자동으로 켜지 않음"</string>
    <string name="night_display_summary_off_auto_mode_custom" msgid="6365668239253173208">"<xliff:g id="ID_1">%1$s</xliff:g>에 자동으로 켜짐"</string>
    <string name="night_display_summary_off_auto_mode_twilight" msgid="3596291693781757392">"일몰에 자동으로 켜짐"</string>
    <string name="night_display_summary_on" msgid="1355713529996456744">"켬/<xliff:g id="ID_1">%1$s</xliff:g>"</string>
    <string name="night_display_summary_on_auto_mode_never" msgid="9117830821363119835">"자동으로 끄지 않음"</string>
    <string name="night_display_summary_on_auto_mode_custom" msgid="5510753572245577263">"<xliff:g id="ID_1">%1$s</xliff:g>에 자동으로 꺼짐"</string>
    <string name="night_display_summary_on_auto_mode_twilight" msgid="852270120144683507">"일출에 자동으로 꺼짐"</string>
    <string name="night_display_activation_on_manual" msgid="277343561277625826">"지금 켜기"</string>
    <string name="night_display_activation_off_manual" msgid="4074557720918572883">"지금 끄기"</string>
    <string name="night_display_activation_on_twilight" msgid="6976051971534953845">"일출 시간까지 켜기"</string>
    <string name="night_display_activation_off_twilight" msgid="7196227685059907233">"일몰 시간까지 끄기"</string>
    <string name="night_display_activation_on_custom" msgid="5472029024427933598">"<xliff:g id="ID_1">%1$s</xliff:g>까지 켜기"</string>
    <string name="night_display_activation_off_custom" msgid="6169984658293744715">"<xliff:g id="ID_1">%1$s</xliff:g>까지 끄기"</string>
    <string name="screen_timeout" msgid="4351334843529712571">"절전 모드"</string>
    <string name="screen_timeout_title" msgid="5130038655092628247">"화면이 꺼짐"</string>
    <string name="screen_timeout_summary" msgid="327761329263064327">"<xliff:g id="TIMEOUT_DESCRIPTION">%1$s</xliff:g> 이상 동작이 없을 때"</string>
    <string name="wallpaper_settings_title" msgid="5449180116365824625">"배경화면"</string>
    <string name="wallpaper_settings_summary_default" msgid="3395741565658711416">"기본값"</string>
    <string name="wallpaper_settings_summary_custom" msgid="515035303981687172">"맞춤"</string>
    <string name="wallpaper_suggestion_title" msgid="8583988696513822528">"배경화면 변경"</string>
    <string name="wallpaper_suggestion_summary" msgid="1579144009898110491">"화면 맞춤설정"</string>
    <string name="wallpaper_settings_fragment_title" msgid="519078346877860129">"배경화면 선택"</string>
    <string name="screensaver_settings_title" msgid="1770575686476851778">"화면 보호기"</string>
    <string name="screensaver_settings_summary_either_long" msgid="7302740999250873332">"충전 또는 도킹하는 동안"</string>
    <string name="screensaver_settings_summary_either_short" msgid="6140527286137331478">"도킹이나 충전 중일 때"</string>
    <string name="screensaver_settings_summary_sleep" msgid="9086186698140423493">"충전하는 동안"</string>
    <string name="screensaver_settings_summary_dock" msgid="2072657401664633283">"도킹하는 동안"</string>
    <string name="screensaver_settings_summary_never" msgid="5165622985174349585">"사용 안함"</string>
    <string name="screensaver_settings_summary_off" msgid="2481581696365146473">"사용 안함"</string>
    <string name="screensaver_settings_disabled_prompt" msgid="1239088321034437608">"휴대전화가 도킹 또는 절전 모드일 때 작동 방식을 조정하려면 화면 보호기를 사용 설정합니다."</string>
    <string name="screensaver_settings_when_to_dream" msgid="7262410541382890146">"시작 시간"</string>
    <string name="screensaver_settings_current" msgid="4663846038247130023">"현재 화면 보호기"</string>
    <string name="screensaver_settings_dream_start" msgid="4998187847985120168">"지금 시작하기"</string>
    <string name="screensaver_settings_button" msgid="7292214707625717013">"설정"</string>
    <string name="automatic_brightness" msgid="5014143533884135461">"자동 밝기"</string>
    <string name="lift_to_wake_title" msgid="4555378006856277635">"기기를 들어 대기 모드 해제"</string>
    <string name="ambient_display_screen_title" msgid="4252755516328775766">"절전 모드 자동 해제"</string>
    <string name="ambient_display_screen_summary_always_on" msgid="7337555569694794132">"상시 사용 설정/배터리 사용량 증가"</string>
    <string name="ambient_display_screen_summary_notifications" msgid="1449570742600868654">"새로운 알림"</string>
    <string name="ambient_display_category_triggers" msgid="4359289754456268573">"표시 시점"</string>
    <string name="doze_title" msgid="2375510714460456687">"새로운 알림"</string>
    <string name="doze_summary" msgid="3846219936142814032">"알림을 수신하면 절전 모드를 해제"</string>
    <string name="doze_always_on_title" msgid="1046222370442629646">"항상 사용"</string>
    <string name="doze_always_on_summary" msgid="6978257596231155345">"시간, 알림 아이콘 등의 정보가 표시되며 배터리 사용량이 증가함"</string>
    <string name="title_font_size" msgid="4405544325522105222">"글꼴 크기"</string>
    <string name="short_summary_font_size" msgid="6819778801232989076">"텍스트를 확대 또는 축소"</string>
    <string name="sim_lock_settings" msgid="3392331196873564292">"SIM 카드 잠금 설정"</string>
    <string name="sim_lock_settings_category" msgid="6242052161214271091">"SIM 카드 잠금"</string>
    <string name="sim_lock_settings_summary_off" msgid="8028944267104896401">"사용 안함"</string>
    <string name="sim_lock_settings_summary_on" msgid="39103355956342985">"잠김"</string>
    <string name="sim_lock_settings_title" msgid="9018585580955414596">"SIM 카드 잠금"</string>
    <string name="sim_pin_toggle" msgid="1742123478029451888">"SIM 카드 잠금"</string>
    <string name="sim_lock_on" product="tablet" msgid="5058355081270397764">"태블릿을 사용하려면 PIN 필요"</string>
    <string name="sim_lock_on" product="default" msgid="2503536505568814324">"휴대전화를 사용하려면 PIN 필요"</string>
    <string name="sim_lock_off" product="tablet" msgid="2813800553917012356">"태블릿을 사용하려면 PIN 필요"</string>
    <string name="sim_lock_off" product="default" msgid="258981978215428916">"휴대전화를 사용하려면 PIN 필요"</string>
    <string name="sim_pin_change" msgid="6311414184279932368">"SIM PIN 변경"</string>
    <string name="sim_enter_pin" msgid="6608715137008508432">"SIM PIN"</string>
    <string name="sim_enable_sim_lock" msgid="4517742794997166918">"SIM 카드 잠금"</string>
    <string name="sim_disable_sim_lock" msgid="7664729528754784824">"SIM 카드 잠금해제"</string>
    <string name="sim_enter_old" msgid="6074196344494634348">"이전 SIM PIN"</string>
    <string name="sim_enter_new" msgid="8742727032729243562">"새 SIM PIN"</string>
    <string name="sim_reenter_new" msgid="6523819386793546888">"새 PIN을 다시 입력하세요."</string>
    <string name="sim_change_pin" msgid="7328607264898359112">"SIM PIN"</string>
    <string name="sim_bad_pin" msgid="2345230873496357977">"잘못된 PIN"</string>
    <string name="sim_pins_dont_match" msgid="1695021563878890574">"PIN이 일치하지 않음"</string>
    <string name="sim_change_failed" msgid="3602072380172511475">"PIN을 변경할 수 없습니다.\nPIN이 잘못된 것 같습니다."</string>
    <string name="sim_change_succeeded" msgid="8556135413096489627">"SIM PIN이 변경되었습니다."</string>
    <string name="sim_lock_failed" msgid="2489611099235575984">"SIM 카드 잠금 상태를 변경할 수 없습니다.\nPIN이 잘못된 것 같습니다."</string>
    <string name="sim_enter_ok" msgid="6475946836899218919">"확인"</string>
    <string name="sim_enter_cancel" msgid="6240422158517208036">"취소"</string>
    <string name="sim_multi_sims_title" msgid="9159427879911231239">"여러 개의 SIM이 있음"</string>
    <string name="sim_multi_sims_summary" msgid="2698176447067691396">"모바일 데이터에 우선 사용할 SIM을 선택하세요."</string>
    <string name="sim_change_data_title" msgid="294357201685244532">"데이터 SIM을 변경하시겠습니까?"</string>
    <string name="sim_change_data_message" msgid="5854582807996717811">"모바일 데이터에 <xliff:g id="OLD_SIM">%2$s</xliff:g> 대신 <xliff:g id="NEW_SIM">%1$s</xliff:g>을(를) 사용하시겠습니까?"</string>
    <string name="sim_preferred_title" msgid="5567909634636045268">"기본 SIM 카드 업데이트"</string>
    <string name="sim_preferred_message" msgid="8466930554330635780">"<xliff:g id="NEW_SIM">%1$s</xliff:g>이(가) 기기에 있는 유일한 SIM입니다. 모바일 데이터, 전화 및 SMS 메시지에 이 SIM을 사용하시겠습니까?"</string>
    <string name="wrong_pin_code_pukked" msgid="4003655226832658066">"SIM PIN 코드가 잘못되었습니다. 이동통신사에 문의하여 기기를 잠금 해제해야 합니다."</string>
    <plurals name="wrong_pin_code" formatted="false" msgid="1582398808893048097">
      <item quantity="other">SIM PIN 코드가 잘못되었습니다. <xliff:g id="NUMBER_1">%d</xliff:g>번 더 시도할 수 있습니다.</item>
      <item quantity="one">SIM PIN 코드가 잘못되었습니다. <xliff:g id="NUMBER_0">%d</xliff:g>번 더 실패하면 이동통신사에 문의하여 기기를 잠금 해제해야 합니다.</item>
    </plurals>
    <string name="pin_failed" msgid="1848423634948587645">"SIM PIN 작업이 실패했습니다."</string>
    <string name="device_info_settings" product="tablet" msgid="1119755927536987178">"태블릿 상태"</string>
    <string name="device_info_settings" product="default" msgid="475872867864762157">"휴대전화 상태"</string>
    <string name="system_update_settings_list_item_title" msgid="3342887311059985961">"시스템 업데이트"</string>
    <string name="system_update_settings_list_item_summary" msgid="3853057315907710747"></string>
    <string name="firmware_version" msgid="4801135784886859972">"Android 버전"</string>
    <string name="firmware_title" msgid="5203122368389157877">"Android"</string>
    <string name="security_patch" msgid="8438384045870296634">"Android 보안 패치 수준"</string>
    <string name="model_info" msgid="1952009518045740889">"모델"</string>
    <string name="model_summary" msgid="8306235877567782987">"모델: %1$s"</string>
    <string name="hardware_info" msgid="2605080746512527805">"모델 및 하드웨어"</string>
    <string name="hardware_revision" msgid="8893547686367095527">"하드웨어 버전"</string>
    <string name="fcc_equipment_id" msgid="149114368246356737">"장비 ID"</string>
    <string name="baseband_version" msgid="1848990160763524801">"기저대역 버전"</string>
    <string name="kernel_version" msgid="9192574954196167602">"커널 버전"</string>
    <string name="build_number" msgid="3075795840572241758">"빌드 번호"</string>
    <string name="device_info_not_available" msgid="8062521887156825182">"표시할 수 없음"</string>
    <string name="device_status_activity_title" msgid="1411201799384697904">"상태"</string>
    <string name="device_status" msgid="607405385799807324">"상태"</string>
    <string name="device_status_summary" product="tablet" msgid="3292717754497039686">"배터리 상태, 네트워크 및 기타 정보"</string>
    <string name="device_status_summary" product="default" msgid="2599162787451519618">"전화번호, 신호 등"</string>
    <string name="storage_settings" msgid="4211799979832404953">"저장용량"</string>
    <string name="storage_usb_settings" msgid="7293054033137078060">"저장용량"</string>
    <string name="storage_settings_title" msgid="8746016738388094064">"저장소 설정"</string>
    <string name="storage_settings_summary" product="nosdcard" msgid="3543813623294870759">"USB 저장소를 마운트 해제하고 사용 가능한 저장공간을 봅니다."</string>
    <string name="storage_settings_summary" product="default" msgid="9176693537325988610">"SD 카드 마운트 해제, 사용 가능한 저장공간 보기"</string>
    <string name="imei_multi_sim" msgid="6387012961838800539">"IMEI(SIM 슬롯 %1$d)"</string>
    <string name="status_number" product="tablet" msgid="1138837891091222272">"MDN"</string>
    <string name="status_number" product="default" msgid="5948892105546651296">"전화번호"</string>
    <string name="status_number_sim_slot" product="tablet" msgid="2755592991367858860">"MDN(SIM 슬롯 %1$d)"</string>
    <string name="status_number_sim_slot" product="default" msgid="1898212200138025729">"전화번호(SIM 슬롯 %1$d)"</string>
    <string name="status_number_sim_status" product="tablet" msgid="1367110147304523864">"SIM의 MDN"</string>
    <string name="status_number_sim_status" product="default" msgid="9123351360569466330">"SIM의 전화번호"</string>
    <string name="status_min_number" msgid="3519504522179420597">"MIN"</string>
    <string name="status_msid_number" msgid="909010114445780530">"MSID"</string>
    <string name="status_prl_version" msgid="1007470446618081441">"PRL 버전"</string>
    <string name="meid_multi_sim" msgid="748999971744491771">"MEID(SIM 슬롯 %1$d)"</string>
    <string name="status_meid_number" msgid="1751442889111731088">"MEID"</string>
    <string name="status_icc_id" msgid="943368755577172747">"ICCID"</string>
    <string name="status_data_network_type" msgid="7570837037428932780">"모바일 데이터 네트워크 유형"</string>
    <string name="status_voice_network_type" msgid="5663112239742353547">"모바일 음성 네트워크 유형"</string>
    <string name="status_latest_area_info" msgid="7222470836568238054">"통신사 정보"</string>
    <string name="status_data_state" msgid="5503181397066522950">"모바일 네트워크 상태"</string>
    <string name="status_esim_id" msgid="6456255368300906317">"EID"</string>
    <string name="status_service_state" msgid="2323931627519429503">"서비스 상태"</string>
    <string name="status_signal_strength" msgid="3732655254188304547">"신호 강도"</string>
    <string name="status_roaming" msgid="2638800467430913403">"로밍"</string>
    <string name="status_operator" msgid="2274875196954742087">"네트워크"</string>
    <string name="status_wifi_mac_address" msgid="2202206684020765378">"Wi-Fi MAC 주소"</string>
    <string name="status_bt_address" msgid="4195174192087439720">"블루투스 주소"</string>
    <string name="status_serial_number" msgid="2257111183374628137">"일련번호"</string>
    <string name="status_up_time" msgid="7294859476816760399">"가동 시간"</string>
    <string name="status_awake_time" msgid="2393949909051183652">"무중단 가동 시간"</string>
    <string name="internal_memory" msgid="9129595691484260784">"내부 저장소"</string>
    <string name="sd_memory" product="nosdcard" msgid="2510246194083052841">"USB 저장소"</string>
    <string name="sd_memory" product="default" msgid="151871913888051515">"SD 카드"</string>
    <string name="memory_available" msgid="5052397223077021181">"사용 가능"</string>
    <string name="memory_available_read_only" msgid="6497534390167920206">"사용 가능(읽기 전용)"</string>
    <string name="memory_size" msgid="6629067715017232195">"총 공간"</string>
    <string name="memory_calculating_size" msgid="2188358544203768588">"계산 중..."</string>
    <string name="memory_apps_usage" msgid="5128673488173839077">"앱 및 앱 데이터"</string>
    <string name="memory_media_usage" msgid="3738830697707880405">"미디어"</string>
    <string name="memory_downloads_usage" msgid="3755173051677533027">"다운로드"</string>
    <string name="memory_dcim_usage" msgid="558887013613822577">"사진, 동영상"</string>
    <string name="memory_music_usage" msgid="1363785144783011606">"오디오(음악, 벨소리, podcast 등)"</string>
    <string name="memory_media_misc_usage" msgid="6094866738586451683">"기타 파일"</string>
    <string name="memory_media_cache_usage" msgid="6704293333141177910">"캐시된 데이터"</string>
    <string name="sd_eject" product="nosdcard" msgid="4988563376492400073">"공유 저장장치 마운트 해제"</string>
    <string name="sd_eject" product="default" msgid="6915293408836853020">"SD 카드 마운트 해제"</string>
    <string name="sd_eject_summary" product="nosdcard" msgid="5009296896648072891">"내부 USB 저장소 마운트 해제"</string>
    <string name="sd_eject_summary" product="default" msgid="3300599435073550246">"SD 카드를 마운트 해제하여 안전하게 제거"</string>
    <string name="sd_insert_summary" product="nosdcard" msgid="5264016886409577313">"마운트할 USB 저장소 삽입"</string>
    <string name="sd_insert_summary" product="default" msgid="2048640010381803841">"마운트할 SD 카드 삽입"</string>
    <string name="sd_mount" product="nosdcard" msgid="8966695015677343116">"USB 저장소 마운트"</string>
    <string name="sd_mount" product="default" msgid="5940523765187704135">"SD 카드 마운트"</string>
    <string name="sd_mount_summary" product="nosdcard" msgid="4673411327373419641"></string>
    <string name="sd_mount_summary" product="default" msgid="4673411327373419641"></string>
    <string name="sd_format" product="nosdcard" msgid="2148179271623099054">"USB 저장소 지우기"</string>
    <string name="sd_format" product="default" msgid="2576054280507119870">"SD 카드 지우기"</string>
    <string name="sd_format_summary" product="nosdcard" msgid="6331905044907914603">"내부 USB 저장소에 있는 모든 데이터(예: 음악 및 사진)를 지웁니다."</string>
    <string name="sd_format_summary" product="default" msgid="212703692181793109">"SD 카드에 있는 모든 데이터(예: 음악 및 사진) 지우기"</string>
    <string name="memory_clear_cache_title" msgid="5423840272171286191">"캐시된 데이터를 지우시겠습니까?"</string>
    <string name="memory_clear_cache_message" msgid="4550262490807415948">"모든 앱의 캐시된 데이터가 지워집니다."</string>
    <string name="mtp_ptp_mode_summary" msgid="3710436114807789270">"MTP 또는 PTP 기능 사용 중"</string>
    <string name="dlg_confirm_unmount_title" product="nosdcard" msgid="3077285629197874055">"USB 저장소를 마운트 해제하시겠습니까?"</string>
    <string name="dlg_confirm_unmount_title" product="default" msgid="3634502237262534381">"SD 카드를 마운트 해제하시겠습니까?"</string>
    <string name="dlg_confirm_unmount_text" product="nosdcard" msgid="4322636662873269018">"USB 저장소를 마운트 해제하면 사용 중인 일부 앱이 중지되고 USB 저장소를 다시 마운트할 때까지 사용할 수 없게 됩니다."</string>
    <string name="dlg_confirm_unmount_text" product="default" msgid="6998379994779187692">"SD 카드를 마운트 해제하면 사용 중인 일부 앱이 중지되고 SD 카드를 다시 마운트할 때까지 사용할 수 없게 됩니다."</string>
    <string name="dlg_error_unmount_title" product="nosdcard" msgid="4642742385125426529"></string>
    <string name="dlg_error_unmount_title" product="default" msgid="4642742385125426529"></string>
    <string name="dlg_error_unmount_text" product="nosdcard" msgid="9191518889746166147">"USB 저장소를 마운트 해제하지 못했습니다. 나중에 다시 시도하세요."</string>
    <string name="dlg_error_unmount_text" product="default" msgid="3500976899159848422">"SD 카드를 마운트 해제하지 못했습니다. 나중에 다시 시도하세요."</string>
    <string name="unmount_inform_text" product="nosdcard" msgid="7120241136790744265">"USB 저장소를 마운트 해제합니다."</string>
    <string name="unmount_inform_text" product="default" msgid="1904212716075458402">"SD 카드가 마운트 해제됩니다."</string>
    <string name="sd_ejecting_title" msgid="8824572198034365468">"마운트 해제 중"</string>
    <string name="sd_ejecting_summary" msgid="2028753069184908491">"마운트 해제 중"</string>
    <string name="storage_low_title" msgid="1388569749716225155">"저장 공간이 부족함"</string>
    <string name="storage_low_summary" msgid="7737465774892563129">"동기화와 같은 일부 시스템 기능이 제대로 작동하지 않을 수 있습니다. 앱이나 미디어 콘텐츠와 같은 항목을 삭제하거나 고정 해제하여 여유 저장 공간을 확보하세요."</string>
    <string name="storage_menu_rename" msgid="7141058657592615390">"이름 바꾸기"</string>
    <string name="storage_menu_mount" msgid="1014683672493425425">"마운트"</string>
    <string name="storage_menu_unmount" msgid="681485356885955898">"꺼내기"</string>
    <string name="storage_menu_format" msgid="7690626079653152152">"포맷"</string>
    <string name="storage_menu_format_public" msgid="7464714208010125682">"휴대용 저장소로 포맷"</string>
    <string name="storage_menu_format_private" msgid="546017531835902096">"내부 저장소로 포맷"</string>
    <string name="storage_menu_migrate" msgid="3969621494238154294">"데이터 이전"</string>
    <string name="storage_menu_forget" msgid="6305824238997983426">"저장 안함"</string>
    <string name="storage_menu_set_up" msgid="4263294929451685366">"설정"</string>
    <string name="storage_menu_explore" msgid="4637496051816521560">"탐색"</string>
    <string name="storage_menu_free" msgid="6386070442027135427">"기기 여유 공간 확보"</string>
    <string name="storage_menu_manage" msgid="5914482953856430780">"저장용량 관리"</string>
    <string name="storage_title_usb" msgid="679612779321689418">"USB 컴퓨터 연결"</string>
    <string name="usb_connection_category" msgid="7805945595165422882">"다음으로 연결"</string>
    <string name="usb_mtp_title" msgid="3399663424394065964">"미디어 기기(MTP)"</string>
    <string name="usb_mtp_summary" msgid="4617321473211391236">"Windows에서 또는 MAC의 Android 파일 전송을 사용하여 미디어 파일을 전송할 수 있습니다(www.android.com/filetransfer 참조)."</string>
    <string name="usb_ptp_title" msgid="3852760810622389620">"카메라(PTP)"</string>
    <string name="usb_ptp_summary" msgid="7406889433172511530">"카메라 소프트웨어를 사용하여 사진을 전송하고, MTP를 지원하지 않는 컴퓨터의 파일을 전송할 수 있습니다."</string>
    <string name="usb_midi_title" msgid="3069990264258413994">"MIDI"</string>
    <string name="usb_midi_summary" msgid="539169474810956358">"MIDI가 사용 설정된 애플리케이션이 USB를 통해 컴퓨터의 MIDI 소프트웨어와 호환되도록 합니다."</string>
    <string name="storage_other_users" msgid="808708845102611856">"다른 사용자"</string>
    <string name="storage_internal_title" msgid="690771193137801021">"기기 저장용량"</string>
    <string name="storage_external_title" msgid="3433462910096848696">"휴대용 저장소"</string>
    <string name="storage_volume_summary" msgid="7023441974367853372">"<xliff:g id="USED">%1$s</xliff:g> / <xliff:g id="TOTAL">%2$s</xliff:g>"</string>
    <string name="storage_size_large" msgid="5691585991420946254">"<xliff:g id="NUMBER">^1</xliff:g>"<small><small>"<xliff:g id="UNIT">^2</xliff:g>"</small></small>""</string>
    <string name="storage_volume_used" msgid="1303803057698959872">"/ <xliff:g id="TOTAL">%1$s</xliff:g>"</string>
    <string name="storage_volume_used_total" msgid="6113121714019000244">"<xliff:g id="TOTAL">%1$s</xliff:g> 중 총 사용"</string>
    <string name="storage_mount_success" msgid="687641090137253647">"<xliff:g id="NAME">%1$s</xliff:g>이(가) 마운트되었습니다."</string>
    <string name="storage_mount_failure" msgid="1042621107954547316">"<xliff:g id="NAME">%1$s</xliff:g>을(를) 마운트하지 못했습니다."</string>
    <string name="storage_unmount_success" msgid="5737203344673441677">"<xliff:g id="NAME">%1$s</xliff:g>이(가) 안전하게 제거되었습니다."</string>
    <string name="storage_unmount_failure" msgid="5758387106579519489">"<xliff:g id="NAME">%1$s</xliff:g>을(를) 안전하게 제거하지 못했습니다."</string>
    <string name="storage_format_success" msgid="3023144070597190555">"<xliff:g id="NAME">%1$s</xliff:g>이(가) 포맷되었습니다."</string>
    <string name="storage_format_failure" msgid="6032640952779735766">"<xliff:g id="NAME">%1$s</xliff:g>을(를) 포맷하지 못했습니다."</string>
    <string name="storage_rename_title" msgid="8242663969839491485">"저장소 이름 바꾸기"</string>
    <string name="storage_dialog_unmounted" msgid="6403320870103261477">"<xliff:g id="NAME_0">^1</xliff:g>이(가) 안전하게 제거되었지만 여전히 사용할 수 있습니다. \n\n<xliff:g id="NAME_1">^1</xliff:g>을(를) 사용하려면 먼저 마운트해야 합니다."</string>
    <string name="storage_dialog_unmountable" msgid="3732209361668282254">"<xliff:g id="NAME_0">^1</xliff:g>이(가) 손상되었습니다. \n\n<xliff:g id="NAME_1">^1</xliff:g>을(를) 사용하려면 먼저 설정해야 합니다."</string>
    <string name="storage_dialog_unsupported" msgid="4503128224360482228">"기기가 <xliff:g id="NAME_0">^1</xliff:g>을(를) 지원하지 않습니다. \n\n이 기기에서 <xliff:g id="NAME_1">^1</xliff:g>을(를) 사용하려면 먼저 설정해야 합니다."</string>
    <string name="storage_internal_format_details" msgid="4018647158382548820">"포맷한 다음 <xliff:g id="NAME_0">^1</xliff:g>을(를) 다른 기기에서 사용할 수 있습니다. \n\n<xliff:g id="NAME_1">^1</xliff:g>에 있는 모든 데이터는 삭제됩니다. 먼저 백업하는 것이 좋습니다. \n\n"<b>"사진 및 기타 미디어 백업"</b>" \n미디어 파일을 이 기기에 있는 대체 저장소로 이동하거나 USB 케이블을 사용하여 컴퓨터로 전송합니다. \n\n"<b>"앱 백업"</b>" \n이 <xliff:g id="NAME_6">^1</xliff:g>에 저장된 모든 앱이 제거되고 데이터가 삭제됩니다. 앱을 계속 사용하려면 이 기기에 있는 대체 저장소로 이동합니다."</string>
    <string name="storage_internal_unmount_details" msgid="3582802571684490057"><b>"<xliff:g id="NAME_0">^1</xliff:g>을(를) 제거하면 저장된 앱의 작동이 중단되며, 다시 삽입할 때까지 저장된 미디어 파일을 사용할 수 없습니다."</b>\n\n"<xliff:g id="NAME_1">^1</xliff:g>은(는) 이 기기에서만 작동하도록 형식이 지정되었으며 다른 기기에서는 작동하지 않습니다."</string>
    <string name="storage_internal_forget_details" msgid="9028875424669047327">"<xliff:g id="NAME">^1</xliff:g>에 포함된 앱, 사진, 데이터를 사용하려면 다시 삽입하세요. \n\n또는 기기를 사용할 수 없는 경우 저장소를 저장하지 않을 수도 있습니다. \n\n저장하지 않으려는 경우 기기에 포함된 모든 데이터가 완전히 삭제됩니다. \n\n나중에 앱을 다시 설치할 수 있으나 기기에 저장된 데이터는 모두 사라집니다."</string>
    <string name="storage_internal_forget_confirm_title" msgid="1370847944388479245">"<xliff:g id="NAME">^1</xliff:g>을(를) 삭제하시겠습니까?"</string>
    <string name="storage_internal_forget_confirm" msgid="1148446041396902905">"<xliff:g id="NAME">^1</xliff:g>에 저장된 앱, 사진, 데이터가 모두 완전히 삭제됩니다."</string>
    <string name="storage_detail_apps" msgid="6141154016753507490">"앱"</string>
    <string name="storage_detail_images" msgid="6950678857740634769">"이미지"</string>
    <string name="storage_detail_videos" msgid="2919743464827110953">"동영상"</string>
    <string name="storage_detail_audio" msgid="1197685141676483213">"오디오"</string>
    <string name="storage_detail_cached" msgid="8547136365247818567">"캐시된 데이터"</string>
    <string name="storage_detail_other" msgid="8404938385075638238">"기타"</string>
    <string name="storage_detail_system" msgid="4629506366064709687">"시스템"</string>
    <string name="storage_detail_explore" msgid="7911344011431568294">"<xliff:g id="NAME">^1</xliff:g> 탐색"</string>
    <string name="storage_detail_dialog_other" msgid="8845766044697204852">"기타 포함되는 항목으로는 앱에서 저장한 공유 파일, 인터넷이나 블루투스에서 다운로드한 파일, Android 파일 등이 있습니다. \n\n<xliff:g id="NAME">^1</xliff:g>의 표시되는 콘텐츠를 보려면 탐색을 탭하세요."</string>
    <string name="storage_detail_dialog_system" msgid="862835644848361569">"시스템에는 Android 버전 <xliff:g id="VERSION">%s</xliff:g> 실행에 사용되는 파일이 포함되어 있습니다."</string>
    <string name="storage_detail_dialog_user" msgid="3267254783294197804">"<xliff:g id="USER_0">^1</xliff:g>님이 사진, 음악, 앱, 기타 데이터를 저장했을 수도 있으며, 전체 저장용량의 <xliff:g id="SIZE">^2</xliff:g>을(를) 사용 중입니다. \n\n자세한 내용을 확인하려면 <xliff:g id="USER_1">^1</xliff:g>님으로 전환하세요."</string>
    <string name="storage_wizard_init_title" msgid="5085400514028585772">"<xliff:g id="NAME">^1</xliff:g> 설정"</string>
    <string name="storage_wizard_init_external_title" msgid="4867326438945303598">"휴대용 저장소로 사용"</string>
    <string name="storage_wizard_init_external_summary" msgid="7476105886344565074">"사진과 기타 미디어를 기기 간에 이동하는 데 사용합니다."</string>
    <string name="storage_wizard_init_internal_title" msgid="9100613534261408519">"내부 저장소로 사용"</string>
    <string name="storage_wizard_init_internal_summary" msgid="6240417501036216410">"앱이나 사진 등을 이 기기에만 저장할 용도로 사용합니다. 다른 기기에서 작동하지 않도록 포맷해야 합니다."</string>
    <string name="storage_wizard_format_confirm_title" msgid="2814021794538252546">"내부 저장소로 포맷"</string>
    <string name="storage_wizard_format_confirm_body" msgid="4401758710076806509">"보안을 유지하려면 <xliff:g id="NAME_0">^1</xliff:g>을(를) 포맷해야 합니다. \n\n포맷 후 <xliff:g id="NAME_1">^1</xliff:g>은(는) 이 기기에서만 작동합니다. \n\n"<b>"포맷하면 현재 <xliff:g id="NAME_2">^1</xliff:g>에 저장되어 있는 모든 데이터가 삭제됩니다."</b>" 데이터가 손실되지 않도록 하려면 백업하는 것이 좋습니다."</string>
    <string name="storage_wizard_format_confirm_public_title" msgid="4905690038882041566">"휴대용 저장소로 포맷"</string>
    <string name="storage_wizard_format_confirm_public_body" msgid="1516932692920060272">"이렇게 하려면 <xliff:g id="NAME_0">^1</xliff:g>을(를) 포맷해야 합니다. \n\n"<b>"포맷하면 현재 <xliff:g id="NAME_1">^1</xliff:g>에 저장되어 있는 모든 데이터가 삭제됩니다."</b>" 데이터가 손실되지 않도록 하려면 백업하는 것이 좋습니다."</string>
    <string name="storage_wizard_format_confirm_next" msgid="2774557300531702572">"삭제 및 포맷"</string>
    <string name="storage_wizard_format_progress_title" msgid="6487352396450582292">"<xliff:g id="NAME">^1</xliff:g> 포맷 중…"</string>
    <string name="storage_wizard_format_progress_body" msgid="5255269692453900303">"포맷 중에 <xliff:g id="NAME">^1</xliff:g>을(를) 삭제하지 마세요."</string>
    <string name="storage_wizard_migrate_title" msgid="1363078147938160407">"새로운 저장소로 데이터 이동"</string>
    <string name="storage_wizard_migrate_body" msgid="890751699549542345">"사진, 파일, 일부 앱을 이 새로운 <xliff:g id="NAME">^1</xliff:g>(으)로 이동할 수 있습니다. \n\n이동에 소요되는 시간은 약 <xliff:g id="TIME">^2</xliff:g>이며 내부 저장소에 <xliff:g id="SIZE">^3</xliff:g>만큼의 공간이 확보됩니다. 이동 중에 일부 앱이 작동하지 않을 수 있습니다."</string>
    <string name="storage_wizard_migrate_now" msgid="4523444323744239143">"지금 이동"</string>
    <string name="storage_wizard_migrate_later" msgid="3173482328116026253">"나중에 이동"</string>
    <string name="storage_wizard_migrate_confirm_title" msgid="8564833529613286965">"지금 데이터 이동"</string>
    <string name="storage_wizard_migrate_confirm_body" msgid="4212060581792135962"><b>"이동에 소요되는 시간은 약 <xliff:g id="TIME">^1</xliff:g>이며 <xliff:g id="NAME">^3</xliff:g>에 <xliff:g id="SIZE">^2</xliff:g>만큼의 공간이 확보됩니다."</b></string>
    <string name="storage_wizard_migrate_confirm_next" msgid="5509475628423823202">"이동"</string>
    <string name="storage_wizard_migrate_progress_title" msgid="1665479429044202868">"데이터 이동 중…"</string>
    <string name="storage_wizard_migrate_details" msgid="3709728824651136227">"이동 중 주의사항: \n• <xliff:g id="NAME">^1</xliff:g>을(를) 삭제하지 마세요. \n• 일부 앱이 제대로 작동하지 않을 수 있습니다. \n• 기기를 충전된 상태로 유지하세요."</string>
    <string name="storage_wizard_ready_title" msgid="6553867088682695655">"<xliff:g id="NAME">^1</xliff:g>을(를) 사용할 수 있음"</string>
    <string name="storage_wizard_ready_external_body" msgid="2879508114260597474">"<xliff:g id="NAME">^1</xliff:g>에서 사진 및 기타 미디어를 사용할 준비가 되었습니다."</string>
    <string name="storage_wizard_ready_internal_body" msgid="122532674037860197">"새로운 <xliff:g id="NAME">^1</xliff:g>이(가) 작동 중입니다. \n\n사진, 파일, 앱 데이터를 이 기기로 이동하려면 \'설정 &gt; 저장소\'로 이동합니다."</string>
    <string name="storage_wizard_move_confirm_title" msgid="292782012677890250">"<xliff:g id="APP">^1</xliff:g> 이동"</string>
    <string name="storage_wizard_move_confirm_body" msgid="5176432115206478941">"<xliff:g id="APP">^1</xliff:g> 및 데이터를 <xliff:g id="NAME_0">^2</xliff:g>(으)로 이동하는 데 소요되는 시간은 몇 분밖에 되지 않습니다. 이동을 완료할 때까지 앱을 사용할 수 없습니다. \n\n이동 중에 <xliff:g id="NAME_1">^2</xliff:g>을(를) 삭제하지 마세요."</string>
    <string name="storage_wizard_move_unlock" msgid="1526216561023200694">"데이터를 이동하려면 사용자 <xliff:g id="APP">^1</xliff:g>을(를) 잠금 해제해야 합니다."</string>
    <string name="storage_wizard_move_progress_title" msgid="4443920302548035674">"<xliff:g id="APP">^1</xliff:g> 이동 중…"</string>
    <string name="storage_wizard_move_progress_body" msgid="7802577486578105609">"이동 중에 <xliff:g id="NAME">^1</xliff:g>을(를) 삭제하지 마세요. \n\n이동을 완료할 때까지 이 기기에 있는 <xliff:g id="APP">^2</xliff:g> 앱을 사용할 수 없습니다."</string>
    <string name="storage_wizard_move_progress_cancel" msgid="542047237524588792">"이동 취소"</string>
    <string name="storage_wizard_slow_body" msgid="8010127667184768025">"<xliff:g id="NAME_0">^1</xliff:g>이(가) 느린 것 같습니다. \n\n계속 진행할 수 있으나 이 위치로 이동된 앱이 자주 멈추면서 데이터 전송이 오래 걸릴 수 있습니다. \n\n성능을 향상시키려면 더 빠른 <xliff:g id="NAME_1">^1</xliff:g> 사용을 고려해 보세요."</string>
    <string name="storage_wizard_init_v2_title" msgid="8858395869710288372">"이 <xliff:g id="NAME">^1</xliff:g>을(를) 어떻게 사용하시겠습니까?"</string>
    <string name="storage_wizard_init_v2_internal_title" product="tablet" msgid="4315585580670552654">"추가 태블릿 저장소로 사용"</string>
    <string name="storage_wizard_init_v2_internal_summary" product="tablet" msgid="570443086512059390">"이 태블릿의 앱, 파일, 미디어에만 사용"</string>
    <string name="storage_wizard_init_v2_internal_action" product="tablet" msgid="7760758592993284143">"태블릿 저장소"</string>
    <string name="storage_wizard_init_v2_internal_title" product="default" msgid="8373070138732653456">"추가 휴대전화 저장소로 사용"</string>
    <string name="storage_wizard_init_v2_internal_summary" product="default" msgid="685194340141573218">"이 휴대전화의 앱, 파일, 미디어에만 사용"</string>
    <string name="storage_wizard_init_v2_internal_action" product="default" msgid="904425171564310150">"휴대전화 저장소"</string>
    <string name="storage_wizard_init_v2_or" msgid="1958295749349454436">"또는"</string>
    <string name="storage_wizard_init_v2_external_title" msgid="3565348221712759463">"휴대용 저장소로 사용"</string>
    <string name="storage_wizard_init_v2_external_summary" msgid="801198071793584445">"기기 간에 파일 및 미디어를 이동하는 데 사용"</string>
    <string name="storage_wizard_init_v2_external_action" msgid="8662451480642784031">"휴대용 저장소"</string>
    <string name="storage_wizard_init_v2_later" msgid="1080613420170749130">"나중에 설정"</string>
    <string name="storage_wizard_format_confirm_v2_title" msgid="5744790239994621663">"<xliff:g id="NAME">^1</xliff:g>을(를) 포맷하시겠습니까?"</string>
    <string name="storage_wizard_format_confirm_v2_body" msgid="4614199613500900975">"앱, 파일, 미디어를 저장하려면 <xliff:g id="NAME_0">^1</xliff:g>을(를) 포맷해야 합니다. \n\n포맷하면 <xliff:g id="NAME_1">^2</xliff:g>에 저장된 기존 콘텐츠가 삭제됩니다. 콘텐츠가 삭제되지 않게 하려면 다른 <xliff:g id="NAME_2">^3</xliff:g> 또는 기기에 백업하세요."</string>
    <string name="storage_wizard_format_confirm_v2_action" msgid="8258363472135537500">"<xliff:g id="NAME">^1</xliff:g> 포맷"</string>
    <string name="storage_wizard_migrate_v2_title" msgid="31406330052996898">"콘텐츠를 <xliff:g id="NAME">^1</xliff:g>(으)로 이동하시겠습니까?"</string>
    <string name="storage_wizard_migrate_v2_body" product="tablet" msgid="4476553430145054781">"파일, 미디어, 일부 앱을 <xliff:g id="NAME">^1</xliff:g>에 옮길 수 있습니다. \n\n이를 통해 태블릿 저장용량 <xliff:g id="SIZE">^2</xliff:g>가 확보되며, <xliff:g id="DURATION">^3</xliff:g> 정도 소요됩니다."</string>
    <string name="storage_wizard_migrate_v2_body" product="default" msgid="744760728669284385">"파일, 미디어, 일부 앱을 <xliff:g id="NAME">^1</xliff:g>에 옮길 수 있습니다. \n\n이를 통해 휴대전화 저장용량 <xliff:g id="SIZE">^2</xliff:g>가 확보되며, <xliff:g id="DURATION">^3</xliff:g> 정도 소요됩니다."</string>
    <string name="storage_wizard_migrate_v2_checklist" msgid="1239103359606165360">"이동할 때 유의사항:"</string>
    <string name="storage_wizard_migrate_v2_checklist_media" msgid="7176991995007075843">"<xliff:g id="NAME">^1</xliff:g>을(를) 제거하지 마세요."</string>
    <string name="storage_wizard_migrate_v2_checklist_apps" msgid="3671266712947078734">"일부 앱이 작동하지 않습니다."</string>
    <string name="storage_wizard_migrate_v2_checklist_battery" product="tablet" msgid="346012901366624052">"태블릿을 계속해서 충전하세요."</string>
    <string name="storage_wizard_migrate_v2_checklist_battery" product="default" msgid="3061158350109289521">"휴대전화를 계속해서 충전하세요."</string>
    <string name="storage_wizard_migrate_v2_now" msgid="1279041707982039591">"콘텐츠 이동"</string>
    <string name="storage_wizard_migrate_v2_later" msgid="8201360307047198853">"콘텐츠 나중에 이동"</string>
    <string name="storage_wizard_migrate_progress_v2_title" msgid="1323344099111423785">"콘텐츠 이동 중…"</string>
    <string name="storage_wizard_slow_v2_title" msgid="1318285829973607727">"느린 <xliff:g id="NAME">^1</xliff:g>"</string>
    <string name="storage_wizard_slow_v2_body" msgid="6897444467730463117">"<xliff:g id="NAME_0">^1</xliff:g>을(를) 계속 사용할 수 있지만 속도가 느릴 수도 있습니다. \n\n<xliff:g id="NAME_1">^2</xliff:g>에 저장된 앱이 제대로 작동하지 않을 수 있으며, 콘텐츠 전송이 느릴 수 있습니다. \n\n더 빠른 <xliff:g id="NAME_2">^3</xliff:g>을(를) 사용하거나 <xliff:g id="NAME_3">^4</xliff:g>을(를) 휴대용 저장소로 사용하세요."</string>
    <string name="storage_wizard_slow_v2_start_over" msgid="4126873669723115805">"다시 시작"</string>
    <string name="storage_wizard_slow_v2_continue" msgid="49399942893518218">"계속"</string>
    <string name="storage_wizard_ready_v2_external_body" msgid="11937346870534608">"<xliff:g id="NAME">^1</xliff:g>으(로) 콘텐츠를 이동할 수 있음"</string>
    <string name="storage_wizard_ready_v2_internal_body" msgid="4658433206901211269">"<xliff:g id="NAME">^1</xliff:g>(으)로 콘텐츠를 이동하려면 "<b>"설정 &gt; 저장용량"</b>"으로 이동하세요."</string>
    <string name="storage_wizard_ready_v2_internal_moved_body" msgid="6239886818487538806">"콘텐츠를 <xliff:g id="NAME_0">^1</xliff:g>으(로) 이동했습니다. \n\n<xliff:g id="NAME_1">^2</xliff:g>을(를) 관리하려면 "<b>"설정 &gt; 저장용량"</b>"으로 이동하세요."</string>
    <string name="battery_status_title" msgid="9159414319574976203">"배터리 상태"</string>
    <string name="battery_level_title" msgid="2965679202786873272">"배터리 수준"</string>
    <string name="apn_settings" msgid="3743170484827528406">"APN"</string>
    <string name="apn_edit" msgid="1354715499708424718">"액세스 포인트(APN) 편집"</string>
    <string name="apn_not_set" msgid="4974192007399968164">"설정되지 않음"</string>
    <string name="apn_name" msgid="4115580098369824123">"이름"</string>
    <string name="apn_apn" msgid="2479425126733513353">"APN"</string>
    <string name="apn_http_proxy" msgid="1826885957243696354">"프록시"</string>
    <string name="apn_http_port" msgid="3763259523984976226">"포트"</string>
    <string name="apn_user" msgid="455637547356117761">"사용자 이름"</string>
    <string name="apn_password" msgid="5412301994998250968">"비밀번호"</string>
    <string name="apn_server" msgid="2436185314756372858">"서버"</string>
    <string name="apn_mmsc" msgid="3670124402105585737">"MMSC"</string>
    <string name="apn_mms_proxy" msgid="5374082621073999275">"MMS 프록시"</string>
    <string name="apn_mms_port" msgid="4074188088199243040">"MMS 포트"</string>
    <string name="apn_mcc" msgid="4258628382260674636">"MCC"</string>
    <string name="apn_mnc" msgid="8629374076888809874">"MNC"</string>
    <string name="apn_auth_type" msgid="6167205395676037015">"인증 유형"</string>
    <string name="apn_auth_type_none" msgid="5069592676845549926">"없음"</string>
    <string name="apn_auth_type_pap" msgid="1666934536996033383">"PAP"</string>
    <string name="apn_auth_type_chap" msgid="3369626283789068360">"CHAP"</string>
    <string name="apn_auth_type_pap_chap" msgid="9102343063036134541">"PAP 또는 CHAP"</string>
    <string name="apn_type" msgid="469613123902220544">"APN 유형"</string>
    <string name="apn_protocol" msgid="3272222921649348640">"APN 프로토콜"</string>
    <string name="apn_roaming_protocol" msgid="3386954381510788422">"APN 로밍 프로토콜"</string>
    <string name="carrier_enabled" msgid="407655861175280806">"APN 사용/사용 중지"</string>
    <string name="carrier_enabled_summaryOn" msgid="6338915271908057531">"APN 사용"</string>
    <string name="carrier_enabled_summaryOff" msgid="4300790190221203756">"APN 사용 중지됨"</string>
    <string name="bearer" msgid="594270280031923558">"베어러(Bearer)"</string>
    <string name="mvno_type" msgid="2543253857818336421">"MVNO 유형"</string>
    <string name="mvno_match_data" msgid="4560671695220540466">"MVNO 값"</string>
    <string name="menu_delete" msgid="6981294422841124659">"APN 삭제"</string>
    <string name="menu_new" msgid="3014205883303921729">"새 APN"</string>
    <string name="menu_save" msgid="8109345640668285399">"저장"</string>
    <string name="menu_cancel" msgid="2194502410474697474">"취소"</string>
    <string name="error_title" msgid="7631322303341024692"></string>
    <string name="error_name_empty" msgid="5508155943840201232">"이름 입력란은 비워둘 수 없습니다."</string>
    <string name="error_apn_empty" msgid="4932211013600863642">"APN을 비워둘 수 없습니다."</string>
    <string name="error_mcc_not3" msgid="4560171714156251661">"MCC는 3자리 숫자여야 합니다."</string>
    <string name="error_mnc_not23" msgid="8418177072458379439">"MNC는 2~3자리 숫자여야 합니다."</string>
    <string name="error_adding_apn_type" msgid="4181334016628549645">"이동통신사에서 %s 유형의 APN을 추가하도록 허용하지 않습니다."</string>
    <string name="restore_default_apn" msgid="8178010218751639581">"기본 APN 설정 복원 중"</string>
    <string name="menu_restore" msgid="8260067415075573273">"초기화"</string>
    <string name="restore_default_apn_completed" msgid="2824775307377604897">"기본 APN 설정을 초기화했습니다."</string>
    <string name="reset_dashboard_title" msgid="6254873816990678620">"옵션 재설정"</string>
    <string name="reset_dashboard_summary" msgid="4851012632493522755">"네트워크, 앱, 기기를 재설정할 수 있음"</string>
    <string name="reset_network_title" msgid="6166025966016873843">"Wi-Fi, 모바일, 블루투스 재설정"</string>
    <string name="reset_network_desc" msgid="5547979398298881406">"이렇게 하면 다음을 포함한 모든 네트워크 설정이 재설정됩니다.\n\n"<li>"Wi‑Fi"</li>\n<li>"모바일 데이터"</li>\n<li>"블루투스"</li></string>
    <string name="reset_esim_title" msgid="2419812515540592802">"eSIM도 재설정"</string>
    <string name="reset_esim_desc" msgid="6412324670559060446">"휴대전화에서 모든 eSIM을 삭제합니다. eSIM을 다시 다운로드하려면 이동통신사에 문의해야 합니다. 삭제하더라도 모바일 서비스 요금제를 계속 사용할 수 있습니다."</string>
    <string name="reset_network_button_text" msgid="2035676527471089853">"설정 초기화"</string>
    <string name="reset_network_final_desc" msgid="6388371121099245116">"모든 네트워크 설정을 초기화하시겠습니까? 수행한 후에는 작업을 취소할 수 없습니다."</string>
    <string name="reset_network_final_button_text" msgid="1797434793741744635">"설정 초기화"</string>
    <string name="reset_network_confirm_title" msgid="1759888886976962773">"초기화하시겠습니까?"</string>
    <string name="network_reset_not_available" msgid="7188610385577164676">"네트워크 재설정 권한이 없는 사용자입니다."</string>
    <string name="reset_network_complete_toast" msgid="787829973559541880">"네트워크 설정이 재설정되었습니다."</string>
    <string name="reset_esim_error_title" msgid="1464195710538232590">"eSIM을 재설정할 수 없음"</string>
    <string name="reset_esim_error_msg" msgid="8434956817922668388">"오류로 인해 eSIM을 재설정할 수 없습니다."</string>
    <string name="master_clear_title" msgid="3531267871084279512">"모든 데이터 삭제(초기화)"</string>
    <string name="master_clear_short_title" msgid="8652450915870274285">"모든 데이터 삭제(초기화)"</string>
    <string name="master_clear_desc" product="tablet" msgid="9146059417023157222">"공장 초기화하면 태블릿의 "<b>"내부 저장소의 모든 데이터가 삭제됩니다."</b>\n\n<li>"Google 계정"</li>\n<li>"시스템과 앱 데이터 및 설정"</li>\n<li>"다운로드된 앱"</li></string>
    <string name="master_clear_desc" product="default" msgid="4800386183314202571">"초기화하면 다음을 포함한 휴대전화 "<b>"내부 저장소"</b>"의 모든 데이터가 삭제됩니다.\n\n"<li>"Google 계정"</li>\n<li>"시스템과 앱 데이터 및 설정"</li>\n<li>"다운로드된 앱"</li></string>
    <string name="master_clear_accounts" product="default" msgid="6412857499147999073">\n\n"현재 로그인한 계정:\n"</string>
    <string name="master_clear_other_users_present" product="default" msgid="5161423070702470742">\n\n"이 기기에 다른 사용자가 있습니다.\n"</string>
    <string name="master_clear_desc_also_erases_external" msgid="1903185203791274237"><li>"음악"</li>\n<li>"사진"</li>\n<li>"기타 사용자 데이터"</li></string>
    <string name="master_clear_desc_also_erases_esim" msgid="6008213558725767177"><li>"eSIM"</li></string>
    <string name="master_clear_desc_no_cancel_mobile_plan" msgid="5460926449093211144">\n\n"모바일 서비스 요금제는 취소되지 않습니다."</string>
    <string name="master_clear_desc_erase_external_storage" product="nosdcard" msgid="7744115866662613411">\n\n"음악이나 사진, 기타 사용자 데이터를 지우려면 "<b>"USB 저장소"</b>"를 삭제해야 합니다."</string>
    <string name="master_clear_desc_erase_external_storage" product="default" msgid="4801026652617377093">\n\n"음악이나 사진, 기타 사용자 데이터를 지우려면 "<b>"SD 카드"</b>"를 삭제해야 합니다."</string>
    <string name="erase_external_storage" product="nosdcard" msgid="969364037450286809">"USB 저장소 지우기"</string>
    <string name="erase_external_storage" product="default" msgid="1397239046334307625">"SD 카드 지우기"</string>
    <string name="erase_external_storage_description" product="nosdcard" msgid="4728558173931599429">"내부 USB 저장소에 있는 모든 데이터(예: 음악 또는 사진)를 지웁니다."</string>
    <string name="erase_external_storage_description" product="default" msgid="1737638779582964966">"SD 카드에 있는 모든 데이터(예: 음악 또는 사진)를 지웁니다."</string>
    <string name="erase_esim_storage" msgid="5684858600215441932">"eSIM 삭제"</string>
    <string name="erase_esim_storage_description" product="default" msgid="708691303677321598">"휴대전화에서 모든 eSIM을 삭제합니다. 삭제하더라도 모바일 서비스 요금제를 계속 사용할 수 있습니다."</string>
    <string name="erase_esim_storage_description" product="tablet" msgid="1780953956941209107">"태블릿에서 모든 eSIM을 삭제합니다. 삭제하더라도 모바일 서비스 요금제를 계속 사용할 수 있습니다."</string>
    <string name="master_clear_button_text" product="tablet" msgid="3130786116528304116">"태블릿 초기화"</string>
    <string name="master_clear_button_text" product="default" msgid="7550632653343157971">"휴대전화 초기화"</string>
    <string name="master_clear_final_desc" msgid="7318683914280403086">"모든 개인정보와 다운로드한 앱을 삭제하시겠습니까? 수행한 후에는 작업을 취소할 수 없습니다."</string>
    <string name="master_clear_final_button_text" msgid="5390908019019242910">"모두 지우기"</string>
    <string name="master_clear_failed" msgid="2503230016394586353">"시스템 지우기 서비스를 사용할 수 없어 초기화하지 못했습니다."</string>
    <string name="master_clear_confirm_title" msgid="7572642091599403668">"초기화하시겠습니까?"</string>
    <string name="master_clear_not_available" msgid="1000370707967468909">"초기화를 수행할 권한이 없는 사용자입니다."</string>
    <string name="master_clear_progress_title" msgid="5194793778701994634">"지우는 중"</string>
    <string name="master_clear_progress_text" msgid="6559096229480527510">"잠시 기다려 주세요..."</string>
    <string name="call_settings_title" msgid="5188713413939232801">"통화 설정"</string>
    <string name="call_settings_summary" msgid="7291195704801002886">"음성메일, 착신전환, 통화중 대기, 발신자 번호 설정"</string>
    <string name="tether_settings_title_usb" msgid="6688416425801386511">"USB 테더링"</string>
    <string name="tether_settings_title_wifi" msgid="3277144155960302049">"휴대용 핫스팟"</string>
    <string name="tether_settings_title_bluetooth" msgid="355855408317564420">"블루투스 테더링"</string>
    <string name="tether_settings_title_usb_bluetooth" msgid="5355828977109785001">"테더링"</string>
    <string name="tether_settings_title_all" msgid="3058586928118801157">"핫스팟 및 테더링"</string>
    <string name="tether_settings_summary_hotspot_on_tether_on" msgid="930464462687425777">"핫스팟 사용, 테더링"</string>
    <string name="tether_settings_summary_hotspot_on_tether_off" msgid="3473671453891735907">"핫스팟 사용"</string>
    <string name="tether_settings_summary_hotspot_off_tether_on" msgid="1618256180720077354">"테더링"</string>
    <string name="tether_settings_disabled_on_data_saver" msgid="1576908608463904152">"데이터 절약 모드가 켜져 있으면 테더링하거나 휴대용 핫스팟을 사용할 수 없습니다."</string>
    <string name="usb_title" msgid="7483344855356312510">"USB"</string>
    <string name="usb_tethering_button_text" msgid="585829947108007917">"USB 테더링"</string>
    <string name="usb_tethering_subtext" product="default" msgid="3711893746716442706">"USB를 통해 휴대전화의 인터넷 연결 공유"</string>
    <string name="usb_tethering_subtext" product="tablet" msgid="2292916486612255069">"USB를 통해 태블릿의 인터넷 연결 공유"</string>
    <string name="bluetooth_tether_checkbox_text" msgid="2379175828878753652">"블루투스 테더링"</string>
    <string name="bluetooth_tethering_subtext" product="tablet" msgid="8828883800511737077">"블루투스를 통해 태블릿의 인터넷 연결 공유"</string>
    <string name="bluetooth_tethering_subtext" product="default" msgid="1904667146601254812">"블루투스를 통해 휴대전화의 인터넷 연결 공유"</string>
    <string name="bluetooth_tethering_off_subtext_config" msgid="376389105752995580">"<xliff:g id="DEVICE_NAME">%1$d</xliff:g>의 인터넷 연결을 블루투스를 통해 공유 중"</string>
    <string name="bluetooth_tethering_overflow_error" msgid="2135590598511178690">"<xliff:g id="MAXCONNECTION">%1$d</xliff:g>개의 기기까지만 테더링 사용 가능"</string>
    <string name="bluetooth_untether_blank" msgid="2871192409329334813">"<xliff:g id="DEVICE_NAME">%1$s</xliff:g> 기기의 테더링이 끊깁니다."</string>
    <string name="tethering_footer_info" msgid="7112228674056306147">"핫스팟 및 테더링을 사용하여 다른 기기에서 내 모바일 데이터 연결을 통해 인터넷을 사용할 수 있도록 합니다. 앱에서도 핫스팟을 만들어 주변 기기와 콘텐츠를 공유할 수 있습니다."</string>
    <string name="tethering_help_button_text" msgid="656117495547173630">"고객센터"</string>
    <string name="network_settings_title" msgid="2876509814832830757">"모바일 네트워크"</string>
    <string name="manage_mobile_plan_title" msgid="7630170375010107744">"모바일 요금제"</string>
    <string name="sms_application_title" msgid="4903928270533250448">"SMS 앱"</string>
    <string name="sms_change_default_dialog_title" msgid="1958688831875804286">"SMS 앱을 변경하시겠습니까?"</string>
    <string name="sms_change_default_dialog_text" msgid="1522783933230274787">"SMS 앱으로 <xliff:g id="CURRENT_APP">%2$s</xliff:g> 대신 <xliff:g id="NEW_APP">%1$s</xliff:g>을(를) 사용하시겠습니까?"</string>
    <string name="sms_change_default_no_previous_dialog_text" msgid="602683880284921998">"SMS 앱으로 <xliff:g id="NEW_APP">%s</xliff:g>을(를) 사용하시겠습니까?"</string>
    <string name="network_scorer_picker_title" msgid="6383879578279046456">"네트워크 평가 제공업체"</string>
    <string name="network_scorer_picker_none_preference" msgid="9028375117241790936">"없음"</string>
    <string name="network_scorer_change_active_dialog_title" msgid="3776301550387574975">"Wi‑Fi 도우미를 변경하시겠습니까?"</string>
    <string name="network_scorer_change_active_dialog_text" msgid="8035173880322990715">"<xliff:g id="CURRENT_APP">%2$s</xliff:g> 대신 <xliff:g id="NEW_APP">%1$s</xliff:g>을(를) 사용하여 네트워크 연결을 관리하시겠습니까?"</string>
    <string name="network_scorer_change_active_no_previous_dialog_text" msgid="7444620909047611601">"<xliff:g id="NEW_APP">%s</xliff:g>을(를) 사용하여 네트워크 연결을 관리하시겠습니까?"</string>
    <string name="mobile_unknown_sim_operator" msgid="2156912373230276157">"알 수 없는 SIM 연산자입니다."</string>
    <string name="mobile_no_provisioning_url" msgid="9053814051811634125">"<xliff:g id="OPERATOR">%1$s</xliff:g>에 알려진 프로비저닝 웹사이트가 없습니다."</string>
    <string name="mobile_insert_sim_card" msgid="9052590985784056395">"SIM 카드를 삽입하고 다시 시작하세요."</string>
    <string name="mobile_connect_to_internet" msgid="1733894125065249639">"인터넷에 연결하세요."</string>
    <string name="location_title" msgid="1029961368397484576">"사용자 위치"</string>
    <string name="managed_profile_location_switch_title" msgid="6712332547063039683">"직장 프로필 위치"</string>
    <string name="location_app_level_permissions" msgid="1825588230817081339">"앱 수준 권한"</string>
    <string name="location_category_recent_location_requests" msgid="1938721350424447421">"최근 위치 요청"</string>
    <string name="location_recent_location_requests_see_all" msgid="9063541547120162593">"전체 보기"</string>
    <string name="location_no_recent_apps" msgid="2800907699722178041">"최근에 위치 정보를 요청한 앱이 없습니다."</string>
    <string name="location_category_location_services" msgid="7437150886946685979">"위치 서비스"</string>
    <string name="location_high_battery_use" msgid="517199943258508020">"배터리 사용량 많음"</string>
    <string name="location_low_battery_use" msgid="8602232529541903596">"배터리 사용량 적음"</string>
    <string name="location_scanning_screen_title" msgid="4408076862929611554">"검색"</string>
    <string name="location_scanning_wifi_always_scanning_title" msgid="6216705505621183645">"Wi‑Fi 검색"</string>
    <string name="location_scanning_wifi_always_scanning_description" msgid="2691110218127379249">"Wi‑Fi가 꺼져 있을 때도 항상 앱과 서비스에서 Wi-Fi 네트워크를 검색하도록 허용합니다. 이 설정은 예를 들면 위치 기반 기능 및 서비스를 개선하는 데 사용될 수 있습니다."</string>
    <string name="location_scanning_bluetooth_always_scanning_title" msgid="5444989508204520019">"블루투스 검색"</string>
    <string name="location_scanning_bluetooth_always_scanning_description" msgid="1285526059945206128">"블루투스가 꺼져 있을 때도 항상 앱과 서비스에서 주변 기기를 검색하도록 허용합니다. 이 설정은 예를 들면 위치 기반 기능 및 서비스를 개선하는 데 사용될 수 있습니다."</string>
    <string name="location_network_based" msgid="9134175479520582215">"Wi-Fi 및 모바일 네트워크 위치"</string>
    <string name="location_neighborhood_level" msgid="5141318121229984788">"사용자의 위치를 빠르게 파악하도록 앱에서 Google의 위치 서비스를 사용합니다. 익명의 위치 정보가 수집되어 Google로 전송됩니다."</string>
    <string name="location_neighborhood_level_wifi" msgid="4234820941954812210">"Wi-Fi에서 측정된 위치"</string>
    <string name="location_gps" msgid="8392461023569708478">"GPS 위성"</string>
    <string name="location_street_level" product="tablet" msgid="1669562198260860802">"앱이 사용자 태블릿의 GPS를 사용하여 사용자 위치를 파악하도록 함"</string>
    <string name="location_street_level" product="default" msgid="4617445745492014203">"앱이 사용자 휴대전화의 GPS를 사용하여 사용자 위치를 파악하도록 함"</string>
    <string name="assisted_gps" msgid="4649317129586736885">"GPS 도우미 사용"</string>
    <string name="assisted_gps_enabled" msgid="8751899609589792803">"서버를 사용하여 GPS 보조(네트워크 사용량을 줄이려면 선택 해제)"</string>
    <string name="assisted_gps_disabled" msgid="6982698333968010748">"서버를 사용하여 GPS 보조(GPS 성능을 개선하려면 선택 해제)"</string>
    <string name="use_location_title" msgid="5206937465504979977">"위치 기반 Google 검색"</string>
    <string name="use_location_summary" msgid="3978805802386162520">"Google이 내 위치를 사용하여 검색결과 및 기타 서비스를 개선하도록 합니다."</string>
    <string name="location_access_title" msgid="7064108942964081243">"내 위치 정보 액세스"</string>
    <string name="location_access_summary" msgid="69031404093194341">"사용자의 허가를 요청한 앱이 위치 정보를 사용하도록 함"</string>
    <string name="location_sources_heading" msgid="1278732419851088319">"위치 소스"</string>
    <string name="about_settings" product="tablet" msgid="593457295516533765">"태블릿 정보"</string>
    <string name="about_settings" product="default" msgid="1743378368185371685">"휴대전화 정보"</string>
    <string name="about_settings" product="device" msgid="6717640957897546887">"기기 정보"</string>
    <string name="about_settings" product="emulator" msgid="221313099578564438">"에뮬레이트된 기기 정보"</string>
    <string name="about_settings_summary" msgid="3371517697156165959">"법률 정보, 상태, 소프트웨어 버전 보기"</string>
    <string name="legal_information" msgid="5769301644270604095">"법률정보"</string>
    <string name="contributors_title" msgid="5917703088825286504">"도움을 주신 분들"</string>
    <string name="manual" msgid="3025943393642974445">"수동"</string>
    <string name="regulatory_labels" msgid="1293050314122427492">"규정 라벨"</string>
    <string name="safety_and_regulatory_info" msgid="5103161279848427185">"안전 및 규제 설명서"</string>
    <string name="copyright_title" msgid="865906688917260647">"저작권"</string>
    <string name="license_title" msgid="1990487604356037871">"라이선스"</string>
    <string name="terms_title" msgid="7697580845616764642">"약관"</string>
    <string name="webview_license_title" msgid="2813507464175738967">"시스템 WebView 라이선스"</string>
    <string name="wallpaper_attributions" msgid="3645880512943433928">"배경화면"</string>
    <string name="wallpaper_attributions_values" msgid="2996183537914690469">"위성 이미지 제공업체:\n©2014 CNES / Astrium, DigitalGlobe, Bluesky"</string>
    <string name="settings_manual_activity_title" msgid="8133150693616006051">"수동"</string>
    <string name="settings_manual_activity_unavailable" msgid="4752403782883814898">"설명서를 로드하는 중에 문제가 발생했습니다."</string>
    <string name="settings_license_activity_title" msgid="8525014571806471216">"타사 라이선스"</string>
    <string name="settings_license_activity_unavailable" msgid="4210539215951487627">"라이선스를 로드하는 동안 문제가 발생했습니다."</string>
    <string name="settings_license_activity_loading" msgid="3337535809093591740">"로드 중..."</string>
    <string name="settings_safetylegal_title" msgid="1289483965535937431">"안전 정보"</string>
    <string name="settings_safetylegal_activity_title" msgid="6901214628496951727">"안전 정보"</string>
    <string name="settings_safetylegal_activity_unreachable" msgid="142307697309858185">"데이터에 연결되어 있지 않습니다. 지금 이 정보를 보려면 인터넷에 연결된 컴퓨터에서 %s(으)로 이동하세요."</string>
    <string name="settings_safetylegal_activity_loading" msgid="8059022597639516348">"로드 중..."</string>
    <string name="lockpassword_choose_your_screen_lock_header" msgid="2942199737559900752">"화면 잠금 설정"</string>
    <string name="lockpassword_choose_your_password_message" msgid="5377842480961577542">"보안을 위해 비밀번호를 설정하세요."</string>
    <string name="lockpassword_choose_your_password_header_for_fingerprint" msgid="6624409510609085450">"비밀번호를 설정하여 지문 사용"</string>
    <string name="lockpassword_choose_your_pattern_header_for_fingerprint" msgid="5901096361617543819">"지문 사용 전 입력할 패턴 설정"</string>
    <string name="lockpassword_choose_your_pin_message" msgid="6658264750811929338">"보안을 위해 PIN을 설정하세요."</string>
    <string name="lockpassword_choose_your_pin_header_for_fingerprint" msgid="765344692615917183">"PIN을 설정하여 지문 사용"</string>
    <string name="lockpassword_choose_your_pattern_message" msgid="8631545254345759087">"보안을 위해 패턴을 설정하세요."</string>
    <string name="lockpassword_confirm_your_password_header" msgid="1266027268220850931">"비밀번호 다시 입력"</string>
    <string name="lockpassword_confirm_your_pattern_header" msgid="7543433733032330821">"패턴 확인"</string>
    <string name="lockpassword_confirm_your_pin_header" msgid="7744513791910572550">"PIN 다시 입력"</string>
    <string name="lockpassword_confirm_passwords_dont_match" msgid="5140892109439191415">"비밀번호가 일치하지 않음"</string>
    <string name="lockpassword_confirm_pins_dont_match" msgid="7226244811505606217">"PIN이 일치하지 않음"</string>
    <string name="lockpassword_draw_your_pattern_again_header" msgid="2872194349688886781">"패턴을 다시 그려 주세요"</string>
    <string name="lockpassword_choose_lock_generic_header" msgid="3811438094903786145">"잠금해제 선택"</string>
    <string name="lockpassword_password_set_toast" msgid="4875050283108629383">"비밀번호가 설정되었습니다."</string>
    <string name="lockpassword_pin_set_toast" msgid="6011826444725291475">"PIN이 설정되었습니다."</string>
    <string name="lockpassword_pattern_set_toast" msgid="6867259621331406236">"패턴이 설정되었습니다."</string>
    <string name="lockpassword_confirm_your_pattern_generic" msgid="2920960858283879113">"계속하려면 기기 패턴을 사용하세요."</string>
    <string name="lockpassword_confirm_your_pin_generic" msgid="4062335874438910487">"계속하려면 기기 PIN을 입력하세요."</string>
    <string name="lockpassword_confirm_your_password_generic" msgid="3976394862548354966">"계속하려면 기기 비밀번호를 입력하세요."</string>
    <string name="lockpassword_confirm_your_pattern_generic_profile" msgid="4435638308193361861">"계속하려면 직장 패턴을 사용하세요."</string>
    <string name="lockpassword_confirm_your_pin_generic_profile" msgid="3730141667547002246">"계속하려면 직장 PIN을 입력하세요."</string>
    <string name="lockpassword_confirm_your_password_generic_profile" msgid="4250642723467019894">"계속하려면 직장 비밀번호를 입력하세요."</string>
    <string name="lockpassword_strong_auth_required_device_pattern" msgid="530802132223800623">"보안을 강화하려면 기기 패턴을 사용하세요."</string>
    <string name="lockpassword_strong_auth_required_device_pin" msgid="7829294830078036417">"보안을 강화하려면 기기 PIN을 입력하세요."</string>
    <string name="lockpassword_strong_auth_required_device_password" msgid="3552644641574796973">"보안을 강화하려면 기기 비밀번호를 입력하세요."</string>
    <string name="lockpassword_strong_auth_required_work_pattern" msgid="3003781907040522053">"보안을 강화하려면 직장 패턴을 사용하세요."</string>
    <string name="lockpassword_strong_auth_required_work_pin" msgid="3367491332598821552">"보안을 강화하려면 직장 PIN을 사용하세요."</string>
    <string name="lockpassword_strong_auth_required_work_password" msgid="8159775129968582940">"보안을 강화하려면 직장 비밀번호를 입력하세요."</string>
    <string name="lockpassword_confirm_your_pattern_details_frp" msgid="6757336656791723193">"휴대전화가 초기화되었습니다. 이 기기를 사용하려면 이전 패턴을 입력하세요."</string>
    <string name="lockpassword_confirm_your_pin_details_frp" msgid="826520613445990470">"휴대전화가 초기화되었습니다. 이 기기를 사용하려면 이전 PIN을 입력하세요."</string>
    <string name="lockpassword_confirm_your_password_details_frp" msgid="8944081074615739040">"휴대전화가 초기화되었습니다. 이 기기를 사용하려면 이전 비밀번호를 입력하세요."</string>
    <string name="lockpassword_confirm_your_pattern_header_frp" msgid="2898036091609128286">"패턴 확인"</string>
    <string name="lockpassword_confirm_your_pin_header_frp" msgid="4141601774778898803">"PIN 확인"</string>
    <string name="lockpassword_confirm_your_password_header_frp" msgid="3762615419295360480">"비밀번호 확인"</string>
    <string name="lockpassword_invalid_pin" msgid="15588049067548470">"잘못된 PIN입니다."</string>
    <string name="lockpassword_invalid_password" msgid="4038507398784975200">"잘못된 비밀번호입니다."</string>
    <string name="lockpattern_need_to_unlock_wrong" msgid="1745247595356012176">"잘못된 패턴입니다."</string>
    <string name="lock_settings_title" msgid="4213839087748988686">"기기 보안"</string>
    <string name="lockpattern_change_lock_pattern_label" msgid="5679630792003440352">"잠금해제 패턴 변경"</string>
    <string name="lockpattern_change_lock_pin_label" msgid="266707138486731661">"잠금해제 PIN 변경"</string>
    <string name="lockpattern_recording_intro_header" msgid="308287052221942814">"잠금해제 패턴을 그리세요."</string>
    <string name="lockpattern_recording_intro_footer" msgid="1118579101409152113">"도움말을 보려면 메뉴를 누르세요."</string>
    <string name="lockpattern_recording_inprogress" msgid="6667844062721656773">"완료되면 손가락을 뗍니다."</string>
    <string name="lockpattern_recording_incorrect_too_short" msgid="1348234155120957561">"<xliff:g id="NUMBER">%d</xliff:g>개 이상의 점을 연결해야 합니다. 다시 시도하세요."</string>
    <string name="lockpattern_pattern_entered_header" msgid="4316818983675591604">"패턴이 기록되었습니다."</string>
    <string name="lockpattern_need_to_confirm" msgid="8054853451639221265">"확인을 위해 패턴을 다시 그리세요."</string>
    <string name="lockpattern_pattern_confirmed_header" msgid="8455614172231880211">"새 잠금해제 패턴입니다."</string>
    <string name="lockpattern_confirm_button_text" msgid="1128204343957002841">"확인"</string>
    <string name="lockpattern_restart_button_text" msgid="3337574403350953926">"다시 그리기"</string>
    <string name="lockpattern_retry_button_text" msgid="3480423193273588166">"지우기"</string>
    <string name="lockpattern_continue_button_text" msgid="4723771754714471410">"계속"</string>
    <string name="lockpattern_settings_title" msgid="3207750489460466680">"잠금해제 패턴"</string>
    <string name="lockpattern_settings_enable_title" msgid="6920616873671115281">"패턴 설정"</string>
    <string name="lockpattern_settings_enable_summary" msgid="1165707416664252167">"화면 잠금을 해제하려면 패턴을 그려야 합니다."</string>
    <string name="lockpattern_settings_enable_visible_pattern_title" msgid="2615606088906120711">"패턴 표시"</string>
    <string name="lockpattern_settings_enable_visible_pattern_title_profile" msgid="4864525074768391381">"프로필 패턴 표시"</string>
    <string name="lockpattern_settings_enable_tactile_feedback_title" msgid="4389015658335522989">"탭하면 진동"</string>
    <string name="lockpattern_settings_enable_power_button_instantly_locks" msgid="5735444062633666327">"전원 버튼 즉시 잠금"</string>
    <string name="lockpattern_settings_power_button_instantly_locks_summary" msgid="8196258755143711694">"<xliff:g id="TRUST_AGENT_NAME">%1$s</xliff:g>에 의해 잠금 해제된 경우 제외"</string>
    <string name="lockpattern_settings_choose_lock_pattern" msgid="1652352830005653447">"잠금해제 패턴 설정"</string>
    <string name="lockpattern_settings_change_lock_pattern" msgid="1123908306116495545">"잠금해제 패턴 변경"</string>
    <string name="lockpattern_settings_help_how_to_record" msgid="2614673439060830433">"잠금해제 패턴을 그리는 방법"</string>
    <string name="lockpattern_too_many_failed_confirmation_attempts" msgid="6909161623701848863">"잘못된 시도 횟수가 너무 많습니다. <xliff:g id="NUMBER">%d</xliff:g>초 후에 다시 시도하세요."</string>
    <string name="activity_not_found" msgid="5551664692991605325">"휴대전화에 설치되어 있지 않은 애플리케이션입니다."</string>
    <string name="lock_settings_profile_title" msgid="2121876391814535295">"직장 프로필 보안"</string>
    <string name="lock_settings_profile_screen_lock_title" msgid="3334747927367115256">"직장 프로필 화면 잠금"</string>
    <string name="lock_settings_profile_unification_title" msgid="4973102698492659123">"같은 잠금 사용"</string>
    <string name="lock_settings_profile_unification_summary" msgid="7178299172998641303">"직장 프로필과 기기 화면에 같은 잠금 사용"</string>
    <string name="lock_settings_profile_unification_dialog_title" msgid="4824620230229285301">"같은 잠금을 사용하시겠습니까?"</string>
    <string name="lock_settings_profile_unification_dialog_body" msgid="7128305504872026659">"기기에서 직장 프로필 잠금 화면이 사용됩니다. 업무용 정책이 두 가지 잠금에 모두 적용됩니다."</string>
    <string name="lock_settings_profile_unification_dialog_uncompliant_body" msgid="3221303098797469900">"직장 프로필 잠금이 조직의 보안 요구사항을 충족하지 못합니다. 기기 화면과 직장 프로필에 같은 잠금을 사용할 수 있지만, 모든 직장 잠금 정책이 적용됩니다."</string>
    <string name="lock_settings_profile_unification_dialog_confirm" msgid="8249970828159656518">"같은 잠금 사용"</string>
    <string name="lock_settings_profile_unification_dialog_uncompliant_confirm" msgid="5943758576756482777">"같은 잠금 사용"</string>
    <string name="lock_settings_profile_unified_summary" msgid="9008819078132993492">"기기 화면 잠금과 동일"</string>
    <string name="manageapplications_settings_title" msgid="7041951105633616745">"앱 관리"</string>
    <string name="manageapplications_settings_summary" msgid="1794401500935451259">"설치된 앱 관리 및 제거"</string>
    <string name="applications_settings" msgid="5281808652705396152">"앱 정보"</string>
    <string name="applications_settings_summary" msgid="6683465446264515367">"앱 관리, 빠른실행 바로가기 설정"</string>
    <string name="applications_settings_header" msgid="1014813055054356646">"앱 설정"</string>
    <string name="install_applications" msgid="4872012136210802181">"알 수 없는 소스"</string>
    <string name="install_applications_title" msgid="4987712352256508946">"모든 앱 소스 허용"</string>
    <string name="recent_app_category_title" msgid="6673071268966003928">"최근 실행한 앱"</string>
    <string name="see_all_apps_title" msgid="1317153498074308438">"앱 <xliff:g id="COUNT">%1$d</xliff:g>개 모두 보기"</string>
    <string name="install_all_warning" product="tablet" msgid="8310489909586138165">"태블릿과 개인 데이터는 알 수 없는 앱의 공격에 더욱 취약합니다. 이 소스에서 가져온 앱을 설치하면 앱 사용으로 인해 발생할 수 있는 태블릿의 손상 및 데이터 손실에 책임을 진다는 데 동의하게 됩니다."</string>
    <string name="install_all_warning" product="default" msgid="1952257127370115988">"휴대전화와 개인 데이터는 알 수 없는 앱의 공격에 더욱 취약합니다. 이 소스에서 가져온 앱을 설치하면 앱 사용으로 인해 발생할 수 있는 휴대전화의 손상 및 데이터 손실에 책임을 진다는 데 동의하게 됩니다."</string>
    <string name="install_all_warning" product="device" msgid="3648003301476423145">"기기와 개인 데이터는 알 수 없는 앱의 공격에 더욱 취약합니다. 이 소스에서 받은 앱을 설치하면 앱 사용으로 인해 발생할 수 있는 기기의 손상 및 데이터 손실에 사용자가 책임을 지는 것에 동의하게 됩니다."</string>
    <string name="advanced_settings" msgid="1777249286757067969">"고급 설정"</string>
    <string name="advanced_settings_summary" msgid="4016682978071086747">"기타 설정 옵션을 사용하도록 설정합니다."</string>
    <string name="application_info_label" msgid="5736524913065714880">"앱 정보"</string>
    <string name="storage_label" msgid="8700867073480107253">"저장공간"</string>
    <string name="auto_launch_label" msgid="2669236885531442195">"기본적으로 열기"</string>
    <string name="auto_launch_label_generic" msgid="3230569852551968694">"기본"</string>
    <string name="screen_compatibility_label" msgid="663250687205465394">"화면 호환성"</string>
    <string name="permissions_label" msgid="2605296874922726203">"권한"</string>
    <string name="cache_header_label" msgid="1877197634162461830">"캐시"</string>
    <string name="clear_cache_btn_text" msgid="5756314834291116325">"캐시 지우기"</string>
    <string name="cache_size_label" msgid="7505481393108282913">"캐시"</string>
    <plurals name="uri_permissions_text" formatted="false" msgid="3983110543017963732">
      <item quantity="other">%d개 항목</item>
      <item quantity="one">1개 항목</item>
    </plurals>
    <string name="clear_uri_btn_text" msgid="8575655132961012158">"액세스 삭제"</string>
    <string name="controls_label" msgid="7611113077086853799">"제어"</string>
    <string name="force_stop" msgid="7435006169872876756">"강제 종료"</string>
    <string name="total_size_label" msgid="1048676419552557254">"전체"</string>
    <string name="application_size_label" msgid="7376689739076506885">"앱 크기"</string>
    <string name="external_code_size_label" msgid="3459343140355961335">"USB 저장소 애플리케이션"</string>
    <string name="data_size_label" msgid="6117971066063850416">"사용자 데이터"</string>
    <string name="external_data_size_label" product="nosdcard" msgid="7533821466482000453">"USB 저장소 데이터"</string>
    <string name="external_data_size_label" product="default" msgid="626414192825329708">"SD 카드"</string>
    <string name="uninstall_text" msgid="3644892466144802466">"제거"</string>
    <string name="uninstall_all_users_text" msgid="851857393177950340">"모든 사용자에 대해 제거"</string>
    <string name="install_text" msgid="884360662922471113">"설치"</string>
    <string name="disable_text" msgid="6544054052049395202">"사용 안함"</string>
    <string name="enable_text" msgid="9217362512327828987">"사용"</string>
    <string name="clear_user_data_text" msgid="355574089263023363">"저장용량 비우기"</string>
    <string name="app_factory_reset" msgid="6635744722502563022">"업데이트 제거"</string>
    <string name="auto_launch_enable_text" msgid="4275746249511874845">"이 앱을 해당 작업에 대한 기본 프로그램으로 실행하도록 선택했습니다."</string>
    <string name="always_allow_bind_appwidgets_text" msgid="566822577792032925">"이 앱이 위젯을 만들고 자체 데이터에 액세스할 수 있도록 선택했습니다."</string>
    <string name="auto_launch_disable_text" msgid="7800385822185540166">"기본값이 설정되지 않음"</string>
    <string name="clear_activities" msgid="7408923511535174430">"기본값 지우기"</string>
    <string name="screen_compatibility_text" msgid="1616155457673106022">"이 앱은 사용 중인 화면에 맞게 개발되지 않았을 수 있습니다. 여기에서 어떻게 앱을 화면에 맞출지 선택할 수 있습니다."</string>
    <string name="ask_compatibility" msgid="7225195569089607846">"설치 시 확인"</string>
    <string name="enable_compatibility" msgid="5806819252068617811">"앱 확장"</string>
    <string name="unknown" msgid="1592123443519355854">"알 수 없음"</string>
    <string name="sort_order_alpha" msgid="1410278099123670628">"이름순 정렬"</string>
    <string name="sort_order_size" msgid="7024513286636502362">"크기순 정렬"</string>
    <string name="sort_order_recent_notification" msgid="6064103501358974282">"가장 최근에 전송"</string>
    <string name="sort_order_frequent_notification" msgid="1733204081305830670">"가장 자주 전송"</string>
    <string name="show_running_services" msgid="5736278767975544570">"실행 중인 서비스 표시"</string>
    <string name="show_background_processes" msgid="2009840211972293429">"캐시된 프로세스 표시"</string>
    <string name="default_emergency_app" msgid="1951760659640369980">"긴급 앱"</string>
    <string name="reset_app_preferences" msgid="1321050641018356925">"앱 환경설정 재설정"</string>
    <string name="reset_app_preferences_title" msgid="6093179367325336662">"앱 환경설정을 재설정하시겠습니까?"</string>
    <string name="reset_app_preferences_desc" msgid="4822447731869201512">"이 작업을 수행하면 다음 환경설정이 재설정됩니다.\n\n "<li>"사용 중지된 앱"</li>\n" "<li>"사용 중지된 앱 알림"</li>\n" "<li>"작업에 사용하는 기본 애플리케이션"</li>\n" "<li>"앱에 대한 백그라운드 데이터 제한"</li>\n" "<li>"그 밖의 권한 제한"</li>\n\n" 앱 데이터는 손실되지 않습니다."</string>
    <string name="reset_app_preferences_button" msgid="2559089511841281242">"앱 초기화"</string>
    <string name="manage_space_text" msgid="8852711522447794676">"공간 관리"</string>
    <string name="filter" msgid="2018011724373033887">"필터"</string>
    <string name="filter_dlg_title" msgid="8693024463731076091">"필터 옵션 선택"</string>
    <string name="filter_apps_all" msgid="8899612398848280352">"모든 앱"</string>
    <string name="filter_apps_disabled" msgid="5862632369555319938">"사용 중지된 앱"</string>
    <string name="filter_apps_third_party" msgid="7786348047690140979">"다운로드"</string>
    <string name="filter_apps_running" msgid="7767071454371350486">"실행 중"</string>
    <string name="filter_apps_onsdcard" product="nosdcard" msgid="4843063154701023349">"USB 저장소"</string>
    <string name="filter_apps_onsdcard" product="default" msgid="1477351142334784771">"SD 카드"</string>
    <string name="not_installed" msgid="2797554494953450291">"이 사용자에게 설치되지 않음"</string>
    <string name="installed" msgid="3070865169422600098">"설치됨"</string>
    <string name="no_applications" msgid="7336588977497084921">"앱 없음."</string>
    <string name="internal_storage" msgid="1584700623164275282">"내부 저장소"</string>
    <string name="internal_storage_sentence" msgid="889098931914857143">"내부 저장소"</string>
    <string name="sd_card_storage" product="nosdcard" msgid="2673203150465132465">"USB 저장소"</string>
    <string name="sd_card_storage" product="default" msgid="7623513618171928235">"SD 카드 저장소"</string>
    <string name="recompute_size" msgid="7722567982831691718">"크기 다시 계산 중..."</string>
    <string name="clear_data_dlg_title" msgid="5605258400134511197">"앱 데이터를 삭제하시겠습니까?"</string>
    <string name="clear_data_dlg_text" msgid="3951297329833822490">"앱의 전체 데이터가 영구적으로 삭제됩니다. 여기에는 모든 파일, 설정, 계정, 데이터베이스 등이 포함됩니다."</string>
    <string name="dlg_ok" msgid="2402639055725653590">"확인"</string>
    <string name="dlg_cancel" msgid="1674753358972975911">"취소"</string>
    <string name="app_not_found_dlg_title" msgid="3127123411738434964"></string>
    <string name="app_not_found_dlg_text" msgid="4893589904687340011">"앱이 설치된 앱 목록에 없습니다."</string>
    <string name="clear_failed_dlg_text" msgid="8651231637137025815">"앱 저장용량을 비우지 못했습니다."</string>
    <string name="security_settings_desc" product="tablet" msgid="1292421279262430109">"이 앱은 태블릿에서 다음에 액세스할 수 있습니다."</string>
    <string name="security_settings_desc" product="default" msgid="61749028818785244">"이 앱은 휴대전화의 다음 항목에 액세스할 수 있습니다."</string>
    <string name="security_settings_desc_multi" product="tablet" msgid="7300932212437084403">"이 앱은 내 태블릿에서 다음에 액세스할 수 있습니다.<xliff:g id="BASE_APP_NAME">%1$s</xliff:g>(은)는 <xliff:g id="ADDITIONAL_APPS_LIST">%2$s</xliff:g>(와)과 동일한 프로세스에서 실행되기 때문에 성능을 향상시키고 메모리 사용량을 줄이기 위해서는 이러한 사용 권한 중 일부를 사용할 수 있습니다."</string>
    <string name="security_settings_desc_multi" product="default" msgid="6610268420793984752">"이 앱은 내 휴대전화에서 다음에 액세스할 수 있습니다. <xliff:g id="BASE_APP_NAME">%1$s</xliff:g>(은)는 <xliff:g id="ADDITIONAL_APPS_LIST">%2$s</xliff:g>(와)과 동일한 프로세스에서 실행되기 때문에 성능을 향상시키고 메모리 사용량을 줄이기 위해서는 이러한 사용 권한 중 일부를 사용할 수 있습니다."</string>
    <string name="join_two_items" msgid="1336880355987539064">"<xliff:g id="FIRST_ITEM">%1$s</xliff:g>, <xliff:g id="SECOND_ITEM">%2$s</xliff:g>"</string>
    <string name="join_two_unrelated_items" msgid="1873827777191260824">"<xliff:g id="FIRST_ITEM">%1$s</xliff:g>, <xliff:g id="SECOND_ITEM">%2$s</xliff:g>"</string>
    <string name="join_many_items_last" msgid="218498527304674173">"<xliff:g id="ALL_BUT_LAST_ITEM">%1$s</xliff:g> 및 <xliff:g id="LAST_ITEM_0">%2$s</xliff:g>"</string>
    <string name="join_many_items_first" msgid="4333907712038448660">"<xliff:g id="FIRST_ITEM">%1$s</xliff:g>, <xliff:g id="ALL_BUT_FIRST_AND_LAST_ITEM">%2$s</xliff:g>"</string>
    <string name="join_many_items_middle" msgid="7556692394478220814">"<xliff:g id="ADDED_ITEM">%1$s</xliff:g>, <xliff:g id="REST_OF_ITEMS">%2$s</xliff:g>"</string>
    <string name="security_settings_billing_desc" msgid="8061019011821282358">"유료 앱일 수 있습니다."</string>
    <string name="security_settings_premium_sms_desc" msgid="8734171334263713717">"프리미엄 SMS 보내기"</string>
    <string name="computing_size" msgid="1599186977475211186">"계산 중..."</string>
    <string name="invalid_size_value" msgid="1582744272718752951">"패키지 크기를 계산할 수 없습니다."</string>
    <string name="empty_list_msg" msgid="3552095537348807772">"설치된 타사 앱이 없습니다."</string>
    <string name="version_text" msgid="9189073826278676425">"버전 <xliff:g id="VERSION_NUM">%1$s</xliff:g>"</string>
    <string name="move_app" msgid="5042838441401731346">"이동"</string>
    <string name="move_app_to_internal" product="tablet" msgid="2299714147283854957">"태블릿으로 이동"</string>
    <string name="move_app_to_internal" product="default" msgid="3895430471913858185">"휴대전화로 이동"</string>
    <string name="move_app_to_sdcard" product="nosdcard" msgid="4350451696315265420">"USB 저장소로 이동"</string>
    <string name="move_app_to_sdcard" product="default" msgid="1143379049903056407">"SD 카드로 이동"</string>
    <string name="moving" msgid="6431016143218876491">"이동하는 중"</string>
    <string name="another_migration_already_in_progress" msgid="7817354268848365487">"또 다른 이전이 이미 진행 중입니다."</string>
    <string name="insufficient_storage" msgid="481763122991093080">"저장공간이 충분하지 않습니다."</string>
    <string name="does_not_exist" msgid="1501243985586067053">"앱이 없습니다."</string>
    <string name="app_forward_locked" msgid="6331564656683790866">"복제 방지된 앱입니다."</string>
    <string name="invalid_location" msgid="4354595459063675191">"설치 위치가 잘못되었습니다."</string>
    <string name="system_package" msgid="1352722848400644991">"외부 장치에 시스템 업데이트를 설치할 수 없습니다."</string>
    <string name="move_error_device_admin" msgid="8673026002690505763">"기기 관리자 앱을 외부 미디어에 설치할 수 없습니다."</string>
    <string name="force_stop_dlg_title" msgid="977530651470711366">"강제로 종료하시겠습니까?"</string>
    <string name="force_stop_dlg_text" msgid="7208364204467835578">"강제로 앱을 종료하면 예기치 않은 오류가 발생할 수 있습니다."</string>
    <string name="move_app_failed_dlg_title" msgid="1282561064082384192"></string>
    <string name="move_app_failed_dlg_text" msgid="187885379493011720">"앱을 이동하지 못했습니다. <xliff:g id="REASON">%1$s</xliff:g>"</string>
    <string name="app_install_location_title" msgid="2068975150026852168">"기본 설치 위치"</string>
    <string name="app_install_location_summary" msgid="5155453752692959098">"새 앱의 기본 설치 위치를 변경합니다."</string>
    <string name="app_disable_dlg_title" msgid="3916469657537695436">"내장 앱을 사용중지하시겠습니까?"</string>
    <string name="app_disable_dlg_positive" msgid="7375627244201714263">"앱 사용 중지"</string>
    <string name="app_disable_dlg_text" msgid="5632072173181990531">"이 앱을 사용 중지하면 Android와 다른 앱이 제대로 작동하지 않을 수도 있습니다."</string>
    <string name="app_special_disable_dlg_title" msgid="2690148680327142674">"데이터를 삭제하고 앱을 사용 중지하시겠습니까?"</string>
    <string name="app_special_disable_dlg_text" msgid="5832078825810635913">"이 앱을 사용 중지하면 Android와 다른 앱이 제대로 작동하지 않을 수도 있습니다. 또한 데이터가 삭제됩니다."</string>
    <string name="app_disable_notifications_dlg_title" msgid="7669264654851761857">"알림을 사용 중지하시겠습니까?"</string>
    <string name="app_disable_notifications_dlg_text" msgid="5088484670924769845">"이 앱에서 알림을 사용하도록 설정하지 않으면 중요한 알리미와 업데이트를 놓칠 수 있습니다."</string>
    <string name="app_install_details_group_title" msgid="7084623031296083574">"스토어"</string>
    <string name="app_install_details_title" msgid="6905279702654975207">"앱 세부정보"</string>
    <string name="app_install_details_summary" msgid="6464796332049327547">"<xliff:g id="APP_STORE">%1$s</xliff:g>에서 다운로드한 앱"</string>
    <string name="instant_app_details_summary" msgid="4529934403276907045">"<xliff:g id="APP_STORE">%1$s</xliff:g>에서 자세히 알아보기"</string>
    <string name="app_ops_running" msgid="7706949900637284122">"실행 중"</string>
    <string name="app_ops_never_used" msgid="9114608022906887802">"(사용 안 함)"</string>
    <string name="no_default_apps" msgid="2915315663141025400">"기본 앱이 없습니다."</string>
    <string name="storageuse_settings_title" msgid="5657014373502630403">"저장공간 사용량"</string>
    <string name="storageuse_settings_summary" msgid="3748286507165697834">"앱에서 사용 중인 용량 보기"</string>
    <string name="service_restarting" msgid="2242747937372354306">"다시 시작하는 중"</string>
    <string name="cached" msgid="1059590879740175019">"캐시된 백그라운드 프로세스"</string>
    <string name="no_running_services" msgid="2059536495597645347">"실행 중인 서비스가 없습니다."</string>
    <string name="service_started_by_app" msgid="818675099014723551">"앱에서 시작했습니다."</string>
    <!-- no translation found for service_client_name (4037193625611815517) -->
    <skip />
    <string name="service_background_processes" msgid="6844156253576174488">"<xliff:g id="MEMORY">%1$s</xliff:g> 남음"</string>
    <string name="service_foreground_processes" msgid="7583975676795574276">"<xliff:g id="MEMORY">%1$s</xliff:g> 사용됨"</string>
    <string name="memory" msgid="6609961111091483458">"RAM"</string>
    <!-- no translation found for service_process_name (4098932168654826656) -->
    <skip />
    <string name="running_process_item_user_label" msgid="3129887865552025943">"사용자: <xliff:g id="USER_NAME">%1$s</xliff:g>"</string>
    <string name="running_process_item_removed_user_label" msgid="8250168004291472959">"삭제된 사용자"</string>
    <string name="running_processes_item_description_s_s" msgid="5790575965282023145">"프로세스 <xliff:g id="NUMPROCESS">%1$d</xliff:g>개 및 서비스 <xliff:g id="NUMSERVICES">%2$d</xliff:g>개"</string>
    <string name="running_processes_item_description_s_p" msgid="8019860457123222953">"프로세스 <xliff:g id="NUMPROCESS">%1$d</xliff:g>개 및 서비스 <xliff:g id="NUMSERVICES">%2$d</xliff:g>개"</string>
    <string name="running_processes_item_description_p_s" msgid="744424668287252915">"프로세스 <xliff:g id="NUMPROCESS">%1$d</xliff:g>개 및 서비스 <xliff:g id="NUMSERVICES">%2$d</xliff:g>개"</string>
    <string name="running_processes_item_description_p_p" msgid="1607384595790852782">"프로세스 <xliff:g id="NUMPROCESS">%1$d</xliff:g>개 및 서비스 <xliff:g id="NUMSERVICES">%2$d</xliff:g>개"</string>
    <string name="running_processes_header_title" msgid="6588371727640789560">"기기 메모리"</string>
    <string name="running_processes_header_footer" msgid="723908176275428442">"앱의 RAM 사용량"</string>
    <string name="running_processes_header_system_prefix" msgid="6104153299581682047">"시스템"</string>
    <string name="running_processes_header_apps_prefix" msgid="5787594452716832727">"앱"</string>
    <string name="running_processes_header_free_prefix" msgid="4620613031737078415">"사용 가능"</string>
    <string name="running_processes_header_used_prefix" msgid="5924288703085123978">"사용됨"</string>
    <string name="running_processes_header_cached_prefix" msgid="7950853188089434987">"캐시된 앱"</string>
    <string name="running_processes_header_ram" msgid="996092388884426817">"<xliff:g id="RAM_0">%1$s</xliff:g> RAM"</string>
    <string name="runningservicedetails_settings_title" msgid="3224004818524731568">"실행 중인 앱"</string>
    <string name="no_services" msgid="7133900764462288263">"사용중인 서비스 없음"</string>
    <string name="runningservicedetails_services_title" msgid="391168243725357375">"서비스"</string>
    <string name="runningservicedetails_processes_title" msgid="928115582044655268">"프로세스"</string>
    <string name="service_stop" msgid="6369807553277527248">"중지"</string>
    <string name="service_manage" msgid="1876642087421959194">"설정"</string>
    <string name="service_stop_description" msgid="9146619928198961643">"이 서비스는 해당 앱에서 시작했습니다. 중지할 경우 앱에 장애가 발생할 수 있습니다."</string>
    <string name="heavy_weight_stop_description" msgid="6050413065144035971">"이 앱을 안전하게 중지할 수 없습니다. 중지할 경우 현재 작업이 일부 유실될 수 있습니다."</string>
    <string name="background_process_stop_description" msgid="3834163804031287685">"향후에 다시 필요할 경우를 위해 계속 실행 중인 이전 앱 프로세스로서 일반적으로 중지할 필요는 없습니다."</string>
    <string name="service_manage_description" msgid="479683614471552426">"<xliff:g id="CLIENT_NAME">%1$s</xliff:g>: 현재 사용 중입니다. 변경하려면 설정을 탭하세요."</string>
    <string name="main_running_process_description" msgid="1130702347066340890">"사용 중인 기본 프로세스"</string>
    <string name="process_service_in_use_description" msgid="8993335064403217080">"서비스 <xliff:g id="COMP_NAME">%1$s</xliff:g>이(가) 사용 중입니다."</string>
    <string name="process_provider_in_use_description" msgid="5586603325677678940">"제공업체(<xliff:g id="COMP_NAME">%1$s</xliff:g>)를 사용 중입니다."</string>
    <string name="runningservicedetails_stop_dlg_title" msgid="4253292537154337233">"시스템 서비스를 중지하시겠습니까?"</string>
    <string name="runningservicedetails_stop_dlg_text" product="tablet" msgid="3371302398335665793">"이 서비스를 중지하면 태블릿의 일부 기능이 올바르게 작동되지 않을 수 있으며 전원을 껐다 켜야 합니다."</string>
    <string name="runningservicedetails_stop_dlg_text" product="default" msgid="3920243762189484756">"이 서비스를 중지하면 휴대전화의 일부 기능이 올바르게 작동되지 않을 수 있으며 전원을 껐다 켜야 합니다."</string>
    <string name="language_input_gesture_title" msgid="8749227808244881255">"언어, 입력 및 동작"</string>
    <string name="language_input_gesture_summary_on_with_assist" msgid="7219895055450633449"></string>
    <string name="language_input_gesture_summary_on_non_assist" msgid="756147879200943161"></string>
    <string name="language_input_gesture_summary_off" msgid="4617198819416948217"></string>
    <string name="language_settings" msgid="8758655933029560944">"언어 및 입력"</string>
    <string name="language_empty_list_user_restricted" msgid="5984015900102140696">"기기 언어를 변경할 수 있는 권한이 없습니다."</string>
    <string name="language_keyboard_settings_title" msgid="3709159207482544398">"언어 및 입력"</string>
    <string name="input_assistance" msgid="7577795275222555487">"입력 지원"</string>
    <string name="keyboard_settings_category" msgid="8275523930352487827">"키보드 및 입력 방법"</string>
    <string name="phone_language" msgid="7116581601133118044">"언어"</string>
    <string name="phone_language_summary" msgid="3871309445655554211"></string>
    <string name="auto_replace" msgid="6199184757891937822">"자동 바꾸기"</string>
    <string name="auto_replace_summary" msgid="370288728200084466">"오타 교정"</string>
    <string name="auto_caps" msgid="6379232078052591265">"자동 대문자화"</string>
    <string name="auto_caps_summary" msgid="6358102538315261466">"문장의 첫 글자를 대문자로"</string>
    <string name="auto_punctuate" msgid="4595367243950425833">"자동 구두점 입력"</string>
    <string name="hardkeyboard_category" msgid="5957168411305769899">"물리적 키보드 설정"</string>
    <string name="auto_punctuate_summary" msgid="4372126865670574837">"스페이스바를 두 번 눌러 \'.\' 삽입"</string>
    <string name="show_password" msgid="4837897357002495384">"비밀번호 표시"</string>
    <string name="show_password_summary" msgid="3365397574784829969">"입력할 때 잠깐 문자 표시"</string>
    <string name="spellchecker_security_warning" msgid="9060897418527708922">"<xliff:g id="SPELLCHECKER_APPLICATION_NAME">%1$s</xliff:g> 앱에서 지원하는 이 맞춤법 검사기를 사용하면 비밀번호 및 신용카드 번호와 같은 개인 정보를 비롯하여 입력한 모든 텍스트가 수집될 수 있습니다. 사용하시겠습니까?"</string>
    <string name="spellchecker_quick_settings" msgid="246728645150092058">"설정"</string>
    <string name="spellchecker_language" msgid="6041050114690541437">"언어"</string>
    <string name="keyboard_and_input_methods_category" msgid="6035224122054465137">"키보드 및 입력"</string>
    <string name="virtual_keyboard_category" msgid="1012830752318677119">"가상 키보드"</string>
    <string name="available_virtual_keyboard_category" msgid="7645766574969139819">"사용할 수 있는 가상 키보드"</string>
    <string name="add_virtual_keyboard" msgid="3302152381456516928">"키보드 관리"</string>
    <string name="keyboard_assistance_category" msgid="5843634175231134014">"키보드 지원"</string>
    <string name="physical_keyboard_title" msgid="8285149877925752042">"물리적 키보드"</string>
    <string name="show_ime" msgid="2658582193437188227">"가상 키보드 표시"</string>
    <string name="show_ime_summary" msgid="8164993045923240698">"물리적 키보드가 활성 상태인 경우 화면에 켜 둠"</string>
    <string name="keyboard_shortcuts_helper" msgid="4839453720463798145">"키보드 단축키 도우미"</string>
    <string name="keyboard_shortcuts_helper_summary" msgid="5871299901459743288">"사용할 수 있는 단축키 표시"</string>
    <string name="default_keyboard_layout" msgid="4172606673510531271">"기본"</string>
    <string name="pointer_speed" msgid="1221342330217861616">"포인터 속도"</string>
    <string name="game_controller_settings_category" msgid="8794508575329923718">"게임 컨트롤러"</string>
    <string name="vibrate_input_devices" msgid="421936611134697943">"진동 리디렉션"</string>
    <string name="vibrate_input_devices_summary" msgid="82093256723774584">"게임 컨트롤러가 연결되어 있으면 진동을 컨트롤러로 전송합니다."</string>
    <string name="keyboard_layout_dialog_title" msgid="8030087214949381372">"키보드 레이아웃 선택"</string>
    <string name="keyboard_layout_dialog_setup_button" msgid="8514583747236476384">"키보드 레이아웃 설정"</string>
    <string name="keyboard_layout_dialog_switch_hint" msgid="3889961090676293795">"전환하려면 Control-Spacebar를 누름"</string>
    <string name="keyboard_layout_default_label" msgid="2952672513543482165">"기본값"</string>
    <string name="keyboard_layout_picker_title" msgid="556081931972771610">"키보드 레이아웃"</string>
    <string name="user_dict_settings_title" msgid="3427169369758733521">"개인 사전"</string>
    <string name="user_dict_settings_summary" msgid="7965571192902870454"></string>
    <string name="user_dict_settings_add_menu_title" msgid="4056762757149923551">"추가"</string>
    <string name="user_dict_settings_add_dialog_title" msgid="4702613990174126482">"사전에 추가"</string>
    <string name="user_dict_settings_add_screen_title" msgid="742580720124344291">"구문"</string>
    <string name="user_dict_settings_add_dialog_more_options" msgid="8848798370746019825">"옵션 더보기"</string>
    <string name="user_dict_settings_add_dialog_less_options" msgid="2441785268726036101">"옵션 숨기기"</string>
    <string name="user_dict_settings_add_dialog_confirm" msgid="6225823625332416144">"확인"</string>
    <string name="user_dict_settings_add_word_option_name" msgid="7868879174905963135">"단어:"</string>
    <string name="user_dict_settings_add_shortcut_option_name" msgid="660089258866063925">"바로가기:"</string>
    <string name="user_dict_settings_add_locale_option_name" msgid="5696358317061318532">"언어:"</string>
    <string name="user_dict_settings_add_word_hint" msgid="5725254076556821247">"단어 입력"</string>
    <string name="user_dict_settings_add_shortcut_hint" msgid="7333763456561873445">"선택적 단축키"</string>
    <string name="user_dict_settings_edit_dialog_title" msgid="8967476444840548674">"단어 수정"</string>
    <string name="user_dict_settings_context_menu_edit_title" msgid="2210564879320004837">"수정"</string>
    <string name="user_dict_settings_context_menu_delete_title" msgid="9140703913776549054">"삭제"</string>
    <string name="user_dict_settings_empty_text" msgid="1971969756133074922">"사용자 사전에 단어가 없습니다. 추가 (+) 버튼을 탭하여 단어를 추가할 수 있습니다."</string>
    <string name="user_dict_settings_all_languages" msgid="6742000040975959247">"모든 언어로 설정"</string>
    <string name="user_dict_settings_more_languages" msgid="7316375944684977910">"다른 언어"</string>
    <string name="testing" msgid="6584352735303604146">"테스트 중"</string>
    <string name="testing_phone_info" product="tablet" msgid="193561832258534798">"태블릿 정보"</string>
    <string name="testing_phone_info" product="default" msgid="8656693364332840056">"휴대전화 정보"</string>
    <string name="input_methods_settings_title" msgid="6800066636850553887">"텍스트 입력"</string>
    <string name="input_method" msgid="5434026103176856164">"입력 방법"</string>
    <string name="current_input_method" msgid="2636466029213488159">"현재 키보드"</string>
    <string name="input_method_selector" msgid="4311213129681430709">"입력 방법 선택기"</string>
    <string name="input_method_selector_show_automatically_title" msgid="1001612945471546158">"자동"</string>
    <string name="input_method_selector_always_show_title" msgid="3891824124222371634">"항상 표시"</string>
    <string name="input_method_selector_always_hide_title" msgid="7699647095118680424">"항상 숨기기"</string>
    <string name="configure_input_method" msgid="1317429869771850228">"입력 방법 설정"</string>
    <string name="input_method_settings" msgid="5801295625486269553">"설정"</string>
    <string name="input_method_settings_button" msgid="6778344383871619368">"설정"</string>
    <string name="input_methods_settings_label_format" msgid="6002887604815693322">"<xliff:g id="IME_NAME">%1$s</xliff:g> 설정"</string>
    <string name="input_methods_and_subtype_enabler_title" msgid="4421813273170250462">"입력 방법 선택"</string>
    <string name="onscreen_keyboard_settings_summary" msgid="5841558383556238653">"화면 키보드 설정"</string>
    <string name="builtin_keyboard_settings_title" msgid="7688732909551116798">"물리적 키보드"</string>
    <string name="builtin_keyboard_settings_summary" msgid="2392531685358035899">"물리적 키보드 설정"</string>
    <string name="gadget_picker_title" msgid="98374951396755811">"가젯 선택"</string>
    <string name="widget_picker_title" msgid="9130684134213467557">"위젯 선택"</string>
    <string name="allow_bind_app_widget_activity_allow_bind_title" msgid="2538303018392590627">"위젯을 만들고 액세스를 허용하시겠습니까?"</string>
    <string name="allow_bind_app_widget_activity_allow_bind" msgid="1584388129273282080">"위젯을 만든 다음에는 <xliff:g id="WIDGET_HOST_NAME">%1$s</xliff:g>에서 위젯이 표시하는 모든 데이터에 액세스할 수 있습니다."</string>
    <string name="allow_bind_app_widget_activity_always_allow_bind" msgid="7037503685859688034">"<xliff:g id="WIDGET_HOST_NAME">%1$s</xliff:g>에서 위젯을 만들고 자체 데이터에 액세스할 수 있도록 항상 허용"</string>
    <string name="usage_stats_label" msgid="5890846333487083609">"사용 통계"</string>
    <string name="testing_usage_stats" msgid="7823048598893937339">"사용 통계"</string>
    <string name="display_order_text" msgid="8592776965827565271">"정렬 기준:"</string>
    <string name="app_name_label" msgid="5440362857006046193">"앱"</string>
    <string name="last_time_used_label" msgid="8459441968795479307">"최근 사용"</string>
    <string name="usage_time_label" msgid="295954901452833058">"사용 시간"</string>
    <string name="accessibility_settings" msgid="3975902491934816215">"접근성"</string>
    <string name="accessibility_settings_title" msgid="2130492524656204459">"접근성 설정"</string>
    <string name="accessibility_settings_summary" msgid="981260486011624939">"스크린 리더, 디스플레이, 상호작용 컨트롤"</string>
    <string name="vision_settings_title" msgid="4204111425716868288">"보기 설정"</string>
    <string name="vision_settings_description" msgid="5679491180156408260">"필요에 따라 기기를 맞춤설정할 수 있습니다. 다음 접근성 기능은 언제든지 설정에서 변경할 수 있습니다."</string>
    <string name="vision_settings_suggestion_title" msgid="8058794060304707004">"글꼴 크기 변경"</string>
    <string name="screen_reader_category_title" msgid="7739154903913400641">"스크린 리더"</string>
    <string name="audio_and_captions_category_title" msgid="3420727114421447524">"오디오 및 화면에 있는 텍스트"</string>
    <string name="display_category_title" msgid="685461049938269166">"디스플레이"</string>
    <string name="interaction_control_category_title" msgid="7836591031872839151">"상호작용 컨트롤"</string>
    <string name="user_installed_services_category_title" msgid="6426376488922158647">"다운로드한 서비스"</string>
    <string name="experimental_category_title" msgid="5272318666666893547">"실험"</string>
    <string name="talkback_title" msgid="7912059827205988080">"음성 안내 지원"</string>
    <string name="talkback_summary" msgid="8331244650729024963">"주로 시각 장애가 있는 사용자를 위한 스크린 리더"</string>
    <string name="select_to_speak_summary" msgid="4282846695497544515">"화면에서 항목을 탭하여 읽는 소리 듣기"</string>
    <string name="accessibility_captioning_title" msgid="7589266662024836291">"자막"</string>
    <string name="accessibility_screen_magnification_title" msgid="6001128808776506021">"확대"</string>
    <string name="accessibility_screen_magnification_gestures_title" msgid="3719929521571489913">"세 번 탭하여 확대"</string>
    <string name="accessibility_screen_magnification_navbar_title" msgid="7141753038957538230">"버튼을 눌러 확대"</string>
    <string name="accessibility_screen_magnification_state_navbar_gesture" msgid="2760906043221923793">"버튼을 누르고 세 번 탭하여 확대"</string>
    <string name="accessibility_preference_magnification_summary" msgid="5867883657521404509">"화면 확대"</string>
    <string name="accessibility_screen_magnification_short_summary" msgid="3411979839172752057">"3번 탭하여 확대"</string>
    <string name="accessibility_screen_magnification_navbar_short_summary" msgid="3693116360267980492">"버튼을 탭하여 확대/축소"</string>
    <string name="accessibility_screen_magnification_summary" msgid="5258868553337478505"><b>"확대/축소하려면"</b>" 화면을 빠르게 세 번 탭합니다.\n"<ul><li>"스크롤하려면 2개 이상의 손가락으로 드래그합니다."</li>\n<li>"확대/축소 수준을 조정하려면 2개 이상의 손가락을 오므립니다."</li></ul>\n\n<b>"일시적으로 확대/축소하려면"</b>" 화면을 빠르게 세 번 탭하고 세 번째 탭에서 길게 누릅니다.\n"<ul><li>"화면에서 이동하려면 드래그합니다."</li>\n<li>"축소하려면 손가락을 뗍니다."</li></ul>\n\n"키보드나 탐색 메뉴는 확대할 수 없습니다."</string>
    <string name="accessibility_screen_magnification_navbar_summary" msgid="1996584694050087161">"확대가 사용 설정되어 있을 때 화면 하단의 접근성 버튼을 사용하면 빠르게 확대할 수 있습니다.\n\n"<b>"확대/축소하려면"</b>" 접근성 버튼을 탭한 다음 화면의 아무 곳이나 탭합니다.\n"<ul><li>"스크롤하려면 2개 이상의 손가락으로 드래그합니다."</li>\n<li>"확대/축소 수준을 조정하려면 2개 이상의 손가락을 오므립니다."</li></ul>\n\n<b>"일시적으로 확대/축소"</b>"하려면 접근성 버튼을 탭한 다음 화면의 아무 곳이나 길게 터치합니다.\n"<ul><li>"화면에서 이동하려면 드래그합니다."</li>\n<li>"축소하려면 손가락을 뗍니다."</li></ul>\n\n"키보드나 탐색 메뉴는 확대할 수 없습니다."</string>
    <string name="accessibility_screen_magnification_navbar_configuration_warning" msgid="70533120652758190">"접근성 버튼이 <xliff:g id="SERVICE">%1$s</xliff:g>(으)로 설정되어 있습니다. 확대를 사용하려면 접근성 버튼을 길게 터치한 다음 확대를 선택하세요."</string>
    <string name="accessibility_global_gesture_preference_title" msgid="2048884356166982714">"볼륨 키 단축키"</string>
    <string name="accessibility_shortcut_service_title" msgid="4779360749706905640">"단축키 서비스"</string>
    <string name="accessibility_shortcut_service_on_lock_screen_title" msgid="5490636079625489534">"잠금 화면에서 허용"</string>
    <string name="accessibility_shortcut_description" msgid="1765853731190717372">"단축키가 사용 설정되어 있는 경우 볼륨키 2개를 동시에 3초 동안 눌러 접근성 기능을 시작할 수 있습니다."</string>
    <string name="accessibility_toggle_high_text_contrast_preference_title" msgid="2567402942683463779">"고대비 텍스트"</string>
    <string name="accessibility_toggle_screen_magnification_auto_update_preference_title" msgid="7218498768415430963">"화면 확대 자동 업데이트"</string>
    <string name="accessibility_toggle_screen_magnification_auto_update_preference_summary" msgid="4392059334816220155">"앱 전환 시 화면 확대 업데이트"</string>
    <string name="accessibility_power_button_ends_call_prerefence_title" msgid="6673851944175874235">"전원 버튼으로 통화 종료"</string>
    <string name="accessibility_toggle_large_pointer_icon_title" msgid="535173100516295580">"대형 마우스 포인터"</string>
    <string name="accessibility_disable_animations" msgid="5876035711526394795">"애니메이션 삭제"</string>
    <string name="accessibility_toggle_master_mono_title" msgid="4363806997971905302">"모노 오디오"</string>
    <string name="accessibility_toggle_master_mono_summary" msgid="5634277025251530927">"오디오 재생 시 채널 통합"</string>
    <string name="accessibility_long_press_timeout_preference_title" msgid="6708467774619266508">"길게 눌러 입력하기"</string>
    <string name="accessibility_display_inversion_preference_title" msgid="2119647786141420802">"색상 전도"</string>
    <string name="accessibility_display_inversion_preference_subtitle" msgid="7052959202195368109">"성능에 영향을 미칠 수 있음"</string>
    <string name="accessibility_autoclick_preference_title" msgid="2434062071927416098">"유지 시간"</string>
    <string name="accessibility_autoclick_description" msgid="4908960598910896933">"마우스를 사용하는 경우 커서가 일정 시간 동안 움직이지 않으면 자동으로 작동하도록 설정할 수 있습니다."</string>
    <string name="accessibility_autoclick_delay_preference_title" msgid="3962261178385106006">"지연 후 클릭"</string>
    <string name="accessibility_vibration_settings_title" msgid="3453277326300320803">"진동"</string>
    <string name="accessibility_notification_vibration_title" msgid="660829933960942244">"벨소리 및 알림 진동"</string>
    <string name="accessibility_touch_vibration_title" msgid="7931823772673770492">"터치 진동"</string>
    <string name="accessibility_service_master_switch_title" msgid="6835441300276358239">"서비스 사용"</string>
    <string name="accessibility_daltonizer_master_switch_title" msgid="8655284637968823154">"색상 보정 사용"</string>
    <string name="accessibility_caption_master_switch_title" msgid="4010227386676077826">"자막 사용"</string>
    <string name="accessibility_hearingaid_title" msgid="8312145423610648518">"보청기"</string>
    <string name="accessibility_hearingaid_not_connected_summary" msgid="6240237523789614599">"연결된 보청기가 없음"</string>
    <string name="accessibility_hearingaid_adding_summary" msgid="6371077608778830020">"보청기 추가"</string>
    <string name="accessibility_hearingaid_pair_instructions_first_message" msgid="3912093691643131154">"보청기를 페어링하려면 다음 화면에서 기기를 찾아 탭하세요."</string>
    <string name="accessibility_hearingaid_pair_instructions_second_message" msgid="5596683393607650243">"보청기가 페어링 모드로 설정되어 있는지 확인하세요."</string>
    <string name="accessibility_hearingaid_active_device_summary" msgid="1246354030808703545">"<xliff:g id="DEVICE_NAME">%1$s</xliff:g>이(가) 현재 활성화됨"</string>
    <plurals name="show_number_hearingaid_count" formatted="false" msgid="3160782397139295486">
      <item quantity="other">보청기 <xliff:g id="NUMBER_DEVICE_COUNT_1">%1$d</xliff:g>개가 저장되어 있습니다.</item>
      <item quantity="one">보청기 <xliff:g id="NUMBER_DEVICE_COUNT_0">%1$d</xliff:g>개가 저장되어 있습니다.</item>
    </plurals>
    <string name="accessibility_summary_state_enabled" msgid="7914278500885887763">"사용"</string>
    <string name="accessibility_summary_state_disabled" msgid="2984230257590246745">"사용 안함"</string>
    <string name="accessibility_summary_state_stopped" msgid="1144156815350270876">"작동하지 않습니다. 자세히 알아보려면 탭하세요."</string>
    <string name="accessibility_description_state_stopped" msgid="6953539746047006596">"이 서비스가 제대로 작동하지 않습니다."</string>
    <string name="enable_quick_setting" msgid="2366999897816894536">"빠른 설정에 표시"</string>
    <string name="daltonizer_type" msgid="1124178250809091080">"보정 모드"</string>
    <plurals name="accessibilty_autoclick_preference_subtitle_extremely_short_delay" formatted="false" msgid="7340347830562315800">
      <item quantity="other">거의 지연 없음(<xliff:g id="CLICK_DELAY_LABEL_1">%1$d</xliff:g>밀리초)</item>
      <item quantity="one">거의 지연 없음(<xliff:g id="CLICK_DELAY_LABEL_0">%1$d</xliff:g>밀리초)</item>
    </plurals>
    <plurals name="accessibilty_autoclick_preference_subtitle_very_short_delay" formatted="false" msgid="5589565607652364932">
      <item quantity="other">매우 짧은 지연(<xliff:g id="CLICK_DELAY_LABEL_1">%1$d</xliff:g>밀리초)</item>
      <item quantity="one">매우 짧은 지연(<xliff:g id="CLICK_DELAY_LABEL_0">%1$d</xliff:g>밀리초)</item>
    </plurals>
    <plurals name="accessibilty_autoclick_preference_subtitle_short_delay" formatted="false" msgid="5887754135102768400">
      <item quantity="other">짧은 지연(<xliff:g id="CLICK_DELAY_LABEL_1">%1$d</xliff:g>밀리초)</item>
      <item quantity="one">짧은 지연(<xliff:g id="CLICK_DELAY_LABEL_0">%1$d</xliff:g>밀리초)</item>
    </plurals>
    <plurals name="accessibilty_autoclick_preference_subtitle_long_delay" formatted="false" msgid="6340683412750219405">
      <item quantity="other">긴 지연(<xliff:g id="CLICK_DELAY_LABEL_1">%1$d</xliff:g>밀리초)</item>
      <item quantity="one">긴 지연(<xliff:g id="CLICK_DELAY_LABEL_0">%1$d</xliff:g>밀리초)</item>
    </plurals>
    <plurals name="accessibilty_autoclick_preference_subtitle_very_long_delay" formatted="false" msgid="3503199424330634970">
      <item quantity="other">매우 긴 지연(<xliff:g id="CLICK_DELAY_LABEL_1">%1$d</xliff:g>밀리초)</item>
      <item quantity="one">매우 긴 지연(<xliff:g id="CLICK_DELAY_LABEL_0">%1$d</xliff:g>밀리초)</item>
    </plurals>
    <string name="accessibility_vibration_summary" msgid="1372393829668784669">"벨소리: <xliff:g id="SUMMARY_RING">%1$s</xliff:g>, 터치: <xliff:g id="SUMMARY_TOUCH">%2$s</xliff:g>"</string>
    <string name="accessibility_vibration_summary_off" msgid="1753566394591809629">"벨소리 및 알림이 꺼짐으로 설정되었습니다."</string>
    <string name="accessibility_vibration_summary_low" msgid="7628418309029013867">"벨소리 및 알림이 낮음으로 설정되었습니다."</string>
    <string name="accessibility_vibration_summary_medium" msgid="3422136736880414093">"벨소리 및 알림이 중간으로 설정되었습니다."</string>
    <string name="accessibility_vibration_summary_high" msgid="3239807793182635729">"벨소리 및 알림이 높음으로 설정되었습니다."</string>
    <string name="accessibility_vibration_intensity_off" msgid="4613890213008630847">"꺼짐"</string>
    <string name="accessibility_vibration_intensity_low" msgid="2017572546489862987">"낮음"</string>
    <string name="accessibility_vibration_intensity_medium" msgid="3782136025830279769">"보통"</string>
    <string name="accessibility_vibration_intensity_high" msgid="2543921139337952491">"높음"</string>
    <string name="accessibility_menu_item_settings" msgid="3344942964710773365">"설정"</string>
    <string name="accessibility_feature_state_on" msgid="2864292320042673806">"사용"</string>
    <string name="accessibility_feature_state_off" msgid="4172584906487070211">"사용 안함"</string>
    <string name="captioning_preview_title" msgid="1234015253497016890">"미리보기"</string>
    <string name="captioning_standard_options_title" msgid="3284211791180335844">"표준 옵션"</string>
    <string name="captioning_locale" msgid="4559155661018823503">"언어"</string>
    <string name="captioning_text_size" msgid="6737002449104466028">"텍스트 크기"</string>
    <string name="captioning_preset" msgid="8939737196538429044">"자막 스타일"</string>
    <string name="captioning_custom_options_title" msgid="5067500939930322405">"맞춤설정 옵션"</string>
    <string name="captioning_background_color" msgid="9053011212948992570">"배경색"</string>
    <string name="captioning_background_opacity" msgid="6029993616419971202">"배경 불투명도"</string>
    <string name="captioning_window_color" msgid="6902052743419717394">"캡션 창 색상"</string>
    <string name="captioning_window_opacity" msgid="5041556024849862376">"캡션 창 불투명도"</string>
    <string name="captioning_foreground_color" msgid="85623486537640059">"텍스트 색상"</string>
    <string name="captioning_foreground_opacity" msgid="4370967856995419788">"텍스트 불투명도"</string>
    <string name="captioning_edge_color" msgid="3670094753735263238">"가장자리 색상"</string>
    <string name="captioning_edge_type" msgid="5997247394951682154">"가장자리 유형"</string>
    <string name="captioning_typeface" msgid="1826169240566563259">"글꼴 모음"</string>
    <string name="captioning_preview_text" msgid="4067935959797375065">"자막이 다음과 같이 표시됩니다."</string>
    <string name="captioning_preview_characters" msgid="7105909138497851769">"Aa"</string>
    <string name="locale_default" msgid="2593883646136326969">"기본값"</string>
    <string name="color_title" msgid="4258931051732243983">"색상"</string>
    <string name="color_unspecified" msgid="5179683785413568326">"기본값"</string>
    <string name="color_none" msgid="3475640044925814795">"없음"</string>
    <string name="color_white" msgid="8045195170201590239">"흰색"</string>
    <string name="color_gray" msgid="9192312087142726313">"회색"</string>
    <string name="color_black" msgid="7517353520909872561">"검은색"</string>
    <string name="color_red" msgid="4949354900304125428">"빨간색"</string>
    <string name="color_green" msgid="5537717328428845841">"녹색"</string>
    <string name="color_blue" msgid="7731984529016953223">"파란색"</string>
    <string name="color_cyan" msgid="7033027180641173211">"청록색"</string>
    <string name="color_yellow" msgid="9112680561610873529">"노란색"</string>
    <string name="color_magenta" msgid="5059212823607815549">"자홍색"</string>
    <string name="enable_service_title" msgid="3061307612673835592">"<xliff:g id="SERVICE">%1$s</xliff:g>을(를) 사용하시겠습니까?"</string>
    <string name="capabilities_list_title" msgid="86713361724771971">"<xliff:g id="SERVICE">%1$s</xliff:g>에 필요한 기능:"</string>
    <string name="touch_filtered_warning" msgid="8644034725268915030">"권한 요청을 보이지 않게 하는 앱이 있어서 설정에서 내 응답을 확인할 수 없습니다."</string>
    <string name="enable_service_encryption_warning" msgid="3064686622453974606">"<xliff:g id="SERVICE">%1$s</xliff:g>을(를) 사용 설정하면 기기에서 데이터 암호화를 개선하기 위해 화면 잠금을 사용하지 않습니다."</string>
    <string name="secure_lock_encryption_warning" msgid="460911459695077779">"접근성 서비스를 사용 설정했으므로 기기에서 데이터 암호화를 개선하기 위해 화면 잠금을 사용하지 않습니다."</string>
    <string name="enable_service_pattern_reason" msgid="777577618063306751">"<xliff:g id="SERVICE">%1$s</xliff:g>을(를) 사용 설정하면 데이터 암호화에 영향을 주기 때문에 패턴 확인이 필요합니다."</string>
    <string name="enable_service_pin_reason" msgid="7882035264853248228">"<xliff:g id="SERVICE">%1$s</xliff:g>을(를) 사용 설정하면 데이터 암호화에 영향을 주기 때문에 PIN 확인이 필요합니다."</string>
    <string name="enable_service_password_reason" msgid="1224075277603097951">"<xliff:g id="SERVICE">%1$s</xliff:g>을(를) 사용 설정하면 데이터 암호화에 영향을 주기 때문에 비밀번호 확인이 필요합니다."</string>
    <string name="capability_title_receiveAccessibilityEvents" msgid="1869032063969970755">"작업 살펴보기"</string>
    <string name="capability_desc_receiveAccessibilityEvents" msgid="6640333613848713883">"앱과 상호작용할 때 알림을 받습니다."</string>
    <string name="disable_service_title" msgid="3624005212728512896">"<xliff:g id="SERVICE">%1$s</xliff:g>을(를) 중지하시겠습니까?"</string>
    <string name="disable_service_message" msgid="2247101878627941561">"확인을 탭하면 <xliff:g id="SERVICE">%1$s</xliff:g>이(가) 중지됩니다."</string>
    <string name="accessibility_no_services_installed" msgid="7200948194639038807">"설치된 서비스가 없습니다."</string>
    <string name="accessibility_no_service_selected" msgid="2840969718780083998">"선택된 서비스 없음"</string>
    <string name="accessibility_service_default_description" msgid="1072730037861494125">"제공된 설명이 없습니다."</string>
    <string name="settings_button" msgid="3006713718908152930">"설정"</string>
    <string name="print_settings" msgid="4742428530112487843">"인쇄"</string>
    <string name="print_settings_summary_no_service" msgid="6354322414246865875">"사용 안함"</string>
    <plurals name="print_settings_summary" formatted="false" msgid="6005468025646083029">
      <item quantity="other">인쇄 서비스 <xliff:g id="COUNT">%1$d</xliff:g>개 사용</item>
      <item quantity="one">인쇄 서비스 1개 사용</item>
    </plurals>
    <plurals name="print_jobs_summary" formatted="false" msgid="5810106725778525400">
      <item quantity="other">인쇄 작업 <xliff:g id="COUNT">%1$d</xliff:g>개</item>
      <item quantity="one">인쇄 작업 1개</item>
    </plurals>
    <string name="print_settings_title" msgid="3685449667822217816">"인쇄 서비스"</string>
    <string name="print_no_services_installed" msgid="8443039625463872294">"설치된 서비스 없음"</string>
    <string name="print_no_printers_found" msgid="989018646884973683">"프린터 없음"</string>
    <string name="print_menu_item_settings" msgid="6591330373682227082">"설정"</string>
    <string name="print_menu_item_add_printers" msgid="2890738028215834012">"프린터 추가"</string>
    <string name="print_feature_state_on" msgid="8098901852502441048">"사용"</string>
    <string name="print_feature_state_off" msgid="7294876968403966040">"사용 안함"</string>
    <string name="print_menu_item_add_service" msgid="3811645167869797802">"서비스 추가"</string>
    <string name="print_menu_item_add_printer" msgid="8251218970577291032">"프린터 추가"</string>
    <string name="print_menu_item_search" msgid="7025589328240514553">"검색"</string>
    <string name="print_searching_for_printers" msgid="4680248496457576358">"프린터 검색 중"</string>
    <string name="print_service_disabled" msgid="7739452396114245222">"서비스 사용 중지됨"</string>
    <string name="print_print_jobs" msgid="3582094777756968793">"인쇄 작업"</string>
    <string name="print_print_job" msgid="7563741676053287211">"인쇄 작업"</string>
    <string name="print_restart" msgid="8373999687329384202">"다시 시작"</string>
    <string name="print_cancel" msgid="3621199386568672235">"취소"</string>
    <string name="print_job_summary" msgid="8472427347192930694">"<xliff:g id="PRINTER">%1$s</xliff:g>\n<xliff:g id="TIME">%2$s</xliff:g>"</string>
    <string name="print_configuring_state_title_template" msgid="1228890182762324249">"<xliff:g id="PRINT_JOB_NAME">%1$s</xliff:g> 설정 중"</string>
    <string name="print_printing_state_title_template" msgid="5736107667714582025">"<xliff:g id="PRINT_JOB_NAME">%1$s</xliff:g> 인쇄 중"</string>
    <string name="print_cancelling_state_title_template" msgid="7102968925358219875">"<xliff:g id="PRINT_JOB_NAME">%1$s</xliff:g> 취소 중"</string>
    <string name="print_failed_state_title_template" msgid="1436099128973357969">"프린터 오류: <xliff:g id="PRINT_JOB_NAME">%1$s</xliff:g>"</string>
    <string name="print_blocked_state_title_template" msgid="9065391617425962424">"차단된 프린터: <xliff:g id="PRINT_JOB_NAME">%1$s</xliff:g>"</string>
    <string name="print_search_box_shown_utterance" msgid="7730361832020726951">"검색창 표시됨"</string>
    <string name="print_search_box_hidden_utterance" msgid="7980832833405818400">"검색창 숨겨짐"</string>
    <string name="printer_info_desc" msgid="5824995108703060003">"이 프린터에 대한 정보 더보기"</string>
    <string name="power_usage_summary_title" msgid="7190304207330319919">"배터리"</string>
    <string name="power_usage_summary" msgid="7237084831082848168">"배터리 사용 세부정보"</string>
    <string name="power_usage_not_available" msgid="3109326074656512387">"배터리 사용 데이터가 없습니다."</string>
    <string name="power_usage_level_and_status" msgid="7449847570973811784">"<xliff:g id="LEVEL">%1$s</xliff:g> - <xliff:g id="STATUS">%2$s</xliff:g>"</string>
    <string name="power_discharge_remaining" msgid="4925678997049911808">"<xliff:g id="REMAIN">%1$s</xliff:g> 남음"</string>
    <string name="power_charge_remaining" msgid="6132074970943913135">"<xliff:g id="UNTIL_CHARGED">%1$s</xliff:g> 후 완충"</string>
    <string name="background_activity_title" msgid="8482171736539410135">"백그라운드 제한"</string>
    <string name="background_activity_summary" msgid="8140094430510517362">"앱이 백그라운드에서 실행되도록 허용"</string>
    <string name="background_activity_summary_disabled" msgid="3710669050484599847">"앱이 백그라운드에서 실행되도록 허용하지 않습니다."</string>
    <string name="background_activity_summary_whitelisted" msgid="1079899502347973947">"백그라운드 사용은 제한할 수 없습니다."</string>
    <string name="background_activity_warning_dialog_title" msgid="2216249969149568871">"백그라운드 활동을 제한하시겠습니까?"</string>
    <string name="background_activity_warning_dialog_text" msgid="7049624449246121981">"앱의 백그라운드 활동을 제한하면 앱이 정상적으로 작동하지 않을 수도 있습니다."</string>
    <string name="background_activity_disabled_dialog_text" msgid="6133420589651880824">"배터리 최적화를 설정하지 않아 이 앱을 제한할 수 없습니다.\n\n앱을 제한하려면 먼저 배터리 최적화를 사용 설정하세요."</string>
    <string name="device_screen_usage" msgid="3386088035570409683">"충전 완료 후 화면 사용"</string>
    <string name="device_screen_consumption" msgid="4607589286438986687">"화면 소비 전력"</string>
    <string name="device_cellular_network" msgid="4724773411762382950">"모바일 네트워크 검색"</string>
    <string name="power_usage_list_summary" msgid="5584049564906462506">"충전 완료 후 배터리 사용"</string>
    <string name="screen_usage_summary" msgid="6687403051423153550">"충전 완료 후 화면이 켜진 시간"</string>
    <string name="device_usage_list_summary" msgid="5623036661468763251">"충전 완료 후 기기 사용"</string>
    <string name="battery_since_unplugged" msgid="338073389740738437">"플러그를 뽑은 이후 배터리 전원 사용"</string>
    <string name="battery_since_reset" msgid="7464546661121187045">"초기화 이후 배터리 사용"</string>
    <string name="battery_stats_on_battery" msgid="4970762168505236033">"배터리 사용 시간: <xliff:g id="TIME">%1$s</xliff:g>"</string>
    <string name="battery_stats_duration" msgid="7464501326709469282">"플러그를 뽑은 후 <xliff:g id="TIME">%1$s</xliff:g>"</string>
    <string name="battery_stats_charging_label" msgid="4223311142875178785">"충전 중"</string>
    <string name="battery_stats_screen_on_label" msgid="7150221809877509708">"화면 켜짐"</string>
    <string name="battery_stats_gps_on_label" msgid="1193657533641951256">"GPS 사용"</string>
    <string name="battery_stats_camera_on_label" msgid="4935637383628414968">"카메라 사용"</string>
    <string name="battery_stats_flashlight_on_label" msgid="4319637669889411307">"손전등 사용"</string>
    <string name="battery_stats_wifi_running_label" msgid="1845839195549226252">"Wi-Fi"</string>
    <string name="battery_stats_wake_lock_label" msgid="1908942681902324095">"켜짐"</string>
    <string name="battery_stats_phone_signal_label" msgid="4137799310329041341">"모바일 네트워크 신호"</string>
    <!-- no translation found for battery_stats_last_duration (1535831453827905957) -->
    <skip />
    <string name="awake" msgid="387122265874485088">"장치 무중단 가동 시간"</string>
    <string name="wifi_on_time" msgid="3208518458663637035">"Wi-Fi 사용 시간"</string>
    <string name="bluetooth_on_time" msgid="3056108148042308690">"Wi-Fi 사용 시간"</string>
    <string name="advanced_battery_title" msgid="6768618303037280828">"배터리 사용량"</string>
    <string name="history_details_title" msgid="3608240585315506067">"기록 세부정보"</string>
    <string name="battery_details_title" msgid="6101394441569858580">"배터리 사용량"</string>
    <string name="details_subtitle" msgid="32593908269911734">"사용 세부정보"</string>
    <string name="controls_subtitle" msgid="390468421138288702">"전원 사용 조절"</string>
    <string name="packages_subtitle" msgid="4736416171658062768">"포함된 패키지"</string>
    <string name="battery_abnormal_details_title" msgid="5469019021857291216">"앱에서 배터리가 많이 소모됨"</string>
    <string name="battery_abnormal_wakelock_summary" msgid="4326186999058828831">"기기 화면이 켜진 상태로 유지"</string>
    <string name="battery_abnormal_wakeup_alarm_summary" msgid="644657277875785240">"백그라운드에서 기기를 작동시킴"</string>
    <string name="battery_abnormal_location_summary" msgid="6552797246798806002">"너무 잦은 위치정보 요청"</string>
    <string name="battery_abnormal_apps_summary" msgid="792553273248686972">"앱 <xliff:g id="NUMBER">%1$d</xliff:g>개에서 오류 발생"</string>
    <string name="battery_tip_summary_title" msgid="368729969313047399">"앱이 정상적으로 작동 중입니다."</string>
    <string name="battery_tip_summary_summary" product="default" msgid="2198778125778121221">"휴대전화의 배터리 사용량이 평소와 같습니다."</string>
    <string name="battery_tip_summary_summary" product="tablet" msgid="1183976728682325345">"태블릿의 배터리 사용량이 평소와 같습니다."</string>
    <string name="battery_tip_summary_summary" product="device" msgid="363718204492523920">"기기의 배터리 사용량이 평소와 같습니다."</string>
    <string name="battery_tip_low_battery_title" msgid="5103420355109677385">"배터리 용량 낮음"</string>
    <string name="battery_tip_low_battery_summary" msgid="4702986182940709150">"배터리 수명이 짧은 상태입니다"</string>
    <string name="battery_tip_smart_battery_title" product="default" msgid="2542822112725248683">"휴대전화 배터리 수명 향상"</string>
    <string name="battery_tip_smart_battery_title" product="tablet" msgid="6452567046912954866">"태블릿 배터리 수명 향상"</string>
    <string name="battery_tip_smart_battery_title" product="device" msgid="4445149029390556382">"기기 배터리 수명 향상"</string>
    <string name="battery_tip_smart_battery_summary" msgid="2326809294592208069">"배터리 관리자를 사용 설정하세요."</string>
    <string name="battery_tip_early_heads_up_title" msgid="5788492366387119807">"배터리 세이버 사용 설정"</string>
    <string name="battery_tip_early_heads_up_summary" msgid="1639271439914224547">"배터리가 평소보다 빨리 소진될 수 있습니다."</string>
    <string name="battery_tip_early_heads_up_done_title" msgid="4294083319255926811">"배터리 세이버 사용 중"</string>
    <string name="battery_tip_early_heads_up_done_summary" msgid="7054036010928794364">"일부 기능이 제한될 수 있습니다."</string>
    <string name="battery_tip_high_usage_title" product="default" msgid="1282187115295901930">"휴대전화를 평소보다 더 많이 사용함"</string>
    <string name="battery_tip_high_usage_title" product="tablet" msgid="7422137233845959351">"태블릿을 평소보다 더 많이 사용함"</string>
    <string name="battery_tip_high_usage_title" product="device" msgid="5483320224273724068">"기기를 평소보다 더 많이 사용함"</string>
    <string name="battery_tip_high_usage_summary" msgid="6341311803303581798">"배터리가 얼마 남지 않았습니다."</string>
    <string name="battery_tip_dialog_message" product="default" msgid="7001932078713215338">"휴대전화를 평소보다 더 많이 사용했습니다. 배터리가 예상보다 빨리 소진될 수 있습니다.\n\n휴대전화 충전 완료 후 가장 많이 사용한 앱 <xliff:g id="NUMBER">%1$d</xliff:g>개는 다음과 같습니다."</string>
    <string name="battery_tip_dialog_message" product="tablet" msgid="8482296786233647690">"태블릿을 평소보다 더 많이 사용했습니다. 배터리가 예상보다 빨리 소진될 수 있습니다.\n\n태블릿 충전 완료 후 가장 많이 사용한 앱 <xliff:g id="NUMBER">%1$d</xliff:g>개는 다음과 같습니다."</string>
    <string name="battery_tip_dialog_message" product="device" msgid="2806861679225286129">"기기를 평소보다 더 많이 사용했습니다. 배터리가 예상보다 빨리 소진될 수 있습니다.\n\n기기 충전 완료 후 가장 많이 사용한 앱 <xliff:g id="NUMBER">%1$d</xliff:g>개는 다음과 같습니다."</string>
    <plurals name="battery_tip_restrict_title" formatted="false" msgid="467228882789275512">
      <item quantity="other">%1$d개 앱 제한</item>
      <item quantity="one">%1$d개 앱 제한</item>
    </plurals>
    <plurals name="battery_tip_restrict_handled_title" formatted="false" msgid="2996094393897875408">
      <item quantity="other">앱 %2$d개가 최근에 제한됨</item>
      <item quantity="one">%1$s이(가) 최근에 제한됨</item>
    </plurals>
    <plurals name="battery_tip_restrict_summary" formatted="false" msgid="5768962491638423979">
      <item quantity="other">앱 %2$d개가 백그라운드에서 배터리를 많이 사용합니다.</item>
      <item quantity="one">%1$s이(가) 백그라운드에서 배터리를 많이 사용합니다.</item>
    </plurals>
    <plurals name="battery_tip_restrict_handled_summary" formatted="false" msgid="1040488674178753191">
      <item quantity="other">백그라운드에서 실행할 수 없는 앱입니다.</item>
      <item quantity="one">백그라운드에서 실행할 수 없는 앱입니다.</item>
    </plurals>
    <plurals name="battery_tip_restrict_app_dialog_title" formatted="false" msgid="8130618585820429591">
      <item quantity="other">%1$d개 앱을 제한하시겠습니까?</item>
      <item quantity="one">앱을 제한하시겠습니까?</item>
    </plurals>
    <string name="battery_tip_restrict_app_dialog_message" msgid="7271391929137806299">"배터리를 절약하려면 <xliff:g id="APP">%1$s</xliff:g>이(가) 백그라운드에서 배터리를 사용하지 못하도록 설정하세요. 앱이 제대로 작동하지 않을 수 있으며 알림이 지연될 수 있습니다."</string>
    <string name="battery_tip_restrict_apps_less_than_5_dialog_message" msgid="3175700359860699627">"배터리를 절약하려면 다음 앱이 백그라운드에서 배터리를 사용하지 못하도록 설정하세요. 제한된 앱이 제대로 작동하지 않을 수 있으며 알림이 지연될 수 있습니다.\n\n앱:"</string>
    <string name="battery_tip_restrict_apps_more_than_5_dialog_message" msgid="582641081128076191">"배터리를 절약하려면 다음 앱이 백그라운드에서 배터리를 사용하지 못하도록 설정하세요. 제한된 앱이 제대로 작동하지 않을 수 있으며 알림이 지연될 수 있습니다.\n\n앱:\n<xliff:g id="APP_LIST">%1$s</xliff:g>"</string>
    <string name="battery_tip_restrict_app_dialog_ok" msgid="8291115820018013353">"제한"</string>
    <string name="battery_tip_unrestrict_app_dialog_title" msgid="4321334634106715162">"제한을 삭제하시겠습니까?"</string>
    <string name="battery_tip_unrestrict_app_dialog_message" msgid="6537761705584610231">"이 앱은 백그라운드에서 배터리를 사용할 수 있으므로 배터리가 예상보다 빨리 소진될 수 있습니다."</string>
    <string name="battery_tip_unrestrict_app_dialog_ok" msgid="6022058431218137646">"삭제"</string>
    <string name="battery_tip_unrestrict_app_dialog_cancel" msgid="3058235875830858902">"취소"</string>
    <string name="battery_tip_dialog_summary_message" product="default" msgid="4628448253185085796">"앱의 배터리 사용량이 평소와 같습니다. 앱에서 배터리를 너무 많이 사용하면 휴대전화에서 내가 취할 수 있는 조치를 제안합니다.\n\n배터리가 부족하면 언제든지 배터리 세이버 모드를 사용 설정할 수 있습니다."</string>
    <string name="battery_tip_dialog_summary_message" product="tablet" msgid="8327950887399420971">"앱의 배터리 사용량이 평소와 같습니다. 앱에서 배터리를 너무 많이 사용하면 태블릿에서 내가 취할 수 있는 조치를 제안합니다.\n\n배터리가 부족하면 언제든지 배터리 세이버 모드를 사용 설정할 수 있습니다."</string>
    <string name="battery_tip_dialog_summary_message" product="device" msgid="6753742263807939789">"앱의 배터리 사용량이 평소와 같습니다. 앱에서 배터리를 너무 많이 사용하면 기기에서 내가 취할 수 있는 조치를 제안합니다.\n\n배터리가 부족하면 언제든지 배터리 세이버 모드를 사용 설정할 수 있습니다."</string>
    <string name="smart_battery_manager_title" msgid="870632749556793417">"배터리 관리자"</string>
    <string name="smart_battery_title" msgid="6218785691872466076">"자동으로 앱 관리"</string>
    <string name="smart_battery_summary" msgid="1339184602000004058">"자주 사용하지 않는 앱의 배터리 사용량 제한"</string>
    <string name="smart_battery_footer" product="default" msgid="5555604955956219544">"배터리 관리자에서 배터리를 많이 소모하는 앱을 감지하면 이 앱을 제한할 수 있습니다. 제한된 앱이 제대로 작동하지 않을 수 있으며 알림이 지연될 수 있습니다."</string>
    <string name="smart_battery_footer" product="tablet" msgid="5555604955956219544">"배터리 관리자에서 배터리를 많이 소모하는 앱을 감지하면 이 앱을 제한할 수 있습니다. 제한된 앱이 제대로 작동하지 않을 수 있으며 알림이 지연될 수 있습니다."</string>
    <string name="smart_battery_footer" product="device" msgid="5555604955956219544">"배터리 관리자에서 배터리를 많이 소모하는 앱을 감지하면 이 앱을 제한할 수 있습니다. 제한된 앱이 제대로 작동하지 않을 수 있으며 알림이 지연될 수 있습니다."</string>
    <string name="restricted_app_title" msgid="8982477293044330653">"제한된 앱"</string>
    <plurals name="restricted_app_summary" formatted="false" msgid="7355687633914223530">
      <item quantity="other">%1$d개 앱의 배터리 사용량 제한</item>
      <item quantity="one">%1$d개 앱의 배터리 사용량 제한</item>
    </plurals>
    <string name="restricted_app_detail_footer" msgid="6739863162364046859">"이 앱은 백그라운드에서 배터리를 사용 중입니다. 제한된 앱이 제대로 작동하지 않을 수 있으며 알림이 지연될 수 있습니다."</string>
    <string name="battery_auto_restriction_title" msgid="6553271897488963709">"배터리 관리자 사용"</string>
    <string name="battery_auto_restriction_summary" msgid="8561335400991281062">"앱에서 배터리를 많이 소모하면 감지"</string>
    <string name="battery_manager_on" msgid="8643310865054362396">"사용/앱에서 배터리를 많이 소모하면 감지"</string>
    <string name="battery_manager_off" msgid="5473135235710343576">"끄기"</string>
    <plurals name="battery_manager_app_restricted" formatted="false" msgid="1026141135861471129">
      <item quantity="other">앱 %1$d개가 제한됨</item>
      <item quantity="one">앱 %1$d개가 제한됨</item>
    </plurals>
    <string name="dialog_stop_title" msgid="6395127715596746479">"앱을 종료하시겠습니까?"</string>
    <string name="dialog_stop_message" product="default" msgid="4006631636646776488">"<xliff:g id="APP">%1$s</xliff:g>에서 휴대전화를 작동 상태로 유지하고 있어 휴대전화에서 배터리를 정상적으로 관리할 수 없습니다.\n\n문제를 해결하려면 앱을 종료하세요.\n\n문제가 계속되는 경우 앱을 제거하고 배터리 성능을 개선해야 할 수도 있습니다."</string>
    <string name="dialog_stop_message" product="tablet" msgid="2369957934555162428">"<xliff:g id="APP">%1$s</xliff:g>에서 태블릿을 작동 상태로 유지하고 있어 태블릿에서 배터리를 정상적으로 관리할 수 없습니다.\n\n문제를 해결하려면 앱을 종료하세요.\n\n문제가 계속되는 경우 앱을 제거하고 배터리 성능을 개선해야 할 수도 있습니다."</string>
    <string name="dialog_stop_message" product="device" msgid="6195430620406365292">"<xliff:g id="APP">%1$s</xliff:g>에서 기기를 작동 상태로 유지하고 있어 기기에서 배터리를 정상적으로 관리할 수 없습니다.\n\n문제를 해결하려면 앱을 종료하세요.\n\n문제가 계속되는 경우 앱을 제거하고 배터리 성능을 개선해야 할 수도 있습니다."</string>
    <string name="dialog_stop_message_wakeup_alarm" product="default" msgid="1638726742782558262">"<xliff:g id="APP_0">%1$s</xliff:g>에서 휴대전화를 작동 상태로 유지하고 있어 휴대전화에서 배터리를 정상적으로 관리할 수 없습니다.\n\n문제를 해결하려면 <xliff:g id="APP_1">%1$s</xliff:g>을(를) 종료하세요.\n\n문제가 계속되는 경우 앱을 제거하고 배터리 성능을 개선해야 할 수도 있습니다."</string>
    <string name="dialog_stop_message_wakeup_alarm" product="tablet" msgid="8771690983566539742">"<xliff:g id="APP_0">%1$s</xliff:g>에서 태블릿을 작동 상태로 유지하고 있어 태블릿에서 배터리를 정상적으로 관리할 수 없습니다.\n\n문제를 해결하려면 <xliff:g id="APP_1">%1$s</xliff:g>을(를) 종료하세요.\n\n문제가 계속되는 경우 앱을 제거하고 배터리 성능을 개선해야 할 수도 있습니다."</string>
    <string name="dialog_stop_message_wakeup_alarm" product="device" msgid="2854944538238649520">"<xliff:g id="APP_0">%1$s</xliff:g>에서 기기를 작동 상태로 유지하고 있어 기기에서 배터리를 정상적으로 관리할 수 없습니다.\n\n문제를 해결하려면 <xliff:g id="APP_1">%1$s</xliff:g>을(를) 종료하세요.\n\n문제가 계속되는 경우 앱을 제거하고 배터리 성능을 개선해야 할 수도 있습니다."</string>
    <string name="dialog_stop_ok" msgid="2319777211264004900">"앱 종료"</string>
    <string name="dialog_background_check_title" msgid="6936542136153283692">"백그라운드 사용을 중지하고 앱을 종료하시겠습니까?"</string>
    <string name="dialog_background_check_message" product="default" msgid="4045827746349279563">"<xliff:g id="APP_0">%1$s</xliff:g>에서 휴대전화를 작동 상태로 유지하고 있어 휴대전화에서 배터리를 정상적으로 관리할 수 없습니다.\n\n문제를 해결하려면 <xliff:g id="APP_1">%1$s</xliff:g>을(를) 종료하고 백그라운드에서 실행되지 않도록 하세요."</string>
    <string name="dialog_background_check_message" product="tablet" msgid="8348214419901788270">"<xliff:g id="APP_0">%1$s</xliff:g>에서 태블릿을 작동 상태로 유지하고 있어 태블릿에서 배터리를 정상적으로 관리할 수 없습니다.\n\n문제를 해결하려면 <xliff:g id="APP_1">%1$s</xliff:g>을(를) 종료하고 백그라운드에서 실행되지 않도록 하세요."</string>
    <string name="dialog_background_check_message" product="device" msgid="5847977433118915863">"<xliff:g id="APP_0">%1$s</xliff:g>에서 기기를 작동 상태로 유지하고 있어 기기에서 배터리를 정상적으로 관리할 수 없습니다.\n\n문제를 해결하려면 <xliff:g id="APP_1">%1$s</xliff:g>을(를) 종료하고 백그라운드에서 실행되지 않도록 하세요."</string>
    <string name="dialog_background_check_ok" msgid="412876934682899659">"사용 중지"</string>
    <string name="dialog_location_title" msgid="5888917530725874727">"위치를 사용 중지하시겠습니까?"</string>
    <string name="dialog_location_message" product="default" msgid="7774807745601479888">"앱을 사용하지 않을 때도 <xliff:g id="APP">%1$s</xliff:g>에서 계속 위치를 요청하여 휴대전화에서 배터리를 정상적으로 관리할 수 없습니다.\n\n문제를 해결하려면 이 앱에서 위치 사용을 중지하세요."</string>
    <string name="dialog_location_message" product="tablet" msgid="118745801732181618">"앱을 사용하지 않을 때도 <xliff:g id="APP">%1$s</xliff:g>에서 계속 위치를 요청하여 태블릿에서 배터리를 정상적으로 관리할 수 없습니다.\n\n문제를 해결하려면 이 앱에서 위치 사용을 중지하세요."</string>
    <string name="dialog_location_message" product="device" msgid="6783678153382298295">"앱을 사용하지 않을 때도 <xliff:g id="APP">%1$s</xliff:g>에서 계속 위치를 요청하여 기기에서 배터리를 정상적으로 관리할 수 없습니다.\n\n문제를 해결하려면 이 앱에서 위치 사용을 중지하세요."</string>
    <string name="dialog_location_ok" msgid="4572391197601313986">"사용 중지"</string>
    <string name="power_screen" msgid="3023346080675904613">"화면"</string>
    <string name="power_flashlight" msgid="7794409781003567614">"손전등"</string>
    <string name="power_camera" msgid="4976286950934622605">"카메라"</string>
    <string name="power_wifi" msgid="1135085252964054957">"Wi-Fi"</string>
    <string name="power_bluetooth" msgid="4373329044379008289">"블루투스"</string>
    <string name="power_cell" msgid="3392999761958982492">"모바일 네트워크 대기"</string>
    <string name="power_phone" msgid="5392641106474567277">"음성 통화"</string>
    <string name="power_idle" product="tablet" msgid="4612478572401640759">"유휴 상태 태블릿"</string>
    <string name="power_idle" product="default" msgid="9055659695602194990">"휴대전화 유휴 상태"</string>
    <string name="power_unaccounted" msgid="709925017022660740">"기타"</string>
    <string name="power_overcounted" msgid="2762354976171358445">"과다 산정됨"</string>
    <string name="usage_type_cpu" msgid="715162150698338714">"총 CPU"</string>
    <string name="usage_type_cpu_foreground" msgid="6500579611933211831">"CPU 포그라운드"</string>
    <string name="usage_type_wake_lock" msgid="5125438890233677880">"켜진 상태로 유지"</string>
    <string name="usage_type_gps" msgid="7989688715128160790">"GPS"</string>
    <string name="usage_type_wifi_running" msgid="3134357198266380400">"Wi-Fi 실행 중"</string>
    <string name="usage_type_phone" product="tablet" msgid="262638572890253393">"태블릿"</string>
    <string name="usage_type_phone" product="default" msgid="9108247984998041853">"휴대전화"</string>
    <string name="usage_type_data_send" msgid="8971710128438365919">"모바일 패킷 전송"</string>
    <string name="usage_type_data_recv" msgid="5468564329333954445">"모바일 패킷 수신"</string>
    <string name="usage_type_radio_active" msgid="1732647857619420121">"무선 통신 사용"</string>
    <string name="usage_type_data_wifi_send" msgid="1847552143597396162">"Wi‑Fi 패킷 전송"</string>
    <string name="usage_type_data_wifi_recv" msgid="5678475911549183829">"Wi‑Fi 패킷 수신"</string>
    <string name="usage_type_audio" msgid="6957269406840886290">"오디오"</string>
    <string name="usage_type_video" msgid="4295357792078579944">"동영상"</string>
    <string name="usage_type_camera" msgid="8299433109956769757">"카메라"</string>
    <string name="usage_type_flashlight" msgid="1516392356962208230">"손전등"</string>
    <string name="usage_type_on_time" msgid="3351200096173733159">"사용 시간"</string>
    <string name="usage_type_no_coverage" msgid="3797004252954385053">"통화 불가능 시간"</string>
    <string name="usage_type_total_battery_capacity" msgid="3798285287848675346">"총 배터리 용량"</string>
    <string name="usage_type_computed_power" msgid="5862792259009981479">"계산된 전원 사용량"</string>
    <string name="usage_type_actual_power" msgid="7047814738685578335">"관찰된 전원 사용량"</string>
    <string name="battery_action_stop" msgid="649958863744041872">"강제 종료"</string>
    <string name="battery_action_app_details" msgid="7861051816778419018">"앱 정보"</string>
    <string name="battery_action_app_settings" msgid="4570481408106287454">"앱 설정"</string>
    <string name="battery_action_display" msgid="7338551244519110831">"화면 설정"</string>
    <string name="battery_action_wifi" msgid="8181553479021841207">"Wi-Fi 설정"</string>
    <string name="battery_action_bluetooth" msgid="8374789049507723142">"블루투스 설정"</string>
    <string name="battery_desc_voice" msgid="8980322055722959211">"음성 통화에서 배터리 사용"</string>
    <string name="battery_desc_standby" product="tablet" msgid="6284747418668280364">"태블릿이 유휴 상태일 때 배터리 사용"</string>
    <string name="battery_desc_standby" product="default" msgid="3009080001948091424">"휴대전화가 유휴 상태일 때 배터리 사용"</string>
    <string name="battery_desc_radio" msgid="5479196477223185367">"무선 라디오에서 배터리 사용"</string>
    <string name="battery_sugg_radio" msgid="8211336978326295047">"통화 불가능 지역에서는 전원을 절약하도록 비행 모드로 전환"</string>
    <string name="battery_desc_flashlight" msgid="2908579430841025494">"손전등에서 사용한 배터리"</string>
    <string name="battery_desc_camera" msgid="7375389919760613499">"카메라의 배터리 소모"</string>
    <string name="battery_desc_display" msgid="5432795282958076557">"디스플레이 및 백라이트에서 배터리 사용"</string>
    <string name="battery_sugg_display" msgid="3370202402045141760">"화면 밝기 및/또는 화면 시간제한 줄이기"</string>
    <string name="battery_desc_wifi" msgid="2375567464707394131">"Wi-Fi에서 배터리 사용"</string>
    <string name="battery_sugg_wifi" msgid="7776093125855397043">"사용 중이 아니거나 사용할 수 없을 때 Wi-Fi 끄기"</string>
    <string name="battery_desc_bluetooth" msgid="8069070756186680367">"블루투스 배터리 사용량"</string>
    <string name="battery_sugg_bluetooth_basic" msgid="4565141162650835009">"사용 중이 아닐 때에는 블루투스 끄기"</string>
    <string name="battery_sugg_bluetooth_headset" msgid="4071352514714259230">"다른 블루투스 기기로 연결 시도"</string>
    <string name="battery_desc_apps" msgid="8530418792605735226">"앱 배터리 사용량"</string>
    <string name="battery_sugg_apps_info" msgid="6907588126789841231">"앱 중지 또는 제거"</string>
    <string name="battery_sugg_apps_gps" msgid="5959067516281866135">"배터리 절약 모드 선택"</string>
    <string name="battery_sugg_apps_settings" msgid="3974902365643634514">"앱에서 배터리 사용을 줄일 수 있는 설정을 제공할 수 있습니다."</string>
    <string name="battery_desc_users" msgid="7682989161885027823">"사용자의 배터리 사용"</string>
    <string name="battery_desc_unaccounted" msgid="7404256448541818019">"기타 전원 사용량"</string>
    <string name="battery_msg_unaccounted" msgid="1963583522633067961">"배터리 사용량은 대략적으로 계산한 전원 사용량이며 모든 배터리 소모 요인이 포함되지는 않습니다. 기타 전원 사용량은 대략 계산한 전원 사용량과 배터리에서 관찰된 실제 소모량 사이의 차이입니다."</string>
    <string name="battery_desc_overcounted" msgid="5481865509489228603">"전력 사용량 과다 산정됨"</string>
    <string name="mah" msgid="95245196971239711">"<xliff:g id="NUMBER">%d</xliff:g>mAh"</string>
    <string name="battery_used_for" msgid="2690821851327075443">"<xliff:g id="TIME">^1</xliff:g> 사용됨"</string>
    <string name="battery_active_for" msgid="2964359540508103032">"<xliff:g id="TIME">^1</xliff:g> 동안 사용 중"</string>
    <string name="battery_screen_usage" msgid="6537658662149713585">"화면 사용 시간: <xliff:g id="TIME">^1</xliff:g>"</string>
    <string name="battery_used_by" msgid="1135316757755282999">"<xliff:g id="APP">%2$s</xliff:g>에서 <xliff:g id="PERCENT">%1$s</xliff:g> 사용"</string>
    <string name="battery_overall_usage" msgid="2093409063297375436">"전체 배터리 사용량의 <xliff:g id="PERCENT">%1$s</xliff:g>"</string>
    <string name="battery_detail_since_full_charge" msgid="7515347842046955855">"마지막 충전 완료 후 사용 내역 분석"</string>
    <string name="battery_last_full_charge" msgid="7151251641099019361">"마지막 충전 완료"</string>
    <string name="battery_full_charge_last" msgid="8892335687734288031">"충전 완료 후 사용 가능 시간"</string>
    <string name="battery_footer_summary" msgid="67169726550144016">"배터리 사용 데이터는 대략적인 수치이며, 사용량에 따라 변경될 수 있습니다."</string>
    <string name="battery_detail_foreground" msgid="3350401514602032183">"연속사용 중일 때"</string>
    <string name="battery_detail_background" msgid="1929644393553768999">"백그라운드에 있을 때"</string>
    <string name="battery_detail_power_usage" msgid="6485766868610469101">"배터리 사용량"</string>
    <string name="battery_detail_info_title" msgid="8227822131405620369">"충전 완료 후"</string>
    <string name="battery_detail_manage_title" msgid="9094314252105828014">"배터리 사용량 관리"</string>
    <string name="advanced_battery_graph_subtext" msgid="5621073891377915877">"예상 잔여 배터리 소모 시간은 기기 사용량을 기반으로 표시됩니다."</string>
    <string name="estimated_time_left" msgid="7514194472683370877">"남은 예상 시간"</string>
    <string name="estimated_charging_time_left" msgid="5614442409326164691">"충전 완료까지 남은 시간"</string>
    <string name="estimated_time_description" msgid="8760210909000037089">"사용 방식에 따라 예상 시간이 달라질 수 있음"</string>
    <string name="menu_stats_unplugged" msgid="8296577130840261624">"플러그를 뽑은 후 <xliff:g id="UNPLUGGED">%1$s</xliff:g>"</string>
    <string name="menu_stats_last_unplugged" msgid="5922246077592434526">"마지막으로 플러그를 뽑은 이후 <xliff:g id="UNPLUGGED">%1$s</xliff:g> 동안"</string>
    <string name="menu_stats_total" msgid="8973377864854807854">"총 사용량"</string>
    <string name="menu_stats_refresh" msgid="1676215433344981075">"새로고침"</string>
    <string name="process_kernel_label" msgid="3916858646836739323">"Android OS"</string>
    <string name="process_mediaserver_label" msgid="6500382062945689285">"미디어 서버"</string>
    <string name="process_dex2oat_label" msgid="2592408651060518226">"앱 최적화"</string>
    <string name="battery_saver" msgid="8172485772238572153">"배터리 세이버"</string>
    <string name="battery_saver_auto_title" msgid="8368709389419695611">"자동으로 사용 설정"</string>
    <string name="battery_saver_seekbar_title" msgid="4705356758573183963">"<xliff:g id="PERCENT">%1$s</xliff:g> 도달 시"</string>
    <string name="battery_saver_seekbar_title_placeholder" msgid="1138980155985636295">"켜기"</string>
    <string name="battery_saver_master_switch_title" msgid="622539414546588436">"배터리 세이버 사용"</string>
    <string name="battery_saver_turn_on_automatically_title" msgid="9023847300114669426">"자동으로 사용 설정"</string>
    <string name="battery_saver_turn_on_automatically_never" msgid="6610846456314373">"사용 안함"</string>
    <string name="battery_saver_turn_on_automatically_pct" msgid="8665950426992057191">"배터리 잔량 <xliff:g id="PERCENT">%1$s</xliff:g>"</string>
    <string name="battery_percentage" msgid="723291197508049369">"배터리 잔량 비율"</string>
    <string name="battery_percentage_description" msgid="8511658577507384014">"상태 표시줄에 배터리 잔량 비율 표시"</string>
    <string name="process_stats_summary_title" msgid="1144688045609771677">"프로세스 통계"</string>
    <string name="process_stats_summary" msgid="109387941605607762">"프로세스 실행에 관한 통계"</string>
    <string name="app_memory_use" msgid="7849258480392171939">"메모리 사용량"</string>
    <string name="process_stats_total_duration" msgid="7417201400853728029">"지난 <xliff:g id="TIMEDURATION">%3$s</xliff:g> 동안 <xliff:g id="USEDRAM">%1$s</xliff:g>/<xliff:g id="TOTALRAM">%2$s</xliff:g> 사용"</string>
    <string name="process_stats_total_duration_percentage" msgid="6522457033380025618">"<xliff:g id="TIMEDURATION">%2$s</xliff:g> 동안 RAM <xliff:g id="PERCENT">%1$s</xliff:g> 사용"</string>
    <string name="process_stats_type_background" msgid="3934992858120683459">"백그라운드"</string>
    <string name="process_stats_type_foreground" msgid="7713118254089580536">"포그라운드"</string>
    <string name="process_stats_type_cached" msgid="6314925846944806511">"캐시된 프로세스"</string>
    <string name="process_stats_os_label" msgid="4813434110442733392">"Android OS"</string>
    <string name="process_stats_os_native" msgid="5322428494231768472">"기본"</string>
    <string name="process_stats_os_kernel" msgid="1938523592369780924">"커널"</string>
    <string name="process_stats_os_zram" msgid="677138324651671575">"Z-RAM"</string>
    <string name="process_stats_os_cache" msgid="6432533624875078233">"캐시"</string>
    <string name="process_stats_ram_use" msgid="976912589127397307">"RAM 사용"</string>
    <string name="process_stats_bg_ram_use" msgid="5398191511030462404">"RAM 사용(백그라운드)"</string>
    <string name="process_stats_run_time" msgid="6520628955709369115">"재생 시간"</string>
    <string name="processes_subtitle" msgid="6827502409379462438">"프로세스"</string>
    <string name="services_subtitle" msgid="4296402367067266425">"서비스"</string>
    <string name="menu_proc_stats_duration" msgid="2323483592994720196">"기간"</string>
    <string name="mem_details_title" msgid="6548392825497290498">"메모리 세부정보"</string>
    <string name="menu_duration_3h" msgid="4714866438374738385">"3시간"</string>
    <string name="menu_duration_6h" msgid="1940846763432184132">"6시간"</string>
    <string name="menu_duration_12h" msgid="7890465404584356294">"12시간"</string>
    <string name="menu_duration_1d" msgid="3393631127622285458">"1일"</string>
    <string name="menu_show_system" msgid="8864603400415567635">"시스템 표시"</string>
    <string name="menu_hide_system" msgid="4106826741703745733">"시스템 숨기기"</string>
    <string name="menu_show_percentage" msgid="4717204046118199806">"백분율 표시"</string>
    <string name="menu_use_uss" msgid="467765290771543089">"USS(Unique Set Size) 사용"</string>
    <string name="menu_proc_stats_type" msgid="4700209061072120948">"통계 유형"</string>
    <string name="menu_proc_stats_type_background" msgid="2236161340134898852">"백그라운드"</string>
    <string name="menu_proc_stats_type_foreground" msgid="2286182659954958586">"포그라운드"</string>
    <string name="menu_proc_stats_type_cached" msgid="5084272779786820693">"캐시된 프로세스"</string>
    <string name="voice_input_output_settings" msgid="1336135218350444783">"음성 입력 &amp; 출력"</string>
    <string name="voice_input_output_settings_title" msgid="2442850635048676991">"음성 입력 &amp; 출력 설정"</string>
    <string name="voice_search_settings_title" msgid="2775469246913196536">"음성 검색"</string>
    <string name="keyboard_settings_title" msgid="5080115226780201234">"Android 키보드"</string>
    <string name="voice_input_settings" msgid="1099937800539324567">"음성 입력 설정"</string>
    <string name="voice_input_settings_title" msgid="2676028028084981891">"음성 입력"</string>
    <string name="voice_service_preference_section_title" msgid="3778706644257601021">"음성 입력 서비스"</string>
    <string name="voice_interactor_preference_summary" msgid="1801414022026937190">"전체 핫워드 및 상호작용"</string>
    <string name="voice_recognizer_preference_summary" msgid="669880813593690527">"간단한 STT(음성 텍스트 변환)"</string>
    <string name="voice_interaction_security_warning" msgid="6378608263983737325">"이 음성 입력 서비스는 항상 음성을 모니터링하고 사용자를 대신하여 음성 지원 애플리케이션을 제어할 수 있습니다. 이 서비스는 <xliff:g id="VOICE_INPUT_SERVICE_APP_NAME">%s</xliff:g> 애플리케이션에서 제공합니다. 서비스를 사용하도록 설정하시겠습니까?"</string>
    <string name="tts_engine_preference_title" msgid="1578826947311494239">"기본 엔진"</string>
    <string name="tts_engine_settings_title" msgid="6886964122861384818">"엔진 설정"</string>
    <string name="tts_sliders_title" msgid="992059150784095263">"말하기 속도 및 음 높이"</string>
    <string name="tts_engine_section_title" msgid="6289240207677024034">"엔진"</string>
    <string name="tts_install_voice_title" msgid="6275828614052514320">"음성"</string>
    <string name="tts_spoken_language" msgid="5542499183472504027">"음성 언어"</string>
    <string name="tts_install_voices_title" msgid="8808823756936022641">"음성 설치"</string>
    <string name="tts_install_voices_text" msgid="5292606786380069134">"<xliff:g id="TTS_APP_NAME">%s</xliff:g> 앱에서 계속하여 음성을 설치합니다."</string>
    <string name="tts_install_voices_open" msgid="667467793360277465">"앱 열기"</string>
    <string name="tts_install_voices_cancel" msgid="4711492804851107459">"취소"</string>
    <string name="tts_reset" msgid="2661752909256313270">"재설정"</string>
    <string name="tts_play" msgid="2628469503798633884">"재생"</string>
    <string name="gadget_title" msgid="5519037532720577836">"전원 컨트롤"</string>
    <string name="gadget_toggle_wifi" msgid="319262861956544493">"Wi-Fi 설정 업데이트"</string>
    <string name="gadget_toggle_bluetooth" msgid="7538903239807020826">"블루투스 설정 업데이트"</string>
    <string name="gadget_state_template" msgid="5156935629902649932">"<xliff:g id="ID_1">%1$s</xliff:g> <xliff:g id="ID_2">%2$s</xliff:g>"</string>
    <string name="gadget_state_on" msgid="6909119593004937688">"사용"</string>
    <string name="gadget_state_off" msgid="5220212352953066317">"꺼짐"</string>
    <string name="gadget_state_turning_on" msgid="3395992057029439039">"켜는 중"</string>
    <string name="gadget_state_turning_off" msgid="2395546048102176157">"끄는 중"</string>
    <string name="gadget_wifi" msgid="4712584536500629417">"Wi-Fi"</string>
    <string name="gadget_bluetooth" msgid="8998572807378694410">"블루투스"</string>
    <string name="gadget_location" msgid="2974757497945178165">"위치"</string>
    <string name="gadget_sync" msgid="858895763714222152">"동기화"</string>
    <string name="gadget_brightness_template" msgid="930541920933123603">"밝기 <xliff:g id="ID_1">%1$s</xliff:g>"</string>
    <string name="gadget_brightness_state_auto" msgid="6667967252426515446">"자동"</string>
    <string name="gadget_brightness_state_full" msgid="6814570109772137631">"최고 밝기"</string>
    <string name="gadget_brightness_state_half" msgid="3696671957608774204">"중간 밝기"</string>
    <string name="gadget_brightness_state_off" msgid="946382262872753084">"최저 밝기"</string>
    <string name="vpn_settings_title" msgid="5662579425832406705">"VPN"</string>
    <string name="credentials_title" msgid="4446234003860769883">"자격증명 저장소"</string>
    <string name="credentials_install" product="nosdcard" msgid="466093273825150847">"저장소에서 설치"</string>
    <string name="credentials_install" product="default" msgid="953914549998062317">"SD 카드에서 설치"</string>
    <string name="credentials_install_summary" product="nosdcard" msgid="4220422806818210676">"저장소에서 인증서 설치"</string>
    <string name="credentials_install_summary" product="default" msgid="5737658257407822713">"SD 카드에서 인증서 설치"</string>
    <string name="credentials_reset" msgid="3239382277144980418">"자격증명 삭제"</string>
    <string name="credentials_reset_summary" msgid="3369361230171260282">"모든 인증서 삭제"</string>
    <string name="trusted_credentials" msgid="4266945289534242402">"신뢰할 수 있는 자격증명"</string>
    <string name="trusted_credentials_summary" msgid="6735221351155686632">"신뢰할 수 있는 CA 인증서 표시"</string>
    <string name="user_credentials" msgid="3719013347787187083">"사용자 인증 정보"</string>
    <string name="user_credentials_summary" msgid="7271228342106080167">"저장된 사용자 인증 정보를 확인하고 수정"</string>
    <string name="advanced_security_title" msgid="2434776238010578865">"고급"</string>
    <string name="credential_storage_type" msgid="8629968543494001364">"저장공간 유형"</string>
    <string name="credential_storage_type_hardware" msgid="6077193544333904427">"하드웨어 지원"</string>
    <string name="credential_storage_type_software" msgid="4403117271207715378">"소프트웨어 전용"</string>
    <string name="credentials_settings_not_available" msgid="7968275634486624215">"이 사용자는 자격증명을 확인하거나 수정할 수 없습니다."</string>
    <string name="credential_for_vpn_and_apps" msgid="4168197158768443365">"VPN 및 앱에 사용하도록 설치됨"</string>
    <string name="credential_for_wifi" msgid="6228425986551591864">"Wi-Fi에 사용하도록 설치됨"</string>
    <string name="credentials_unlock" msgid="385427939577366499"></string>
    <string name="credentials_unlock_hint" msgid="2301301378040499348">"자격증명 저장소 비밀번호를 입력하세요."</string>
    <string name="credentials_old_password" msgid="7553393815538684028">"현재 비밀번호:"</string>
    <string name="credentials_reset_hint" msgid="6297256880896133631">"콘텐츠를 모두 삭제하시겠습니까?"</string>
    <string name="credentials_wrong_password" msgid="2541932597104054807">"비밀번호가 잘못되었습니다."</string>
    <string name="credentials_reset_warning" msgid="5320653011511797600">"비밀번호가 잘못되었습니다. 한 번 더 실패하면 자격증명 저장소가 지워집니다."</string>
    <string name="credentials_reset_warning_plural" msgid="6514085665301095279">"비밀번호가 잘못되었습니다. <xliff:g id="NUMBER">%1$d</xliff:g>번 더 실패하면 자격증명 저장소가 지워집니다."</string>
    <string name="credentials_erased" msgid="2907836028586342969">"자격증명 저장소가 삭제되었습니다."</string>
    <string name="credentials_not_erased" msgid="7685932772284216097">"자격증명 저장소를 삭제하지 못했습니다."</string>
    <string name="credentials_enabled" msgid="7588607413349978930">"자격증명 저장소를 사용합니다."</string>
    <string name="credentials_configure_lock_screen_hint" msgid="8058230497337529036">"자격증명 저장소를 사용하려면 기기에 보안 잠금 화면을 설정해야 합니다."</string>
    <string name="credentials_configure_lock_screen_button" msgid="253239765216055321">"잠금 설정"</string>
    <string name="usage_access_title" msgid="332333405495457839">"사용 액세스 권한을 보유한 앱"</string>
    <string name="emergency_tone_title" msgid="254495218194925271">"응급 상황 다이얼링 신호"</string>
    <string name="emergency_tone_summary" msgid="722259232924572153">"긴급 통화 중 동작 설정"</string>
    <string name="privacy_settings_title" msgid="2978878794187459190">"백업"</string>
    <string name="backup_section_title" msgid="7952232291452882740">"백업 및 복원"</string>
    <string name="personal_data_section_title" msgid="7815209034443782061">"개인 데이터"</string>
    <string name="backup_data_title" msgid="1239105919852668016">"내 데이터 백업"</string>
    <string name="backup_data_summary" msgid="708773323451655666">"앱 데이터, Wi-Fi 비밀번호 및 기타 설정을 Google 서버에 백업"</string>
    <string name="backup_configure_account_title" msgid="3790872965773196615">"백업 계정"</string>
    <string name="include_app_data_title" msgid="2829970132260278394">"앱 데이터 포함"</string>
    <string name="auto_restore_title" msgid="5397528966329126506">"자동 복원"</string>
    <string name="auto_restore_summary" msgid="4235615056371993807">"앱을 다시 설치하면 백업된 설정과 데이터 복원"</string>
    <string name="backup_inactive_title" msgid="685838037986644604">"백업 서비스가 활성화되지 않음"</string>
    <string name="backup_configure_account_default_summary" msgid="2436933224764745553">"현재 백업한 데이터가 저장된 계정이 없습니다."</string>
    <string name="backup_erase_dialog_title" msgid="1027640829482174106"></string>
    <string name="backup_erase_dialog_message" msgid="5221011285568343155">"Wi-Fi 비밀번호, 북마크, 기타 설정 및 앱 데이터 백업을 중지하고 Google 서버에 있는 모든 사본을 지우시겠습니까?"</string>
    <string name="fullbackup_erase_dialog_message" msgid="694766389396659626">"기기 데이터(예: Wi-Fi 비밀번호, 통화 기록)와 앱 데이터(예: 앱에서 저장한 설정 및 파일) 백업을 중단하고 원격 서버에 있는 모든 사본을 삭제하시겠습니까?"</string>
    <string name="fullbackup_data_summary" msgid="960850365007767734">"기기 데이터(예: Wi-Fi 비밀번호, 통화 기록)와 앱 데이터(예: 앱에서 저장한 설정 및 파일)를 원격으로 자동 백업합니다.\n\n자동 백업을 사용하도록 설정하면 기기 및 앱 데이터가 정기적으로 원격 저장됩니다. 앱 데이터는 연락처, 메시지, 사진과 같은 민감한 데이터를 포함하여 개발자 설정에 따라 앱에서 저장한 모든 데이터가 해당될 수 있습니다."</string>
    <string name="device_admin_settings_title" msgid="4960761799560705902">"기기 관리자 설정"</string>
    <string name="active_device_admin_msg" msgid="578748451637360192">"기기 관리자 앱"</string>
    <string name="remove_device_admin" msgid="9207368982033308173">"이 기기 관리자 앱 비활성화"</string>
    <string name="uninstall_device_admin" msgid="271120195128542165">"애플리케이션 제거"</string>
    <string name="remove_and_uninstall_device_admin" msgid="3837625952436169878">"비활성화 및 제거"</string>
    <string name="select_device_admin_msg" msgid="7347389359013278077">"기기 관리자 앱"</string>
    <string name="no_device_admins" msgid="4846602835339095768">"사용할 수 있는 기기 관리자 앱이 없습니다."</string>
    <string name="personal_device_admin_title" msgid="2849617316347669861">"개인"</string>
    <string name="managed_device_admin_title" msgid="7853955652864478435">"직장"</string>
    <string name="no_trust_agents" msgid="7450273545568977523">"사용 가능한 Trust Agent 없음"</string>
    <string name="add_device_admin_msg" msgid="1501847129819382149">"기기 관리자 앱을 활성화하시겠습니까?"</string>
    <string name="add_device_admin" msgid="4192055385312215731">"이 기기 관리자 앱 활성화"</string>
    <string name="device_admin_add_title" msgid="3140663753671809044">"기기 관리자"</string>
    <string name="device_admin_warning" msgid="7482834776510188134">"이 관리자 앱을 활성화하면 <xliff:g id="APP_NAME">%1$s</xliff:g> 앱에서 다음 작업을 처리할 수 있습니다."</string>
    <string name="device_admin_status" msgid="7234814785374977990">"이 관리자 앱은 활성 상태로, <xliff:g id="APP_NAME">%1$s</xliff:g> 앱에서 다음 작업을 처리할 수 있도록 합니다."</string>
    <string name="profile_owner_add_title" msgid="6249331160676175009">"프로필 관리자를 활성화하시겠습니까?"</string>
    <string name="adding_profile_owner_warning" msgid="1354474524852805802">"계속하면 관리자가 내 사용자를 관리하게 되며, 관리자가 내 개인 데이터뿐만 아니라 연결된 데이터까지 저장할 수 있게 됩니다.\n\n관리자는 설정, 액세스 권한, 앱뿐만 아니라 네트워크 활동과 기기의 위치 정보 등 사용자와 연결된 데이터까지 모니터링하고 관리할 수 있습니다."</string>
    <string name="admin_disabled_other_options" msgid="7712694507069054530">"관리자가 다른 옵션을 사용 중지함"</string>
    <string name="admin_more_details" msgid="7901420667346456102">"세부정보 더보기"</string>
    <string name="sound_category_sound_title" msgid="1488759370067953996">"일반"</string>
    <string name="notification_log_title" msgid="3766148588239398464">"알림 로그"</string>
    <string name="sound_category_call_ringtone_vibrate_title" msgid="1543777228646645163">"전화 벨소리 및 진동"</string>
    <string name="sound_category_system_title" msgid="1480844520622721141">"시스템"</string>
    <string name="wifi_setup_title" msgid="2970260757780025029">"Wi-Fi 설정"</string>
    <string name="wifi_setup_title_editing_network" msgid="6020614644556717979">"Wi-Fi 네트워크 <xliff:g id="NETWORK_NAME">%s</xliff:g>에 연결"</string>
    <string name="wifi_setup_title_connecting_network" msgid="5572226790101017822">"Wi-Fi 네트워크 <xliff:g id="NETWORK_NAME">%s</xliff:g>에 연결 중..."</string>
    <string name="wifi_setup_title_connected_network" msgid="1608788657122010919">"Wi-Fi 네트워크 <xliff:g id="NETWORK_NAME">%s</xliff:g>에 연결됨"</string>
    <string name="wifi_setup_title_add_network" msgid="6932651000151032301">"네트워크 추가"</string>
    <string name="wifi_setup_not_connected" msgid="6997432604664057052">"연결되지 않음"</string>
    <string name="wifi_setup_add_network" msgid="5939624680150051807">"네트워크 추가"</string>
    <string name="wifi_setup_refresh_list" msgid="3411615711486911064">"목록 새로고침"</string>
    <string name="wifi_setup_skip" msgid="6661541841684895522">"건너뛰기"</string>
    <string name="wifi_setup_next" msgid="3388694784447820477">"다음"</string>
    <string name="wifi_setup_back" msgid="144777383739164044">"뒤로"</string>
    <string name="wifi_setup_detail" msgid="2336990478140503605">"네트워크 세부정보"</string>
    <string name="wifi_setup_connect" msgid="7954456989590237049">"연결"</string>
    <string name="wifi_setup_forget" msgid="2562847595567347526">"삭제"</string>
    <string name="wifi_setup_save" msgid="3659235094218508211">"저장"</string>
    <string name="wifi_setup_cancel" msgid="3185216020264410239">"취소"</string>
    <string name="wifi_setup_status_scanning" msgid="5317003416385428036">"네트워크 검색 중..."</string>
    <string name="wifi_setup_status_select_network" msgid="3960480613544747397">"연결하려면 네트워크를 탭하세요."</string>
    <string name="wifi_setup_status_existing_network" msgid="6394925174802598186">"기존 네트워크에 연결"</string>
    <string name="wifi_setup_status_unsecured_network" msgid="8143046977328718252">"보안되지 않은 네트워크에 연결"</string>
    <string name="wifi_setup_status_edit_network" msgid="4765340816724760717">"네트워크 설정 입력"</string>
    <string name="wifi_setup_status_new_network" msgid="7468952850452301083">"새 네트워크에 연결"</string>
    <string name="wifi_setup_status_connecting" msgid="4971421484401530740">"연결 중..."</string>
    <string name="wifi_setup_status_proceed_to_next" msgid="6708250000342940031">"다음 단계로 이동"</string>
    <string name="wifi_setup_status_eap_not_supported" msgid="6796317704783144190">"EAP는 지원되지 않습니다."</string>
    <string name="wifi_setup_eap_not_supported" msgid="6812710317883658843">"설정하는 동안에는 EAP Wi-Fi 연결을 구성할 수 없습니다. 설정한 후에 설정 &gt; 무선 및 네트워크에서 구성할 수 있습니다."</string>
    <string name="wifi_setup_description_connecting" msgid="2793554932006756795">"연결 시 몇 분 정도 걸릴 수 있습니다."</string>
    <string name="wifi_setup_description_connected" msgid="6649168170073219153">"설정을 계속하려면 "<b>"다음"</b>"을 탭하세요.\n\n다른 Wi‑Fi 네트워크에 연결하려면 "<b>"뒤로"</b>"를 탭하세요."</string>
    <string name="accessibility_sync_enabled" msgid="558480439730263116">"동기화 사용"</string>
    <string name="accessibility_sync_disabled" msgid="1741194106479011384">"동기화 사용중지됨"</string>
    <string name="accessibility_sync_in_progress" msgid="4501160520879902723">"지금 동기화 중"</string>
    <string name="accessibility_sync_error" msgid="8703299118794272041">"동기화 오류입니다."</string>
    <string name="sync_failed" msgid="1696499856374109647">"동기화 실패"</string>
    <string name="sync_active" msgid="8476943765960863040">"동기화 사용 중"</string>
    <string name="account_sync_settings_title" msgid="5131314922423053588">"동기화"</string>
    <string name="sync_is_failing" msgid="1591561768344128377">"현재 동기화에 문제가 발생했습니다. 잠시 후에 다시 실행됩니다."</string>
    <string name="add_account_label" msgid="7811707265834013767">"계정 추가"</string>
    <string name="managed_profile_not_available_label" msgid="852263300911325904">"아직 직장 프로필을 사용할 수 없습니다."</string>
    <string name="work_mode_label" msgid="7157582467956920750">"직장 프로필"</string>
    <string name="work_mode_on_summary" msgid="3628349169847990263">"조직에서 관리"</string>
    <string name="work_mode_off_summary" msgid="2657138190560082508">"앱 및 알림 사용 중지됨"</string>
    <string name="remove_managed_profile_label" msgid="3856519337797285325">"직장 프로필 삭제"</string>
    <string name="background_data" msgid="5779592891375473817">"백그라운드 데이터"</string>
    <string name="background_data_summary" msgid="8328521479872763452">"앱이 언제든지 데이터를 동기화하고 보내고 받을 수 있음"</string>
    <string name="background_data_dialog_title" msgid="6059217698124786537">"백그라운드 데이터를 사용중지하시겠습니까?"</string>
    <string name="background_data_dialog_message" msgid="6981661606680941633">"백그라운드 데이터를 사용하지 않도록 설정하면 배터리 수명이 늘어나고 데이터 사용량이 줄어듭니다. 일부 앱에서는 백그라운드 데이터 연결을 계속 사용할 수도 있습니다."</string>
    <string name="sync_automatically" msgid="1682730255435062059">"앱 데이터 자동 동기화"</string>
    <string name="sync_enabled" msgid="4551148952179416813">"동기화 사용 중"</string>
    <string name="sync_disabled" msgid="8511659877596511991">"동기화 사용 안함"</string>
    <string name="sync_error" msgid="5060969083117872149">"동기화 오류"</string>
    <string name="last_synced" msgid="4242919465367022234">"마지막 동기화 시간: <xliff:g id="LAST_SYNC_TIME">%1$s</xliff:g>"</string>
    <string name="sync_in_progress" msgid="5151314196536070569">"지금 동기화하는 중..."</string>
    <string name="settings_backup" msgid="2274732978260797031">"설정 백업"</string>
    <string name="settings_backup_summary" msgid="7916877705938054035">"내 설정 백업"</string>
    <string name="sync_menu_sync_now" msgid="6154608350395805683">"지금 동기화"</string>
    <string name="sync_menu_sync_cancel" msgid="8292379009626966949">"동기화 취소"</string>
    <string name="sync_one_time_sync" msgid="3733796114909082260">"탭하여 지금 동기화하세요.<xliff:g id="LAST_SYNC_TIME">
%1$s</xliff:g>"</string>
    <string name="sync_gmail" msgid="714886122098006477">"Gmail"</string>
    <string name="sync_calendar" msgid="9056527206714733735">"캘린더"</string>
    <string name="sync_contacts" msgid="9174914394377828043">"연락처"</string>
    <string name="sync_plug" msgid="3905078969081888738"><font fgcolor="#ffffffff">"Google 동기화에 오신 것을 환영합니다."</font>" \nGoogle 동기화는 사용자가 어디에서든지 연락처, 일정 등에 액세스할 수 있도록 데이터를 동기화하는 Google 서비스입니다."</string>
    <string name="header_application_sync_settings" msgid="6205903695598000286">"앱 동기화 설정"</string>
    <string name="header_data_and_synchronization" msgid="5165024023936509896">"데이터 및 동기화"</string>
    <string name="preference_change_password_title" msgid="8955581790270130056">"비밀번호 변경"</string>
    <string name="header_account_settings" msgid="5382475087121880626">"계정 설정"</string>
    <string name="remove_account_label" msgid="5921986026504804119">"계정 삭제"</string>
    <string name="header_add_an_account" msgid="756108499532023798">"계정 추가"</string>
    <string name="finish_button_label" msgid="481587707657751116">"마침"</string>
    <string name="really_remove_account_title" msgid="8800653398717172460">"계정을 삭제하시겠습니까?"</string>
    <string name="really_remove_account_message" product="tablet" msgid="1936147502815641161">"계정을 삭제하면 태블릿의 메시지, 연락처 및 다른 데이터가 모두 지워집니다."</string>
    <string name="really_remove_account_message" product="default" msgid="3483528757922948356">"계정을 삭제하면 휴대전화의 메시지, 연락처 및 다른 데이터가 모두 지워집니다."</string>
    <string name="really_remove_account_message" product="device" msgid="7507474724882080166">"계정을 삭제하면 기기의 메시지, 연락처 및 다른 데이터가 모두 지워집니다."</string>
    <string name="remove_account_failed" msgid="3901397272647112455">"관리자가 이 변경을 허용하지 않습니다."</string>
    <string name="cant_sync_dialog_title" msgid="2777238588398046285">"수동으로 동기화할 수 없음"</string>
    <string name="cant_sync_dialog_message" msgid="1938380442159016449">"현재 이 항목에 대해 동기화를 사용할 수 없습니다. 이 설정을 변경하려면 백그라운드 데이터 및 자동 동기화를 일시적으로 사용하도록 설정하세요."</string>
    <string name="enter_password" msgid="8035706727471334122">"Android를 시작하려면 비밀번호를 입력하세요."</string>
    <string name="enter_pin" msgid="5305333588093263790">"Android를 시작하려면 PIN을 입력하세요."</string>
    <string name="enter_pattern" msgid="4187435713036808566">"Android를 시작하려면 패턴을 그리세요."</string>
    <string name="cryptkeeper_wrong_pattern" msgid="8423835922362956999">"잘못된 패턴"</string>
    <string name="cryptkeeper_wrong_password" msgid="5200857195368904047">"잘못된 비밀번호"</string>
    <string name="cryptkeeper_wrong_pin" msgid="755720788765259382">"잘못된 PIN"</string>
    <string name="checking_decryption" msgid="8287458611802609493">"확인 중..."</string>
    <string name="starting_android" msgid="4001324195902252681">"Android 시작하는 중..."</string>
    <string name="delete" msgid="4219243412325163003">"삭제"</string>
    <string name="misc_files" msgid="6720680815969643497">"기타 파일"</string>
    <string name="misc_files_selected_count" msgid="4647048020823912088">"<xliff:g id="TOTAL">%2$d</xliff:g>개 중 <xliff:g id="NUMBER">%1$d</xliff:g>개가 선택됨"</string>
    <string name="misc_files_selected_count_bytes" msgid="2876232009069114352">"<xliff:g id="NUMBER">%1$s</xliff:g>/<xliff:g id="TOTAL">%2$s</xliff:g>"</string>
    <string name="select_all" msgid="1562774643280376715">"모두 선택"</string>
    <string name="data_usage_summary_title" msgid="3804110657238092929">"데이터 사용량"</string>
    <string name="data_usage_app_summary_title" msgid="4147258989837459172">"앱 데이터 사용"</string>
    <string name="data_usage_accounting" msgid="7170028915873577387">"이동통신사 데이터 사용량 계산은 기기와 다를 수 있습니다."</string>
    <string name="data_usage_app" msgid="4970478397515423303">"앱 사용"</string>
    <string name="data_usage_app_info_label" msgid="3409931235687866706">"앱 정보"</string>
    <string name="data_usage_cellular_data" msgid="9168928285122125137">"모바일 데이터"</string>
    <string name="data_usage_data_limit" msgid="1193930999713192703">"데이터 한도 설정"</string>
    <string name="data_usage_cycle" msgid="5652529796195787949">"데이터 사용 주기"</string>
    <string name="data_usage_app_items_header_text" msgid="5017850810459372828">"앱 사용"</string>
    <string name="data_usage_menu_roaming" msgid="8042359966835203296">"데이터 로밍"</string>
    <string name="data_usage_menu_restrict_background" msgid="1989394568592253331">"백그라운드 데이터 제한"</string>
    <string name="data_usage_menu_allow_background" msgid="2694761978633359223">"백그라운드 데이터 허용"</string>
    <string name="data_usage_menu_split_4g" msgid="5322857680792601899">"4G 사용 구분"</string>
    <string name="data_usage_menu_show_wifi" msgid="2296217964873872571">"Wi‑Fi 표시"</string>
    <string name="data_usage_menu_hide_wifi" msgid="7290056718050186769">"Wi‑Fi 숨기기"</string>
    <string name="data_usage_menu_show_ethernet" msgid="5181361208532314097">"이더넷 사용량 표시"</string>
    <string name="data_usage_menu_hide_ethernet" msgid="3326702187179943681">"이더넷 사용량 숨기기"</string>
    <string name="data_usage_menu_metered" msgid="6235119991372755026">"네트워크 제한"</string>
    <string name="data_usage_menu_auto_sync" msgid="8203999775948778560">"데이터 자동 동기화"</string>
    <string name="data_usage_menu_sim_cards" msgid="6410498422797244073">"SIM 카드"</string>
    <string name="data_usage_menu_cellular_networks" msgid="8339835014751511300">"모바일 네트워크"</string>
    <string name="data_usage_cellular_data_summary" msgid="8413357481361268285">"제한에 도달하여 일시중지됨"</string>
    <string name="account_settings_menu_auto_sync" msgid="6243013719753700377">"데이터 자동 동기화"</string>
    <string name="account_settings_menu_auto_sync_personal" msgid="785541379617346438">"개인 데이터 자동 동기화"</string>
    <string name="account_settings_menu_auto_sync_work" msgid="329565580969147026">"직장 데이터 자동 동기화"</string>
    <string name="data_usage_change_cycle" msgid="7776556448920114866">"주기 변경..."</string>
    <string name="data_usage_pick_cycle_day" msgid="4470796861757050966">"데이터 사용 주기를 재설정할 날짜:"</string>
    <string name="data_usage_empty" msgid="8621855507876539282">"이 기간 동안 데이터를 사용한 앱이 없습니다."</string>
    <string name="data_usage_label_foreground" msgid="4938034231928628164">"포그라운드"</string>
    <string name="data_usage_label_background" msgid="3225844085975764519">"백그라운드"</string>
    <string name="data_usage_app_restricted" msgid="3568465218866589705">"제한됨"</string>
    <string name="data_usage_disable_mobile" msgid="8656552431969276305">"모바일 데이터를 사용 중지하시겠습니까?"</string>
    <string name="data_usage_disable_mobile_limit" msgid="4644364396844393848">"모바일 데이터 제한 설정"</string>
    <string name="data_usage_disable_4g_limit" msgid="6233554774946681175">"4G 데이터 제한 설정"</string>
    <string name="data_usage_disable_3g_limit" msgid="2558557840444266906">"2G-3G 데이터 제한 설정"</string>
    <string name="data_usage_disable_wifi_limit" msgid="1394901415264660888">"Wi-Fi 데이터 제한 설정"</string>
    <string name="data_usage_tab_wifi" msgid="481146038146585749">"Wi-Fi"</string>
    <string name="data_usage_tab_ethernet" msgid="7298064366282319911">"이더넷"</string>
    <string name="data_usage_tab_mobile" msgid="454140350007299045">"모바일"</string>
    <string name="data_usage_tab_4g" msgid="1301978716067512235">"4G"</string>
    <string name="data_usage_tab_3g" msgid="6092169523081538718">"2G-3G"</string>
    <string name="data_usage_list_mobile" msgid="5588685410495019866">"모바일"</string>
    <string name="data_usage_list_none" msgid="3933892774251050735">"없음"</string>
    <string name="data_usage_enable_mobile" msgid="986782622560157977">"모바일 데이터"</string>
    <string name="data_usage_enable_3g" msgid="6304006671869578254">"2G-3G 데이터"</string>
    <string name="data_usage_enable_4g" msgid="3635854097335036738">"4G 데이터"</string>
    <string name="data_roaming_enable_mobile" msgid="1523331545457578362">"로밍"</string>
    <string name="data_usage_forground_label" msgid="7654319010655983591">"포그라운드:"</string>
    <string name="data_usage_background_label" msgid="2722008379947694926">"백그라운드:"</string>
    <string name="data_usage_app_settings" msgid="2279171379771253165">"앱 설정"</string>
    <string name="data_usage_app_restrict_background" msgid="7359227831562303223">"백그라운드 데이터"</string>
    <string name="data_usage_app_restrict_background_summary" msgid="5853552187570622572">"백그라운드에서 모바일 데이터 사용 허용"</string>
    <string name="data_usage_app_restrict_background_summary_disabled" msgid="7401927377070755054">"이 앱에 대해 백그라운드 데이터를 제한하려면 먼저 모바일 데이터 제한을 설정하세요."</string>
    <string name="data_usage_app_restrict_dialog_title" msgid="1613108390242737923">"백그라운드 데이터 사용 제한"</string>
    <string name="data_usage_app_restrict_dialog" msgid="1466689968707308512">"모바일 네트워크만 사용할 수 있는 경우 백그라운드 데이터에 의존하는 앱이 중단될 수 있습니다.\n\n앱 설정에서 데이터 사용을 더 적절하게 관리할 수 있는 컨트롤을 찾아볼 수 있습니다."</string>
    <string name="data_usage_restrict_denied_dialog" msgid="55012417305745608">"백그라운드 데이터는 모바일 데이터 한도를 설정한 경우에만 제한할 수 있습니다."</string>
    <string name="data_usage_auto_sync_on_dialog_title" msgid="2438617846762244389">"데이터 자동 동기화를 사용하시겠습니까?"</string>
    <string name="data_usage_auto_sync_on_dialog" product="tablet" msgid="8581983093524041669">"웹에서 변경한 계정 정보는 모두 태블릿에 자동으로 복사됩니다.\n\n또한 일부 계정은 태블릿의 변경사항을 웹에 자동으로 복사할 수 있습니다. Google 계정은 이러한 자동 동기화를 지원합니다."</string>
    <string name="data_usage_auto_sync_on_dialog" product="default" msgid="8651376294887142858">"웹에서 변경한 계정 정보는 모두 휴대전화에 자동으로 복사됩니다.\n\n또한 일부 계정은 휴대전화의 변경사항을 웹에 자동으로 복사할 수 있습니다. Google 계정은 이러한 자동 동기화를 지원합니다."</string>
    <string name="data_usage_auto_sync_off_dialog_title" msgid="9013139130490125793">"데이터 자동 동기화를 사용 중지하시겠습니까?"</string>
    <string name="data_usage_auto_sync_off_dialog" msgid="4025938250775413864">"이 경우 데이터와 배터리 사용량이 절약되지만, 최근 정보를 수집하려면 각 계정을 직접 동기화해야 합니다. 또한 업데이트가 발생해도 알림을 받지 못합니다."</string>
    <string name="data_usage_cycle_editor_title" msgid="1373797281540188533">"사용 주기 재설정"</string>
    <string name="data_usage_cycle_editor_subtitle" msgid="5512903797979928416">"날짜:"</string>
    <string name="data_usage_cycle_editor_positive" msgid="8821760330497941117">"설정"</string>
    <string name="data_usage_warning_editor_title" msgid="3704136912240060339">"데이터 사용 경고 설정"</string>
    <string name="data_usage_limit_editor_title" msgid="9153595142385030015">"데이터 사용 한도 설정"</string>
    <string name="data_usage_limit_dialog_title" msgid="3023111643632996097">"데이터 사용 제한 중"</string>
    <string name="data_usage_limit_dialog_mobile" product="tablet" msgid="4983487893343645667">"설정한 모바일 데이터 한도에 도달하면 태블릿에서 모바일 데이터를 사용 중지합니다.\n\n데이터 사용량은 태블릿에서 측정되며 이동통신사에서 사용량을 다르게 계산할 수 있으므로 한도를 낮게 설정해 보세요."</string>
    <string name="data_usage_limit_dialog_mobile" product="default" msgid="3926320594049434225">"설정한 모바일 데이터 한도에 도달하면 휴대전화에서 모바일 데이터를 사용 중지합니다.\n\n데이터 사용량은 휴대전화에서 측정되며 이동통신사에서 사용량을 다르게 계산할 수 있으므로 한도를 낮게 설정해 보세요."</string>
    <string name="data_usage_restrict_background_title" msgid="2201315502223035062">"백그라운드 데이터 사용을 제한하시겠습니까?"</string>
    <string name="data_usage_restrict_background" msgid="434093644726734586">"백그라운드 모바일 데이터를 제한하는 경우 Wi‑Fi에 연결되지 않으면 일부 앱과 서비스가 작동하지 않습니다."</string>
    <string name="data_usage_restrict_background_multiuser" product="tablet" msgid="7096707497743363380">"백그라운드 모바일 데이터를 제한하는 경우 Wi‑Fi에 연결되지 않으면 일부 앱과 서비스가 작동하지 않습니다.\n\n이 설정은 이 태블릿의 모든 사용자에게 영향을 미칩니다."</string>
    <string name="data_usage_restrict_background_multiuser" product="default" msgid="7910798414964288424">"백그라운드 모바일 데이터를 제한하는 경우 Wi‑Fi에 연결되지 않으면 일부 앱과 서비스가 작동하지 않습니다.\n\n이 설정은 이 휴대전화의 모든 사용자에게 영향을 미칩니다."</string>
    <string name="data_usage_sweep_warning" msgid="6387081852568846982"><font size="18">"<xliff:g id="NUMBER">^1</xliff:g>"</font><font size="9">"<xliff:g id="UNIT">^2</xliff:g>"</font>\n<font size="12">"경고"</font></string>
    <string name="data_usage_sweep_limit" msgid="860566507375933039"><font size="18">"<xliff:g id="NUMBER">^1</xliff:g>"</font><font size="9">"<xliff:g id="UNIT">^2</xliff:g>"</font>\n<font size="12">"한도"</font></string>
    <string name="data_usage_uninstalled_apps" msgid="614263770923231598">"삭제된 앱"</string>
    <string name="data_usage_uninstalled_apps_users" msgid="7986294489899813194">"삭제된 앱 및 사용자"</string>
    <string name="data_usage_received_sent" msgid="5039699009276621757">"<xliff:g id="RECEIVED">%1$s</xliff:g> 수신됨, <xliff:g id="SENT">%2$s</xliff:g> 전송됨"</string>
    <string name="data_usage_total_during_range" msgid="4091294280619255237">"<xliff:g id="RANGE">%2$s</xliff:g>: 약 <xliff:g id="TOTAL">%1$s</xliff:g> 사용됨"</string>
    <string name="data_usage_total_during_range_mobile" product="tablet" msgid="1925687342154538972">"<xliff:g id="RANGE">%2$s</xliff:g>: 약 <xliff:g id="TOTAL">%1$s</xliff:g> 사용됨 - 태블릿을 기준으로 측정된 데이터 사용량이며 이동통신사에서는 사용량을 다르게 계산할 수 있습니다."</string>
    <string name="data_usage_total_during_range_mobile" product="default" msgid="5063981061103812900">"<xliff:g id="RANGE">%2$s</xliff:g>: 약 <xliff:g id="TOTAL">%1$s</xliff:g> 사용됨 - 휴대전화를 기준으로 측정된 데이터 사용량이며 이동통신사에서는 사용량을 다르게 계산할 수 있습니다."</string>
    <string name="data_usage_metered_title" msgid="7383175371006596441">"네트워크 제한"</string>
    <string name="data_usage_metered_body" msgid="7655851702771342507">"백그라운드 데이터가 제한되는 경우 종량제 네트워크가 모바일 네트워크처럼 취급됩니다. 앱에서 대용량 다운로드 시 이러한 네트워크를 사용하기 전 경고가 표시될 수 있습니다."</string>
    <string name="data_usage_metered_mobile" msgid="5423305619126978393">"모바일 네트워크"</string>
    <string name="data_usage_metered_wifi" msgid="1761738002328299714">"종량제 Wi‑Fi 네트워크"</string>
    <string name="data_usage_metered_wifi_disabled" msgid="727808462375941567">"종량제 네트워크를 선택하려면 Wi-Fi를 사용 설정합니다."</string>
    <string name="data_usage_metered_auto" msgid="1262028400911918865">"자동"</string>
    <string name="data_usage_metered_yes" msgid="9217539611385225894">"데이터 전송량 제한 있음"</string>
    <string name="data_usage_metered_no" msgid="4025232961929071789">"데이터 전송량 제한 없음"</string>
    <string name="data_usage_disclaimer" msgid="6887858149980673444">"이동통신사 데이터 사용량 계산은 기기와 다를 수 있습니다."</string>
    <string name="cryptkeeper_emergency_call" msgid="198578731586097145">"긴급 전화"</string>
    <string name="cryptkeeper_return_to_call" msgid="5613717339452772491">"통화로 돌아가기"</string>
    <string name="vpn_name" msgid="4689699885361002297">"이름"</string>
    <string name="vpn_type" msgid="5435733139514388070">"유형"</string>
    <string name="vpn_server" msgid="2123096727287421913">"서버 주소"</string>
    <string name="vpn_mppe" msgid="6639001940500288972">"PPP 암호화(MPPE)"</string>
    <string name="vpn_l2tp_secret" msgid="529359749677142076">"L2TP 보안"</string>
    <string name="vpn_ipsec_identifier" msgid="4098175859460006296">"IPSec 식별자"</string>
    <string name="vpn_ipsec_secret" msgid="4526453255704888704">"IPSec 사전 공유 키"</string>
    <string name="vpn_ipsec_user_cert" msgid="6880651510020187230">"IPSec 사용자 인증서"</string>
    <string name="vpn_ipsec_ca_cert" msgid="91338213449148229">"IPSec CA 인증서"</string>
    <string name="vpn_ipsec_server_cert" msgid="6599276718456935010">"IPSec 서버 인증서"</string>
    <string name="vpn_show_options" msgid="7182688955890457003">"고급 옵션 표시"</string>
    <string name="vpn_search_domains" msgid="5391995501541199624">"DNS 검색 도메인"</string>
    <string name="vpn_dns_servers" msgid="5570715561245741829">"DNS 서버(예: 8.8.8.8)"</string>
    <string name="vpn_routes" msgid="3818655448226312232">"전달 경로(예: 10.0.0.0/8)"</string>
    <string name="vpn_username" msgid="1863901629860867849">"사용자 이름"</string>
    <string name="vpn_password" msgid="6756043647233596772">"비밀번호"</string>
    <string name="vpn_save_login" msgid="6350322456427484881">"계정 정보 저장"</string>
    <string name="vpn_not_used" msgid="9094191054524660891">"(사용되지 않음)"</string>
    <string name="vpn_no_ca_cert" msgid="8776029412793353361">"(서버를 인증하지 않음)"</string>
    <string name="vpn_no_server_cert" msgid="2167487440231913330">"(서버에서 수신)"</string>
    <string name="vpn_always_on_invalid_reason_type" msgid="7574518311224455825">"이 VPN 유형은 항상 연결된 상태로 유지할 수 없습니다."</string>
    <string name="vpn_always_on_invalid_reason_server" msgid="477304620899799383">"연결 유지 VPN은 숫자로 된 서버 주소만 지원합니다."</string>
    <string name="vpn_always_on_invalid_reason_no_dns" msgid="2226648961940273294">"연결 유지 VPN의 DNS 서버를 지정해야 합니다."</string>
    <string name="vpn_always_on_invalid_reason_dns" msgid="3551394495620249972">"연결 유지 VPN에 사용되는 DNS 서버 주소는 숫자여야 합니다."</string>
    <string name="vpn_always_on_invalid_reason_other" msgid="5959352052515258208">"입력된 정보가 연결 유지 VPN을 지원하지 않습니다."</string>
    <string name="vpn_cancel" msgid="1979937976123659332">"취소"</string>
    <string name="vpn_done" msgid="8678655203910995914">"취소"</string>
    <string name="vpn_save" msgid="4233484051644764510">"저장"</string>
    <string name="vpn_connect" msgid="8469608541746132301">"연결"</string>
    <string name="vpn_replace" msgid="5442836256121957861">"교체"</string>
    <string name="vpn_edit" msgid="8647191407179996943">"VPN 프로필 수정"</string>
    <string name="vpn_forget" msgid="3684651372749415446">"저장 안함"</string>
    <string name="vpn_connect_to" msgid="5965299358485793260">"<xliff:g id="PROFILE">%s</xliff:g>에 연결"</string>
    <string name="vpn_disconnect_confirm" msgid="3743970132487505659">"이 VPN을 연결 해제하시겠습니까?"</string>
    <string name="vpn_disconnect" msgid="7426570492642111171">"연결 해제"</string>
    <string name="vpn_version" msgid="1939804054179766249">"버전 <xliff:g id="VERSION">%s</xliff:g>"</string>
    <string name="vpn_forget_long" msgid="2232239391189465752">"VPN 삭제"</string>
    <string name="vpn_replace_vpn_title" msgid="2963898301277610248">"기존 VPN을 교체하시겠습니까?"</string>
    <string name="vpn_set_vpn_title" msgid="4009987321156037267">"연결 유지 VPN을 설정하시겠습니까?"</string>
    <string name="vpn_first_always_on_vpn_message" msgid="7144543717673197102">"이 설정을 사용하면 VPN이 연결될 때까지 인터넷에 연결되지 않습니다"</string>
    <string name="vpn_replace_always_on_vpn_enable_message" msgid="798121133114824006">"기존 VPN이 교체되며 VPN에 연결될 때까지 인터넷에 연결되지 않습니다"</string>
    <string name="vpn_replace_always_on_vpn_disable_message" msgid="3011818750025879902">"이미 연결 유지 VPN에 연결되어 있습니다. 다른 VPN에 연결하면 기존 VPN은 교체되며 연결 유지 모드가 사용 중지됩니다."</string>
    <string name="vpn_replace_vpn_message" msgid="5611635724578812860">"이미 VPN에 연결되어 있습니다. 다른 VPN에 연결하면 기존 VPN은 교체됩니다."</string>
    <string name="vpn_turn_on" msgid="2363136869284273872">"사용"</string>
    <string name="vpn_cant_connect_title" msgid="4517706987875907511">"<xliff:g id="VPN_NAME">%1$s</xliff:g>에 연결할 수 없습니다."</string>
    <string name="vpn_cant_connect_message" msgid="1352832123114214283">"이 앱은 연결 유지 VPN을 지원하지 않습니다."</string>
    <string name="vpn_title" msgid="6317731879966640551">"VPN"</string>
    <string name="vpn_create" msgid="5628219087569761496">"VPN 프로필 추가"</string>
    <string name="vpn_menu_edit" msgid="408275284159243490">"프로필 수정"</string>
    <string name="vpn_menu_delete" msgid="8098021690546891414">"프로필 삭제"</string>
    <string name="vpn_menu_lockdown" msgid="7863024538064268139">"연결 유지 VPN"</string>
    <string name="vpn_no_vpns_added" msgid="5002741367858707244">"추가된 VPN 없음"</string>
    <string name="vpn_always_on_summary" msgid="2821344524094363617">"항상 VPN에 연결된 상태 유지"</string>
    <string name="vpn_always_on_summary_not_supported" msgid="592304911378771510">"이 앱에서 지원되지 않음"</string>
    <string name="vpn_always_on_summary_active" msgid="8800736191241875669">"항상 사용 활성화"</string>
    <string name="vpn_require_connection" msgid="8388183166574269666">"VPN 없는 연결 차단"</string>
    <string name="vpn_require_connection_title" msgid="159053539340576331">"VPN 연결이 필요한가요?"</string>
    <string name="vpn_lockdown_summary" msgid="2200032066376720339">"VPN 프로필을 선택하여 연결된 상태를 유지하세요. 이 VPN에 연결된 상태에서만 네트워크 트래픽이 허용됩니다."</string>
    <string name="vpn_lockdown_none" msgid="9214462857336483711">"없음"</string>
    <string name="vpn_lockdown_config_error" msgid="3898576754914217248">"VPN을 연결 상태로 유지하려면 서버와 DNS의 IP 주소가 필요합니다."</string>
    <string name="vpn_no_network" msgid="3050233675132726155">"네트워크에 연결되어 있지 않습니다. 잠시 후 다시 시도해 주세요."</string>
    <string name="vpn_disconnected" msgid="280531508768927471">"VPN 연결 해제됨"</string>
    <string name="vpn_disconnected_summary" msgid="3082851661207900606">"없음"</string>
    <string name="vpn_missing_cert" msgid="5357192202207234745">"인증서가 없습니다. 프로필을 수정해 보세요."</string>
    <string name="trusted_credentials_system_tab" msgid="3984284264816924534">"시스템"</string>
    <string name="trusted_credentials_user_tab" msgid="2244732111398939475">"사용자"</string>
    <string name="trusted_credentials_disable_label" msgid="3864493185845818506">"사용 중지"</string>
    <string name="trusted_credentials_enable_label" msgid="2498444573635146913">"사용"</string>
    <string name="trusted_credentials_remove_label" msgid="3633691709300260836">"삭제"</string>
    <string name="trusted_credentials_trust_label" msgid="8003264222650785429">"신뢰하기"</string>
    <string name="trusted_credentials_enable_confirmation" msgid="83215982842660869">"시스템 CA 인증서를 사용하시겠습니까?"</string>
    <string name="trusted_credentials_disable_confirmation" msgid="8199697813361646792">"시스템 CA 인증서를 사용 중지하시겠습니까?"</string>
    <string name="trusted_credentials_remove_confirmation" msgid="443561923016852941">"사용자 CA 인증서를 영구 삭제하시겠습니까?"</string>
    <string name="credential_contains" msgid="3984922924723974084">"이 항목 포함사항:"</string>
    <string name="one_userkey" msgid="6034020579534914349">"사용자 키 1개"</string>
    <string name="one_usercrt" msgid="2150319011101639509">"사용자 인증서 1개"</string>
    <string name="one_cacrt" msgid="6844397037970164809">"CA 인증서 1개"</string>
    <string name="n_cacrts" msgid="5979300323482053820">"CA 인증서 %d개"</string>
    <string name="user_credential_title" msgid="1954061209643070652">"사용자 인증 정보 세부정보"</string>
    <string name="user_credential_removed" msgid="6514189495799401838">"삭제된 사용자 인증 정보: <xliff:g id="CREDENTIAL_NAME">%s</xliff:g>"</string>
    <string name="user_credential_none_installed" msgid="3729607560420971841">"사용자 인증 정보가 설치되지 않음"</string>
    <string name="spellcheckers_settings_title" msgid="399981228588011501">"맞춤법 검사기"</string>
    <string name="current_backup_pw_prompt" msgid="7735254412051914576">"전체 백업에 대한 현재 사용중인 비밀번호를 입력하세요."</string>
    <string name="new_backup_pw_prompt" msgid="8755501377391998428">"전체 백업에 대한 새 비밀번호를 입력하세요."</string>
    <string name="confirm_new_backup_pw_prompt" msgid="3238728882512787864">"전체 백업에 대한 새 비밀번호를 다시 입력하세요."</string>
    <string name="backup_pw_set_button_text" msgid="2387480910044648795">"백업 비밀번호 설정"</string>
    <string name="backup_pw_cancel_button_text" msgid="8845630125391744615">"취소"</string>
    <string name="additional_system_update_settings_list_item_title" msgid="214987609894661992">"추가 시스템 업데이트"</string>
    <string name="ssl_ca_cert_warning" msgid="2045866713601984673">"네트워크가 모니터링될 수 있음"</string>
    <string name="done_button" msgid="1991471253042622230">"완료"</string>
    <plurals name="ssl_ca_cert_dialog_title" formatted="false" msgid="7145092748045794650">
      <item quantity="other">인증서 신뢰 또는 삭제</item>
      <item quantity="one">인증서 신뢰 또는 삭제</item>
    </plurals>
    <plurals name="ssl_ca_cert_info_message_device_owner" formatted="false" msgid="1489335297837656666">
      <item quantity="other"><xliff:g id="MANAGING_DOMAIN_1">%s</xliff:g>에서 내 기기에 인증서를 설치했으며, 이메일, 앱, 보안 웹사이트를 포함한 내 기기의 네트워크 활동을 모니터링하도록 허용할 수도 있습니다.\n\n이 인증서를 자세히 알아보려면 관리자에게 문의하세요.</item>
      <item quantity="one"><xliff:g id="MANAGING_DOMAIN_0">%s</xliff:g>에서 내 기기에 인증서를 설치했으며, 이메일, 앱, 보안 웹사이트를 포함한 내 기기의 네트워크 활동을 모니터링하도록 허용할 수도 있습니다.\n\n이 인증서를 자세히 알아보려면 관리자에게 문의하세요.</item>
    </plurals>
    <plurals name="ssl_ca_cert_info_message" formatted="false" msgid="30645643499556573">
      <item quantity="other"><xliff:g id="MANAGING_DOMAIN_1">%s</xliff:g>에서 직장 프로필의 인증서를 설치했으며, 이메일, 앱, 보안 웹사이트를 포함한 직장 네트워크 활동을 모니터링하도록 허용할 수 있습니다.\n\n이 인증서를 자세히 알아보려면 관리자에게 문의하세요.</item>
      <item quantity="one"><xliff:g id="MANAGING_DOMAIN_0">%s</xliff:g>에서 직장 프로필의 인증서를 설치했으며, 이메일, 앱, 보안 웹사이트를 포함한 직장 네트워크 활동을 모니터링하도록 허용할 수 있습니다.\n\n이 인증서를 자세히 알아보려면 관리자에게 문의하세요.</item>
    </plurals>
    <string name="ssl_ca_cert_warning_message" msgid="8216218659139190498">"기기에 신뢰할 수 있는 자격증명이 설치되어 있기 때문에\n제3자가 이메일, 앱, 보안 웹사이트를 포함한 네트워크 활동을 모니터링 할 수 있습니다.\n"</string>
    <plurals name="ssl_ca_cert_settings_button" formatted="false" msgid="2426799352517325228">
      <item quantity="other">인증서 확인</item>
      <item quantity="one">인증서 확인</item>
    </plurals>
    <string name="user_settings_title" msgid="3493908927709169019">"여러 사용자"</string>
    <string name="user_list_title" msgid="7937158411137563543">"사용자 및 프로필"</string>
    <string name="user_add_user_or_profile_menu" msgid="6923838875175259418">"사용자 또는 프로필 추가"</string>
    <string name="user_add_user_menu" msgid="1675956975014862382">"사용자 추가"</string>
    <string name="user_summary_restricted_profile" msgid="6354966213806839107">"제한된 프로필"</string>
    <string name="user_need_lock_message" msgid="5879715064416886811">"제한된 프로필을 만들기 전에 화면 잠금을 설정하여 앱과 개인 데이터를 보호해야 합니다."</string>
    <string name="user_set_lock_button" msgid="8311219392856626841">"잠금 설정"</string>
    <string name="user_summary_not_set_up" msgid="8778205026866794909">"설정되지 않음"</string>
    <string name="user_summary_restricted_not_set_up" msgid="1628116001964325544">"설정되지 않음 - 제한된 프로필"</string>
    <string name="user_summary_managed_profile_not_set_up" msgid="1659125858619760573">"설정되지 않음 - 직장 프로필"</string>
    <string name="user_admin" msgid="993402590002400782">"관리자"</string>
    <string name="user_you" msgid="1639158809315025986">"나(<xliff:g id="NAME">%s</xliff:g>)"</string>
    <string name="user_nickname" msgid="5148818000228994488">"닉네임"</string>
    <string name="user_add_user_type_title" msgid="2146438670792322349">"추가"</string>
    <string name="user_add_max_count" msgid="5405885348463433157">"사용자 <xliff:g id="USER_COUNT">%1$d</xliff:g>명까지 추가 가능"</string>
    <string name="user_add_user_item_summary" msgid="4702776187132008661">"사용자는 자신의 앱과 콘텐츠를 보유합니다."</string>
    <string name="user_add_profile_item_summary" msgid="5931663986889138941">"내 계정의 앱 및 콘텐츠에 대한 액세스를 제한할 수 있습니다."</string>
    <string name="user_add_user_item_title" msgid="8212199632466198969">"사용자"</string>
    <string name="user_add_profile_item_title" msgid="8353515490730363621">"제한된 프로필"</string>
    <string name="user_add_user_title" msgid="2108112641783146007">"새 사용자를 추가할까요?"</string>
    <string name="user_add_user_message_long" msgid="6768718238082929201">"추가 사용자를 만들어 다른 사용자와 기기를 공유할 수 있습니다. 각 사용자는 앱, 배경화면 등으로 맞춤설정할 수 있는 자신만의 공간을 갖게 됩니다. 또한 모든 사용자에게 영향을 미치는 Wi‑Fi와 같은 기기 설정도 조정할 수 있습니다.\n\n추가된 신규 사용자는 자신의 공간을 설정해야 합니다.\n\n모든 사용자가 앱을 업데이트할 수 있으며, 업데이트는 다른 사용자에게도 적용됩니다. 접근성 설정 및 서비스는 신규 사용자에게 이전되지 않을 수도 있습니다."</string>
    <string name="user_add_user_message_short" msgid="1511354412249044381">"추가된 새로운 사용자는 자신의 공간을 설정해야 합니다.\n\n모든 사용자는 다른 사용자들을 위하여 앱을 업데이트할 수 있습니다."</string>
    <string name="user_setup_dialog_title" msgid="1765794166801864563">"지금 사용자를 설정하시겠습니까?"</string>
    <string name="user_setup_dialog_message" msgid="1004068621380867148">"사용자가 기기를 사용하여 자신의 공간을 설정할 수 있도록 하세요."</string>
    <string name="user_setup_profile_dialog_message" msgid="3896568553327558731">"지금 프로필을 설정하시겠습니까?"</string>
    <string name="user_setup_button_setup_now" msgid="3391388430158437629">"지금 설정"</string>
    <string name="user_setup_button_setup_later" msgid="3068729597269172401">"나중에"</string>
    <string name="user_cannot_manage_message" product="tablet" msgid="7153048188252553320">"태블릿의 소유자만 사용자를 관리할 수 있습니다."</string>
    <string name="user_cannot_manage_message" product="default" msgid="959315813089950649">"휴대전화의 소유자만 사용자를 관리할 수 있습니다."</string>
    <string name="user_cannot_add_accounts_message" msgid="5116692653439737050">"제한된 프로필은 계정을 추가할 수 없습니다."</string>
    <string name="user_remove_user_menu" msgid="6897150520686691355">"이 기기에서 <xliff:g id="USER_NAME">%1$s</xliff:g>님 삭제"</string>
    <string name="user_lockscreen_settings" msgid="4965661345247084878">"잠금 화면 설정"</string>
    <string name="user_add_on_lockscreen_menu" msgid="9072312646546364619">"잠금 화면에서 사용자 추가"</string>
    <string name="user_new_user_name" msgid="369856859816028856">"새 사용자"</string>
    <string name="user_new_profile_name" msgid="2632088404952119900">"새 프로필"</string>
    <string name="user_confirm_remove_self_title" msgid="8432050170899479556">"본인을 삭제하시겠습니까?"</string>
    <string name="user_confirm_remove_title" msgid="1163721647646152032">"사용자를 삭제할까요?"</string>
    <string name="user_profile_confirm_remove_title" msgid="5573161550669867342">"프로필을 삭제할까요?"</string>
    <string name="work_profile_confirm_remove_title" msgid="2017323555783522213">"직장 프로필을 삭제하시겠습니까?"</string>
    <string name="user_confirm_remove_self_message" product="tablet" msgid="2391372805233812410">"이 태블릿에 있는 내 저장 공간 및 데이터가 삭제됩니다. 이 작업은 실행취소할 수 없습니다."</string>
    <string name="user_confirm_remove_self_message" product="default" msgid="7943645442479360048">"이 휴대전화에 있는 내 저장 공간 및 데이터가 삭제됩니다. 이 작업은 실행취소할 수 없습니다."</string>
    <string name="user_confirm_remove_message" msgid="1020629390993095037">"모든 앱과 데이터가 삭제됩니다."</string>
    <string name="work_profile_confirm_remove_message" msgid="323856589749078140">"계속하면 프로필의 모든 앱과 데이터가 삭제됩니다."</string>
    <string name="user_profile_confirm_remove_message" msgid="7373754145959298522">"모든 앱과 데이터가 삭제됩니다."</string>
    <string name="user_adding_new_user" msgid="1521674650874241407">"새 사용자 추가 중..."</string>
    <string name="user_delete_user_description" msgid="3158592592118767056">"사용자 삭제"</string>
    <string name="user_delete_button" msgid="5131259553799403201">"삭제"</string>
    <string name="user_guest" msgid="8475274842845401871">"손님"</string>
    <string name="user_exit_guest_title" msgid="5613997155527410675">"손님 삭제"</string>
    <string name="user_exit_guest_confirm_title" msgid="3405527634738147409">"손님을 삭제하시겠습니까?"</string>
    <string name="user_exit_guest_confirm_message" msgid="2194459201944413257">"이 세션에 있는 모든 앱과 데이터가 삭제됩니다."</string>
    <string name="user_exit_guest_dialog_remove" msgid="6351370829952745350">"삭제"</string>
    <string name="user_enable_calling" msgid="5128605672081602348">"통화 기능 사용"</string>
    <string name="user_enable_calling_sms" msgid="9172507088023097063">"통화 및 SMS 기능 사용"</string>
    <string name="user_remove_user" msgid="6490483480937295389">"사용자 삭제"</string>
    <string name="user_enable_calling_confirm_title" msgid="4315789475268695378">"통화 기능을 사용하시겠습니까?"</string>
    <string name="user_enable_calling_confirm_message" msgid="8061594235219352787">"통화 기록이 이 사용자와 공유됩니다."</string>
    <string name="user_enable_calling_and_sms_confirm_title" msgid="7243308401401932681">"통화 및 SMS 기능을 사용하시겠습니까?"</string>
    <string name="user_enable_calling_and_sms_confirm_message" msgid="4025082715546544967">"통화 및 SMS 기록이 이 사용자와 공유됩니다."</string>
    <string name="emergency_info_title" msgid="208607506217060337">"긴급 상황 정보"</string>
    <string name="emergency_info_summary" msgid="5062945162967838521">"<xliff:g id="USER_NAME">%1$s</xliff:g>님의 정보 및 연락처"</string>
    <string name="application_restrictions" msgid="8207332020898004394">"앱 및 콘텐츠 허용"</string>
    <string name="apps_with_restrictions_header" msgid="3660449891478534440">"애플리케이션 제한"</string>
    <string name="apps_with_restrictions_settings_button" msgid="3841347287916635821">"애플리케이션을 위한 설정 확장"</string>
    <string name="nfc_payment_settings_title" msgid="1807298287380821613">"탭앤페이"</string>
    <string name="nfc_payment_how_it_works" msgid="3028822263837896720">"작동 방식"</string>
    <string name="nfc_payment_no_apps" msgid="5477904979148086424">"판매점에서 휴대전화로 결제"</string>
    <string name="nfc_payment_default" msgid="8648420259219150395">"기본 결제 앱"</string>
    <string name="nfc_payment_default_not_set" msgid="7485060884228447765">"설정되지 않음"</string>
    <string name="nfc_payment_app_and_desc" msgid="7942415346564794258">"<xliff:g id="APP">%1$s</xliff:g> - <xliff:g id="DESCRIPTION">%2$s</xliff:g>"</string>
    <string name="nfc_payment_use_default" msgid="3234730182120288495">"기본값 사용"</string>
    <string name="nfc_payment_favor_default" msgid="5743781166099608372">"항상"</string>
    <string name="nfc_payment_favor_open" msgid="1923314062109977944">"다른 결제 앱이 열려 있는 경우 제외"</string>
    <string name="nfc_payment_pay_with" msgid="7524904024378144072">"탭앤페이 터미널에서 결제에 사용할 앱:"</string>
    <string name="nfc_how_it_works_title" msgid="1984068457698797207">"단말기에서 결제"</string>
    <string name="nfc_how_it_works_content" msgid="4749007806393224934">"결제 앱을 설정하세요. 그런 다음 비접촉 기호가 있는 터미널 위에 휴대전화의 뒷면을 갖다 대세요."</string>
    <string name="nfc_how_it_works_got_it" msgid="259653300203217402">"확인"</string>
    <string name="nfc_more_title" msgid="815910943655133280">"더보기..."</string>
    <string name="nfc_payment_set_default_label" msgid="7315817259485674542">"기본으로 설정하시겠습니까?"</string>
    <string name="nfc_payment_set_default" msgid="8532426406310833489">"탭앤페이에 항상 <xliff:g id="APP">%1$s</xliff:g>을(를) 사용하시겠습니까?"</string>
    <string name="nfc_payment_set_default_instead_of" msgid="6993301165940432743">"탭앤페이에 항상 <xliff:g id="APP_1">%2$s</xliff:g> 대신 <xliff:g id="APP_0">%1$s</xliff:g>을(를) 사용하시겠습니까?"</string>
    <string name="restriction_settings_title" msgid="4233515503765879736">"제한사항"</string>
    <string name="restriction_menu_reset" msgid="2067644523489568173">"제한사항 삭제"</string>
    <string name="restriction_menu_change_pin" msgid="740081584044302775">"PIN 변경"</string>
    <string name="app_notifications_switch_label" msgid="9124072219553687583">"알림 표시"</string>
    <string name="help_label" msgid="6886837949306318591">"고객센터"</string>
    <string name="support_summary" msgid="2705726826263742491">"도움말, 전화 및 채팅, 시작하기"</string>
    <string name="user_account_title" msgid="1127193807312271167">"콘텐츠용 계정"</string>
    <string name="user_picture_title" msgid="7297782792000291692">"사진 ID"</string>
    <string name="extreme_threats_title" msgid="6549541803542968699">"긴급한 위협"</string>
    <string name="extreme_threats_summary" msgid="8777860706500920667">"생명과 재산에 대한 긴급한 위협에 대해 알림을 수신합니다."</string>
    <string name="severe_threats_title" msgid="8362676353803170963">"심각한 위협"</string>
    <string name="severe_threats_summary" msgid="8848126509420177320">"생명 및 재산에 대한 심각한 위협에 대해 알림을 수신합니다."</string>
    <string name="amber_alerts_title" msgid="2772220337031146529">"황색 경고"</string>
    <string name="amber_alerts_summary" msgid="4312984614037904489">"아동 유괴에 대한 공지 수신"</string>
    <string name="repeat_title" msgid="6473587828597786996">"반복"</string>
    <string name="call_manager_enable_title" msgid="7718226115535784017">"통화 관리자 사용"</string>
    <string name="call_manager_enable_summary" msgid="8458447798019519240">"이 서비스에서 통화 방식을 관리하도록 허용합니다."</string>
    <string name="call_manager_title" msgid="4479949569744516457">"통화 관리자"</string>
    <!-- no translation found for call_manager_summary (5918261959486952674) -->
    <skip />
    <string name="cell_broadcast_settings" msgid="4124461751977706019">"긴급 경보"</string>
    <string name="network_operators_settings" msgid="2583178259504630435">"네트워크 이동통신사"</string>
    <string name="access_point_names" msgid="1381602020438634481">"액세스포인트 네임(APN)"</string>
    <string name="enhanced_4g_lte_mode_title" msgid="5808043757309522392">"향상된 4G LTE 모드"</string>
    <string name="enhanced_4g_lte_mode_summary" msgid="1376589643017218924">"LTE 데이터를 사용하여 음성 및 통신 개선(권장)"</string>
    <string name="preferred_network_type_title" msgid="3431041717309776341">"기본 네트워크 유형"</string>
    <string name="preferred_network_type_summary" msgid="6564884693884755019">"LTE(권장)"</string>
    <string name="work_sim_title" msgid="4843322164662606891">"작업 SIM"</string>
    <string name="user_restrictions_title" msgid="5794473784343434273">"앱 및 콘텐츠 액세스"</string>
    <string name="user_rename" msgid="8523499513614655279">"이름 바꾸기"</string>
    <string name="app_restrictions_custom_label" msgid="6160672982086584261">"앱 제한 설정"</string>
    <string name="user_restrictions_controlled_by" msgid="3164078767438313899">"<xliff:g id="APP">%1$s</xliff:g>에서 관리"</string>
    <string name="app_sees_restricted_accounts" msgid="7503264525057246240">"이 앱은 계정에 액세스할 수 있습니다."</string>
    <string name="app_sees_restricted_accounts_and_controlled_by" msgid="6968697624437267294">"이 앱은 내 계정에 액세스할 수 있습니다. <xliff:g id="APP">%1$s</xliff:g>에서 관리"</string>
    <string name="restriction_wifi_config_title" msgid="8889556384136994814">"Wi‑Fi 및 모바일"</string>
    <string name="restriction_wifi_config_summary" msgid="70888791513065244">"Wi‑Fi 및 모바일 설정을 수정하도록 허용"</string>
    <string name="restriction_bluetooth_config_title" msgid="8871681580962503671">"블루투스"</string>
    <string name="restriction_bluetooth_config_summary" msgid="8372319681287562506">"블루투스 페어링 및 설정을 수정하도록 허용"</string>
    <string name="restriction_nfc_enable_title" msgid="5888100955212267941">"NFC"</string>
    <string name="restriction_nfc_enable_summary_config" msgid="3232480757215851738">"<xliff:g id="DEVICE_NAME">%1$s</xliff:g>이(가) 다른 NFC 기기를 터치하는 경우 데이터 교환을 허용합니다."</string>
    <string name="restriction_nfc_enable_summary" product="tablet" msgid="3891097373396149915">"태블릿이 다른 기기와 접촉하면 데이터 교환 허용"</string>
    <string name="restriction_nfc_enable_summary" product="default" msgid="825331120501418592">"휴대전화가 다른 기기와 접촉하면 데이터 교환 허용"</string>
    <string name="restriction_location_enable_title" msgid="5020268888245775164">"위치"</string>
    <string name="restriction_location_enable_summary" msgid="3489765572281788755">"앱에서 위치 정보를 사용하도록 허용"</string>
    <string name="wizard_back" msgid="5567007959434765743">"뒤로"</string>
    <string name="wizard_next" msgid="3606212602795100640">"다음"</string>
    <string name="wizard_finish" msgid="3286109692700083252">"완료"</string>
    <string name="user_image_take_photo" msgid="1280274310152803669">"사진 촬영"</string>
    <string name="user_image_choose_photo" msgid="7940990613897477057">"갤러리에서 사진 선택"</string>
    <string name="user_image_photo_selector" msgid="5492565707299454873">"사진 선택"</string>
    <string name="regulatory_info_text" msgid="5623087902354026557"></string>
    <string name="sim_setup_wizard_title" msgid="1732682852692274928">"SIM 카드"</string>
    <string name="sim_settings_title" msgid="6822745211458959756">"SIM 카드"</string>
    <string name="sim_settings_summary" msgid="4050372057097516088">"<xliff:g id="SIM_NAME">%1$s</xliff:g> - <xliff:g id="SIM_NUMBER">%2$s</xliff:g>"</string>
    <string name="sim_cards_changed_message" msgid="7900721153345139783">"SIM 카드가 변경되었습니다."</string>
    <string name="sim_cards_changed_message_summary" msgid="8258058274989383204">"탭하여 활동을 설정"</string>
    <string name="sim_cellular_data_unavailable" msgid="9109302537004566098">"모바일 데이터를 사용할 수 없습니다."</string>
    <string name="sim_cellular_data_unavailable_summary" msgid="5416535001368135327">"탭하여 데이터 SIM 선택"</string>
    <string name="sim_calls_always_use" msgid="7936774751250119715">"통화에 항상 사용"</string>
    <string name="select_sim_for_data" msgid="2366081042162853044">"데이터에 사용할 SIM 선택"</string>
    <string name="data_switch_started" msgid="2040761479817166311">"데이터 SIM을 전환하는 중입니다. 최대 1분 정도 걸릴 수 있습니다..."</string>
    <string name="select_sim_for_calls" msgid="3503094771801109334">"통화에 사용할 SIM"</string>
    <string name="sim_select_card" msgid="211285163525563293">"SIM 카드 선택"</string>
    <string name="sim_card_number_title" msgid="7845379943474336488">"SIM <xliff:g id="CARD_NUMBER">%1$d</xliff:g>"</string>
    <string name="sim_slot_empty" msgid="8964505511911854688">"SIM 카드 비어있음"</string>
    <string name="sim_editor_name" msgid="1722945976676142029">"SIM 이름"</string>
    <string name="sim_name_hint" msgid="7038643345238968930">"SIM 이름 입력"</string>
    <string name="sim_editor_title" msgid="4034301817366627870">"SIM 슬롯 %1$d"</string>
    <string name="sim_editor_carrier" msgid="5684523444677746573">"이동통신사"</string>
    <string name="sim_editor_number" msgid="6705955651035440667">"번호"</string>
    <string name="sim_editor_color" msgid="2542605938562414355">"SIM 색상"</string>
    <string name="sim_card_select_title" msgid="6668492557519243456">"SIM 카드 선택"</string>
    <string name="color_orange" msgid="4417567658855022517">"주황색"</string>
    <string name="color_purple" msgid="3888532466427762504">"보라색"</string>
    <string name="sim_no_inserted_msg" msgid="210316755353227087">"SIM 카드가 장착되지 않음"</string>
    <string name="sim_status_title" msgid="6744870675182447160">"SIM 상태"</string>
    <string name="sim_status_title_sim_slot" msgid="5725659316463979194">"SIM 상태(SIM 슬롯 %1$d)"</string>
    <string name="sim_call_back_title" msgid="5181549885999280334">"기본 SIM에서 다시 전화하기"</string>
    <string name="sim_outgoing_call_title" msgid="1019763076116874255">"발신 전화용 SIM"</string>
    <string name="sim_other_call_settings" msgid="8247802316114482477">"기타 통화 설정"</string>
    <string name="preferred_network_offload_title" msgid="1605829724169550275">"기본 네트워크 오프로드"</string>
    <string name="preferred_network_offload_header" msgid="2321173571529106767">"네트워크 이름 브로드캐스트 사용 중지"</string>
    <string name="preferred_network_offload_footer" msgid="5857279426054744020">"네트워크 이름 브로드캐스트를 사용 중지하면 타사에서 내 네트워크 정보에 액세스할 수 없습니다."</string>
    <string name="preferred_network_offload_popup" msgid="2252915199889604600">"네트워크 이름 브로드캐스트를 사용 중지하면 숨겨진 네트워크에 자동으로 연결되지 않습니다."</string>
    <string name="sim_signal_strength" msgid="9144010043784767984">"<xliff:g id="DBM">%1$d</xliff:g>dBm <xliff:g id="ASU">%2$d</xliff:g>asu"</string>
    <string name="sim_notification_title" msgid="6272913297433198340">"SIM 카드가 변경됨"</string>
    <string name="sim_notification_summary" msgid="8858043655706669772">"탭하여 설정"</string>
    <string name="sim_pref_divider" msgid="6778907671867621874">"다음 작업에 대하여 선호하는 SIM"</string>
    <string name="sim_calls_ask_first_prefs_title" msgid="7941299533514115976">"항상 확인"</string>
    <string name="sim_selection_required_pref" msgid="3446721423206414652">"선택 필요"</string>
    <string name="sim_selection_channel_title" msgid="2760909074892782589">"SIM 선택"</string>
    <string name="dashboard_title" msgid="5453710313046681820">"설정"</string>
    <plurals name="settings_suggestion_header_summary_hidden_items" formatted="false" msgid="5597356221942118048">
      <item quantity="other">%d개의 숨겨진 항목 표시</item>
      <item quantity="one">%d개의 숨겨진 항목 표시</item>
    </plurals>
    <string name="dashboard_suggestion_condition_footer_content_description" msgid="2898588191174845961">"접기"</string>
    <string name="network_dashboard_title" msgid="3135144174846753758">"네트워크 및 인터넷"</string>
    <string name="network_dashboard_summary_mobile" msgid="3851083934739500429">"모바일"</string>
    <string name="network_dashboard_summary_data_usage" msgid="3843261364705042212">"데이터 사용"</string>
    <string name="network_dashboard_summary_hotspot" msgid="8494210248613254574">"핫스팟"</string>
    <string name="connected_devices_dashboard_title" msgid="2355264951438890709">"연결된 기기"</string>
    <string name="connected_devices_dashboard_summary" msgid="2665221896894251402">"블루투스, 운전 모드, NFC"</string>
    <string name="connected_devices_dashboard_no_nfc_summary" msgid="3840842725283655533">"블루투스, 운전 모드"</string>
    <string name="connected_devices_dashboard_no_driving_mode_summary" msgid="5018708106066758867">"블루투스, NFC"</string>
    <string name="connected_devices_dashboard_no_driving_mode_no_nfc_summary" msgid="5250078362483148199">"블루투스"</string>
    <string name="app_and_notification_dashboard_title" msgid="7838365599185397539">"앱 및 알림"</string>
    <string name="app_and_notification_dashboard_summary" msgid="2363314178802548682">"권한, 기본 앱"</string>
    <string name="account_dashboard_title" msgid="5895948991491438911">"계정"</string>
    <string name="account_dashboard_default_summary" msgid="3998347400161811075">"추가된 계정이 없습니다."</string>
    <string name="app_default_dashboard_title" msgid="7342549305933047317">"기본 앱"</string>
    <string name="system_dashboard_summary" msgid="5797743225249766685">"언어, 시간, 백업, 업데이트"</string>
    <string name="search_results_title" msgid="1796252422574886932">"설정"</string>
    <string name="search_menu" msgid="6283419262313758339">"설정 검색"</string>
    <string name="keywords_wifi" msgid="3646884600964177062">"wifi, Wi-Fi, 네트워크 연결, 인터넷, 무선, 데이터, WiFi"</string>
    <string name="keywords_change_wifi_state" msgid="627068244033681010">"WiFi, Wi-Fi, 전환, 제어"</string>
    <string name="keywords_more_default_sms_app" msgid="8597706109432491909">"SMS, 문자 메시지 보내기, 메시지, 메시지 보내기, 기본"</string>
    <string name="keywords_more_mobile_networks" msgid="8995946622054642367">"셀룰러, 모바일, 이동통신사, 무선, 데이터, 4G, 3G, 2G, LTE"</string>
    <string name="keywords_wifi_calling" msgid="1784064367330122679">"WiFi, Wi-Fi, 전화, 통화"</string>
    <string name="keywords_home" msgid="294182527446892659">"런처, 기본, 앱"</string>
    <string name="keywords_display" msgid="8910345814565493016">"화면, 터치스크린"</string>
    <string name="keywords_display_brightness_level" msgid="3138350812626210404">"화면 어둡게 하기, 터치스크린, 배터리, 밝음"</string>
    <string name="keywords_display_auto_brightness" msgid="3325150824507953765">"화면 어둡게, 터치스크린, 배터리"</string>
    <string name="keywords_display_night_display" msgid="2534032823231355074">"화면 어둡게 하기, 밤, 톤, 밤 시간대, 밝기, 화면 색상, 색상, 색"</string>
    <string name="keywords_display_wallpaper" msgid="7362076351860131776">"백그라운드, 맞춤설정, 디스플레이 맞춤설정"</string>
    <string name="keywords_display_font_size" msgid="3404655440064726124">"텍스트 크기"</string>
    <string name="keywords_display_cast_screen" msgid="7684618996741933067">"프로젝트, 전송"</string>
    <string name="keywords_storage" msgid="3299217909546089225">"공간, 디스크, 하드 드라이브, 기기 사용"</string>
    <string name="keywords_battery" msgid="1173830745699768388">"전원 사용, 충전"</string>
    <string name="keywords_spell_checker" msgid="1399641226370605729">"철자, 사전, 맞춤법 검사, 자동 수정"</string>
    <string name="keywords_voice_input" msgid="769778245192531102">"인식기, 입력, 음성, 말하기, 언어, 핸즈프리, 핸드 프리, 인식, 불쾌감을 주는 단어, 오디오, 기록, 블루투스 헤드셋"</string>
    <string name="keywords_text_to_speech_output" msgid="5150660047085754699">"속도, 언어, 기본, 음성 출력, 말하기, TTS, 접근성, 스크린 리더. 시각 장애인"</string>
    <string name="keywords_date_and_time" msgid="758325881602648204">"시계, 군사"</string>
    <string name="keywords_network_reset" msgid="6024276007080940820">"재설정, 복원, 초기화"</string>
    <string name="keywords_factory_data_reset" msgid="2261491208836438871">"완전 삭제, 삭제, 복원, 지우기, 제거, 초기화"</string>
    <string name="keywords_printing" msgid="1701778563617114846">"프린터"</string>
    <string name="keywords_sounds" msgid="5633386070971736608">"스피커 신호음, 스피커, 볼륨, 음소거, 무음, 오디오, 음악"</string>
    <string name="keywords_sounds_and_notifications_interruptions" msgid="5426093074031208917">"알림 일시중지, 방해, 중단, 중지"</string>
    <string name="keywords_app" msgid="6334757056536837791">"RAM"</string>
    <string name="keywords_location" msgid="6615286961552714686">"주변, 위치, 기록, 보고"</string>
    <string name="keywords_accounts" msgid="1957925565953357627">"계정"</string>
    <string name="keywords_users" msgid="3434190133131387942">"제한, 제한하다, 제한됨"</string>
    <string name="keywords_keyboard_and_ime" msgid="9143339015329957107">"텍스트 수정, 수정, 사운드, 진동, 자동, 언어, 제스처, 제안, 추천, 테마, 불쾌감을 주는, 단어, 입력, 그림 이모티콘, 전 세계"</string>
    <string name="keywords_reset_apps" msgid="5293291209613191845">"재설정, 환경설정, 기본값"</string>
    <string name="keywords_emergency_app" msgid="3143078441279044780">"긴급 상황, 긴급 상황 시, 앱, 기본"</string>
    <string name="keywords_default_phone_app" msgid="4213090563141778486">"전화, 다이얼러, 기본"</string>
    <string name="keywords_all_apps" msgid="7814015440655563156">"앱, 다운로드, 애플리케이션, 시스템"</string>
    <string name="keywords_app_permissions" msgid="4229936435938011023">"앱, 권한, 보안"</string>
    <string name="keywords_default_apps" msgid="223872637509160136">"앱, 기본"</string>
    <string name="keywords_ignore_optimizations" msgid="6102579291119055029">"최적화 무시, 잠자기, 앱 대기"</string>
    <string name="keywords_color_mode" msgid="6362744316886077510">"생동감, RGB, sRGB, 색상, 내츄럴, 표준"</string>
    <string name="keywords_color_temperature" msgid="6239410718075715449">"색상, 온도, D65, D73, 흰색, 노란색, 파란색, 따뜻한, 차가운"</string>
    <string name="keywords_lockscreen" msgid="5746561909668570047">"슬라이드하여 비밀번호, 패턴, PIN을 잠금 해제"</string>
    <string name="keywords_profile_challenge" msgid="789611397846512845">"직장 보안 확인, 직장, 프로필"</string>
    <string name="keywords_unification" msgid="1922900767659821025">"직장 프로필, 관리된 프로필, 통합, 통합형, 직장, 프로필"</string>
    <string name="keywords_gesture" msgid="3526905012224714078">"동작"</string>
    <string name="keywords_payment_settings" msgid="5220104934130446416">"결제, 탭, 결제"</string>
    <string name="keywords_backup" msgid="470070289135403022">"백업, 백 업"</string>
    <string name="keywords_assist_gesture_launch" msgid="813968759791342591">"동작"</string>
    <string name="keywords_imei_info" msgid="7230982940217544527">"IMEI, MEID, MIN, PRL 버전, IMEI SV"</string>
    <string name="keywords_sim_status" msgid="1474422416860990564">"네트워크, 모바일 네트워크 상태, 서비스 상태, 신호 강도, 모바일 네트워크 유형, 로밍, ICCID"</string>
    <string name="keywords_model_and_hardware" msgid="1459248377212829642">"일련번호, 하드웨어 버전"</string>
    <string name="keywords_android_version" msgid="9069747153590902819">"Android 보안 패치 수준, 베이스밴드 버전, 커널 버전"</string>
    <string name="keywords_ambient_display_screen" msgid="5874969496073249362">"절전 모드 자동 해제, 잠금 화면 표시"</string>
    <string name="keywords_fingerprint_settings" msgid="239222512315619538">"지문"</string>
    <string name="keywords_auto_rotate" msgid="5620879898668211494">"돌리기, 뒤집기, 회전, 세로 모드, 가로 모드, 방향, 세로, 가로"</string>
    <string name="keywords_system_update_settings" msgid="7752189778843741773">"업그레이드, Android"</string>
    <string name="keywords_zen_mode_settings" msgid="6526742836231604995">"알림 일시중지, 일정, 알림, 차단, 무음, 진동, 절전 모드, 업무, 집중, 소리, 음소거, 낮, 평일, 주말, 평일 밤, 이벤트"</string>
    <string name="keywords_screen_timeout" msgid="8161370660970309476">"화면, 잠금 시간, 시간 초과, 잠금 화면"</string>
    <string name="keywords_storage_settings" msgid="1642340184392317296">"메모리, 데이터, 삭제, 지우기, 공간 확보, 공간"</string>
    <string name="keywords_bluetooth_settings" msgid="6804844062789439858">"연결됨, 기기, 헤드폰, 헤드셋, 스피커, 무선, 페어링, 이어폰, 음악, 미디어"</string>
    <string name="keywords_wallpaper" msgid="5058364390917429896">"백그라운드, 화면, 잠금 화면, 테마"</string>
    <string name="keywords_assist_input" msgid="5017533309492679287">"기본, 지원"</string>
    <string name="keywords_default_browser" msgid="8324486019657636744">"기본, 기본 브라우저"</string>
    <string name="keywords_default_payment_app" msgid="3838565809518896799">"결제, 기본"</string>
    <string name="keywords_default_links" msgid="5830406261253835547">"기본값"</string>
    <string name="keywords_ambient_display" msgid="3103487805748659132">"수신 알림"</string>
    <string name="keywords_hotspot_tethering" msgid="1137511742967410918">"USB 테더링, 블루투스 테더링, Wi-Fi 핫스팟"</string>
    <string name="keywords_touch_vibration" msgid="5983211715076385822">"햅틱, 진동, 화면, 감도"</string>
    <string name="keywords_ring_vibration" msgid="2393528037008999296">"햅틱, 진동, 전화, 통화, 감도"</string>
    <string name="setup_wifi_nfc_tag" msgid="9028353016222911016">"Wi-Fi NFC 태그 설정"</string>
    <string name="write_tag" msgid="8571858602896222537">"쓰기"</string>
    <string name="status_awaiting_tap" msgid="2130145523773160617">"태그를 탭하여 작성하세요..."</string>
    <string name="status_invalid_password" msgid="2575271864572897406">"비밀번호가 잘못되었습니다. 다시 시도해 주세요."</string>
    <string name="status_write_success" msgid="5228419086308251169">"완료"</string>
    <string name="status_failed_to_write" msgid="8072752734686294718">"NFC 태그에 데이터를 작성할 수 없습니다. 문제가 지속되는 경우 다른 태그를 사용해보세요."</string>
    <string name="status_tag_not_writable" msgid="2511611539977682175">"NFC 태그를 작성할 수 없습니다. 다른 태그를 사용하세요."</string>
    <string name="default_sound" msgid="8821684447333687810">"기본 사운드"</string>
    <string name="sound_settings_summary" msgid="4100853606668287965">"벨소리 볼륨 <xliff:g id="PERCENTAGE">%1$s</xliff:g>"</string>
    <string name="sound_dashboard_summary" msgid="3402435125958012986">"볼륨, 진동, 알림 일시중지"</string>
    <string name="sound_settings_summary_vibrate" msgid="1869282574422220096">"벨소리 장치가 진동으로 설정됨"</string>
    <string name="sound_settings_summary_silent" msgid="5074529767435584948">"벨소리 장치가 무음으로 설정됨"</string>
    <string name="sound_settings_example_summary" msgid="2404914514266523165">"벨소리 볼륨 80%"</string>
    <string name="media_volume_option_title" msgid="2811531786073003825">"미디어 볼륨"</string>
    <string name="call_volume_option_title" msgid="1265865226974255384">"통화 볼륨"</string>
    <string name="alarm_volume_option_title" msgid="8219324421222242421">"알람 볼륨"</string>
    <string name="ring_volume_option_title" msgid="6767101703671248309">"벨소리 볼륨"</string>
    <string name="notification_volume_option_title" msgid="6064656124416882130">"알림 볼륨"</string>
    <string name="ringtone_title" msgid="5379026328015343686">"전화 벨소리"</string>
    <string name="notification_ringtone_title" msgid="4468722874617061231">"기본 알림 소리"</string>
    <string name="notification_unknown_sound_title" msgid="2535027767851838335">"앱에서 제공된 소리"</string>
    <string name="notification_sound_default" msgid="565135733949733766">"기본 알림 소리"</string>
    <string name="alarm_ringtone_title" msgid="6344025478514311386">"기본 알람 소리"</string>
    <string name="vibrate_when_ringing_title" msgid="3806079144545849032">"전화 올 때 벨소리와 함께 진동"</string>
    <string name="other_sound_settings" msgid="3151004537006844718">"기타 소리"</string>
    <string name="dial_pad_tones_title" msgid="1999293510400911558">"다이얼패드 신호음"</string>
    <string name="screen_locking_sounds_title" msgid="1340569241625989837">"화면 잠금 소리"</string>
    <string name="charging_sounds_title" msgid="1132272552057504251">"충전음"</string>
    <string name="docking_sounds_title" msgid="155236288949940607">"도킹 소리"</string>
    <string name="touch_sounds_title" msgid="5326587106892390176">"터치음"</string>
    <string name="vibrate_on_touch_title" msgid="1510405818894719079">"터치 진동"</string>
    <string name="vibrate_on_touch_summary" msgid="8015901758501868229">"탭, 키보드 등의 햅틱 반응"</string>
    <string name="dock_audio_media_title" msgid="1346838179626123900">"도크 스피커 재생"</string>
    <string name="dock_audio_media_disabled" msgid="3430953622491538080">"모든 오디오"</string>
    <string name="dock_audio_media_enabled" msgid="667849382924908673">"미디어 오디오만"</string>
    <string name="emergency_tone_silent" msgid="3750231842974733677">"음소거"</string>
    <string name="emergency_tone_alert" msgid="8523447641290736852">"신호음"</string>
    <string name="emergency_tone_vibrate" msgid="2278872257053690683">"진동"</string>
    <string name="boot_sounds_title" msgid="567029107382343709">"부팅 소리"</string>
    <string name="zen_mode_settings_summary_off" msgid="6119891445378113334">"사용 안함"</string>
    <plurals name="zen_mode_settings_summary_on" formatted="false" msgid="7346979080337117366">
      <item quantity="other">규칙 <xliff:g id="ON_COUNT">%d</xliff:g>개</item>
      <item quantity="one">규칙 1개</item>
    </plurals>
    <string name="zen_mode_settings_title" msgid="1066226840983908121">"알림 일시중지"</string>
    <string name="zen_mode_settings_turn_on_dialog_title" msgid="2297134204747331078">"알림 일시중지 사용 설정"</string>
    <string name="zen_mode_behavior_settings_title" msgid="5453115212674008032">"예외"</string>
    <string name="zen_mode_duration_settings_title" msgid="229547412251222757">"지속 시간"</string>
    <string name="zen_mode_behavior_allow_title" msgid="3845615648136218141">"다음의 소리 및 진동 허용"</string>
    <string name="zen_mode_behavior_no_sound" msgid="1219626004723208056">"음소거"</string>
    <string name="zen_mode_behavior_total_silence" msgid="2229976744274214528">"모두 음소거"</string>
    <string name="zen_mode_behavior_no_sound_except" msgid="4968477585788243114">"<xliff:g id="CATEGORIES">%1$s</xliff:g>을(를) 제외한 모든 소리 음소거"</string>
    <string name="zen_mode_behavior_alarms_only" msgid="6455884547877702466">"알람 및 미디어를 제외한 모든 소리 음소거"</string>
    <string name="zen_mode_automation_settings_title" msgid="2517800938791944915">"자동으로 사용 설정"</string>
    <string name="zen_mode_automation_settings_page_title" msgid="7069221762714457987">"자동 규칙"</string>
    <string name="zen_mode_automatic_rule_settings_page_title" msgid="9041488774587594301">"자동 규칙"</string>
    <string name="zen_mode_automation_suggestion_title" msgid="4321254843908888574">"특정 시간 동안 휴대전화 무음 설정"</string>
    <string name="zen_mode_automation_suggestion_summary" msgid="6223252025075862701">"알림 일시중지 규칙 설정"</string>
    <string name="zen_mode_use_automatic_rule" msgid="4509513632574025380">"규칙 사용"</string>
    <string name="zen_mode_option_important_interruptions" msgid="3903928008177972500">"중요 알림만"</string>
    <string name="zen_mode_option_alarms" msgid="5785372117288803600">"알람만"</string>
    <string name="zen_mode_option_no_interruptions" msgid="8107126344850276878">"모두 차단"</string>
    <string name="zen_mode_summary_combination" msgid="8715563402849273459">"<xliff:g id="MODE">%1$s</xliff:g>: <xliff:g id="EXIT_CONDITION">%2$s</xliff:g>"</string>
    <string name="zen_mode_visual_interruptions_settings_title" msgid="6751708745442997940">"시각적 방해 차단"</string>
    <string name="zen_mode_visual_signals_settings_subtitle" msgid="6308824824208120508">"시각적 신호 허용"</string>
    <string name="zen_mode_settings_category" msgid="3982039687186952865">"알림 일시중지 사용 시"</string>
    <string name="zen_mode_restrict_notifications_title" msgid="478040192977063582">"알림"</string>
    <string name="zen_mode_restrict_notifications_mute" msgid="3690261619682396872">"알림 소리 차단"</string>
    <string name="zen_mode_restrict_notifications_mute_summary" msgid="5810076116489877312">"화면에 알림을 표시합니다."</string>
    <string name="zen_mode_restrict_notifications_mute_footer" msgid="3465600930732602159">"알림이 도착해도 휴대전화에서 소리가 나거나 진동이 울리지 않습니다."</string>
    <string name="zen_mode_restrict_notifications_hide" msgid="5305121630186687339">"알림 표시 및 소리 차단"</string>
    <string name="zen_mode_restrict_notifications_hide_summary" msgid="7555448406901864904">"알림을 보거나 들을 수 없게 됩니다."</string>
    <string name="zen_mode_restrict_notifications_hide_footer" msgid="6559283246372102465">"휴대전화에 새로운 알림이나 기존 알림이 표시되지 않으며, 소리나 진동이 울리지 않습니다. 또한 화면 상단에서 아래로 스와이프해도 알림이 표시되지 않습니다.\n\n하지만 휴대전화 활동 및 상태에 관한 중요한 알림은 계속해서 표시됩니다."</string>
    <string name="zen_mode_restrict_notifications_custom" msgid="7498689167767941034">"맞춤"</string>
    <string name="zen_mode_restrict_notifications_enable_custom" msgid="4250962169561739747">"맞춤 설정 사용"</string>
    <string name="zen_mode_restrict_notifications_disable_custom" msgid="6676997522330453597">"맞춤 설정 삭제"</string>
    <string name="zen_mode_restrict_notifications_summary_muted" msgid="5450158135853888485">"알림 소리 차단"</string>
    <string name="zen_mode_restrict_notifications_summary_custom" msgid="7416121534987213074">"부분적으로 숨김"</string>
    <string name="zen_mode_restrict_notifications_summary_hidden" msgid="3618285192806732504">"알림 표시 및 소리 차단"</string>
    <string name="zen_mode_what_to_block_title" msgid="5480903548365697159">"맞춤 제한"</string>
    <string name="zen_mode_block_effects_screen_on" msgid="4659484530849212827">"화면이 켜져 있을 때"</string>
    <string name="zen_mode_block_effects_screen_off" msgid="4276414460889400625">"화면이 꺼져 있을 때"</string>
    <string name="zen_mode_block_effect_sound" msgid="7383953383758025895">"소리 음소거 및 진동 사용 중지"</string>
    <string name="zen_mode_block_effect_intent" msgid="350764335391428447">"화면 켜지 않기"</string>
    <string name="zen_mode_block_effect_light" msgid="8106976110224107316">"표시등 깜박이지 않기"</string>
    <string name="zen_mode_block_effect_peek" msgid="6836997464098657115">"화면에 알림 표시하지 않기"</string>
    <string name="zen_mode_block_effect_status" msgid="6642532634292373081">"상태 표시줄 아이콘 숨기기"</string>
    <string name="zen_mode_block_effect_badge" msgid="4656911773512844243">"알림 표시 점 숨기기"</string>
    <string name="zen_mode_block_effect_ambient" msgid="4704755879961212658">"알림을 사용하지 않음"</string>
    <string name="zen_mode_block_effect_list" msgid="3882541635576592530">"알림 목록에서 숨기기"</string>
    <string name="zen_mode_block_effect_summary_none" msgid="2617875282623486256">"차단하지 않음"</string>
    <string name="zen_mode_block_effect_summary_screen_off" msgid="1230265589026355094">"화면이 꺼져 있을 때"</string>
    <string name="zen_mode_block_effect_summary_screen_on" msgid="6017536991063513394">"화면이 켜져 있을 때"</string>
    <string name="zen_mode_block_effect_summary_sound" msgid="1065107568053759972">"소리 및 진동"</string>
    <string name="zen_mode_block_effect_summary_some" msgid="3635646031575107456">"소리, 진동, 일부 시각적 알림 표시"</string>
    <string name="zen_mode_block_effect_summary_all" msgid="1213328945418248026">"소리, 진동, 시각적 알림 표시"</string>
    <string name="zen_mode_blocked_effects_footer" msgid="5710896246703497760">"기본적인 휴대전화 활동 및 상태에 필요한 알림은 숨겨지지 않습니다."</string>
    <string name="zen_mode_no_exceptions" msgid="7653433997399582247">"없음"</string>
    <string name="zen_mode_other_options" msgid="520015080445012355">"기타 옵션"</string>
    <string name="zen_mode_add" msgid="90014394953272517">"추가"</string>
    <string name="zen_mode_enable_dialog_turn_on" msgid="8287824809739581837">"켜기"</string>
    <string name="zen_mode_button_turn_on" msgid="2824380626482175552">"지금 사용 설정"</string>
    <string name="zen_mode_button_turn_off" msgid="6181953727880503094">"지금 사용 중지"</string>
    <string name="zen_mode_settings_dnd_manual_end_time" msgid="8860646554263965569">"<xliff:g id="FORMATTED_TIME">%s</xliff:g>까지 알림 일시중지를 사용합니다"</string>
    <string name="zen_mode_settings_dnd_manual_indefinite" msgid="7186615007561990908">"알림 일시중지를 끌 때까지 계속 사용합니다"</string>
    <string name="zen_mode_settings_dnd_automatic_rule" msgid="7780048616476170427">"알림 일시중지가 규칙(<xliff:g id="RULE_NAME">%s</xliff:g>)에 의해 자동으로 사용 설정되었습니다"</string>
    <string name="zen_mode_settings_dnd_automatic_rule_app" msgid="1721179577382915270">"알림 일시중지가 앱(<xliff:g id="APP_NAME">%s</xliff:g>)에 의해 자동으로 사용 설정되었습니다"</string>
    <string name="zen_interruption_level_priority" msgid="2078370238113347720">"중요 알림만"</string>
    <string name="zen_mode_and_condition" msgid="4927230238450354412">"<xliff:g id="ZEN_MODE">%1$s</xliff:g>. <xliff:g id="EXIT_CONDITION">%2$s</xliff:g>"</string>
    <string name="zen_mode_sound_summary_on_with_info" msgid="1202632669798211342">"켜짐/<xliff:g id="ID_1">%1$s</xliff:g>"</string>
    <string name="zen_mode_sound_summary_off_with_info" msgid="2348629457144123849">"꺼짐/<xliff:g id="ID_1">%1$s</xliff:g>"</string>
    <string name="zen_mode_sound_summary_off" msgid="4375814717589425561">"꺼짐"</string>
    <string name="zen_mode_sound_summary_on" msgid="7718273231309882914">"켜짐"</string>
    <string name="zen_mode_duration_summary_always_prompt" msgid="5976427426278136178">"항상 확인(자동으로 사용 설정되지 않은 경우)"</string>
    <string name="zen_mode_duration_summary_forever" msgid="3144786357459137066">"사용자가 사용 중지할 때까지(자동으로 사용 설정되지 않은 경우)"</string>
    <plurals name="zen_mode_duration_summary_time_hours" formatted="false" msgid="1060823390336822337">
      <item quantity="other"><xliff:g id="NUM_HOURS">%d</xliff:g>시간(자동으로 사용 설정되지 않은 경우)</item>
      <item quantity="one">1시간(자동으로 사용 설정되지 않은 경우)</item>
    </plurals>
    <string name="zen_mode_duration_summary_time_minutes" msgid="3959860288930526323">"<xliff:g id="NUM_MINUTES">%d</xliff:g>분(자동으로 사용 설정되지 않은 경우)"</string>
    <plurals name="zen_mode_sound_summary_summary_off_info" formatted="false" msgid="8115159143760078050">
      <item quantity="other"><xliff:g id="ON_COUNT">%d</xliff:g>개의 규칙이 자동으로 켜질 수 있습니다.</item>
      <item quantity="one">1개의 규칙이 자동으로 사용 설정될 수 있습니다.</item>
    </plurals>
    <string name="zen_category_behavior" msgid="2989256030084350296">"동작"</string>
    <string name="zen_category_exceptions" msgid="7601136604273265629">"예외"</string>
    <string name="zen_category_schedule" msgid="9000447592251450453">"일정"</string>
    <string name="zen_sound_title" msgid="424490228488531372">"소리 및 진동"</string>
    <string name="zen_sound_footer" msgid="7621745273287208979">"알림 일시중지가 사용 설정되어 있으면 위에서 허용한 항목을 제외한 소리 및 진동이 음소거됩니다."</string>
    <string name="zen_sound_category_title" msgid="4336596939661729188">"다음을 제외하고 모두 음소거"</string>
    <string name="zen_sound_all_muted" msgid="4850363350480968114">"음소거됨"</string>
    <string name="zen_sound_none_muted" msgid="3938508512103612527">"음소거되지 않음"</string>
    <string name="zen_sound_one_allowed" msgid="8447313454438932276">"<xliff:g id="SOUND_TYPE">%1$s</xliff:g>을(를) 제외하고 음소거됨"</string>
    <string name="zen_sound_two_allowed" msgid="980491120444358550">"<xliff:g id="SOUND_TYPE_0">%1$s</xliff:g> 및 <xliff:g id="SOUND_TYPE_1">%2$s</xliff:g>을(를) 제외하고 음소거됨"</string>
    <string name="zen_sound_three_allowed" msgid="3455767205934547985">"<xliff:g id="SOUND_TYPE_0">%1$s</xliff:g>, <xliff:g id="SOUND_TYPE_1">%2$s</xliff:g>, <xliff:g id="SOUND_TYPE_2">%3$s</xliff:g>을(를) 제외하고 음소거됨"</string>
    <string name="zen_msg_event_reminder_title" msgid="5137894077488924820">"메시지, 일정, 알림"</string>
    <string name="zen_msg_event_reminder_footer" msgid="4376930591019535192">"알림 일시중지가 사용 설정되어 있으면 위에서 허용한 항목을 제외한 메시지, 알림, 일정이 음소거됩니다. 메시지 설정을 조정하여 친구, 가족 또는 연락처에 등록된 다른 사용자가 나에게 연락하도록 허용할 수 있습니다."</string>
    <string name="zen_onboarding_ok" msgid="6131211000824433013">"완료"</string>
    <string name="zen_onboarding_settings" msgid="9046451821239946868">"설정"</string>
    <string name="zen_onboarding_new_setting_title" msgid="1893095176110470711">"알림 표시 및 소리 차단"</string>
    <string name="zen_onboarding_current_setting_title" msgid="776426065129609376">"알림 소리 차단"</string>
    <string name="zen_onboarding_new_setting_summary" msgid="6293026064871880706">"알림을 보거나 들을 수 없게 됩니다. 별표표시된 연락처 및 반복 발신자의 전화는 허용됩니다."</string>
    <string name="zen_onboarding_current_setting_summary" msgid="1280614488924843713">"(현재 설정)"</string>
    <string name="zen_onboarding_dnd_visual_disturbances_header" msgid="1352808651270918932">"알림 일시중지의 알림 설정을 변경하시겠습니까?"</string>
    <string name="sound_work_settings" msgid="6774324553228566442">"직장 프로필 사운드"</string>
    <string name="work_use_personal_sounds_title" msgid="1148331221338458874">"개인 프로필 사운드 사용"</string>
    <string name="work_use_personal_sounds_summary" msgid="6207040454949823153">"직장 프로필과 개인 프로필의 소리가 같습니다."</string>
    <string name="work_ringtone_title" msgid="5806657896300235315">"직장 휴대전화 벨소리"</string>
    <string name="work_notification_ringtone_title" msgid="6081247402404510004">"기본 직장 알림 소리"</string>
    <string name="work_alarm_ringtone_title" msgid="1441926676833738891">"기본 직장 알람 소리"</string>
    <string name="work_sound_same_as_personal" msgid="3123383644475266478">"개인 프로필과 동일"</string>
    <string name="work_sync_dialog_title" msgid="7123973297187354813">"소리를 바꾸시겠습니까?"</string>
    <string name="work_sync_dialog_yes" msgid="7243884940551635717">"바꾸기"</string>
    <string name="work_sync_dialog_message" msgid="7841728953710863208">"직장 프로필에 개인 프로필의 소리가 사용됩니다."</string>
    <string name="ringtones_install_custom_sound_title" msgid="5948792721161302255">"맞춤 소리를 추가하시겠습니까?"</string>
    <string name="ringtones_install_custom_sound_content" msgid="2195581481608512786">"이 파일이 <xliff:g id="FOLDER_NAME">%s</xliff:g> 폴더로 복사됩니다."</string>
    <string name="ringtones_category_preference_title" msgid="5675912303120102366">"벨소리"</string>
    <string name="other_sound_category_preference_title" msgid="2521096636124314015">"기타 소리 및 진동"</string>
    <string name="configure_notification_settings" msgid="7616737397127242615">"알림"</string>
    <string name="recent_notifications" msgid="5660639387705060156">"최근에 보냄"</string>
    <string name="recent_notifications_see_all_title" msgid="8572160812124540326">"지난 7일간의 모든 항목 보기"</string>
    <string name="advanced_section_header" msgid="8833934850242546903">"고급"</string>
    <string name="profile_section_header" msgid="2320848161066912001">"직장 알림"</string>
    <string name="notification_badging_title" msgid="5938709971403474078">"알림 표시 점 허용"</string>
    <string name="notification_pulse_title" msgid="1905382958860387030">"표시등이 깜박거림"</string>
    <string name="lock_screen_notifications_title" msgid="2583595963286467672">"잠금 화면에 표시"</string>
    <string name="locked_work_profile_notification_title" msgid="8327882003361551992">"직장 프로필이 잠긴 경우"</string>
    <string name="lock_screen_notifications_summary_show" msgid="6407527697810672847">"모든 알림 내용 표시"</string>
    <string name="lock_screen_notifications_summary_hide" msgid="8301305044690264958">"민감한 내용 숨기기"</string>
    <string name="lock_screen_notifications_summary_disable" msgid="859628910427886715">"알림 표시 안함"</string>
    <string name="lock_screen_notifications_interstitial_message" msgid="6164532459432182244">"기기가 잠겨 있을 때 알림 표시 방법을 선택하세요."</string>
    <string name="lock_screen_notifications_interstitial_title" msgid="1416589393106326972">"알림"</string>
    <string name="lock_screen_notifications_summary_show_profile" msgid="835870815661120772">"모든 직장 알림 내용 표시"</string>
    <string name="lock_screen_notifications_summary_hide_profile" msgid="2005907007779384635">"민감한 작업 내용 숨기기"</string>
    <string name="lock_screen_notifications_interstitial_message_profile" msgid="8307705621027472346">"기기가 잠겨 있을 때 프로필 알림 표시 방법을 선택하세요."</string>
    <string name="lock_screen_notifications_interstitial_title_profile" msgid="3169806586032521333">"프로필 알림"</string>
    <string name="notifications_title" msgid="8086372779371204971">"알림"</string>
    <string name="app_notifications_title" msgid="5810577805218003760">"앱 알림"</string>
    <string name="notification_channel_title" msgid="2260666541030178452">"알림 카테고리"</string>
    <string name="notification_group_title" msgid="7180506440133859601">"알림 카테고리 그룹"</string>
    <string name="notification_importance_title" msgid="4368578960344731828">"동작"</string>
    <string name="notification_importance_unspecified" msgid="6622173510486113958">"소리 허용"</string>
    <string name="notification_importance_blocked" msgid="7938180808339386300">"알림 표시 안함"</string>
    <string name="notification_importance_min" msgid="9054819132085066824">"조용히 표시하고 최소화"</string>
    <string name="notification_importance_low" msgid="2445139943005315690">"조용히 표시"</string>
    <string name="notification_importance_default" msgid="5958338024601957516">"소리로 알림"</string>
    <string name="notification_importance_high" msgid="2082429479238228527">"소리 및 화면 표시로 알림"</string>
    <string name="notification_importance_high_silent" msgid="2667033773703765252">"화면 표시로 알림"</string>
    <string name="notification_importance_min_title" msgid="6974673091137544803">"낮음"</string>
    <string name="notification_importance_low_title" msgid="8131254047772814309">"보통"</string>
    <string name="notification_importance_default_title" msgid="9120383978536089489">"높음"</string>
    <string name="notification_importance_high_title" msgid="3058778300264746473">"긴급"</string>
    <string name="allow_interruption" msgid="7136150018111848721">"알림 허용"</string>
    <string name="allow_interruption_summary" msgid="7870159391333957050">"앱의 소리, 진동, 화면 알림 표시 허용"</string>
    <string name="notification_channel_summary_min" msgid="5401718014765921892">"중요도 낮음"</string>
    <string name="notification_channel_summary_low" msgid="322317684244981244">"중요도 보통"</string>
    <string name="notification_channel_summary_default" msgid="1111749130423589931">"중요도 높음"</string>
    <string name="notification_channel_summary_high" msgid="2085017556511003283">"중요도 긴급"</string>
    <string name="notification_switch_label" msgid="6843075654538931025">"알림 표시"</string>
    <string name="default_notification_assistant" msgid="7631945224761430146">"알림 어시스턴트"</string>
    <string name="notifications_sent_daily" msgid="3584506541352710975">"하루에 최대 <xliff:g id="NUMBER">%1$s</xliff:g>개"</string>
    <string name="notifications_sent_weekly" msgid="1030525736746720584">"일주일에 최대 <xliff:g id="NUMBER">%1$s</xliff:g>개"</string>
    <string name="notifications_sent_never" msgid="1001964786456700536">"전송하지 않음"</string>
    <string name="manage_notification_access_title" msgid="7510080164564944891">"알림 액세스"</string>
    <string name="work_profile_notification_access_blocked_summary" msgid="8748026238701253040">"직장 프로필 알림에 액세스하지 못하도록 차단됨"</string>
    <string name="manage_notification_access_summary_zero" msgid="2409912785614953348">"앱에서 알림을 읽을 수 없습니다."</string>
    <plurals name="manage_notification_access_summary_nonzero" formatted="false" msgid="7930130030691218387">
      <item quantity="other">%d개 앱이 알림을 읽을 수 있습니다.</item>
      <item quantity="one">%d개 앱이 알림을 읽을 수 있습니다.</item>
    </plurals>
    <string name="no_notification_listeners" msgid="3487091564454192821">"설치된 앱 중에서 알림 액세스를 요청한 앱이 없습니다."</string>
    <string name="notification_listener_security_warning_title" msgid="5522924135145843279">"<xliff:g id="SERVICE">%1$s</xliff:g>의 알림 액세스를 허용하시겠습니까?"</string>
    <string name="notification_listener_security_warning_summary" msgid="119203147791040151">"<xliff:g id="NOTIFICATION_LISTENER_NAME">%1$s</xliff:g>에서 연락처 이름과 수신 메시지 텍스트 등 개인정보를 포함한 모든 알림을 읽을 수 있게 됩니다. 또한 알림을 삭제하거나 포함된 작업 버튼을 실행할 수 있습니다. \n\n앱에서 알림 일시중지를 사용 또는 사용 중지하고 관련 설정을 변경할 수도 있습니다."</string>
    <string name="notification_listener_disable_warning_summary" msgid="6738915379642948000">"<xliff:g id="NOTIFICATION_LISTENER_NAME">%1$s</xliff:g>에서 알림 액세스를 사용 중지하면 알림 일시중지 액세스도 사용 중지됩니다."</string>
    <string name="notification_listener_disable_warning_confirm" msgid="8333442186428083057">"사용 중지"</string>
    <string name="notification_listener_disable_warning_cancel" msgid="8586417377104211584">"취소"</string>
    <string name="vr_listeners_title" msgid="1318901577754715777">"VR 도우미 서비스"</string>
    <string name="no_vr_listeners" msgid="2689382881717507390">"설치된 앱 중에서 VR 도우미 서비스로 실행되도록 요청한 앱이 없습니다."</string>
    <string name="vr_listener_security_warning_title" msgid="8309673749124927122">"VR 서비스가 <xliff:g id="SERVICE">%1$s</xliff:g>에 액세스하도록 허용하시겠습니까?"</string>
    <string name="vr_listener_security_warning_summary" msgid="6931541068825094653">"가상 현실 모드에서 애플리케이션을 사용 중일 때 <xliff:g id="VR_LISTENER_NAME">%1$s</xliff:g>이(가) 실행될 수 있습니다."</string>
    <string name="display_vr_pref_title" msgid="8104485269504335481">"기기가 VR 모드인 경우"</string>
    <string name="display_vr_pref_low_persistence" msgid="5707494209944718537">"잔상 줄이기(권장)"</string>
    <string name="display_vr_pref_off" msgid="2190091757123260989">"깜박임 줄이기"</string>
    <string name="picture_in_picture_title" msgid="5824849294270017113">"PIP 모드"</string>
    <string name="picture_in_picture_empty_text" msgid="685224245260197779">"PIP 모드를 지원하는 앱이 설치되지 않았습니다."</string>
    <string name="picture_in_picture_keywords" msgid="8361318686701764690">"PIP 모드"</string>
    <string name="picture_in_picture_app_detail_title" msgid="4080800421316791732">"PIP 모드"</string>
    <string name="picture_in_picture_app_detail_switch" msgid="1131910667023738296">"PIP 모드 허용"</string>
    <string name="picture_in_picture_app_detail_summary" msgid="1264019085827708920">"앱이 열려 있을 때나 사용자가 앱에서 나갔을 때 이 앱에서 PIP 창을 표시하도록 허용합니다(예: 동영상 시청을 계속하기 위해). 이 창은 사용 중인 다른 앱 위에 표시됩니다."</string>
    <string name="manage_zen_access_title" msgid="2611116122628520522">"알림 일시중지 액세스"</string>
    <string name="zen_access_empty_text" msgid="8772967285742259540">"설치된 앱 중에서 알림 일시중지 액세스를 요청한 앱이 없습니다."</string>
    <string name="loading_notification_apps" msgid="5031818677010335895">"앱 로드 중..."</string>
    <string name="app_notifications_off_desc" msgid="8289223211387083447">"사용자의 요청에 따라 Android에서 기기에 이 앱의 알림이 표시되지 않도록 차단하고 있습니다"</string>
    <string name="channel_notifications_off_desc" msgid="9013011134681491778">"사용자의 요청에 따라 Android에서 기기에 이 카테고리의 알림이 표시되지 않도록 차단하고 있습니다"</string>
    <string name="channel_group_notifications_off_desc" msgid="2315252834146837470">"사용자의 요청에 따라 Android에서 기기에 이 그룹의 알림이 표시되지 않도록 차단하고 있습니다"</string>
    <string name="notification_channels" msgid="5346841743182627500">"카테고리"</string>
    <string name="notification_channels_other" msgid="5645317113885788226">"기타"</string>
    <plurals name="notification_group_summary" formatted="false" msgid="3420621520561455358">
      <item quantity="other">카테고리 <xliff:g id="COUNT_1">%d</xliff:g>개</item>
      <item quantity="one">카테고리 <xliff:g id="COUNT_0">%d</xliff:g>개</item>
    </plurals>
    <string name="no_channels" msgid="3077375508177744586">"이 앱에서 게시한 알림이 없음"</string>
    <string name="app_settings_link" msgid="8894946007543660906">"앱 내 추가 설정"</string>
    <string name="app_notification_listing_summary_zero" msgid="8046168435207424440">"모든 앱에서 사용"</string>
    <plurals name="app_notification_listing_summary_others" formatted="false" msgid="6709582776823665660">
      <item quantity="other">앱 <xliff:g id="COUNT_1">%d</xliff:g>개의 알림이 사용 중지됨</item>
      <item quantity="one">앱 <xliff:g id="COUNT_0">%d</xliff:g>개의 알림이 사용 중지됨</item>
    </plurals>
    <plurals name="deleted_channels" formatted="false" msgid="8028574302599397935">
      <item quantity="other">카테고리 <xliff:g id="COUNT_1">%d</xliff:g>개 삭제됨</item>
      <item quantity="one">카테고리 <xliff:g id="COUNT_0">%d</xliff:g>개 삭제됨</item>
    </plurals>
    <string name="notification_toggle_on" msgid="650145396718191048">"사용"</string>
    <string name="notification_toggle_off" msgid="2142010737190671762">"사용 안함"</string>
    <string name="app_notification_block_title" msgid="4069351066849087649">"모두 차단"</string>
    <string name="app_notification_block_summary" msgid="4744020456943215352">"이러한 알림을 다시 표시하지 않음"</string>
    <string name="notification_content_block_title" msgid="5854232570963006360">"알림 표시"</string>
    <string name="notification_content_block_summary" msgid="7746185794438882389">"알림을 창이나 주변기기에 표시하지 않음"</string>
    <string name="notification_badge_title" msgid="6370122441168519809">"알림 표시 점 허용"</string>
    <string name="notification_channel_badge_title" msgid="2240827899882847087">"알림 표시 점 보기"</string>
    <string name="app_notification_override_dnd_title" msgid="7867458246395884830">"알림 일시중지 무시"</string>
    <string name="app_notification_override_dnd_summary" msgid="2612502099373472686">"알림 일시중지가 사용 설정되어 있어도 이러한 알림을 계속 받도록 허용합니다."</string>
    <string name="app_notification_visibility_override_title" msgid="7821124557634786985">"잠금 화면에 표시"</string>
    <string name="app_notification_row_banned" msgid="5983655258784814773">"차단됨"</string>
    <string name="app_notification_row_priority" msgid="7723839972982746568">"최우선만 수신"</string>
    <string name="app_notification_row_sensitive" msgid="1809610030432329940">"중요"</string>
    <string name="app_notifications_dialog_done" msgid="3484067728568791014">"완료"</string>
    <string name="app_notification_importance_title" msgid="8002263131149345584">"중요도"</string>
    <string name="notification_show_lights_title" msgid="7671781299688190532">"표시등이 깜박거림"</string>
    <string name="notification_vibrate_title" msgid="1646667807969755957">"진동"</string>
    <string name="notification_channel_sound_title" msgid="3899212238513507941">"소리"</string>
    <string name="zen_mode_rule_delete_button" msgid="903658142711011617">"삭제"</string>
    <string name="zen_mode_rule_rename_button" msgid="4642843370946599164">"이름 바꾸기"</string>
    <string name="zen_mode_rule_name" msgid="5149068059383837549">"규칙 이름"</string>
    <string name="zen_mode_rule_name_hint" msgid="3781174510556433384">"규칙 이름 입력"</string>
    <string name="zen_mode_rule_name_warning" msgid="4517805381294494314">"이미 사용 중인 규칙 이름입니다."</string>
    <string name="zen_mode_add_rule" msgid="9100929184624317193">"규칙 추가"</string>
    <string name="zen_mode_add_event_rule" msgid="3997335103633946552">"이벤트 규칙 추가"</string>
    <string name="zen_mode_add_time_rule" msgid="5002080000597838703">"시간 규칙 추가"</string>
    <string name="zen_mode_delete_rule" msgid="2985902330199039533">"규칙 삭제"</string>
    <string name="zen_mode_choose_rule_type" msgid="5423746638871953459">"규칙 유형 선택"</string>
    <string name="zen_mode_delete_rule_confirmation" msgid="6237882294348570283">"\'<xliff:g id="RULE">%1$s</xliff:g>\' 규칙을 삭제하시겠습니까?"</string>
    <string name="zen_mode_delete_rule_button" msgid="4248741120307752294">"삭제"</string>
    <string name="zen_mode_rule_type_unknown" msgid="3049377282766700600">"알 수 없음"</string>
    <string name="zen_mode_app_set_behavior" msgid="1534429320064381355">"지금은 이 설정을 변경할 수 없습니다. 앱(<xliff:g id="APP_NAME">%1$s</xliff:g>)에서 맞춤 동작을 사용하여 알림 일시중지가 자동으로 사용 설정되었습니다."</string>
    <string name="zen_mode_unknown_app_set_behavior" msgid="2558968232814237874">"지금은 이 설정을 변경할 수 없습니다. 앱에서 맞춤 동작을 사용하여 알림 일시중지가 자동으로 사용 설정되었습니다."</string>
    <string name="zen_mode_qs_set_behavior" msgid="6200424436456086312">"지금은 이 설정을 변경할 수 없습니다. 맞춤 동작을 사용하여 알림 일시중지가 수동으로 사용 설정되었습니다."</string>
    <string name="zen_schedule_rule_type_name" msgid="6163149826036287324">"시간"</string>
    <string name="zen_schedule_rule_enabled_toast" msgid="3379499360390382259">"지정된 시간 동안 알림 일시중지를 사용하도록 자동 규칙 설정"</string>
    <string name="zen_event_rule_type_name" msgid="6503468472212606158">"이벤트"</string>
    <string name="zen_event_rule_enabled_toast" msgid="6910577623330811480">"지정된 이벤트 동안 알림 일시중지를 사용하도록 자동 규칙 설정"</string>
    <string name="zen_mode_event_rule_calendar" msgid="8787906563769067418">"다음 계정의 일정"</string>
    <string name="zen_mode_event_rule_summary_calendar_template" msgid="5135844750232403975">"<xliff:g id="CALENDAR">%1$s</xliff:g>의 일정"</string>
    <string name="zen_mode_event_rule_summary_any_calendar" msgid="4936646399126636358">"모든 캘린더"</string>
    <string name="zen_mode_event_rule_summary_reply_template" msgid="6590671260829837157">"응답: <xliff:g id="REPLY">%1$s</xliff:g>"</string>
    <string name="zen_mode_event_rule_calendar_any" msgid="6485568415998569885">"모든 캘린더"</string>
    <string name="zen_mode_event_rule_reply" msgid="5166322024212403739">"응답"</string>
    <string name="zen_mode_event_rule_reply_any_except_no" msgid="8868873496008825961">"예, 미정, 또는 응답하지 않음"</string>
    <string name="zen_mode_event_rule_reply_yes_or_maybe" msgid="2769656565454495824">"예 또는 미정"</string>
    <string name="zen_mode_event_rule_reply_yes" msgid="1003598835878784659">"예"</string>
    <string name="zen_mode_rule_not_found_text" msgid="8963662446092059836">"규칙을 찾을 수 없습니다."</string>
    <string name="zen_mode_rule_summary_enabled_combination" msgid="976098744828219297">"사용 / <xliff:g id="MODE">%1$s</xliff:g>"</string>
    <string name="zen_mode_rule_summary_provider_combination" msgid="2101201392041867409">"<xliff:g id="PACKAGE">%1$s</xliff:g>\n<xliff:g id="SUMMARY">%2$s</xliff:g>"</string>
    <string name="zen_mode_schedule_rule_days" msgid="3195058680641389948">"요일"</string>
    <string name="zen_mode_schedule_rule_days_none" msgid="4954143628634166317">"없음"</string>
    <string name="zen_mode_schedule_rule_days_all" msgid="146511166522076034">"매일"</string>
    <string name="zen_mode_schedule_alarm_title" msgid="767054141267122030">"알람이 종료 시간을 무시할 수 있음"</string>
    <string name="zen_mode_schedule_alarm_summary" msgid="4597050434723180422">"종료 시간 또는 다음 알람이 오면 중지"</string>
    <string name="summary_divider_text" msgid="7228986578690919294">", "</string>
    <string name="summary_range_symbol_combination" msgid="5695218513421897027">"<xliff:g id="START">%1$s</xliff:g>~<xliff:g id="END">%2$s</xliff:g>"</string>
    <string name="summary_range_verbal_combination" msgid="8467306662961568656">"<xliff:g id="START">%1$s</xliff:g>부터 <xliff:g id="END">%2$s</xliff:g>까지"</string>
    <string name="zen_mode_calls" msgid="7051492091133751208">"통화"</string>
    <string name="zen_mode_calls_title" msgid="623395033931747661">"통화 허용"</string>
    <string name="zen_mode_calls_footer" msgid="3618700268458237781">"알림 일시중지가 사용 설정되어 있으면 수신 전화가 차단됩니다. 설정을 조정하여 친구, 가족 또는 연락처에 등록된 다른 사용자가 나에게 연락하도록 허용할 수 있습니다."</string>
    <string name="zen_mode_starred_contacts_title" msgid="1848464279786960190">"별표 표시한 연락처"</string>
    <plurals name="zen_mode_starred_contacts_summary_additional_contacts" formatted="false" msgid="500105380255018671">
      <item quantity="other">외 <xliff:g id="NUM_PEOPLE">%d</xliff:g>명</item>
      <item quantity="one">외 1명</item>
    </plurals>
    <string name="zen_mode_messages" msgid="5886440273537510894">"메시지"</string>
    <string name="zen_mode_messages_title" msgid="7729380010396411129">"메시지 허용"</string>
    <string name="zen_mode_all_messages" msgid="8257021584561639816">"메시지"</string>
    <string name="zen_mode_selected_messages" msgid="1047355526202106114">"일부 메시지"</string>
    <string name="zen_mode_from_anyone" msgid="2638322015361252161">"누구나"</string>
    <string name="zen_mode_from_contacts" msgid="2232335406106711637">"주소록의 연락처만"</string>
    <string name="zen_mode_from_starred" msgid="2678345811950997027">"별표 표시한 연락처만"</string>
    <string name="zen_calls_summary_starred_repeat" msgid="4046151920710059778">"별표표시된 연락처 및 반복 발신자의 전화"</string>
    <string name="zen_calls_summary_contacts_repeat" msgid="1528716671301999084">"연락처 및 반복 발신자의 전화"</string>
    <string name="zen_calls_summary_repeat_only" msgid="7105261473107715445">"반복 발신자의 전화만"</string>
    <string name="zen_mode_from_none" msgid="8219706639954614136">"없음"</string>
    <string name="zen_mode_alarms" msgid="2165302777886552926">"알람"</string>
    <string name="zen_mode_media" msgid="8808264142134422380">"미디어"</string>
    <string name="zen_mode_system" msgid="2541380718411593581">"터치음"</string>
    <string name="zen_mode_reminders" msgid="5458502056440485730">"알림"</string>
    <string name="zen_mode_reminders_title" msgid="2345044406347406902">"알림 허용"</string>
    <string name="zen_mode_events" msgid="7914446030988618264">"이벤트"</string>
    <string name="zen_mode_events_title" msgid="5597241655883329085">"일정 허용"</string>
    <string name="zen_mode_all_callers" msgid="2378065871253871057">"모든 발신자"</string>
    <string name="zen_mode_contacts_callers" msgid="5569804103920394175">"연락처"</string>
    <string name="zen_mode_starred_callers" msgid="1023167821338514140">"별표표시된 연락처"</string>
    <string name="zen_mode_repeat_callers" msgid="5019521886428322131">"반복 발신자"</string>
    <string name="zen_mode_repeat_callers_title" msgid="8553876328249671783">"반복 발신자 허용"</string>
    <string name="zen_mode_calls_summary_one" msgid="3972333792749874863">"발신자: <xliff:g id="CALLER_TYPE">%1$s</xliff:g>"</string>
    <string name="zen_mode_calls_summary_two" msgid="6592821501321201329">"<xliff:g id="CALLER_TYPE">%1$s</xliff:g> 및 <xliff:g id="CALLERT_TPYE">%2$s</xliff:g>의 전화"</string>
    <string name="zen_mode_repeat_callers_summary" msgid="239685342222975733">"<xliff:g id="MINUTES">%d</xliff:g>분 이내에 같은 사람이 다시 전화를 거는 경우"</string>
    <string name="zen_mode_behavior_summary_custom" msgid="168127313238020146">"사용자설정"</string>
    <string name="zen_mode_when" msgid="2767193283311106373">"자동 사용 설정"</string>
    <string name="zen_mode_when_never" msgid="8809494351918405602">"사용 안함"</string>
    <string name="zen_mode_when_every_night" msgid="3122486110091921009">"매일 밤"</string>
    <string name="zen_mode_when_weeknights" msgid="8354070633893273783">"평일 밤"</string>
    <string name="zen_mode_start_time" msgid="8102602297273744441">"시작 시간"</string>
    <string name="zen_mode_end_time" msgid="8774327885892705505">"종료 시간"</string>
    <string name="zen_mode_end_time_next_day_summary_format" msgid="4201521691238728701">"다음 날 <xliff:g id="FORMATTED_TIME">%s</xliff:g>"</string>
    <string name="zen_mode_summary_alarms_only_indefinite" msgid="2061973221027570123">"무제한으로 알람만 수신 모드로 변경"</string>
    <plurals name="zen_mode_summary_alarms_only_by_minute" formatted="false" msgid="6122003583875424601">
      <item quantity="other"><xliff:g id="DURATION">%1$d</xliff:g>분 동안 알람만 수신 모드로 변경(<xliff:g id="FORMATTEDTIME_1">%2$s</xliff:g>까지)</item>
      <item quantity="one"><xliff:g id="FORMATTEDTIME_0">%2$s</xliff:g>까지 1분 동안 알람만 수신 모드로 변경</item>
    </plurals>
    <plurals name="zen_mode_summary_alarms_only_by_hour" formatted="false" msgid="2407703455581767748">
      <item quantity="other"><xliff:g id="FORMATTEDTIME_1">%2$s</xliff:g>까지 <xliff:g id="DURATION">%1$d</xliff:g>시간 동안 알람만 수신 모드로 변경</item>
      <item quantity="one"><xliff:g id="FORMATTEDTIME_0">%2$s</xliff:g>까지 1시간 동안 알람만 수신 모드로 변경</item>
    </plurals>
    <string name="zen_mode_summary_alarms_only_by_time" msgid="7465525754879341907">"<xliff:g id="FORMATTEDTIME">%1$s</xliff:g>까지 알람만 수신 모드로 변경"</string>
    <string name="zen_mode_summary_always" msgid="6172985102689237703">"항상 알림 모드로 변경"</string>
    <string name="zen_mode_screen_on" msgid="8774571998575673502">"화면이 켜져 있을 때"</string>
    <string name="zen_mode_screen_on_summary" msgid="2208664848367443505">"알림 일시중지로 음소거된 알림이 화면에 표시되고 상태 표시줄 아이콘에 나타나도록 허용"</string>
    <string name="zen_mode_screen_off" msgid="3144446765110327937">"화면이 꺼져 있을 때"</string>
    <string name="zen_mode_screen_off_summary" msgid="7430034620565812258">"알림 일시중지로 음소거된 알림이 화면을 켜고 불빛을 깜박이도록 허용"</string>
    <string name="zen_mode_screen_off_summary_no_led" msgid="2826121465026642017">"알림 일시중지로 음소거된 알림이 화면을 켜도록 허용"</string>
    <string name="notification_app_settings_button" msgid="6685640230371477485">"알림 설정"</string>
    <string name="suggestion_button_text" msgid="3275010948381252006">"확인"</string>
    <string name="device_feedback" msgid="3238056036766293294">"이 기기에 대한 의견 보내기"</string>
    <string name="restr_pin_enter_admin_pin" msgid="1085834515677448072">"관리자 PIN 입력"</string>
    <string name="switch_on_text" msgid="1124106706920572386">"사용"</string>
    <string name="switch_off_text" msgid="1139356348100829659">"사용 안함"</string>
    <string name="screen_pinning_title" msgid="2292573232264116542">"화면 고정"</string>
    <string name="screen_pinning_description" msgid="1110847562111827766">"이 설정을 사용하면 화면을 고정 해제할 때까지 화면 고정 기능으로 현재 화면이 표시되도록 할 수 있습니다.\n\n화면 고정을 사용하는 방법은 다음과 같습니다.\n\n1. 화면 고정이 사용 설정되어 있는지 확인합니다.\n\n2. 개요를 엽니다.\n\n3. 화면 상단에 있는 앱 아이콘을 탭한 다음 고정을 탭합니다."</string>
    <string name="screen_pinning_unlock_pattern" msgid="8282268570060313339">"고정 해제 이전에 잠금해제 패턴 요청"</string>
    <string name="screen_pinning_unlock_pin" msgid="8757588350454795286">"고정 해제 이전에 PIN 요청"</string>
    <string name="screen_pinning_unlock_password" msgid="2514079566873826434">"고정 해제 이전에 비밀번호 요청"</string>
    <string name="screen_pinning_unlock_none" msgid="3814188275713871856">"화면 고정 해제 시 기기 잠금"</string>
    <string name="opening_paragraph_delete_profile_unknown_company" msgid="2232461523882170874">"다음에서 이 직장 프로필을 관리합니다."</string>
    <string name="managing_admin" msgid="8843802210377459055">"<xliff:g id="ADMIN_APP_LABEL">%s</xliff:g>에서 관리"</string>
    <string name="experimental_preference" msgid="7083015446690681376">"(베타)"</string>
    <string name="encryption_interstitial_header" msgid="468015813904595613">"안전한 시작"</string>
    <string name="encryption_continue_button" msgid="1121880322636992402">"계속"</string>
    <string name="encryption_interstitial_message_pin" msgid="2317181134653424679">"기기가 시작되기 전에 PIN을 입력하도록 설정하여 기기를 더욱 안전하게 보호할 수 있습니다. 기기가 시작되기 전에는 전화, 메시지 또는 알람을 포함한 알림을 받을 수 없습니다. \n\n이렇게 하면 분실하거나 도난당한 기기의 데이터를 보호하는 데 도움이 됩니다. 기기가 시작되기 전에 PIN을 입력하도록 설정하시겠습니까?"</string>
    <string name="encryption_interstitial_message_pattern" msgid="7081249914068568570">"기기가 시작되기 전에 패턴을 입력하도록 설정하여 기기를 더욱 안전하게 보호할 수 있습니다. 기기가 시작되기 전에는 전화, 메시지 또는 알람을 포함한 알림을 받을 수 없습니다. \n\n이렇게 하면 분실하거나 도난당한 기기의 데이터를 보호하는 데 도움이 됩니다. 기기가 시작되기 전에 패턴을 입력하도록 설정하시겠습니까?"</string>
    <string name="encryption_interstitial_message_password" msgid="7796567133897436443">"기기가 시작되기 전에 비밀번호를 입력하도록 설정하여 기기를 더욱 안전하게 보호할 수 있습니다. 기기가 시작되기 전에는 전화, 메시지 또는 알람을 포함한 알림을 받을 수 없습니다. \n\n이렇게 하면 분실하거나 도난당한 기기의 데이터를 보호하는 데 도움이 됩니다. 기기가 시작되기 전에 비밀번호를 입력하도록 설정하시겠습니까?"</string>
    <string name="encryption_interstitial_message_pin_for_fingerprint" msgid="4550632760119547492">"지문을 사용하여 기기를 잠금 해제하는 방법 외에도 기기가 시작되기 전에 PIN을 입력하도록 설정하여 기기를 더욱 안전하게 보호할 수 있습니다. 기기가 시작되기 전에는 전화, 메시지 또는 알람을 포함한 알림을 받을 수 없습니다.\n\n이렇게 하면 분실하거나 도난당한 기기의 데이터를 보호하는 데 도움이 됩니다. 기기가 시작되기 전에 PIN을 입력하도록 설정하시겠습니까?"</string>
    <string name="encryption_interstitial_message_pattern_for_fingerprint" msgid="932184823193006087">"지문을 사용하여 기기를 잠금 해제하는 방법 외에도 기기가 시작되기 전에 패턴을 입력하도록 설정하여 기기를 더욱 안전하게 보호할 수 있습니다. 기기가 시작되기 전에는 전화, 메시지 또는 알람을 포함한 알림을 받을 수 없습니다.\n\n이렇게 하면 분실하거나 도난당한 기기의 데이터를 보호하는 데 도움이 됩니다. 기기가 시작되기 전에 패턴을 입력하도록 설정하시겠습니까?"</string>
    <string name="encryption_interstitial_message_password_for_fingerprint" msgid="5560954719370251702">"지문을 사용하여 기기를 잠금 해제하는 방법에 더해 기기가 시작되기 전에 비밀번호를 입력하도록 설정하여 기기를 더욱 안전하게 보호할 수 있습니다. 기기가 시작되기 전에는 전화, 메시지, 알림(예: 알람)을 받을 수 없습니다.\n\n이렇게 하면 분실하거나 도난당한 기기의 데이터를 보호하는 데 도움이 됩니다. 기기가 시작되기 전에 비밀번호를 입력하도록 설정하시겠습니까?"</string>
    <string name="encryption_interstitial_yes" msgid="4439509435889513411">"예"</string>
    <string name="encryption_interstitial_no" msgid="8935031349097025137">"아니요"</string>
    <string name="restricted_true_label" msgid="4761453839409220473">"제한됨"</string>
    <string name="restricted_false_label" msgid="3279282180297058755">"앱이 백그라운드에서 배터리를 사용할 수 있습니다."</string>
    <string name="encrypt_talkback_dialog_require_pin" msgid="8299960550048989807">"PIN이 필요한가요?"</string>
    <string name="encrypt_talkback_dialog_require_pattern" msgid="1499790256154146639">"패턴이 필요한가요?"</string>
    <string name="encrypt_talkback_dialog_require_password" msgid="8841994614218049215">"비밀번호가 필요한가요?"</string>
    <string name="encrypt_talkback_dialog_message_pin" msgid="7582096542997635316">"기기를 시작하기 위해 PIN을 입력할 때에는 <xliff:g id="SERVICE">%1$s</xliff:g> 등의 접근성 서비스가 지원되지 않습니다."</string>
    <string name="encrypt_talkback_dialog_message_pattern" msgid="2020083142199612743">"기기를 시작하기 위해 패턴을 입력할 때에는 <xliff:g id="SERVICE">%1$s</xliff:g> 등의 접근성 서비스가 지원되지 않습니다."</string>
    <string name="encrypt_talkback_dialog_message_password" msgid="4155875981789127796">"기기를 시작하기 위해 비밀번호를 입력할 때에는 <xliff:g id="SERVICE">%1$s</xliff:g> 등의 접근성 서비스가 지원되지 않습니다."</string>
    <string name="direct_boot_unaware_dialog_message" msgid="7870273558547549125">"참고: 재부팅한 후 이 앱은 휴대전화를 잠금 해제해야 시작됩니다."</string>
    <string name="imei_information_title" msgid="8499085421609752290">"IMEI 정보"</string>
    <string name="imei_information_summary" msgid="2074095606556565233">"IMEI 상대 정보"</string>
    <string name="slot_number" msgid="3762676044904653577">"(슬롯 <xliff:g id="SLOT_NUM">%1$d</xliff:g>개)"</string>
    <string name="launch_by_default" msgid="1840761193189009248">"기본적으로 열기"</string>
    <string name="app_launch_domain_links_title" msgid="1160925981363706090">"링크 열기"</string>
    <string name="app_launch_open_domain_urls_title" msgid="8914721351596745701">"지원되는 링크 열기"</string>
    <string name="app_launch_open_domain_urls_summary" msgid="5367573364240712217">"묻지 않고 열기"</string>
    <string name="app_launch_supported_domain_urls_title" msgid="8250695258211477480">"지원되는 링크"</string>
    <string name="app_launch_other_defaults_title" msgid="2516812499807835178">"기타 기본값"</string>
    <string name="storage_summary_format" msgid="5419902362347539755">"<xliff:g id="STORAGE_TYPE">%2$s</xliff:g>에 <xliff:g id="SIZE">%1$s</xliff:g> 사용"</string>
    <string name="storage_type_internal" msgid="6042049833565674948">"내부 저장소"</string>
    <string name="storage_type_external" msgid="7738894330670001898">"외부 저장소"</string>
    <string name="app_data_usage" msgid="7942375313697452803">"앱 데이터 사용"</string>
    <string name="data_summary_format" msgid="6213211533341068366">"<xliff:g id="DATE">%2$s</xliff:g> 이후 <xliff:g id="SIZE">%1$s</xliff:g> 사용"</string>
    <string name="storage_used" msgid="7128074132917008743">"저장 위치"</string>
    <string name="change" msgid="6657848623929839991">"변경"</string>
    <string name="change_storage" msgid="600475265207060436">"저장소 변경"</string>
    <string name="notifications_label" msgid="2872668710589600731">"알림"</string>
    <string name="notifications_enabled" msgid="6983396130566021385">"사용"</string>
    <string name="notifications_enabled_with_info" msgid="2446033696770133334">"켜짐/<xliff:g id="NOTIFICATIONS_CATEGORIES_OFF">%1$s</xliff:g>"</string>
    <string name="notifications_disabled" msgid="1262114548434938079">"꺼짐"</string>
    <string name="notifications_partly_blocked" msgid="592071133950126656">"<xliff:g id="COUNT_1">%2$d</xliff:g>개 중 <xliff:g id="COUNT_0">%1$d</xliff:g>개 카테고리 사용 중지됨"</string>
    <string name="notifications_silenced" msgid="4728603513072110381">"알림 사용 중지됨"</string>
    <string name="notifications_redacted" msgid="4493588975742803160">"잠금 화면에 민감한 콘텐츠 표시 안함"</string>
    <string name="notifications_hidden" msgid="3619610536038757468">"잠금 화면에 표시 안함"</string>
    <string name="notifications_priority" msgid="1066342037602085552">"알림 일시중지 재정의됨"</string>
    <string name="notifications_summary_divider" msgid="9013807608804041387">" / "</string>
    <string name="notification_summary_level" msgid="2726571692704140826">"레벨 %d"</string>
    <string name="notification_summary_channel" msgid="5831124672372023524">"<xliff:g id="CHANNEL_NAME">%1$s</xliff:g> • <xliff:g id="GROUP_NAME">%2$s</xliff:g>"</string>
    <plurals name="notifications_categories_off" formatted="false" msgid="5583365573683409754">
      <item quantity="other">카테고리 <xliff:g id="COUNT_1">%d</xliff:g>개가 사용 중지됨</item>
      <item quantity="one">카테고리 <xliff:g id="COUNT_0">%d</xliff:g>개가 사용 중지됨</item>
    </plurals>
    <plurals name="permissions_summary" formatted="false" msgid="6402730318075959117">
      <item quantity="other">권한 <xliff:g id="COUNT_1">%d</xliff:g>개 부여받음</item>
      <item quantity="one">권한 <xliff:g id="COUNT_0">%d</xliff:g>개 부여받음</item>
    </plurals>
    <plurals name="runtime_permissions_summary" formatted="false" msgid="1564663886246010959">
      <item quantity="other">권한 <xliff:g id="COUNT_3">%d</xliff:g>개 중 <xliff:g id="COUNT_2">%d</xliff:g>개가 부여됨</item>
      <item quantity="one">권한 <xliff:g id="COUNT_1">%d</xliff:g>개 중 <xliff:g id="COUNT_0">%d</xliff:g>개가 부여됨</item>
    </plurals>
    <plurals name="runtime_permissions_additional_count" formatted="false" msgid="931276038884210752">
      <item quantity="other">추가 권한 <xliff:g id="COUNT_1">%d</xliff:g>개</item>
      <item quantity="one">추가 권한 <xliff:g id="COUNT_0">%d</xliff:g>개</item>
    </plurals>
    <string name="runtime_permissions_summary_no_permissions_granted" msgid="1679758182657005375">"부여된 권한이 없습니다."</string>
    <string name="runtime_permissions_summary_no_permissions_requested" msgid="7655100570513818534">"요청한 권한이 없습니다."</string>
    <string name="filter_all_apps" msgid="1988403195820688644">"모든 앱"</string>
    <string name="filter_enabled_apps" msgid="5395727306799456250">"설치된 앱"</string>
    <string name="filter_instant_apps" msgid="574277769963965565">"인스턴트 앱"</string>
    <string name="filter_personal_apps" msgid="3277727374174355971">"개인"</string>
    <string name="filter_work_apps" msgid="24519936790795574">"직장"</string>
    <string name="filter_notif_all_apps" msgid="2299049859443680242">"앱: 전체"</string>
    <string name="filter_notif_blocked_apps" msgid="3300375727887991342">"앱: 사용 중지됨"</string>
    <string name="filter_notif_urgent_channels" msgid="3972473613117159653">"카테고리: 중요도 긴급"</string>
    <string name="filter_notif_low_channels" msgid="4128487387390004604">"카테고리: 중요도 낮음"</string>
    <string name="filter_notif_blocked_channels" msgid="5880190882221644289">"카테고리: 사용 중지됨"</string>
    <string name="filter_notif_dnd_channels" msgid="1817930848881696728">"카테고리: 알림 일시중지 재정의"</string>
    <string name="advanced_apps" msgid="4812975097124803873">"고급"</string>
    <string name="configure_apps" msgid="6685680790825882528">"앱 설정"</string>
    <string name="unknown_app" msgid="5275921288718717656">"알 수 없는 앱"</string>
    <string name="app_permissions" msgid="4148222031991883874">"앱 권한"</string>
    <string name="app_permissions_summary" msgid="5163974162150406324">"<xliff:g id="APPS">%1$s</xliff:g>을(를) 사용하는 앱"</string>
    <string name="tap_to_wake" msgid="7211944147196888807">"탭하여 대기 모드 해제"</string>
    <string name="tap_to_wake_summary" msgid="4341387904987585616">"화면 아무 곳이나 두 번 탭하여 기기 대기 모드 해제"</string>
    <string name="domain_urls_title" msgid="3132983644568821250">"링크 열기"</string>
    <string name="domain_urls_summary_none" msgid="2639588015479657864">"지원되는 링크를 열지 않습니다."</string>
    <string name="domain_urls_summary_one" msgid="3704934031930978405">"<xliff:g id="DOMAIN">%s</xliff:g> 열기"</string>
    <string name="domain_urls_summary_some" msgid="3950089361819428455">"<xliff:g id="DOMAIN">%s</xliff:g> 및 다른 URL 열기"</string>
    <string name="domain_urls_apps_summary_off" msgid="1833056772600031220">"지원되는 링크를 열 수 있는 앱 없음"</string>
    <plurals name="domain_urls_apps_summary_on" formatted="false" msgid="240214361240709399">
      <item quantity="other">앱 <xliff:g id="COUNT">%d</xliff:g>개에서 지원되는 링크를 열 수 있음</item>
      <item quantity="one">앱 1개에서 지원되는 링크를 열 수 있음</item>
    </plurals>
    <string name="app_link_open_always" msgid="2474058700623948148">"이 앱에서 열기"</string>
    <string name="app_link_open_ask" msgid="7800878430190575991">"항상 확인"</string>
    <string name="app_link_open_never" msgid="3407647600352398543">"이 앱에서 열지 않음"</string>
    <string name="fingerprint_not_recognized" msgid="1739529686957438119">"인식할 수 없습니다."</string>
    <string name="default_apps_title" msgid="1660450272764331490">"기본"</string>
    <string name="default_for_work" msgid="9152194239366247932">"업무용 기본값"</string>
    <string name="assist_and_voice_input_title" msgid="1733165754793221197">"지원 및 음성 입력"</string>
    <string name="default_assist_title" msgid="8868488975409247921">"지원 앱"</string>
    <string name="assistant_security_warning_title" msgid="8673079231955467177">"<xliff:g id="ASSISTANT_APP_NAME">%s</xliff:g>을(를) 어시스턴트로 설정하시겠습니까?"</string>
    <string name="assistant_security_warning" msgid="8498726261327239136">"어시스턴트가 시스템에서 사용 중인 앱에 관한 정보를 읽을 수 있게 됩니다. 여기에는 화면에 표시된 정보 또는 앱 내에서 액세스할 수 있는 정보가 포함됩니다."</string>
    <string name="assistant_security_warning_agree" msgid="7710290206928033908">"동의"</string>
    <string name="assistant_security_warning_disagree" msgid="877419950830205913">"동의 안함"</string>
    <string name="choose_voice_input_title" msgid="975471367067718019">"음성 입력 선택"</string>
    <string name="default_browser_title" msgid="8101772675085814670">"브라우저 앱"</string>
    <string name="default_browser_title_none" msgid="2124785489953628553">"기본 브라우저 없음"</string>
    <string name="default_phone_title" msgid="282005908059637350">"휴대전화 앱"</string>
    <string name="default_app" msgid="6864503001385843060">"(기본)"</string>
    <string name="system_app" msgid="9068313769550747372">"(시스템)"</string>
    <string name="system_default_app" msgid="3091113402349739037">"(시스템 기본값)"</string>
    <string name="apps_storage" msgid="4353308027210435513">"앱 저장용량"</string>
    <string name="usage_access" msgid="5479504953931038165">"사용 기록에 액세스"</string>
    <string name="permit_usage_access" msgid="4012876269445832300">"사용 기록에 액세스 허용"</string>
    <string name="app_usage_preference" msgid="7065701732733134991">"앱 사용 환경설정"</string>
    <string name="time_spent_in_app_pref_title" msgid="649419747540933845">"앱 사용 시간"</string>
    <string name="usage_access_description" msgid="1352111094596416795">"앱에서 사용 기록에 액세스할 수 있도록 허용하면 사용 중인 다른 앱의 종류와 사용 빈도, 이동통신사, 언어 설정, 기타 세부정보를 추적할 수 있게 됩니다."</string>
    <string name="memory_settings_title" msgid="7490541005204254222">"메모리"</string>
    <string name="memory_details_title" msgid="8542565326053693320">"메모리 세부정보"</string>
    <string name="always_running" msgid="6042448320077429656">"항상 실행(<xliff:g id="PERCENTAGE">%s</xliff:g>)"</string>
    <string name="sometimes_running" msgid="6611250683037700864">"가끔 실행(<xliff:g id="PERCENTAGE">%s</xliff:g>)"</string>
    <string name="rarely_running" msgid="348413460168817458">"거의 실행되지 않음(<xliff:g id="PERCENTAGE">%s</xliff:g>)"</string>
    <string name="memory_max_use" msgid="6874803757715963097">"최대"</string>
    <string name="memory_avg_use" msgid="7382015389130622870">"평균"</string>
    <string name="memory_max_desc" msgid="2861832149718335864">"최대 <xliff:g id="MEMORY">%1$s</xliff:g>"</string>
    <string name="memory_avg_desc" msgid="1551240906596518412">"평균 <xliff:g id="MEMORY">%1$s</xliff:g>"</string>
    <string name="memory_use_running_format" msgid="4172488041800743760">"<xliff:g id="MEMORY">%1$s</xliff:g>/<xliff:g id="RUNNING">%2$s</xliff:g>"</string>
    <string name="process_format" msgid="77905604092541454">"<xliff:g id="APP_NAME">%1$s</xliff:g>(<xliff:g id="COUNT">%2$d</xliff:g>개)"</string>
    <string name="high_power_apps" msgid="3459065925679828230">"배터리 최적화"</string>
    <string name="additional_battery_info" msgid="4754099329165411970">"배터리 사용량 알림"</string>
    <string name="show_all_apps" msgid="1512506948197818534">"전체 기기 사용 정보 표시"</string>
    <string name="hide_extra_apps" msgid="5016497281322459633">"앱 사용량 표시"</string>
    <string name="power_high_usage_title" msgid="6027369425057347826">"사용량이 높은 항목"</string>
    <plurals name="power_high_usage_summary" formatted="false" msgid="467347882627862744">
      <item quantity="other">앱 <xliff:g id="NUMBER">%2$d</xliff:g>개가 비정상적으로 작동하고 있음</item>
      <item quantity="one"><xliff:g id="APP">%1$s</xliff:g> 앱이 비정상적으로 작동하고 있음</item>
    </plurals>
    <plurals name="power_high_usage_title" formatted="false" msgid="3826660033363082922">
      <item quantity="other">앱에서 배터리 많이 소모 중</item>
      <item quantity="one"><xliff:g id="APP">%1$s</xliff:g>에서 배터리 많이 소모 중</item>
    </plurals>
    <string name="high_power_filter_on" msgid="3222265297576680099">"최적화되지 않음"</string>
    <string name="high_power_on" msgid="6216293998227583810">"최적화되지 않음"</string>
    <string name="high_power_off" msgid="3393904131961263278">"배터리 최적화 사용"</string>
    <string name="high_power_system" msgid="7362862974428225301">"배터리 최적화를 사용할 수 없음"</string>
    <string name="high_power_desc" msgid="6283926163708585760">"배터리 최적화를 적용하지 마세요. 배터리가 더 빨리 방전될 수 있습니다."</string>
    <string name="high_power_prompt_title" msgid="6358673688590282655">"앱이 항상 백그라운드에서 실행되도록 허용하시겠습니까?"</string>
    <string name="high_power_prompt_body" msgid="1031422980602565049">"<xliff:g id="APP_NAME">%1$s</xliff:g>이(가) 항상 백그라운드에서 실행되도록 허용하면 배터리 수명이 단축될 수도 있습니다. \n\n이 설정은 나중에 설정 &gt; 앱 및 알림에서 변경할 수 있습니다."</string>
    <string name="battery_summary" msgid="8044042095190688654">"마지막으로 완전히 충전한 이후 <xliff:g id="PERCENTAGE">%1$s</xliff:g> 사용"</string>
    <string name="battery_power_management" msgid="5571519699679107523">"전원 관리"</string>
    <string name="no_battery_summary" msgid="3528036835462846814">"마지막으로 완전히 충전한 이후 배터리를 사용하지 않음"</string>
    <string name="app_notification_preferences" msgid="1599319335092722613">"앱 설정"</string>
    <string name="system_ui_settings" msgid="579824306467081123">"SystemUI 튜너 표시"</string>
    <string name="additional_permissions" msgid="6463784193877056080">"추가 권한"</string>
    <string name="additional_permissions_more" msgid="3538612272673191451">"<xliff:g id="COUNT">%1$d</xliff:g>개 더보기"</string>
    <string name="share_remote_bugreport_dialog_title" msgid="1124840737776588602">"버그 보고서를 공유하시겠습니까?"</string>
    <string name="share_remote_bugreport_dialog_message_finished" msgid="4973886976504823801">"IT 관리자가 이 기기의 문제해결을 위해 버그 보고서를 요청했습니다. 앱과 데이터가 공유될 수 있습니다."</string>
    <string name="share_remote_bugreport_dialog_message" msgid="3495929560689435496">"IT 관리자가 이 기기의 문제해결을 위해 버그 보고서를 요청했습니다. 앱과 데이터가 공유될 수 있으며 기기 속도가 일시적으로 느려질 수 있습니다."</string>
    <string name="sharing_remote_bugreport_dialog_message" msgid="5859287696666024466">"이 버그 보고서는 IT 관리자와 공유됩니다. 자세한 내용은 IT 관리자에게 문의하세요."</string>
    <string name="share_remote_bugreport_action" msgid="532226159318779397">"공유"</string>
    <string name="decline_remote_bugreport_action" msgid="518720235407565134">"거부"</string>
    <string name="usb_use_charging_only" msgid="4800495064747543954">"데이터 전송 안함"</string>
    <string name="usb_use_charging_only_desc" msgid="3066256793008540627">"이 기기만 충전"</string>
    <string name="usb_use_power_only" msgid="3236391691786786070">"연결된 기기 충전"</string>
    <string name="usb_use_file_transfers" msgid="1223134119354320726">"파일 전송"</string>
    <string name="usb_use_file_transfers_desc" msgid="4235764784331804488">"파일을 다른 기기로 전송"</string>
    <string name="usb_use_photo_transfers" msgid="8192719651229326283">"PTP"</string>
    <string name="usb_use_photo_transfers_desc" msgid="2963034811151325996">"MTP가 지원되지 않는 경우 사진 또는 파일 전송(PTP)"</string>
    <string name="usb_use_tethering" msgid="3944506882789422118">"USB 테더링"</string>
    <string name="usb_use_MIDI" msgid="5116404702692483166">"MIDI"</string>
    <string name="usb_use_MIDI_desc" msgid="8473936990076693175">"이 기기를 MIDI로 사용"</string>
    <string name="usb_use" msgid="3372728031108932425">"USB 사용"</string>
    <string name="usb_default_label" msgid="2211094045594574774">"기본 USB 설정"</string>
    <string name="usb_default_info" msgid="8864535445796200695">"다른 기기가 연결되고 휴대전화가 잠금 해제되었을 때 이 설정이 적용됩니다. 신뢰할 수 있는 기기에만 연결하세요."</string>
    <string name="usb_pref" msgid="1400617804525116158">"USB"</string>
    <string name="usb_preference" msgid="7394265019817945275">"USB 환경설정"</string>
    <string name="usb_control_title" msgid="4404322722995917160">"다음 기기로 USB 제어"</string>
    <string name="usb_control_host" msgid="2276710819046647200">"연결된 기기"</string>
    <string name="usb_control_device" msgid="5821511964163469463">"이 기기"</string>
    <string name="usb_switching" msgid="8995313698715545619">"전환 중..."</string>
    <string name="usb_switching_failed" msgid="4156073015692409651">"전환할 수 없습니다."</string>
    <string name="usb_summary_charging_only" msgid="7544327009143659751">"기기 충전 중"</string>
    <string name="usb_summary_power_only" msgid="1996391096369798526">"연결된 기기 충전 중"</string>
    <string name="usb_summary_file_transfers" msgid="6925168380589489645">"파일 전송"</string>
    <string name="usb_summary_tether" msgid="951190049557074535">"USB 테더링"</string>
    <string name="usb_summary_photo_transfers" msgid="665584667685030007">"PTP"</string>
    <string name="usb_summary_MIDI" msgid="2399066753961085360">"MIDI"</string>
    <string name="usb_summary_file_transfers_power" msgid="7700800611455849806">"파일 전송 및 전원 공급"</string>
    <string name="usb_summary_tether_power" msgid="5825335393952752238">"USB 테더링 및 전원 공급"</string>
    <string name="usb_summary_photo_transfers_power" msgid="6826058111908423069">"PTP 및 전원 공급"</string>
    <string name="usb_summary_MIDI_power" msgid="3308250484012677596">"MIDI 및 전원 공급"</string>
    <string name="background_check_pref" msgid="7550258400138010979">"백그라운드 확인"</string>
    <string name="background_check_title" msgid="4534254315824525593">"전체 백그라운드 액세스"</string>
    <string name="assist_access_context_title" msgid="2269032346698890257">"화면의 텍스트 사용"</string>
    <string name="assist_access_context_summary" msgid="1991421283142279560">"지원 앱이 화면의 텍스트 콘텐츠에 액세스하도록 허용합니다."</string>
    <string name="assist_access_screenshot_title" msgid="4034721336291215819">"스크린샷 사용"</string>
    <string name="assist_access_screenshot_summary" msgid="6761636689013259901">"지원 앱이 화면의 이미지에 액세스하도록 허용합니다."</string>
    <string name="assist_flash_title" msgid="506661221230034891">"플래시 화면"</string>
    <string name="assist_flash_summary" msgid="9160668468824099262">"지원 앱이 화면이나 스크린샷에서 텍스트에 액세스할 때 화면 가장자리에 플래시를 표시합니다."</string>
    <string name="assist_footer" msgid="1982791172085896864">"지원 앱은 화면에 표시된 정보에 맞게 도움을 줄 수 있습니다. 일부 앱은 통합된 지원을 제공하기 위해 런처와 음성 입력 서비스를 모두 지원합니다."</string>
    <string name="average_memory_use" msgid="829566450150198512">"평균 메모리 사용"</string>
    <string name="maximum_memory_use" msgid="7493720799710132496">"최대 메모리 사용"</string>
    <string name="memory_usage" msgid="1781358557214390033">"메모리 사용량"</string>
    <string name="app_list_memory_use" msgid="6987417883876419338">"앱 사용"</string>
    <string name="memory_details" msgid="5943436005716991782">"세부정보"</string>
    <string name="memory_use_summary" msgid="5608257211903075754">"지난 3시간 동안 평균 메모리 사용량: <xliff:g id="SIZE">%1$s</xliff:g>"</string>
    <string name="no_memory_use_summary" msgid="2016900536806235588">"지난 3시간 동안 메모리 사용량: 없음"</string>
    <string name="sort_avg_use" msgid="3998036180505143129">"평균 사용량 기준 정렬"</string>
    <string name="sort_max_use" msgid="4629247978290075124">"최대 사용량 기준 정렬"</string>
    <string name="memory_performance" msgid="5661005192284103281">"성능"</string>
    <string name="total_memory" msgid="2017287600738630165">"총 메모리"</string>
    <string name="average_used" msgid="5338339266517245782">"평균 메모리 사용(%)"</string>
    <string name="free_memory" msgid="4003936141603549746">"사용 가능"</string>
    <string name="memory_usage_apps" msgid="5650192998273294098">"앱에서 사용한 메모리"</string>
    <plurals name="memory_usage_apps_summary" formatted="false" msgid="6089210945574265774">
      <item quantity="other">지난 <xliff:g id="DURATION_1">%2$s</xliff:g> 동안 앱 <xliff:g id="COUNT">%1$d</xliff:g>개에서 메모리를 사용했습니다.</item>
      <item quantity="one">지난 <xliff:g id="DURATION_0">%2$s</xliff:g> 동안 앱 1개에서 메모리를 사용했습니다.</item>
    </plurals>
    <string name="running_frequency" msgid="6622624669948277693">"빈도"</string>
    <string name="memory_maximum_usage" msgid="6513785462055278341">"최대 사용량"</string>
    <string name="no_data_usage" msgid="9131454024293628063">"사용한 데이터 없음"</string>
    <string name="zen_access_warning_dialog_title" msgid="1198189958031157142">"<xliff:g id="APP">%1$s</xliff:g>의 알림 일시중지 기능에 액세스하도록 허용하시겠습니까?"</string>
    <string name="zen_access_warning_dialog_summary" msgid="4015885767653010873">"앱에서 알림 일시중지 기능을 사용 또는 사용 중지하고 관련 설정을 변경할 수 있습니다."</string>
    <string name="zen_access_disabled_package_warning" msgid="302820100078584431">"알림 액세스가 사용 설정되어 있으므로 켜져 있어야 합니다."</string>
    <string name="zen_access_revoke_warning_dialog_title" msgid="558779234015793950">"<xliff:g id="APP">%1$s</xliff:g>의 알림 일시중지 기능에 대한 액세스를 취소하시겠습니까?"</string>
    <string name="zen_access_revoke_warning_dialog_summary" msgid="5518216907304930148">"이 앱에서 생성된 모든 알림 일시중지 규칙이 삭제됩니다."</string>
    <string name="ignore_optimizations_on" msgid="6915689518016285116">"최적화하지 않음"</string>
    <string name="ignore_optimizations_off" msgid="6153196256410296835">"최적화"</string>
    <string name="ignore_optimizations_on_desc" msgid="3549930955839111652">"배터리가 더 빨리 소진될 수 있습니다. 앱의 백그라운드 배터리 사용이 더 이상 제한되지 않습니다."</string>
    <string name="ignore_optimizations_off_desc" msgid="5255731062045426544">"배터리 수명을 늘리려면 선택하세요."</string>
    <string name="ignore_optimizations_title" msgid="2829637961185027768">"<xliff:g id="APP">%s</xliff:g>에서 배터리 최적화를 무시하도록 허용할까요?"</string>
    <string name="app_list_preference_none" msgid="108006867520327904">"없음"</string>
    <string name="work_profile_usage_access_warning" msgid="2918050775124911939">"이 앱의 사용 기록 액세스를 사용 중지해도 관리자가 직장 프로필에 있는 앱의 데이터 사용을 추적할 수 있습니다."</string>
    <string name="accessibility_lock_screen_progress" msgid="2408292742980383166">"<xliff:g id="COUNT_1">%2$d</xliff:g>자 중 <xliff:g id="COUNT_0">%1$d</xliff:g>자 사용"</string>
    <string name="draw_overlay" msgid="6564116025404257047">"다른 앱 위에 표시"</string>
    <string name="system_alert_window_settings" msgid="8466613169103527868">"다른 앱 위에 표시"</string>
    <string name="system_alert_window_apps_title" msgid="7005760279028569491">"앱"</string>
    <string name="system_alert_window_access_title" msgid="6297115362542361241">"다른 앱 위에 표시"</string>
    <string name="permit_draw_overlay" msgid="7456536798718633432">"다른 앱 위에 표시 허용"</string>
    <string name="allow_overlay_description" msgid="8961670023925421358">"이 앱이 사용 중인 다른 앱 위에 표시되도록 허용합니다. 이로 인해 다른 앱 사용에 방해를 받거나 앱의 표시 또는 작동 방식이 변경될 수도 있습니다."</string>
    <string name="keywords_vr_listener" msgid="7441221822576384680">"VR 가상 현실 리스너 스테레오 도우미 서비스"</string>
    <string name="keywords_system_alert_window" msgid="5049498015597864850">"다른 앱 위에 표시 시스템 경고 대화상자 창"</string>
    <string name="overlay_settings" msgid="6930854109449524280">"다른 앱 위에 표시"</string>
    <string name="system_alert_window_summary" msgid="602892301318324492">"<xliff:g id="COUNT_1">%2$d</xliff:g>개 앱 중 다른 앱 위에 표시하도록 허용된 앱 <xliff:g id="COUNT_0">%1$d</xliff:g>개"</string>
    <string name="filter_overlay_apps" msgid="6965969283342557573">"권한을 가진 앱"</string>
    <string name="app_permission_summary_allowed" msgid="1505409933012886711">"허용됨"</string>
    <string name="app_permission_summary_not_allowed" msgid="2592617058101882802">"허용되지 않음"</string>
    <string name="keywords_install_other_apps" msgid="761078076051006558">"알 수 없는 소스에서 가져온 앱 설치"</string>
    <string name="write_settings" msgid="4797457275727195681">"시스템 설정 수정"</string>
    <string name="keywords_write_settings" msgid="6415597272561105138">"시스템 설정 수정 쓰기"</string>
    <string name="write_settings_summary" msgid="4302268998611412696">"앱 <xliff:g id="COUNT_1">%2$d</xliff:g>개 중 <xliff:g id="COUNT_0">%1$d</xliff:g>개에서 시스템 설정을 수정하도록 허용했습니다."</string>
    <string name="filter_install_sources_apps" msgid="3102976274848199118">"다른 앱을 설치할 수 있음"</string>
    <string name="filter_write_settings_apps" msgid="2914615026197322551">"시스템 설정 수정 가능"</string>
    <string name="write_settings_title" msgid="4232152481902542284">"시스템 설정 수정 가능"</string>
    <string name="write_system_settings" msgid="3482913590601096763">"시스템 설정 수정"</string>
    <string name="permit_write_settings" msgid="658555006453212691">"시스템 설정 수정 허용"</string>
    <string name="write_settings_description" msgid="6868293938839954623">"이 권한은 앱이 시스템 설정을 수정하도록 허용합니다."</string>
    <string name="write_settings_on" msgid="8230580416068832239">"예"</string>
    <string name="write_settings_off" msgid="5156104383386336233">"아니요"</string>
    <string name="external_source_switch_title" msgid="3621381992793251070">"이 소스에서 가져온 앱 설치 허용"</string>
    <string name="camera_gesture_title" msgid="1075838577642393011">"손목을 두 번 돌려 카메라 열기"</string>
    <string name="camera_gesture_desc" msgid="1831390075255870960">"손목을 두 번 돌리면 카메라 앱이 열립니다."</string>
    <string name="camera_double_tap_power_gesture_title" msgid="1651873760405034645">"전원 버튼을 두 번 눌러 카메라 열기"</string>
    <string name="camera_double_tap_power_gesture_desc" msgid="7355664631775680376">"화면을 잠금 해제하지 않고 신속하게 카메라를 열 수 있습니다."</string>
    <string name="screen_zoom_title" msgid="5233515303733473927">"디스플레이 크기"</string>
    <string name="screen_zoom_short_summary" msgid="7291960817349834688">"화면에 표시된 항목을 확대 또는 축소"</string>
    <string name="screen_zoom_keywords" msgid="9176477565403352552">"디스플레이 밀도, 화면 확대/축소, 크기, 크기 조정"</string>
    <string name="screen_zoom_summary" msgid="6445488991799015407">"화면에 표시된 항목을 축소 또는 확대합니다. 화면에서 일부 앱의 위치가 변경될 수 있습니다."</string>
    <string name="screen_zoom_preview_title" msgid="4680671508172336572">"미리보기"</string>
    <string name="screen_zoom_make_smaller_desc" msgid="4622359904253364742">"축소"</string>
    <string name="screen_zoom_make_larger_desc" msgid="2236171043607896594">"확대"</string>
    <string name="screen_zoom_conversation_icon_alex" msgid="8443032489384985820">"A"</string>
    <string name="screen_zoom_conversation_icon_pete" msgid="998709701837681129">"P"</string>
    <string name="screen_zoom_conversation_message_1" msgid="6546951024984852686">"성욱님, 안녕하세요!"</string>
    <string name="screen_zoom_conversation_message_2" msgid="6935424214137738647">"커피 한잔하면서 수다나 떨까요?"</string>
    <string name="screen_zoom_conversation_message_3" msgid="5218221201861387402">"그거 좋은데요. 여기서 가까운 좋은 데 있어요."</string>
    <string name="screen_zoom_conversation_message_4" msgid="5564676794767555447">"좋아요!"</string>
    <string name="screen_zoom_conversation_timestamp_1" msgid="7453710416319650556">"화요일 오후 6시"</string>
    <string name="screen_zoom_conversation_timestamp_2" msgid="7107225702890747588">"화요일 오후 6시 1분"</string>
    <string name="screen_zoom_conversation_timestamp_3" msgid="3785674344762707688">"화요일 오후 6시 2분"</string>
    <string name="screen_zoom_conversation_timestamp_4" msgid="2511469395448561259">"화요일 오후 6시 3분"</string>
    <string name="disconnected" msgid="4836600637485526329">"연결되지 않음"</string>
    <string name="data_usage_summary_format" msgid="7507047900192160585">"데이터 <xliff:g id="AMOUNT">%1$s</xliff:g> 사용됨"</string>
    <string name="data_usage_wifi_format" msgid="5417296451392612860">"Wi-Fi 데이터 사용량: <xliff:g id="AMOUNT">^1</xliff:g>"</string>
    <plurals name="notification_summary" formatted="false" msgid="3941492005316143599">
      <item quantity="other">앱 <xliff:g id="COUNT">%d</xliff:g>개의 알림이 사용 중지됨</item>
      <item quantity="one">앱 1개의 알림이 사용 중지됨</item>
    </plurals>
    <string name="notification_summary_none" msgid="4586376436702610">"모든 앱에서 사용"</string>
    <string name="apps_summary" msgid="193158055537070092">"앱 <xliff:g id="COUNT">%1$d</xliff:g>개 설치됨"</string>
    <string name="apps_summary_example" msgid="2118896966712746139">"앱 24개가 설치됨"</string>
    <string name="storage_summary" msgid="3801281635351732202">"<xliff:g id="PERCENTAGE">%1$s</xliff:g> 사용 - <xliff:g id="FREE_SPACE">%2$s</xliff:g> 사용 가능"</string>
    <string name="storage_summary_with_sdcard" msgid="3290457009629490121">"내부 저장소: <xliff:g id="PERCENTAGE">%1$s</xliff:g> 사용 중 - <xliff:g id="FREE_SPACE">%2$s</xliff:g> 사용 가능"</string>
    <string name="display_summary" msgid="6737806235882127328">"<xliff:g id="TIMEOUT_DESCRIPTION">%1$s</xliff:g> 동안 사용하지 않으면 절전 모드로 전환됩니다."</string>
    <string name="display_dashboard_summary" msgid="4145888780290131488">"배경화면, 절전 모드, 글꼴 크기"</string>
    <string name="display_summary_example" msgid="9102633726811090523">"10분 동안 사용하지 않으면 절전 모드로 전환됩니다."</string>
    <string name="memory_summary" msgid="8080825904671961872">"평균 <xliff:g id="USED_MEMORY">%1$s</xliff:g>/<xliff:g id="TOTAL_MEMORY">%2$s</xliff:g> 저장용량 사용됨"</string>
    <string name="users_summary" msgid="1674864467098487328">"<xliff:g id="USER_NAME">%1$s</xliff:g>(으)로 로그인됨"</string>
    <string name="payment_summary" msgid="3472482669588561110">"<xliff:g id="APP_NAME">%1$s</xliff:g>은(는) 기본 앱입니다."</string>
    <string name="location_on_summary" msgid="3637699010986988970">"사용"</string>
    <string name="location_off_summary" msgid="7217264690673949107">"사용 안함"</string>
    <string name="backup_disabled" msgid="485189128759595412">"백업 사용 안함"</string>
    <string name="android_version_summary" msgid="2935995161657697278">"Android <xliff:g id="VERSION">%1$s</xliff:g> 버전으로 업데이트됨"</string>
    <string name="android_version_pending_update_summary" msgid="487831391976523090">"업데이트 가능"</string>
    <string name="disabled_by_policy_title" msgid="627023216027648534">"허용되지 않는 작업"</string>
    <string name="disabled_by_policy_title_adjust_volume" msgid="3208724801293696486">"볼륨을 변경할 수 없음"</string>
    <string name="disabled_by_policy_title_outgoing_calls" msgid="7919816644946067058">"전화를 사용할 수 없음"</string>
    <string name="disabled_by_policy_title_sms" msgid="5733307423899610340">"문자 메시지를 사용할 수 없음"</string>
    <string name="disabled_by_policy_title_camera" msgid="6225008536855644874">"카메라를 사용할 수 없음"</string>
    <string name="disabled_by_policy_title_screen_capture" msgid="4066913623298047094">"스크린샷을 사용할 수 없음"</string>
    <string name="disabled_by_policy_title_turn_off_backups" msgid="7330460584199383321">"백업을 사용 중지할 수 없음"</string>
    <string name="disabled_by_policy_title_suspend_packages" msgid="7872038990805477554">"열 수 없는 앱"</string>
    <string name="default_admin_support_msg" msgid="4489678214035485367">"궁금한 점이 있으면 IT 관리자에게 문의하세요."</string>
    <string name="admin_support_more_info" msgid="8901377038510512654">"세부정보 더보기"</string>
    <string name="admin_profile_owner_message" msgid="5860816886981109626">"관리자는 설정, 권한, 기업 액세스, 네트워크 활동, 기기의 위치 정보 등 직장 프로필과 연결된 데이터와 앱을 모니터링하고 관리할 수 있습니다."</string>
    <string name="admin_profile_owner_user_message" msgid="3842630535450382172">"관리자는 설정, 권한, 기업 액세스, 네트워크 활동, 기기의 위치 정보 등 사용자와 연결된 데이터와 앱을 모니터링하고 관리할 수 있습니다."</string>
    <string name="admin_device_owner_message" msgid="6232893638259790789">"관리자는 설정, 권한, 기업 액세스, 네트워크 활동, 기기의 위치 정보 등 기기와 연결된 데이터와 앱을 모니터링하고 관리할 수 있습니다."</string>
    <string name="condition_turn_off" msgid="1960945836880080298">"사용 중지"</string>
    <string name="condition_turn_on" msgid="9089876276117874591">"사용 설정"</string>
    <string name="condition_expand_show" msgid="608202020023489939">"표시"</string>
    <string name="condition_expand_hide" msgid="948507739223760667">"숨기기"</string>
    <string name="condition_hotspot_title" msgid="7778958849468560027">"핫스팟 사용 중"</string>
    <string name="condition_hotspot_summary" msgid="3433182779269409683">"휴대용 Wi-Fi 핫스팟 <xliff:g id="ID_1">%1$s</xliff:g>을(를) 사용 중이며 기기의 Wi-Fi가 사용 중지되었습니다."</string>
    <string name="condition_airplane_title" msgid="287356299107070503">"비행기 모드 사용 중"</string>
    <string name="condition_airplane_summary" msgid="7098837989877102577">"비행기 모드가 켜져 있으면 Wi‑Fi, 블루투스 및 모바일 네트워크가 사용 중지됩니다. Wi‑Fi와 블루투스는 다시 사용 설정할 수 있습니다."</string>
    <string name="condition_zen_title" msgid="2897779738211625">"알림 일시중지 사용 중"</string>
    <string name="condition_battery_title" msgid="3272131008388575349">"배터리 세이버 사용 중"</string>
    <string name="condition_battery_summary" msgid="507347940746895275">"배터리 세이버 기능을 사용하면 기기의 일부 기능이 사용 중지되며 앱이 제한됩니다."</string>
    <string name="condition_cellular_title" msgid="1327317003797575735">"모바일 데이터 사용 중지됨"</string>
    <string name="condition_cellular_summary" msgid="1818046558419658463">"인터넷은 Wi-Fi를 통해서만 사용할 수 있습니다."</string>
    <string name="condition_bg_data_title" msgid="2483860304802846542">"데이터 절약 모드 사용"</string>
    <string name="condition_bg_data_summary" msgid="656957852895282228">"백그라운드 데이터는 Wi-Fi를 통해서만 사용할 수 있습니다. Wi-Fi를 사용할 수 없는 경우 일부 앱이나 서비스에 영향을 미칠 수 있습니다."</string>
    <string name="condition_work_title" msgid="7293722361184366648">"직장 프로필이 사용 중지됨"</string>
    <string name="condition_work_summary" msgid="7543202177571590378">"앱, 백그라운드 동기화 및 기타 직장 프로필 관련 기능이 사용 중지되었습니다."</string>
    <string name="condition_device_muted_action_turn_on_sound" msgid="4930240942726349213">"소리 켜기"</string>
    <string name="condition_device_muted_title" product="tablet" msgid="3095044864508335783">"기기가 음소거됨"</string>
    <string name="condition_device_muted_title" product="default" msgid="5818278137378379647">"휴대전화가 음소거됨"</string>
    <string name="condition_device_muted_summary" msgid="5445341185705628047">"전화 및 알림이 음소거됩니다."</string>
    <string name="condition_device_vibrate_title" product="tablet" msgid="1983420639621523345">"기기가 진동으로 설정됨"</string>
    <string name="condition_device_vibrate_title" product="default" msgid="1087633233379991925">"휴대전화가 진동으로 설정됨"</string>
    <string name="condition_device_vibrate_summary" product="tablet" msgid="433514444618164607">"전화와 알림이 오면 기기가 진동함"</string>
    <string name="condition_device_vibrate_summary" product="default" msgid="5877034997839162763">"전화와 알림이 오면 휴대전화가 진동함"</string>
    <string name="night_display_suggestion_title" msgid="6602129097059325291">"야간 조명 시간 설정"</string>
    <string name="night_display_suggestion_summary" msgid="228346372178218442">"매일 밤 화면의 색조를 자동으로 변경"</string>
    <string name="condition_night_display_title" msgid="5599814941976856183">"야간 조명 켜짐"</string>
    <string name="condition_night_display_summary" msgid="5443722724310650381">"화면에 황색광이 적용됩니다. 이렇게 하면 수면 방해 효과가 줄어듭니다."</string>
    <string name="suggestions_title_v2" msgid="5601181602924147569">"맞춤형 제안"</string>
    <string name="suggestions_title" msgid="7280792342273268377">"추천"</string>
    <string name="suggestions_summary" msgid="2509040178581728056">"+<xliff:g id="ID_1">%1$d</xliff:g>"</string>
    <string name="suggestions_more_title" msgid="8223690393059519879">"그 외 <xliff:g id="ID_1">%1$d</xliff:g>개"</string>
    <plurals name="suggestions_collapsed_title" formatted="false" msgid="1857433444865249823">
      <item quantity="other">제안사항 <xliff:g id="COUNT">%1$d</xliff:g>개</item>
      <item quantity="one">제안사항 1개</item>
    </plurals>
    <plurals name="suggestions_collapsed_summary" formatted="false" msgid="7680263825371165461">
      <item quantity="other">그 외 제안사항 <xliff:g id="COUNT">%1$d</xliff:g>개</item>
      <item quantity="one">그 외 제안사항 1개</item>
    </plurals>
    <string name="suggestion_remove" msgid="904627293892092439">"삭제"</string>
    <string name="color_temperature" msgid="2070126836910615605">"차가운 색상 온도"</string>
    <string name="color_temperature_desc" msgid="4793729830226404052">"더 차가운 디스플레이 색상 사용"</string>
    <string name="color_temperature_toast" msgid="4974218172133854827">"색상 변경을 적용하려면 화면을 끄세요."</string>
    <string name="camera_laser_sensor_switch" msgid="8913588990743234440">"카메라 레이저 센서"</string>
    <string name="ota_disable_automatic_update" msgid="2319639631655915050">"자동 시스템 업데이트"</string>
    <string name="ota_disable_automatic_update_summary" msgid="940729694354373087">"기기가 다시 시작되면 업데이트 적용"</string>
    <string name="usage" msgid="2977875522080448986">"사용량"</string>
    <string name="cellular_data_usage" msgid="2155683719898158203">"모바일 데이터 사용량"</string>
    <string name="app_cellular_data_usage" msgid="5468472735806533448">"앱 데이터 사용량"</string>
    <string name="wifi_data_usage" msgid="771603760674507659">"Wi-Fi 데이터 사용량"</string>
    <string name="ethernet_data_usage" msgid="5108764537574354616">"이더넷 데이터 사용량"</string>
    <string name="wifi" msgid="1081550856200013637">"Wi-Fi"</string>
    <string name="ethernet" msgid="6600095783781389720">"이더넷"</string>
    <string name="cell_data_template" msgid="405684854174361041">"모바일 데이터 사용량: <xliff:g id="AMOUNT">^1</xliff:g>"</string>
    <string name="wifi_data_template" msgid="6265570748799357386">"<xliff:g id="AMOUNT">^1</xliff:g> Wi-Fi 데이터"</string>
    <string name="ethernet_data_template" msgid="5782476509881033590">"<xliff:g id="AMOUNT">^1</xliff:g> 이더넷 데이터"</string>
    <string name="cell_warning_only" msgid="763147658209027140">"<xliff:g id="ID_1">%1$s</xliff:g> 데이터 경고"</string>
    <string name="cell_warning_and_limit" msgid="2273413629267437470">"<xliff:g id="ID_1">%1$s</xliff:g> 데이터 경고 / <xliff:g id="ID_2">%2$s</xliff:g> 데이터 한도"</string>
    <string name="billing_cycle" msgid="6614597736285325497">"데이터 경고 및 한도"</string>
    <string name="app_usage_cycle" msgid="8877223251648092131">"앱 데이터 사용 주기"</string>
    <string name="cell_data_warning" msgid="1985956818884847057">"데이터 경고 <xliff:g id="ID_1">^1</xliff:g>"</string>
    <string name="cell_data_limit" msgid="1578367585799358854">"데이터 한도 <xliff:g id="ID_1">^1</xliff:g>"</string>
    <string name="cell_data_warning_and_limit" msgid="6888825370687743208">"데이터 경고 <xliff:g id="ID_1">^1</xliff:g> / 데이터 한도 <xliff:g id="ID_2">^2</xliff:g>"</string>
    <string name="billing_cycle_fragment_summary" msgid="8231066353654583106">"매월 <xliff:g id="ID_1">%1$s</xliff:g>일"</string>
    <string name="network_restrictions" msgid="8234695294536675380">"네트워크 제한"</string>
    <plurals name="network_restrictions_summary" formatted="false" msgid="4301618027244595839">
      <item quantity="other">제한 <xliff:g id="COUNT">%1$d</xliff:g>개</item>
      <item quantity="one">제한 1개</item>
    </plurals>
    <string name="operator_warning" msgid="1862988028996859195">"이동통신사 데이터 사용량 계산은 기기에서 계산한 것과 다를 수 있습니다."</string>
    <string name="data_used_template" msgid="3245919669966296505">"<xliff:g id="ID_1">%1$s</xliff:g> 사용함"</string>
    <string name="set_data_warning" msgid="6115364758236594593">"데이터 경고 설정"</string>
    <string name="data_warning" msgid="209133958008062117">"데이터 경고"</string>
    <string name="data_warning_footnote" msgid="776341964125603711">"기기에서 데이터 경고 및 데이터 한도를 측정합니다. 이동통신사 데이터와 다를 수 있습니다."</string>
    <string name="set_data_limit" msgid="2901526323210516923">"데이터 한도 설정"</string>
    <string name="data_limit" msgid="1885406964934590552">"데이터 한도"</string>
    <string name="data_usage_template" msgid="2923744765873163859">"<xliff:g id="ID_2">%2$s</xliff:g>에 <xliff:g id="ID_1">%1$s</xliff:g> 사용함"</string>
    <string name="configure" msgid="1029654422228677273">"설정"</string>
    <string name="data_usage_other_apps" msgid="3272872663517382050">"사용량이 집계된 기타 앱"</string>
    <plurals name="data_saver_unrestricted_summary" formatted="false" msgid="2635267833484232703">
      <item quantity="other">데이터 절약 모드가 켜져 있을 때 <xliff:g id="COUNT">%1$d</xliff:g>개의 앱이 무제한 데이터를 사용할 수 있도록 허용됨</item>
      <item quantity="one">데이터 절약 모드가 켜져 있을 때 1개의 앱이 무제한 데이터를 사용할 수 있도록 허용됨</item>
    </plurals>
    <string name="data_usage_title" msgid="3659356290392241789">"기본 자료"</string>
    <string name="data_usage_wifi_title" msgid="7063659423081820720">"Wi‑Fi 데이터"</string>
    <string name="data_used" msgid="5116389957228457203">"<xliff:g id="ID_1">^1</xliff:g> 사용함"</string>
    <string name="data_used_formatted" msgid="2989129931961311051">"<xliff:g id="ID_1">^1</xliff:g><xliff:g id="ID_2">^2</xliff:g> 사용됨"</string>
    <string name="data_overusage" msgid="1134445012475270295">"<xliff:g id="ID_1">^1</xliff:g> 초과"</string>
    <string name="data_remaining" msgid="8998091725895502181">"<xliff:g id="ID_1">^1</xliff:g> 남음"</string>
    <plurals name="billing_cycle_days_left" formatted="false" msgid="456503215317213651">
      <item quantity="other">%d일 남음</item>
      <item quantity="one">%d일 남음</item>
    </plurals>
    <string name="billing_cycle_none_left" msgid="5892754995098583472">"남은 시간 없음"</string>
    <string name="billing_cycle_less_than_one_day_left" msgid="825838050296069404">"1일 미만 남음"</string>
    <string name="carrier_and_update_text" msgid="7963409972475063897">"<xliff:g id="ID_2">^2</xliff:g> 전에 <xliff:g id="ID_1">^1</xliff:g>에서 업데이트함"</string>
    <string name="no_carrier_update_text" msgid="3277403390316201982">"<xliff:g id="ID_1">^2</xliff:g> 전에 업데이트됨"</string>
    <string name="carrier_and_update_now_text" msgid="4057997726060106722">"조금 전 <xliff:g id="ID_1">^1</xliff:g>에서 업데이트함"</string>
    <string name="no_carrier_update_now_text" msgid="1766859656868932996">"조금 전 업데이트됨"</string>
    <string name="launch_mdp_app_text" msgid="6751296320061773169">"요금제 보기"</string>
    <string name="launch_wifi_text" msgid="2311424914664372687">"세부정보 보기"</string>
    <string name="data_saver_title" msgid="8034286939200289826">"데이터 절약 모드"</string>
    <string name="unrestricted_data_saver" msgid="952796077540228711">"무제한 데이터"</string>
    <string name="restrict_background_blacklisted" msgid="3995443391711013068">"백그라운드 데이터 사용 중지됨"</string>
    <string name="data_saver_on" msgid="6774217590237934709">"사용"</string>
    <string name="data_saver_off" msgid="6892309031162738794">"사용 안함"</string>
    <string name="data_saver_switch_title" msgid="836312690356005669">"데이터 절약 모드 사용"</string>
    <string name="unrestricted_app_title" msgid="4465437191723332066">"무제한 데이터 사용"</string>
    <string name="unrestricted_app_summary" msgid="6458008993501723912">"데이터 절약 모드가 켜져 있을 때 무제한 데이터 액세스 허용"</string>
    <string name="home_app" msgid="4066188520886810030">"홈 앱"</string>
    <string name="no_default_home" msgid="7184117487704520238">"기본 홈 없음"</string>
    <string name="lockpattern_settings_require_cred_before_startup" msgid="3832020101401318248">"안전한 시작"</string>
    <string name="lockpattern_settings_require_pattern_before_startup_summary" msgid="7873036097628404476">"기기를 시작하려면 패턴을 사용해야 합니다. 기기가 꺼져 있을 때에는 전화, 메시지, 알림 또는 알람을 수신할 수 없습니다."</string>
    <string name="lockpattern_settings_require_pin_before_startup_summary" msgid="6022831284097476933">"기기를 시작하려면 PIN을 사용해야 합니다. 기기가 꺼져 있을 때에는 전화, 메시지, 알림 또는 알람을 수신할 수 없습니다."</string>
    <string name="lockpattern_settings_require_password_before_startup_summary" msgid="6818285221244966231">"기기를 시작하려면 비밀번호를 사용해야 합니다. 기기가 꺼져 있을 때에는 전화, 메시지, 알림 또는 알람을 수신할 수 없습니다."</string>
    <string name="suggestion_additional_fingerprints" msgid="2214281455363797037">"다른 지문 추가"</string>
    <string name="suggestion_additional_fingerprints_summary" msgid="5471253233176471245">"다른 손가락으로 잠금 해제"</string>
    <string name="battery_saver_on_summary" msgid="7722791295871319534">"사용"</string>
    <string name="battery_saver_off_scheduled_summary" msgid="3953785517002197881">"<xliff:g id="BATTERY_PERCENTAGE">%1$s</xliff:g> 도달 시 사용 설정"</string>
    <string name="battery_saver_off_summary" msgid="784360321235698247">"사용 안함"</string>
    <string name="battery_saver_button_turn_on" msgid="3699954061337848832">"지금 켜기"</string>
    <string name="battery_saver_button_turn_off" msgid="5916996792004611890">"지금 끄기"</string>
    <string name="not_battery_optimizing" msgid="5362861851864837617">"배터리 최적화를 사용하지 않음"</string>
    <string name="lockscreen_remote_input" msgid="969871538778211843">"기기가 잠기면 알림에 답장이나 다른 텍스트를 입력하지 못하게 합니다."</string>
    <string name="default_spell_checker" msgid="8506899870026026660">"기본 맞춤법 검사기"</string>
    <string name="choose_spell_checker" msgid="6596539862291699367">"맞춤법 검사기 선택"</string>
    <string name="spell_checker_master_switch_title" msgid="8763132750954344372">"맞춤법 검사기 사용"</string>
    <string name="spell_checker_not_selected" msgid="8871083796179200696">"선택되지 않음"</string>
    <string name="notification_log_no_title" msgid="5678029849672024215">"(없음)"</string>
    <string name="notification_log_details_delimiter" msgid="3116559361552416747">": "</string>
    <string name="notification_log_details_package" msgid="2596495677039100284">"pkg"</string>
    <string name="notification_log_details_key" msgid="2995791937075862968">"키"</string>
    <string name="notification_log_details_group" msgid="2430467015200368698">"그룹"</string>
    <string name="notification_log_details_group_summary" msgid="7945543958255585829">"(요약)"</string>
    <string name="notification_log_details_visibility" msgid="2552873780715930971">"공개 상태"</string>
    <string name="notification_log_details_public_version" msgid="4247242364605495240">"publicVersion"</string>
    <string name="notification_log_details_priority" msgid="8371354971235991398">"우선순위"</string>
    <string name="notification_log_details_importance" msgid="2153168790791683139">"중요도"</string>
    <string name="notification_log_details_explanation" msgid="1914295130775393551">"설명"</string>
    <string name="notification_log_details_badge" msgid="3258183328267662285">"배지를 표시할 수 있음"</string>
    <string name="notification_log_details_content_intent" msgid="1113554570409128083">"인텐트"</string>
    <string name="notification_log_details_delete_intent" msgid="905118520685297007">"인텐트 삭제"</string>
    <string name="notification_log_details_full_screen_intent" msgid="7118560817013522978">"전체화면 인텐트"</string>
    <string name="notification_log_details_actions" msgid="242523930165118066">"작업"</string>
    <string name="notification_log_details_title" msgid="7177091647508863295">"제목"</string>
    <string name="notification_log_details_remoteinput" msgid="8328591329858827409">"원격 입력"</string>
    <string name="notification_log_details_content_view" msgid="6638731378278561786">"사용자설정 보기"</string>
    <string name="notification_log_details_extras" msgid="4188418723779942047">"Extras"</string>
    <string name="notification_log_details_icon" msgid="8939114059726188218">"아이콘"</string>
    <string name="notification_log_details_parcel" msgid="243148037601903212">"소포 크기"</string>
    <string name="notification_log_details_ashmem" msgid="7241814108477320636">"ashmem"</string>
    <string name="notification_log_details_sound" msgid="5506232879598808099">"소리"</string>
    <string name="notification_log_details_vibrate" msgid="6890065466625335940">"진동"</string>
    <string name="notification_log_details_default" msgid="2345249399796730861">"기본값"</string>
    <string name="notification_log_details_none" msgid="184131801230614059">"없음"</string>
    <string name="notification_log_details_ranking_null" msgid="244660392058720919">"순위 개체가 없습니다."</string>
    <string name="notification_log_details_ranking_none" msgid="599607025882587844">"순위 개체가 이 키를 포함하지 않습니다."</string>
    <string name="display_cutout_emulation" msgid="6306593933746393170">"컷아웃이 있는 디스플레이 시뮬레이션"</string>
    <string name="display_cutout_emulation_keywords" msgid="4495418317471622562">"디스플레이 컷아웃, 노치"</string>
    <string name="display_cutout_emulation_none" msgid="5144174674654097316">"없음"</string>
    <string name="special_access" msgid="3458780842491881155">"특수 앱 액세스"</string>
    <plurals name="special_access_summary" formatted="false" msgid="260765309935675867">
      <item quantity="other">앱 <xliff:g id="COUNT">%d</xliff:g>개에서 무제한 데이터 사용 가능</item>
      <item quantity="one">앱 1개에서 무제한 데이터 사용 가능</item>
    </plurals>
    <string name="confirm_convert_to_fbe_warning" msgid="1487005506049137659">"사용자 데이터를 삭제하고 파일 암호화로 변환하시겠습니까?"</string>
    <string name="button_confirm_convert_fbe" msgid="7101855374850373091">"삭제 및 변환"</string>
    <string name="reset_shortcut_manager_throttling" msgid="6495066467198668994">"ShortcutManager 대역 제한 기능 재설정"</string>
    <string name="reset_shortcut_manager_throttling_complete" msgid="1826770872063707900">"ShortcutManager 대역 제한 기능이 재설정되었습니다."</string>
    <string name="notification_suggestion_title" msgid="387052719462473500">"잠금 화면에서 정보 제어"</string>
    <string name="notification_suggestion_summary" msgid="8521159741445416875">"알림 내용 표시 또는 숨기기"</string>
    <string name="page_tab_title_summary" msgid="4070309266374993258">"전체"</string>
    <string name="page_tab_title_support" msgid="4407600495101788249">"도움말 및 지원"</string>
    <string name="developer_smallest_width" msgid="7516950434587313360">"최소 폭"</string>
    <string name="premium_sms_none" msgid="8268105565738040566">"설치된 앱 중에서 프리미엄 SMS 액세스를 요청한 앱이 없습니다."</string>
    <string name="premium_sms_warning" msgid="9086859595338944882">"프리미엄 SMS는 요금이 부과될 수 있으며 이는 이동통신사 요금에 추가됩니다. 앱에 권한을 부여하면 해당 앱을 사용하여 프리미엄 SMS를 사용할 수 있게 됩니다."</string>
    <string name="premium_sms_access" msgid="4660047004791638305">"프리미엄 SMS 액세스"</string>
    <string name="bluetooth_disabled" msgid="6244000672828617410">"사용 안함"</string>
    <string name="bluetooth_connected_summary" msgid="7672528674593152862">"<xliff:g id="ID_1">%1$s</xliff:g>에 연결됨"</string>
    <string name="bluetooth_connected_multiple_devices_summary" msgid="9173661896296663932">"여러 기기에 연결됨"</string>
    <string name="demo_mode" msgid="2798762752209330277">"시스템 UI 데모 모드"</string>
    <string name="dark_ui_mode" msgid="2112241426441807273">"야간 모드"</string>
    <string name="dark_ui_mode_title" msgid="975299966259850992">"야간 모드 설정"</string>
    <string name="quick_settings_developer_tiles" msgid="5947788063262762448">"빠른 설정 개발자 타일"</string>
    <string name="winscope_trace_quick_settings_title" msgid="1294290008255732032">"Winscope 추적"</string>
    <string name="support_country_format" msgid="4502523713489559595">"<xliff:g id="COUNTRY">%1$s</xliff:g> - <xliff:g id="LANGUAGE">%2$s</xliff:g>"</string>
    <string name="managed_profile_settings_title" msgid="2729481936758125054">"직장 프로필 설정"</string>
    <string name="managed_profile_contact_search_title" msgid="6034734926815544221">"연락처 검색"</string>
    <string name="managed_profile_contact_search_summary" msgid="5431253552272970512">"조직에서 연락처를 검색하여 발신자 및 연락처를 확인할 수 있도록 허용합니다."</string>
    <plurals name="hours" formatted="false" msgid="7020844602875333472">
      <item quantity="other"><xliff:g id="NUMBER">%s</xliff:g>시간</item>
      <item quantity="one">1시간</item>
    </plurals>
    <plurals name="minutes" formatted="false" msgid="4666832442068789413">
      <item quantity="other"><xliff:g id="NUMBER">%s</xliff:g>분</item>
      <item quantity="one">1분</item>
    </plurals>
    <plurals name="seconds" formatted="false" msgid="3876307354560025025">
      <item quantity="other"><xliff:g id="NUMBER">%s</xliff:g>초</item>
      <item quantity="one">1초</item>
    </plurals>
    <string name="automatic_storage_manager_settings" msgid="7819434542155181607">"저장용량 관리"</string>
    <string name="automatic_storage_manager_text" msgid="4562950476680600604">"저장용량 관리자가 저장 공간을 확보하기 위해 백업된 사진과 동영상을 기기에서 삭제합니다."</string>
    <string name="automatic_storage_manager_days_title" msgid="2017913896160914647">"사진 및 동영상 삭제"</string>
    <string name="automatic_storage_manager_preference_title" msgid="5753702798151073383">"저장용량 관리자"</string>
    <string name="automatic_storage_manager_master_switch_title" msgid="6792996736190821417">"저장용량 관리자 사용"</string>
    <string name="deletion_helper_automatic_title" msgid="6605660435498272520">"자동"</string>
    <string name="deletion_helper_manual_title" msgid="7947432164411214029">"수동"</string>
    <string name="deletion_helper_preference_title" msgid="5271510052022285884">"지금 여유 공간 확보"</string>
    <string name="gesture_preference_title" msgid="5280023307132819052">"동작"</string>
    <string name="gesture_preference_summary" product="default" msgid="8627850388011956901">"빠른 동작으로 휴대전화 제어"</string>
    <string name="gesture_preference_summary" product="tablet" msgid="4717535378272065510">"빠른 동작으로 태블릿 제어"</string>
    <string name="gesture_preference_summary" product="device" msgid="4205941452664950852">"빠른 동작으로 기기 제어"</string>
    <string name="double_tap_power_for_camera_title" msgid="64716226816032800">"카메라로 이동"</string>
    <string name="double_tap_power_for_camera_summary" msgid="242037150983277829">"카메라를 빨리 열려면 전원 버튼을 두 번 누릅니다. 어느 화면에서나 작동합니다."</string>
    <string name="double_tap_power_for_camera_suggestion_title" msgid="6500405261202883589">"빠르게 카메라 열기"</string>
    <string name="double_twist_for_camera_mode_title" msgid="4877834147983530479">"카메라 전환"</string>
    <string name="double_twist_for_camera_mode_summary" msgid="122977081337563340"></string>
    <string name="double_twist_for_camera_suggestion_title" msgid="4689410222517954869">"셀카 더 빨리 찍기"</string>
    <string name="swipe_up_to_switch_apps_title" msgid="2513907834903543667">"홈 버튼에서 위로 스와이프"</string>
    <string name="swipe_up_to_switch_apps_summary" msgid="5367798220225997418">"앱을 전환하려면 홈 버튼을 위로 스와이프하세요. 한 번 더 스와이프하면 모든 앱이 표시됩니다. 이 동작은 모든 화면에서 사용할 수 있습니다. 화면 오른쪽 하단에 최근 사용 버튼이 더 이상 표시되지 않습니다."</string>
    <string name="swipe_up_to_switch_apps_suggestion_title" msgid="1465200107913259595">"새로운 홈 버튼 사용해 보기"</string>
    <string name="swipe_up_to_switch_apps_suggestion_summary" msgid="4825314186907812743">"앱을 전환하는 새로운 동작을 사용 설정합니다."</string>
    <string name="ambient_display_title" product="default" msgid="5144814600610448504">"두 번 탭하여 휴대전화 확인"</string>
    <string name="ambient_display_title" product="tablet" msgid="8688795028609563837">"두 번 탭하여 태블릿 확인"</string>
    <string name="ambient_display_title" product="device" msgid="3423781975742145894">"두 번 탭하여 기기 확인"</string>
    <string name="ambient_display_summary" msgid="525662960806416373">"시간, 알림 아이콘 등의 정보를 확인하려면 화면을 두 번 탭하세요."</string>
    <string name="ambient_display_pickup_title" product="default" msgid="818688002837687268">"들어올려 휴대전화 확인"</string>
    <string name="ambient_display_pickup_title" product="tablet" msgid="4455864282995698097">"들어서 태블릿 확인"</string>
    <string name="ambient_display_pickup_title" product="device" msgid="5380534405773531175">"들어서 기기 확인"</string>
    <string name="ambient_display_pickup_summary" product="default" msgid="4567020486787561873">"시간, 알림 아이콘 등의 정보를 확인하려면 휴대전화를 들어 올리세요."</string>
    <string name="ambient_display_pickup_summary" product="tablet" msgid="5435283849947236648">"시간, 알림 아이콘 등의 정보를 확인하려면 태블릿을 들어 올리세요."</string>
    <string name="ambient_display_pickup_summary" product="device" msgid="8256669101643381568">"시간, 알림 아이콘 등의 정보를 확인하려면 기기를 들어 올리세요."</string>
    <string name="fingerprint_swipe_for_notifications_title" msgid="5816346492253270243">"지문을 스와이프하여 알림 보기"</string>
    <string name="fingerprint_gesture_screen_title" msgid="8562169633234041196">"지문 스와이프"</string>
    <string name="fingerprint_swipe_for_notifications_summary" product="default" msgid="1770661868393713922">"알림을 확인하려면 휴대전화 뒷면의 지문 센서에서 아래로 스와이프합니다."</string>
    <string name="fingerprint_swipe_for_notifications_summary" product="tablet" msgid="902719947767712895">"알림을 확인하려면 태블릿 뒷면의 지문 센서에서 아래로 스와이프합니다."</string>
    <string name="fingerprint_swipe_for_notifications_summary" product="device" msgid="5372926094116306647">"알림을 확인하려면 기기 뒷면의 지문 센서에서 아래로 스와이프합니다."</string>
    <string name="fingerprint_swipe_for_notifications_suggestion_title" msgid="1677291167470357802">"신속하게 알림 확인하기"</string>
    <string name="gesture_setting_on" msgid="3455094265233870280">"사용"</string>
    <string name="gesture_setting_off" msgid="5230169535435881894">"사용 안함"</string>
    <string name="oem_unlock_enable_disabled_summary_bootloader_unlocked" msgid="4265541229765635629">"부트로더가 이미 잠금해제됨"</string>
    <string name="oem_unlock_enable_disabled_summary_connectivity" msgid="3361344735430813695">"먼저 인터넷에 연결하세요"</string>
    <string name="oem_unlock_enable_disabled_summary_connectivity_or_locked" msgid="2479038689567925511">"인터넷에 연결하거나 이동통신사에 문의하세요"</string>
    <string name="oem_unlock_enable_disabled_summary_sim_locked_device" msgid="4149387448213399630">"특정 이동통신사만 사용하도록 잠긴 기기에서 사용할 수 없음"</string>
    <string name="oem_lock_info_message" msgid="9218313722236417510">"기기 보호 기능을 사용 설정하려면 기기를 다시 시작하세요."</string>
    <string name="automatic_storage_manager_freed_bytes" msgid="7517560170441007788">"사용 가능한 전체 크기: <xliff:g id="SIZE">%1$s</xliff:g>\n\n마지막 실행일: <xliff:g id="DATE">%2$s</xliff:g>"</string>
    <string name="web_action_enable_title" msgid="4051513950976670853">"인스턴트 앱"</string>
    <string name="web_action_enable_summary" msgid="3108127559723396382">"앱이 설치되어 있지 않아도 앱에서 링크 열기"</string>
    <string name="web_action_section_title" msgid="7364647086538399136">"인스턴트 앱"</string>
    <string name="instant_apps_settings" msgid="8827777916518348213">"인스턴트 앱 환경설정"</string>
    <string name="domain_url_section_title" msgid="7046835219056428883">"설치된 앱"</string>
    <string name="automatic_storage_manager_activation_warning" msgid="6353100011690933254">"현재 저장용량 관리자가 저장용량을 관리하고 있습니다."</string>
    <string name="account_for_section_header" msgid="5356566418548737121">"<xliff:g id="USER_NAME">%1$s</xliff:g>님의 계정"</string>
    <string name="configure_section_header" msgid="7391183586410814450">"설정"</string>
    <string name="auto_sync_account_title" msgid="898796354710116383">"자동으로 데이터 동기화"</string>
    <string name="auto_sync_personal_account_title" msgid="8496263182646100610">"자동으로 개인 데이터 동기화"</string>
    <string name="auto_sync_work_account_title" msgid="4489172450037434152">"자동으로 직장 데이터 동기화"</string>
    <string name="auto_sync_account_summary" msgid="692499211629185107">"앱에서 데이터를 자동으로 새로고침하도록 허용"</string>
    <string name="account_sync_title" msgid="7214747784136106491">"계정 동기화"</string>
    <string name="account_sync_summary_some_on" msgid="3375930757891381175">"<xliff:g id="ID_2">%2$d</xliff:g>개 항목 중 <xliff:g id="ID_1">%1$d</xliff:g>개 동기화"</string>
    <string name="account_sync_summary_all_on" msgid="570431636622254156">"모든 항목 동기화"</string>
    <string name="account_sync_summary_all_off" msgid="8782409931761182734">"모든 항목을 동기화하지 않음"</string>
    <string name="enterprise_privacy_settings" msgid="1177106810374146496">"관리 기기 정보"</string>
    <string name="enterprise_privacy_settings_summary_generic" msgid="5853292305730761128">"조직에서 관리하는 변경사항 및 설정"</string>
    <string name="enterprise_privacy_settings_summary_with_name" msgid="4266234968317996188">"<xliff:g id="ORGANIZATION_NAME">%s</xliff:g>에서 관리하는 변경사항 및 설정"</string>
    <string name="enterprise_privacy_header" msgid="7402406406883832509">"직장 데이터 액세스 권한을 제공하려면 조직에서 설정을 변경하고 기기에 소프트웨어를 설치해야 합니다.\n\n자세한 내용은 조직의 관리자에게 문의하세요."</string>
    <string name="enterprise_privacy_exposure_category" msgid="7313392680107938517">"조직에서 확인할 수 있는 정보 유형"</string>
    <string name="enterprise_privacy_exposure_changes_category" msgid="9079283547182933771">"조직 관리자 변경사항"</string>
    <string name="enterprise_privacy_device_access_category" msgid="5423434164248819058">"이 기기에 대한 액세스 권한"</string>
    <string name="enterprise_privacy_enterprise_data" msgid="2773968662865848413">"이메일, 캘린더와 같이 직장 계정과 연결된 데이터"</string>
    <string name="enterprise_privacy_installed_packages" msgid="2313698828178764590">"기기의 앱 목록"</string>
    <string name="enterprise_privacy_usage_stats" msgid="4398411405572759370">"각 앱에서 사용된 시간 및 데이터"</string>
    <string name="enterprise_privacy_network_logs" msgid="161722817268849590">"최신 네트워크 트래픽 로그"</string>
    <string name="enterprise_privacy_bug_reports" msgid="843225086779037863">"최근 버그 신고"</string>
    <string name="enterprise_privacy_security_logs" msgid="5377362481617301074">"최근 보안 로그"</string>
    <string name="enterprise_privacy_none" msgid="7706621148858381189">"없음"</string>
    <string name="enterprise_privacy_enterprise_installed_packages" msgid="6353757812144878828">"설치된 앱"</string>
    <string name="enterprise_privacy_apps_count_estimation_info" msgid="7433213592572082606">"앱의 수는 추정치입니다. Play 스토어 이외의 출처에서 설치된 앱은 포함되지 않을 수도 있습니다."</string>
    <plurals name="enterprise_privacy_number_packages_lower_bound" formatted="false" msgid="3005116533873542976">
      <item quantity="other">최소 <xliff:g id="COUNT_1">%d</xliff:g>개 앱</item>
      <item quantity="one">최소 <xliff:g id="COUNT_0">%d</xliff:g>개 앱</item>
    </plurals>
    <string name="enterprise_privacy_location_access" msgid="4158197200885270634">"위치 정보 액세스 권한"</string>
    <string name="enterprise_privacy_microphone_access" msgid="5717375623568864441">"마이크 사용 권한"</string>
    <string name="enterprise_privacy_camera_access" msgid="4858146118537519375">"카메라 사용 권한"</string>
    <string name="enterprise_privacy_enterprise_set_default_apps" msgid="3288495615791128724">"기본 앱"</string>
    <plurals name="enterprise_privacy_number_packages" formatted="false" msgid="2765037387436064893">
      <item quantity="other">앱 <xliff:g id="COUNT_1">%d</xliff:g>개</item>
      <item quantity="one">앱 <xliff:g id="COUNT_0">%d</xliff:g>개</item>
    </plurals>
    <string name="enterprise_privacy_input_method" msgid="6531350246850814920">"기본 키보드"</string>
    <string name="enterprise_privacy_input_method_name" msgid="4941106433683067953">"<xliff:g id="APP_LABEL">%s</xliff:g>(으)로 설정"</string>
    <string name="enterprise_privacy_always_on_vpn_device" msgid="4409098287763221215">"연결 유지 VPN 사용 설정됨"</string>
    <string name="enterprise_privacy_always_on_vpn_personal" msgid="9217774730260037434">"개인 프로필에 연결 유지 VPN 사용 설정됨"</string>
    <string name="enterprise_privacy_always_on_vpn_work" msgid="7244472958208315814">"직장 프로필에 연결 유지 VPN 사용 설정됨"</string>
    <string name="enterprise_privacy_global_http_proxy" msgid="7936664553416257333">"전체 HTTP 프록시 설정됨"</string>
    <string name="enterprise_privacy_ca_certs_device" msgid="2019652712782510262">"신뢰할 수 있는 사용자 인증 정보"</string>
    <string name="enterprise_privacy_ca_certs_personal" msgid="2279084820904076599">"개인 프로필에서 신뢰할 수 있는 사용자 인증 정보"</string>
    <string name="enterprise_privacy_ca_certs_work" msgid="6187377647815301809">"직장 프로필에서 신뢰할 수 있는 사용자 인증 정보"</string>
    <plurals name="enterprise_privacy_number_ca_certs" formatted="false" msgid="526375234629534165">
      <item quantity="other">CA 인증서 최소 <xliff:g id="COUNT_1">%d</xliff:g>개</item>
      <item quantity="one">CA 인증서 최소 <xliff:g id="COUNT_0">%d</xliff:g>개</item>
    </plurals>
    <string name="enterprise_privacy_lock_device" msgid="8791656477097208540">"관리자는 기기를 잠그고 비밀번호를 재설정할 수 있음"</string>
    <string name="enterprise_privacy_wipe_device" msgid="2821960015797241790">"관리자는 모든 기기 데이터를 삭제할 수 있습니다."</string>
    <string name="enterprise_privacy_failed_password_wipe_device" msgid="1001255609345002878">"기기의 데이터가 모두 삭제되는 비밀번호 입력 시도 실패 횟수"</string>
    <string name="enterprise_privacy_failed_password_wipe_work" msgid="4040565826652951057">"직장 프로필 데이터가 삭제되는 비밀번호 입력 시도 실패 횟수"</string>
    <plurals name="enterprise_privacy_number_failed_password_wipe" formatted="false" msgid="5279099270351036696">
      <item quantity="other"><xliff:g id="COUNT_1">%d</xliff:g>회 시도</item>
      <item quantity="one"><xliff:g id="COUNT_0">%d</xliff:g>회 시도</item>
    </plurals>
    <string name="enterprise_privacy_backups_enabled" msgid="8186700798406539053">"기기 데이터를 백업하는 중"</string>
    <string name="do_disclosure_generic" msgid="8653670456990823307">"조직에서 관리하는 기기입니다."</string>
    <string name="do_disclosure_with_name" msgid="1141081465968481380">"<xliff:g id="ORGANIZATION_NAME">%s</xliff:g>에서 관리하는 기기입니다."</string>
    <string name="do_disclosure_learn_more_separator" msgid="3558079393757238670">" "</string>
    <string name="learn_more" msgid="2623878455042103404">"자세히 알아보기"</string>
    <plurals name="default_camera_app_title" formatted="false" msgid="1134677050353971363">
      <item quantity="other">카메라 앱</item>
      <item quantity="one">카메라 앱</item>
    </plurals>
    <string name="default_calendar_app_title" msgid="3545972964391065220">"캘린더 앱"</string>
    <string name="default_contacts_app_title" msgid="3497370557378660098">"연락처 앱"</string>
    <plurals name="default_email_app_title" formatted="false" msgid="42826975161049245">
      <item quantity="other">이메일 클라이언트 앱</item>
      <item quantity="one">이메일 클라이언트 앱</item>
    </plurals>
    <string name="default_map_app_title" msgid="7560143381633608567">"지도 앱"</string>
    <plurals name="default_phone_app_title" formatted="false" msgid="6714041230953195024">
      <item quantity="other">전화 앱</item>
      <item quantity="one">전화 앱</item>
    </plurals>
    <string name="app_names_concatenation_template_2" msgid="4309216198909946380">"<xliff:g id="FIRST_APP_NAME">%1$s</xliff:g>, <xliff:g id="SECOND_APP_NAME">%2$s</xliff:g>"</string>
    <string name="app_names_concatenation_template_3" msgid="8949045544491604376">"<xliff:g id="FIRST_APP_NAME">%1$s</xliff:g>, <xliff:g id="SECOND_APP_NAME">%2$s</xliff:g>, <xliff:g id="THIRD_APP_NAME">%3$s</xliff:g>"</string>
    <string name="storage_photos_videos" msgid="319854636702241898">"사진 및 동영상"</string>
    <string name="storage_music_audio" msgid="789779084825206838">"음악 및 오디오"</string>
    <string name="storage_games" msgid="7703159201697117621">"게임"</string>
    <string name="storage_other_apps" msgid="5524321740031718083">"기타 앱"</string>
    <string name="storage_files" msgid="8581083146777364063">"파일"</string>
    <string name="storage_size_large_alternate" msgid="3395208658399637645">"<xliff:g id="NUMBER">^1</xliff:g>"<small>" "<font size="20">"<xliff:g id="UNIT">^2</xliff:g>"</font></small>""</string>
    <string name="storage_volume_total" msgid="3499221850532701342">"/ <xliff:g id="TOTAL">%1$s</xliff:g>"</string>
    <string name="storage_percent_full" msgid="6095012055875077036">"사용됨"</string>
    <string name="clear_instant_app_data" msgid="2004222610585890909">"앱 삭제"</string>
    <string name="clear_instant_app_confirmation" msgid="7451671214898856857">"이 인스턴트 앱을 삭제하시겠습니까?"</string>
    <string name="launch_instant_app" msgid="391581144859010499">"열기"</string>
    <string name="game_storage_settings" msgid="3410689937046696557">"게임"</string>
    <string name="audio_files_title" msgid="4777048870657911307">"오디오 파일"</string>
    <string name="app_info_storage_title" msgid="5554719444625611987">"사용 중인 공간"</string>
    <string name="webview_uninstalled_for_user" msgid="1819903169194420983">"(<xliff:g id="USER">%s</xliff:g>님의 경우 제거됨)"</string>
    <string name="webview_disabled_for_user" msgid="1216426047631256825">"(<xliff:g id="USER">%s</xliff:g>님의 경우 사용 안함)"</string>
    <string name="autofill_app" msgid="7338387238377914374">"자동완성 서비스"</string>
    <string name="autofill_keywords" msgid="7485591824120812710">"자동, 완성, 자동완성"</string>
    <string name="autofill_confirmation_message" msgid="2784869528908005194">"&lt;b&gt;이 앱을 신뢰할 수 있는지 확인하세요.&lt;/b&gt; &lt;br/&gt; &lt;br/&gt; &lt;xliff:g id=app_name example=Google Autofill&gt;%1$s&lt;/xliff:g&gt;에서는 자동완성할 수 있는 항목을 결정하기 위해 화면의 내용을 사용합니다."</string>
    <string name="color_theme" msgid="1535685696756738324">"색상 테마"</string>
    <string name="default_theme" msgid="7085644992078579076">"기본값"</string>
    <string name="device_theme" msgid="4571803018917608588">"기기 테마"</string>
    <string name="systemui_theme_wallpaper" msgid="5658521610680281172">"자동(배경화면에 따라)"</string>
    <string name="systemui_theme_light" msgid="7519689709659152866">"밝게"</string>
    <string name="systemui_theme_dark" msgid="8708733503912628456">"어둡게"</string>
    <string name="show_operator_name_title" msgid="805135053530442951">"네트워크 이름"</string>
    <string name="show_operator_name_summary" msgid="5962567590205757550">"상태 표시줄에 네트워크 이름 표시"</string>
    <string name="storage_manager_indicator" msgid="1516810749625915020">"저장용량 관리자: <xliff:g id="STATUS">^1</xliff:g>"</string>
    <string name="storage_manager_indicator_off" msgid="7488057587180724388">"사용 안함"</string>
    <string name="storage_manager_indicator_on" msgid="8625551710194584733">"사용"</string>
    <string name="install_type_instant" msgid="3174425974536078647">"인스턴트 앱"</string>
    <string name="automatic_storage_manager_deactivation_warning" msgid="5605210730828410482">"저장용량 관리자를 사용 중지하시겠습니까?"</string>
    <string name="storage_movies_tv" msgid="5498394447562086890">"영화 및 TV 앱"</string>
    <string name="carrier_provisioning" msgid="4398683675591893169">"Carrier Provisioning Info"</string>
    <string name="trigger_carrier_provisioning" msgid="3434865918009286187">"Trigger Carrier Provisioning"</string>
    <string name="zen_suggestion_title" msgid="798067603460192693">"알림 일시중지 업데이트"</string>
    <string name="zen_suggestion_summary" msgid="5928686804697233014">"방해받지 않도록 알림 일시중지"</string>
    <string name="new_device_suggestion_title" msgid="698847081680980774">"흥미로운 새 기능 살펴보기"</string>
    <string name="new_device_suggestion_summary" product="default" msgid="206396571522515855">"새 휴대전화 둘러보기"</string>
    <string name="new_device_suggestion_summary" product="tablet" msgid="393751455688210956">"새 태블릿 둘러보기"</string>
    <string name="new_device_suggestion_summary" product="device" msgid="2939870049868336652">"새 기기 둘러보기"</string>
    <string name="disabled_low_ram_device" msgid="3751578499721173344">"이 기기에서 지원하지 않는 기능입니다."</string>
    <string name="enable_gnss_raw_meas_full_tracking" msgid="1294470289520660584">"전체 GNSS 측정 강제 사용"</string>
    <string name="enable_gnss_raw_meas_full_tracking_summary" msgid="496344699046454200">"사용률 없이 모든 GNSS 배열 및 빈도를 추적"</string>
    <string name="show_first_crash_dialog" msgid="8889957119867262599">"비정상 종료 대화상자 항상 표시"</string>
    <string name="show_first_crash_dialog_summary" msgid="703224456285060428">"앱이 비정상 종료될 때마다 대화상자 표시"</string>
    <string name="directory_access" msgid="4722237210725864244">"디렉토리 액세스"</string>
    <string name="keywords_directory_access" msgid="360557532842445280">"디렉토리 액세스"</string>
    <string name="directory_on_volume" msgid="1246959267814974387">"<xliff:g id="VOLUME">%1$s</xliff:g>(<xliff:g id="DIRECTORY">%2$s</xliff:g>)"</string>
    <string name="unsupported_setting_summary" product="default" msgid="11246953620654225">"휴대전화에서 지원되지 않는 설정"</string>
    <string name="unsupported_setting_summary" product="tablet" msgid="6328431665635673717">"태블릿에서 지원되지 않는 설정"</string>
    <string name="unsupported_setting_summary" product="device" msgid="2348970994972110886">"기기에서 지원되지 않는 설정"</string>
    <string name="disabled_for_user_setting_summary" msgid="3388525317680711262">"현재 사용자가 변경할 수 없는 설정"</string>
    <string name="disabled_dependent_setting_summary" msgid="8291322239940946902">"다른 설정을 변경해야 함"</string>
    <string name="unknown_unavailability_setting_summary" msgid="4589584678033059435">"설정을 사용할 수 없음"</string>
    <string name="my_device_info_account_preference_title" msgid="342933638925781861">"계정"</string>
    <string name="my_device_info_device_name_preference_title" msgid="7104085224684165324">"기기 이름"</string>
    <string name="bluetooth_on_while_driving_pref" msgid="2460847604498343330">"운전 중 블루투스 사용"</string>
    <string name="bluetooth_on_while_driving_summary" msgid="3196190732516898541">"운전 중에 블루투스를 자동으로 사용 설정"</string>
    <string name="change_wifi_state_title" msgid="3261945855372885427">"Wi-Fi 제어"</string>
    <string name="change_wifi_state_app_detail_switch" msgid="7942268646980694224">"앱이 Wi-Fi를 제어하도록 허용"</string>
    <string name="change_wifi_state_app_detail_summary" msgid="8434262633905502679">"이 앱에서 Wi-Fi를 사용 또는 사용 중지하고, Wi-Fi 네트워크를 검색 및 연결하고, 네트워크를 추가 또는 제거하며, 로컬 전용 핫스팟을 시작하도록 허용합니다."</string>
    <string name="media_output_title" msgid="115223550977351699">"미디어 출력 대상"</string>
    <string name="media_output_default_summary" msgid="8115153381240348279">"이 기기"</string>
    <string name="media_output_summary" product="default" msgid="6839458453831567167">"휴대전화"</string>
    <string name="media_output_summary" product="tablet" msgid="7217221078578554515">"태블릿"</string>
    <string name="media_output_summary" product="device" msgid="5677420090811068649">"기기"</string>
    <string name="media_out_summary_ongoing_call_state" msgid="3533731701018680693">"통화 중에는 사용할 수 없습니다."</string>
    <string name="media_output_summary_unavailable" msgid="7970304720507697019">"사용할 수 없음"</string>
    <string name="take_call_on_title" msgid="6066362463436122655">"전화 받기 기능 사용"</string>
    <string name="battery_suggestion_title" product="tablet" msgid="752439050748267917">"태블릿 배터리 수명 향상"</string>
    <string name="battery_suggestion_title" product="device" msgid="1507272328369733005">"기기 배터리 수명 향상"</string>
    <string name="battery_suggestion_title" product="default" msgid="4038053023336285165">"휴대전화 배터리 수명 향상"</string>
    <string name="battery_suggestion_summary" msgid="4585677159811722359"></string>
    <string name="gesture_prevent_ringing_screen_title" msgid="7840226017975251549">"벨 울림 방지"</string>
    <string name="gesture_prevent_ringing_title" msgid="2483159069038138740">"전원 및 볼륨 크게 버튼 함께 누르기"</string>
    <string name="gesture_prevent_ringing_sound_title" msgid="5724512060316688779">"벨 울림 방지 단축키"</string>
    <string name="prevent_ringing_option_vibrate" msgid="7286821846542822661">"진동"</string>
    <string name="prevent_ringing_option_mute" msgid="7551545579059879853">"음소거"</string>
    <string name="prevent_ringing_option_none" msgid="4656046650769569175">"동작 없음"</string>
    <string name="prevent_ringing_option_vibrate_summary" msgid="1157524435626890116">"사용(진동)"</string>
    <string name="prevent_ringing_option_mute_summary" msgid="4472465110708640980">"사용(음소거)"</string>
    <string name="prevent_ringing_option_none_summary" msgid="5013718946609276137">"사용 안함"</string>
    <string name="pref_title_network_details" msgid="7186418845727358964">"네트워크 세부정보"</string>
    <string name="about_phone_device_name_warning" msgid="8885670415541365348">"휴대전화에 설치된 앱에 기기 이름이 표시됩니다. 기기 이름은 블루투스 기기에 연결하거나 Wi-Fi 핫스팟을 설정할 때 다른 사용자에게 표시될 수도 있습니다."</string>
    <string name="devices_title" msgid="7701726109334110391">"기기"</string>
<<<<<<< HEAD
    <string name="qtifeedback_settings_title">하드웨어 피드백</string>
    <string name="qtifeedback_settings_subtitle">Qualcomm Technologies, Inc 보고</string>
=======
    <string name="display_cutout_emulation_device_default" msgid="7957250558326167503">"기본값"</string>
>>>>>>> 03812c93
</resources><|MERGE_RESOLUTION|>--- conflicted
+++ resolved
@@ -4152,10 +4152,7 @@
     <string name="pref_title_network_details" msgid="7186418845727358964">"네트워크 세부정보"</string>
     <string name="about_phone_device_name_warning" msgid="8885670415541365348">"휴대전화에 설치된 앱에 기기 이름이 표시됩니다. 기기 이름은 블루투스 기기에 연결하거나 Wi-Fi 핫스팟을 설정할 때 다른 사용자에게 표시될 수도 있습니다."</string>
     <string name="devices_title" msgid="7701726109334110391">"기기"</string>
-<<<<<<< HEAD
+    <string name="display_cutout_emulation_device_default" msgid="7957250558326167503">"기본값"</string>
     <string name="qtifeedback_settings_title">하드웨어 피드백</string>
     <string name="qtifeedback_settings_subtitle">Qualcomm Technologies, Inc 보고</string>
-=======
-    <string name="display_cutout_emulation_device_default" msgid="7957250558326167503">"기본값"</string>
->>>>>>> 03812c93
 </resources>