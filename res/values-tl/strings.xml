--- conflicted
+++ resolved
@@ -293,8 +293,8 @@
     <string name="cellular_data_summary" msgid="4660351864416939504">"Payagan ang paggamit ng data sa mobile network"</string>
     <string name="allow_data_usage_title" msgid="2238205944729213062">"Payagan data usage pag roaming"</string>
     <string name="roaming" msgid="3596055926335478572">"Roaming ng data"</string>
-    <string name="roaming_enable" msgid="3737380951525303961">"Kumonekta sa mga serbisyo ng data kapag naka-roaming"</string>
-    <string name="roaming_disable" msgid="1295279574370898378">"Kumonekta sa mga serbisyo ng data kapag naka-roaming"</string>
+    <string name="roaming_enable" msgid="3737380951525303961">"Kumonekta sa mga serbisyo ng data kapag nagro-roam"</string>
+    <string name="roaming_disable" msgid="1295279574370898378">"Kumonekta sa mga serbisyo ng data kapag nagro-roam"</string>
     <string name="roaming_reenable_message" msgid="9141007271031717369">"Nawala ang koneksyon ng data dahil iniwan mo ang iyong home network na naka-off ang roaming ng data."</string>
     <string name="roaming_turn_it_on_button" msgid="4387601818162120589">"I-on ito"</string>
     <string name="roaming_warning" msgid="4275443317524544705">"Maaari kang magkaroon ng malaking bayarin."</string>
@@ -306,7 +306,7 @@
     <string name="date_and_time_settings_title" msgid="3350640463596716780">"Petsa &amp; oras"</string>
     <string name="date_and_time_settings_title_setup_wizard" msgid="2391530758339384324">"I-set ang petsa at oras"</string>
     <string name="date_and_time_settings_summary" msgid="7095318986757583584">"Itakda ang petsa, oras, time zone, &amp; mga format"</string>
-    <string name="date_time_auto" msgid="7076906458515908345">"Awtomatikong petsa at oras"</string>
+    <string name="date_time_auto" msgid="7076906458515908345">"Awto na petsa at oras"</string>
     <string name="date_time_auto_summaryOn" msgid="4609619490075140381">"Gamitin ang oras na ibinigay ng network"</string>
     <string name="date_time_auto_summaryOff" msgid="8698762649061882791">"Gamitin ang oras na ibinigay ng network"</string>
     <string name="zone_auto" msgid="334783869352026648">"Awtomatikong time zone"</string>
@@ -324,7 +324,7 @@
     <string name="zone_list_menu_sort_by_timezone" msgid="2720190443744884114">"Uriin ayon sa time zone"</string>
     <string name="date_picker_title" msgid="1338210036394128512">"Petsa"</string>
     <string name="time_picker_title" msgid="483460752287255019">"Oras"</string>
-    <string name="lock_after_timeout" msgid="4590337686681194648">"Awtomatikong i-lock"</string>
+    <string name="lock_after_timeout" msgid="4590337686681194648">"Awtomatikong nagla-lock"</string>
     <string name="lock_after_timeout_summary" msgid="6128431871360905631">"<xliff:g id="TIMEOUT_STRING">%1$s</xliff:g> pagkatapos ng sleep"</string>
     <string name="lock_immediately_summary_with_exception" msgid="9119632173886172690">"Pagkatapos mismo ng pag-sleep, maliban na lang kung pinanatiling naka-unlock ng <xliff:g id="TRUST_AGENT_NAME">%1$s</xliff:g>"</string>
     <string name="lock_after_timeout_summary_with_exception" msgid="5579064842797188409">"<xliff:g id="TIMEOUT_STRING">%1$s</xliff:g> pagkatapos ng pag-sleep, maliban na lang kung pinanatiling naka-unlock ng <xliff:g id="TRUST_AGENT_NAME">%2$s</xliff:g>"</string>
@@ -359,8 +359,8 @@
     <string name="fingerprint_add_title" msgid="1926752654454033904">"Magdagdag ng fingerprint"</string>
     <string name="fingerprint_enable_keyguard_toggle_title" msgid="5078060939636911795">"screen lock"</string>
     <plurals name="security_settings_fingerprint_preference_summary" formatted="false" msgid="624961700033979880">
-      <item quantity="one"><xliff:g id="COUNT_1">%1$d</xliff:g> fingerprint ang naka-set up</item>
-      <item quantity="other"><xliff:g id="COUNT_1">%1$d</xliff:g> na fingerprint ang naka-set up</item>
+      <item quantity="one">Pag-set up ng <xliff:g id="COUNT_1">%1$d</xliff:g> fingerprint</item>
+      <item quantity="other">Pag-set up ng <xliff:g id="COUNT_1">%1$d</xliff:g> na fingerprint</item>
     </plurals>
     <string name="security_settings_fingerprint_preference_summary_none" msgid="1507739327565151923"></string>
     <string name="security_settings_fingerprint_enroll_introduction_title" msgid="3201556857492526098">"I-unlock ng fingerprint"</string>
@@ -387,17 +387,10 @@
     <string name="security_settings_fingerprint_enroll_dialog_ok" msgid="4150384963879569750">"OK"</string>
     <string name="security_settings_fingerprint_enroll_dialog_delete" msgid="4114615413240707936">"I-delete"</string>
     <string name="security_settings_fingerprint_enroll_start_title" msgid="2068961812439460133">"Pindutin ang sensor"</string>
-<<<<<<< HEAD
-    <string name="security_settings_fingerprint_enroll_start_message" msgid="3909929328942564524">"Ilagay ang iyong daliri sa sensor at iangat ito pagkatapos mong makaramdam ng pag-vibrate"</string>
-    <string name="security_settings_fingerprint_enroll_repeat_title" msgid="2819679722403209778">"Iangat, pinduting muli"</string>
-    <string name="security_settings_fingerprint_enroll_repeat_message" msgid="6158989350522518586">"Iangat nang iangat ang iyong daliri upang idagdag ang iba\'t ibang bahagi ng fingerprint mo"</string>
-    <string name="security_settings_fingerprint_enroll_finish_title" msgid="7567276170287972230">"Naidagdag na ang fingerprint"</string>
-=======
     <string name="security_settings_fingerprint_enroll_start_message" msgid="3909929328942564524">"Ilagay ang iyong daliri sa sensor at iangat pagkatapos mong makaramdam ng pag-vibrate"</string>
     <string name="security_settings_fingerprint_enroll_repeat_title" msgid="2819679722403209778">"Iangat, pinduting muli"</string>
     <string name="security_settings_fingerprint_enroll_repeat_message" msgid="6158989350522518586">"Panatilihing nakaangat ang iyong daliri upang idagdag ang iba\'t ibang bahagi ng fingerprint mo"</string>
     <string name="security_settings_fingerprint_enroll_finish_title" msgid="7567276170287972230">"Naidagdag ang fingerprint"</string>
->>>>>>> 937ede14
     <string name="security_settings_fingerprint_enroll_finish_message" msgid="4796715961273420536">"Kapag nakita mo ang icon na ito, gamitin ang iyong fingerprint para sa pagkakakilanlan o upang aprubahan ang mga pagbili."</string>
     <string name="security_settings_fingerprint_enroll_enrolling_skip" msgid="3710211704052369752">"Gawin ito sa ibang pagkakataon"</string>
     <string name="setup_fingerprint_enroll_enrolling_skip_title" msgid="6808422329107426923">"Laktawan ang pag-set up ng fingerprint?"</string>
@@ -655,11 +648,7 @@
     <string name="bluetooth_menu_advanced" msgid="8572178316357220524">"Advanced"</string>
     <string name="bluetooth_advanced_titlebar" msgid="2142159726881547669">"Advanced na Bluetooth"</string>
     <string name="bluetooth_empty_list_bluetooth_off" msgid="6351930724051893423">"Kapag naka-on ang Bluetooth, maaaring makipag-ugnayan ang device mo sa ibang kalapit na Bluetooth device."</string>
-<<<<<<< HEAD
-    <string name="ble_scan_notify_text" msgid="1295915006005700650">"Upang pahusayin ang katumpakan ng lokasyon, maaari pa ring mag-detect ng mga Bluetooth device ang mga app at serbisyo ng system. Maaari mo itong baguhin sa <xliff:g id="LINK_BEGIN_0">LINK_BEGIN</xliff:g>mga setting ng pag-scan<xliff:g id="LINK_END_1">LINK_END</xliff:g>."</string>
-=======
     <string name="ble_scan_notify_text" msgid="1295915006005700650">"Upang pahusayin ang katumpakan ng lokasyon, maaari pa ring tumukoy ng mga Bluetooth device ang mga app at serbisyo ng system. Maaari mo itong baguhin sa <xliff:g id="LINK_BEGIN_0">LINK_BEGIN</xliff:g>mga setting ng pag-i-scan<xliff:g id="LINK_END_1">LINK_END</xliff:g>."</string>
->>>>>>> 937ede14
     <string name="bluetooth_connect_failed" msgid="4500234659813241053">"Hindi makakonekta. Subukang muli."</string>
     <string name="device_details_title" msgid="6576953269221085300">"Mga detalye ng device"</string>
     <string name="bluetooth_device_mac_address" msgid="2513724313558236181">"Bluetooth address ng device: <xliff:g id="ADDRESS">%1$s</xliff:g>"</string>
@@ -715,7 +704,7 @@
     <string name="android_beam_off_summary" msgid="4663095428454779138">"I-off"</string>
     <string name="android_beam_disabled_summary" msgid="1737782116894793393">"Hindi available dahil naka-off ang NFC"</string>
     <string name="android_beam_label" msgid="6257036050366775040">"Android Beam"</string>
-    <string name="android_beam_explained" msgid="1810540319385192758">"Kapag naka-on ang feature na ito, maaari mong i-beam ang content ng app sa iba pang device na may NFC sa pamamagitan ng paglalapit sa mga device. Halimbawa, maaari kang mag-beam ng mga web page, video sa YouTube, contact, at higit pa.\n\nPaglapitin lang ang mga device (karaniwang magkatalikuran) at pagkatapos ay i-tap ang iyong screen. Tutukuyin ng app kung ano ang ibi-beam."</string>
+    <string name="android_beam_explained" msgid="1810540319385192758">"Kapag naka-on ang feature na ito, maaari mong i-beam ang content ng app sa iba pang device na may NFC sa pamamagitan ng paglalapit sa mga device. Halimbawa, maaari kang mag-beam ng mga web page, video sa YouTube, contact at higit pa.\n\nPaglapitin lang ang mga device (karaniwang magkatalikuran) at pagkatapos ay i-tap ang iyong screen. Tutukuyin ng app kung ano ang ibi-beam."</string>
     <string name="wifi_quick_toggle_title" msgid="8850161330437693895">"Wi‑Fi"</string>
     <string name="wifi_quick_toggle_summary" msgid="2696547080481267642">"I-on ang Wi-Fi"</string>
     <string name="wifi_settings" msgid="29722149822540994">"Wi‑Fi"</string>
@@ -742,7 +731,7 @@
     <string name="use_open_wifi_automatically_summary_scoring_disabled" msgid="593964217679325831">"Upang magamit, pumili ng provider ng rating ng network"</string>
     <string name="use_open_wifi_automatically_summary_scorer_unsupported_disabled" msgid="8472122600853650258">"Upang magamit, pumili ng tugmang provider ng rating ng network"</string>
     <string name="wifi_install_credentials" msgid="3551143317298272860">"Mag-install ng mga certificate"</string>
-    <string name="wifi_scan_notify_text" msgid="5593805423071186757">"Upang pahusayin ang katumpakan ng lokasyon, maaari pa ring mag-scan ang mga app at serbisyo ng system para sa mga Wi-Fi network. Maaari mo itong baguhin sa <xliff:g id="LINK_BEGIN_0">LINK_BEGIN</xliff:g>mga setting ng pag-scan<xliff:g id="LINK_END_1">LINK_END</xliff:g>."</string>
+    <string name="wifi_scan_notify_text" msgid="5593805423071186757">"Upang pahusayin ang katumpakan ng lokasyon, maaari pa ring tumukoy ng mga Wi-Fi network ang mga app at serbisyo ng system. Maaari mo itong baguhin sa <xliff:g id="LINK_BEGIN_0">LINK_BEGIN</xliff:g>mga setting ng pag-i-scan<xliff:g id="LINK_END_1">LINK_END</xliff:g>."</string>
     <string name="wifi_scan_notify_text_scanning_off" msgid="3426075479272242098">"Upang pahusayin ang katumpakan ng lokasyon, i-on ang pag-scan ng Wi-Fi sa <xliff:g id="LINK_BEGIN_0">LINK_BEGIN</xliff:g>mga setting ng pag-scan<xliff:g id="LINK_END_1">LINK_END</xliff:g>."</string>
     <string name="wifi_scan_notify_remember_choice" msgid="7104867814641144485">"Huwag ipakitang muli"</string>
     <string name="wifi_setting_sleep_policy_title" msgid="5149574280392680092">"Panatilihing naka-on ang Wi-Fi habang naka-sleep"</string>
@@ -772,7 +761,7 @@
     <string name="wifi_menu_forget" msgid="8736964302477327114">"Kalimutan ang network"</string>
     <string name="wifi_menu_modify" msgid="2068554918652440105">"Baguhin ang network"</string>
     <string name="wifi_menu_write_to_nfc" msgid="7692881642188240324">"Isulat sa tag ng NFC"</string>
-    <string name="wifi_empty_list_wifi_off" msgid="8056223875951079463">"Para sa mga available na network, i-on ang Wi-Fi."</string>
+    <string name="wifi_empty_list_wifi_off" msgid="8056223875951079463">"Para makita ang available network, i-on ang Wi-Fi."</string>
     <string name="wifi_empty_list_wifi_on" msgid="8746108031587976356">"Naghahanap ng mga Wi-Fi network..."</string>
     <string name="wifi_empty_list_user_restricted" msgid="7322372065475939129">"Wala kang pahintulot na baguhin ang Wi‑Fi network."</string>
     <string name="wifi_more" msgid="3195296805089107950">"Higit pa"</string>
@@ -792,7 +781,6 @@
     <string name="wifi_wps_failed_tkip" msgid="4282401586860713349">"Hindi sinusuportahan ang setting ng seguridad ng wireless na router (TKIP)"</string>
     <string name="wifi_wps_failed_auth" msgid="1174614355181181958">"Pagkabigo sa pagpapatotoo. Pakisubukang muli."</string>
     <string name="wifi_wps_failed_overlap" msgid="5159533685596844778">"Natunton ang isa pang sesyon ng WPS. Pakisubukang muli sa loob ng ilang minuto."</string>
-    <string name="wifi_wps_failed_wifi_disconnected" msgid="3829472117754104164">"Nadiskonekta ang Wi‑Fi. Nakansela ang pag-set up ng WPS."</string>
     <string name="wifi_ssid" msgid="5519636102673067319">"Pangalan ng network"</string>
     <string name="wifi_ssid_hint" msgid="897593601067321355">"Ilagay ang SSID"</string>
     <string name="wifi_security" msgid="6603611185592956936">"Seguridad"</string>
@@ -1357,8 +1345,6 @@
     <string name="master_clear_accounts" product="default" msgid="6412857499147999073">\n\n"Kasalukuyan kang naka-sign in sa mga sumusunod na account:\n"</string>
     <string name="master_clear_other_users_present" product="default" msgid="5161423070702470742">\n\n"May iba pang mga user sa device na ito.\n"</string>
     <string name="master_clear_desc_also_erases_external" msgid="1903185203791274237"><li>"Musika"</li>\n<li>"Mga Larawan"</li>\n<li>"Ibang data ng user"</li></string>
-    <string name="master_clear_desc_also_erases_esim" msgid="312352697653096008"><li>"Mga carrier sa eSIM"</li></string>
-    <string name="master_clear_desc_no_cancel_mobile_plan" msgid="5460926449093211144">\n\n"Hindi nito kakanselahin ang iyong plano ng serbisyo sa mobile."</string>
     <string name="master_clear_desc_erase_external_storage" product="nosdcard" msgid="7744115866662613411">\n\n"Upang i-clear ang musika, mga larawan at iba pang data ng user, kailangang mabura ang "<b>"USB storage"</b>"."</string>
     <string name="master_clear_desc_erase_external_storage" product="default" msgid="4801026652617377093">\n\n"Upang i-clear ang musika, mga larawan at ibang data ng user, kailangang mabura ang "<b>"SD card"</b>"."</string>
     <string name="erase_external_storage" product="nosdcard" msgid="969364037450286809">"Burahin ang storage na USB"</string>
@@ -1510,7 +1496,7 @@
     <string name="lockpattern_change_lock_pin_label" msgid="266707138486731661">"Baguhin ang naka-unlock na PIN"</string>
     <string name="lockpattern_recording_intro_header" msgid="308287052221942814">"Gumawa ng pattern sa pag-unlock"</string>
     <string name="lockpattern_recording_intro_footer" msgid="1118579101409152113">"Pindutin ang Menu para sa tulong."</string>
-    <string name="lockpattern_recording_inprogress" msgid="6667844062721656773">"Iangat ang daliri kapag tapos na"</string>
+    <string name="lockpattern_recording_inprogress" msgid="6667844062721656773">"I-angat ang daliri kapag tapos na"</string>
     <string name="lockpattern_recording_incorrect_too_short" msgid="1348234155120957561">"Pagdugtungin ang hindi bababa sa <xliff:g id="NUMBER">%d</xliff:g> (na) tuldok. Subukang muli."</string>
     <string name="lockpattern_pattern_entered_header" msgid="4316818983675591604">"Na-record na ang pattern"</string>
     <string name="lockpattern_need_to_confirm" msgid="8054853451639221265">"Muling iguhit ang pattern upang kumpirmahin"</string>
@@ -1762,10 +1748,10 @@
     <string name="keyboard_layout_dialog_switch_hint" msgid="3889961090676293795">"Para palit, pindot Control-Spacebar"</string>
     <string name="keyboard_layout_default_label" msgid="2952672513543482165">"Default"</string>
     <string name="keyboard_layout_picker_title" msgid="556081931972771610">"Mga layout ng keyboard"</string>
-    <string name="user_dict_settings_title" msgid="3427169369758733521">"Personal na diksyonaryo"</string>
+    <string name="user_dict_settings_title" msgid="3427169369758733521">"Personal na diksyunaryo"</string>
     <string name="user_dict_settings_summary" msgid="7965571192902870454"></string>
     <string name="user_dict_settings_add_menu_title" msgid="4056762757149923551">"Magdagdag"</string>
-    <string name="user_dict_settings_add_dialog_title" msgid="4702613990174126482">"Idagdag sa diksyonaryo"</string>
+    <string name="user_dict_settings_add_dialog_title" msgid="4702613990174126482">"Idagdag sa diksyunaryo"</string>
     <string name="user_dict_settings_add_screen_title" msgid="742580720124344291">"Parirala"</string>
     <string name="user_dict_settings_add_dialog_more_options" msgid="8848798370746019825">"Higit pang mga pagpipilian"</string>
     <string name="user_dict_settings_add_dialog_less_options" msgid="2441785268726036101">"Mas kaunting pagpipilian"</string>
@@ -1778,7 +1764,7 @@
     <string name="user_dict_settings_edit_dialog_title" msgid="8967476444840548674">"I-edit ang salita"</string>
     <string name="user_dict_settings_context_menu_edit_title" msgid="2210564879320004837">"I-edit"</string>
     <string name="user_dict_settings_context_menu_delete_title" msgid="9140703913776549054">"I-delete"</string>
-    <string name="user_dict_settings_empty_text" msgid="1971969756133074922">"Wala kang anumang mga salita sa diksyonaryo ng user. Upang magdagdag ng salita, i-tap ang button na Magdagdag (+)."</string>
+    <string name="user_dict_settings_empty_text" msgid="1971969756133074922">"Wala kang anumang mga salita sa diksyunaryo ng user. Upang magdagdag ng salita, i-tap ang button na Magdagdag (+)."</string>
     <string name="user_dict_settings_all_languages" msgid="6742000040975959247">"Para sa lahat ng wika"</string>
     <string name="user_dict_settings_more_languages" msgid="7316375944684977910">"Higit pang mga wika..."</string>
     <string name="testing" msgid="6584352735303604146">"Pagsubok"</string>
@@ -1926,7 +1912,7 @@
     <string name="accessibility_no_service_selected" msgid="2840969718780083998">"Walang serbisyong napili"</string>
     <string name="accessibility_service_default_description" msgid="1072730037861494125">"Walang ibinigay na paglalarawan."</string>
     <string name="settings_button" msgid="3006713718908152930">"Mga Setting"</string>
-    <string name="print_settings" msgid="4742428530112487843">"Pag-print"</string>
+    <string name="print_settings" msgid="4742428530112487843">"Pagpi-print"</string>
     <string name="print_settings_summary_no_service" msgid="6354322414246865875">"Naka-off"</string>
     <plurals name="print_settings_summary" formatted="false" msgid="6005468025646083029">
       <item quantity="one">May <xliff:g id="COUNT">%1$d</xliff:g> serbisyo ng pag-print na naka-on</item>
@@ -1936,7 +1922,7 @@
       <item quantity="one"><xliff:g id="COUNT">%1$d</xliff:g> pag-print</item>
       <item quantity="other"><xliff:g id="COUNT">%1$d</xliff:g> na pag-print</item>
     </plurals>
-    <string name="print_settings_title" msgid="3685449667822217816">"Mga serbisyo sa pag-print"</string>
+    <string name="print_settings_title" msgid="3685449667822217816">"Mga serbisyo ng pag-print"</string>
     <string name="print_no_services_installed" msgid="8443039625463872294">"Walang mga naka-install na serbisyo"</string>
     <string name="print_no_printers_found" msgid="989018646884973683">"Walang mga natagpuang printer"</string>
     <string name="print_menu_item_settings" msgid="6591330373682227082">"Mga Setting"</string>
@@ -2407,7 +2393,7 @@
     <string name="data_usage_tab_3g" msgid="6092169523081538718">"2G-3G"</string>
     <string name="data_usage_list_mobile" msgid="5588685410495019866">"Mobile"</string>
     <string name="data_usage_list_none" msgid="3933892774251050735">"Wala"</string>
-    <string name="data_usage_enable_mobile" msgid="986782622560157977">"Mobile data"</string>
+    <string name="data_usage_enable_mobile" msgid="986782622560157977">"Data ng Mobile"</string>
     <string name="data_usage_enable_3g" msgid="6304006671869578254">"data ng 2G-3G"</string>
     <string name="data_usage_enable_4g" msgid="3635854097335036738">"data ng 4G"</string>
     <string name="data_usage_forground_label" msgid="7654319010655983591">"Foreground:"</string>
@@ -2420,11 +2406,11 @@
     <string name="data_usage_app_restrict_dialog" msgid="1466689968707308512">"Ang tampok na ito ay maaaring maging sanhi ng pagtigil ng app na nakadepende sa data ng background kapag mga mobile network lang ang available.\n\nMaaari kang makahanap ng higit pang naaangkop na mga kontrol sa paggamit ng data sa mga setting na available sa loob ng app."</string>
     <string name="data_usage_restrict_denied_dialog" msgid="55012417305745608">"Malilimitahan mo lang ang data ng background kung nagtakda ka ng limitasyon sa mobile data."</string>
     <string name="data_usage_auto_sync_on_dialog_title" msgid="2438617846762244389">"I-on ang pag-auto sync ng data?"</string>
-    <string name="data_usage_auto_sync_on_dialog" product="tablet" msgid="8581983093524041669">"Ang anumang mga pagbabagong gagawin mo sa iyong mga account sa web ay awtomatikong makokopya sa tablet mo.\n\nMaaari ding awtomatikong kopyahin ng ilang account sa web ang anumang mga pagbabagong gagawin mo sa tablet. Ganito gumagana ang Google Account."</string>
-    <string name="data_usage_auto_sync_on_dialog" product="default" msgid="8651376294887142858">"Ang anumang mga pagbabagong gagawin mo sa iyong mga account sa web ay awtomatikong makokopya sa telepono mo.\n\nMaaari ding awtomatikong kopyahin ng ilang account sa web ang anumang mga pagbabagong gagawin mo sa telepono. Ganito gumagana ang Google Account."</string>
+    <string name="data_usage_auto_sync_on_dialog" product="tablet" msgid="8581983093524041669">"Ang anumang mga pagbabagong gagawin mo sa iyong mga account sa web ay awtomatikong makokopya sa iyong tablet.\n\nMaaari ding awtomatikong kopyahin ng ilang account sa web ang anumang mga pagbabagong gagawin mo sa tablet. Gumagana sa ganitong paraan ang isang Google Account."</string>
+    <string name="data_usage_auto_sync_on_dialog" product="default" msgid="8651376294887142858">"Ang anumang mga pagbabagong gagawin mo sa iyong mga account sa web ay awtomatikong makokopya sa iyong telepono.\n\nMaaari ding awtomatikong kopyahin ng ilang account sa web ang anumang mga pagbabagong gagawin mo sa telepono. Gumagana sa ganitong paraan ang isang Google Account."</string>
     <string name="data_usage_auto_sync_off_dialog_title" msgid="9013139130490125793">"I-off ang pag-auto sync ng data?"</string>
-    <string name="data_usage_auto_sync_off_dialog" msgid="4025938250775413864">"Mababawasan nito ang paggamit ng data at baterya, pero kakailanganin mong manual na i-sync ang bawat account para kumolekta ng kamakailang impormasyon. Hindi ka rin makakatanggap ng notifications kapag may updates."</string>
-    <string name="data_usage_cycle_editor_title" msgid="1373797281540188533">"Petsa ng pag-reset ng yugto ng paggamit"</string>
+    <string name="data_usage_auto_sync_off_dialog" msgid="4025938250775413864">"Mababawasan nito ang paggamit ng data at baterya, ngunit kakailanganin mong manual na i-sync ang bawat account upang kumolekta ng kamakailang impormasyon. At hindi ka makakatanggap ng mga notification kapag naganap ang mga pag-update."</string>
+    <string name="data_usage_cycle_editor_title" msgid="1373797281540188533">"Petsa ng pag-reset ng cycle sa paggamit"</string>
     <string name="data_usage_cycle_editor_subtitle" msgid="5512903797979928416">"Petsa ng bawat buwan:"</string>
     <string name="data_usage_cycle_editor_positive" msgid="8821760330497941117">"Itakda"</string>
     <string name="data_usage_warning_editor_title" msgid="3704136912240060339">"Itakda ang babala sa paggamit ng data"</string>
@@ -2445,7 +2431,7 @@
     <string name="data_usage_total_during_range_mobile" product="tablet" msgid="1925687342154538972">"<xliff:g id="RANGE">%2$s</xliff:g>: <xliff:g id="TOTAL">%1$s</xliff:g> gamit, sinukat ng tablet mo. Maaaring iba kwenta sa gamit ng data ng carrier."</string>
     <string name="data_usage_total_during_range_mobile" product="default" msgid="5063981061103812900">"<xliff:g id="RANGE">%2$s</xliff:g>: <xliff:g id="TOTAL">%1$s</xliff:g> gamit, sinukat ng tel mo. Maaaring iba kwenta sa paggamit ng data ng carrier."</string>
     <string name="data_usage_metered_title" msgid="7383175371006596441">"Paghihigpit sa network"</string>
-    <string name="data_usage_metered_body" msgid="7655851702771342507">"Ang mga nakametrong network ay itinuturing na parang mga mobile network kapag pinaghihigpitan ang data sa background. Maaaring magbigay ng babala ang mga app bago gamitin ang mga network na ito para sa malalaking download."</string>
+    <string name="data_usage_metered_body" msgid="7655851702771342507">"Ang mga nakametrong network ay itinuturing na parang mga mobile network kapag pinaghihigpitan ang data ng background. Maaaring magbigay ng babala ang mga app bago gamitin ang mga network na ito para sa malalaking download."</string>
     <string name="data_usage_metered_mobile" msgid="5423305619126978393">"Mga mobile network"</string>
     <string name="data_usage_metered_wifi" msgid="1761738002328299714">"Mga nakametrong Wi‑Fi network"</string>
     <string name="data_usage_metered_wifi_disabled" msgid="727808462375941567">"Upang pumili ng mga nakametrong network, i-on ang Wi-FI."</string>
@@ -2585,7 +2571,7 @@
     <string name="user_add_user_message_long" msgid="8562152293752222985">"Maaari mong ibahagi ang device na ito sa iba pang mga tao sa pamamagitan ng paggawa ng mga karagdagang user. Ang bawat user ay may sariling espasyo, na mako-customize niya gamit ang mga app, wallpaper at iba pa. Maaari ding isaayos ng mga user ang mga setting ng device tulad ng Wi‑Fi na makakaapekto sa lahat.\n\nKapag nagdagdag ka ng bagong user, kailangang i-set up ng taong iyon ang kanyang espasyo.\n\nAng sinumang user ay maaaring mag-update ng mga app para sa lahat ng iba pang user."</string>
     <string name="user_add_user_message_short" msgid="1511354412249044381">"Kapag nagdagdag ka ng bagong user, kailangang i-set up ng taong iyon ang kanyang espasyo.\n\nAng sinumang user ay maaaring mag-update ng mga app para sa lahat ng iba pang user."</string>
     <string name="user_setup_dialog_title" msgid="1765794166801864563">"I-set up ang user ngayon?"</string>
-    <string name="user_setup_dialog_message" msgid="1004068621380867148">"Tiyaking available ang tao na kunin ang device at i-set up ang kanyang space"</string>
+    <string name="user_setup_dialog_message" msgid="1004068621380867148">"Tiyaking available ang tao na kunin ang device at i-set up ang kanyang espasyo"</string>
     <string name="user_setup_profile_dialog_message" msgid="3896568553327558731">"Mag-set up ng profile ngayon?"</string>
     <string name="user_setup_button_setup_now" msgid="3391388430158437629">"I-set up ngayon"</string>
     <string name="user_setup_button_setup_later" msgid="3068729597269172401">"Huwag ngayon"</string>
@@ -2769,7 +2755,7 @@
     <string name="keywords_display_cast_screen" msgid="7684618996741933067">"i-project, i-cast"</string>
     <string name="keywords_storage" msgid="3299217909546089225">"espasyo, disk, hard drive, paggamit ng device"</string>
     <string name="keywords_battery" msgid="1173830745699768388">"paggamit ng baterya, pag-charge"</string>
-    <string name="keywords_spell_checker" msgid="1399641226370605729">"pagbabaybay, diksyonaryo, spellcheck, auto-correct"</string>
+    <string name="keywords_spell_checker" msgid="1399641226370605729">"pagbabaybay, diksyunaryo, spellcheck, auto-correct"</string>
     <string name="keywords_voice_input" msgid="769778245192531102">"pangkilala, input, pananalita, bigkasin, wika, hands-free, hand free, pagkilala, nakakapanakit, salita, audio, history, bluetooth headset"</string>
     <string name="keywords_text_to_speech_output" msgid="5150660047085754699">"rate, wika, default, sambitin, pagsasalita, tts, pagiging naa-access, screen reader, blind"</string>
     <string name="keywords_date_and_time" msgid="758325881602648204">"orasan, military"</string>
@@ -2818,7 +2804,7 @@
     <string name="ring_volume_option_title" msgid="6767101703671248309">"Volume ng pag-ring"</string>
     <string name="notification_volume_option_title" msgid="6064656124416882130">"Volume ng notification"</string>
     <string name="ringtone_title" msgid="5379026328015343686">"Ringtone ng telepono"</string>
-    <string name="notification_ringtone_title" msgid="4468722874617061231">"Default na notification sound"</string>
+    <string name="notification_ringtone_title" msgid="4468722874617061231">"Default, tunog ng notification"</string>
     <string name="notification_unknown_sound_title" msgid="2535027767851838335">"Tunog mula sa app"</string>
     <string name="notification_sound_default" msgid="565135733949733766">"Default na tunog ng notification"</string>
     <string name="alarm_ringtone_title" msgid="6344025478514311386">"Default na tunog ng alarm"</string>
@@ -2851,7 +2837,7 @@
     <string name="zen_mode_option_alarms" msgid="5785372117288803600">"Mga alarm lang"</string>
     <string name="zen_mode_option_no_interruptions" msgid="8107126344850276878">"Ganap na katahimikan"</string>
     <string name="zen_mode_summary_combination" msgid="8715563402849273459">"<xliff:g id="MODE">%1$s</xliff:g>: <xliff:g id="EXIT_CONDITION">%2$s</xliff:g>"</string>
-    <string name="zen_mode_visual_interruptions_settings_title" msgid="6751708745442997940">"I-block ang visual na abala"</string>
+    <string name="zen_mode_visual_interruptions_settings_title" msgid="6751708745442997940">"I-block ang mga visual na abala"</string>
     <string name="sound_work_settings" msgid="6774324553228566442">"Mga tunog sa profile sa trabaho"</string>
     <string name="work_use_personal_sounds_title" msgid="1148331221338458874">"Gamitin tunog sa personal na profile"</string>
     <string name="work_use_personal_sounds_summary" msgid="6207040454949823153">"Pareho ang mga tunog para sa personal na profile at profile sa trabaho"</string>
@@ -2865,7 +2851,7 @@
     <string name="ringtones_install_custom_sound_title" msgid="5948792721161302255">"Magdagdag ng custom na tunog?"</string>
     <string name="ringtones_install_custom_sound_content" msgid="2195581481608512786">"Maglalagay ng kopya ng file na ito sa folder na <xliff:g id="FOLDER_NAME">%s</xliff:g>"</string>
     <string name="ringtones_category_preference_title" msgid="5675912303120102366">"Mga Ringtone"</string>
-    <string name="other_sound_category_preference_title" msgid="2521096636124314015">"Iba pang tunog at pag-vibrate"</string>
+    <string name="other_sound_category_preference_title" msgid="2521096636124314015">"Iba pang mga tunog at pag-vibrate"</string>
     <string name="configure_notification_settings" msgid="7616737397127242615">"Mga Notification"</string>
     <string name="advanced_section_header" msgid="8833934850242546903">"Advanced"</string>
     <string name="profile_section_header" msgid="2320848161066912001">"Mga notification sa trabaho"</string>
@@ -2896,13 +2882,8 @@
     <string name="notification_importance_low_title" msgid="8131254047772814309">"Katamtaman"</string>
     <string name="notification_importance_default_title" msgid="9120383978536089489">"Mataas"</string>
     <string name="notification_importance_high_title" msgid="3058778300264746473">"Kinakailangan"</string>
-<<<<<<< HEAD
-    <string name="allow_sound" msgid="1820188704793497324">"Payagan ang tunog"</string>
-    <string name="show_silently_summary" msgid="7616604629123146565">"Huwag tumunog, mag-vibrate, o ilabas ang mga notification na ito sa view sa kasalukuyang screen."</string>
-=======
     <string name="allow_interruption" msgid="7136150018111848721">"Payagan ang mga pagkaantala"</string>
     <string name="allow_interruption_summary" msgid="7870159391333957050">"Hayaan ang app na tumunog, mag-vibrate, at/o mag-pop ng mga notification sa screen"</string>
->>>>>>> 937ede14
     <string name="notification_channel_summary_min" msgid="5401718014765921892">"Hindi masyadong mahalaga"</string>
     <string name="notification_channel_summary_low" msgid="322317684244981244">"Medyo mahalaga"</string>
     <string name="notification_channel_summary_default" msgid="1111749130423589931">"Napakahalaga"</string>
@@ -2978,7 +2959,7 @@
     <string name="zen_mode_rule_name_warning" msgid="4517805381294494314">"Ginagamit na ang pangalan ng panuntunan"</string>
     <string name="zen_mode_add_rule" msgid="7459154136384467057">"Magdagdag pa"</string>
     <string name="zen_mode_delete_rule" msgid="2985902330199039533">"I-delete ang panuntunan"</string>
-    <string name="zen_mode_choose_rule_type" msgid="5423746638871953459">"Piliin ang uri ng panuntunan"</string>
+    <string name="zen_mode_choose_rule_type" msgid="5423746638871953459">"Pumili ng uri ng panuntunan"</string>
     <string name="zen_mode_delete_rule_confirmation" msgid="6237882294348570283">"I-delete ang panuntunang \"<xliff:g id="RULE">%1$s</xliff:g>\"?"</string>
     <string name="zen_mode_delete_rule_button" msgid="4248741120307752294">"I-delete"</string>
     <string name="zen_mode_rule_type" msgid="2289413469580142888">"Uri ng panuntunan"</string>
@@ -3017,7 +2998,6 @@
     <string name="zen_mode_from_starred" msgid="2678345811950997027">"Mula sa mga contact na may star lang"</string>
     <string name="zen_mode_from_none" msgid="8219706639954614136">"Wala"</string>
     <string name="zen_mode_alarms" msgid="2165302777886552926">"Mga Alarm"</string>
-    <string name="zen_mode_alarms_summary" msgid="3774926045611788635">"Palaging may priyoridad at tumutunog ang mga alarm"</string>
     <string name="zen_mode_reminders" msgid="5458502056440485730">"Mga Paalala"</string>
     <string name="zen_mode_events" msgid="7914446030988618264">"Mga Kaganapan"</string>
     <string name="zen_mode_all_callers" msgid="584186167367236922">"Lahat ng tumatawag"</string>
@@ -3056,7 +3036,7 @@
     <string name="restr_pin_enter_admin_pin" msgid="1085834515677448072">"Ilagay ang PIN ng admin"</string>
     <string name="switch_on_text" msgid="1124106706920572386">"Naka-on"</string>
     <string name="switch_off_text" msgid="1139356348100829659">"Naka-off"</string>
-    <string name="screen_pinning_title" msgid="2292573232264116542">"Pag-pin ng screen"</string>
+    <string name="screen_pinning_title" msgid="2292573232264116542">"Pagpi-pin ng screen"</string>
     <string name="screen_pinning_description" msgid="3360904523688769289">"Kapag na-on setting na ito, makakapag-pin ka ng screen para patuloy na makita kasalukuyang screen hanggang sa i-unpin mo ito.\n\nPara magamit pagpi-pin sa screen:\n\n1. Tiyaking naka-on pagpi-pin sa screen.\n\n2. Buksan screen na ipi-pin.\n\n3. I-tap Pangkalahatang-ideya.\n\n4. Mag-swipe pataas at i-tap icon ng pin."</string>
     <string name="screen_pinning_unlock_pattern" msgid="8282268570060313339">"Humingi ng pattern sa pag-unlock bago mag-unpin"</string>
     <string name="screen_pinning_unlock_pin" msgid="8757588350454795286">"Humingi ng PIN bago mag-unpin"</string>
@@ -3071,7 +3051,7 @@
     <string name="encryption_interstitial_message_pattern" msgid="7081249914068568570">"Mas mapoprotektahan mo ang device na ito sa pamamagitan ng paghingi ng iyong pattern bago ito magsimula. Hanggang magsimula ang device, hindi ito makakatanggap ng mga tawag, mensahe, o notification, kabilang ang mga alarm. \n\nNakakatulong ito na protektahan ang data ng mga nawawala o ninakaw na device. Humingi ng pattern upang simulan ang device mo?"</string>
     <string name="encryption_interstitial_message_password" msgid="7796567133897436443">"Mas mapoprotektahan mo ang device na ito sa pamamagitan ng paghingi ng iyong password bago ito magsimula. Hanggang magsimula ang device, hindi ito makakatanggap ng mga tawag, mensahe, o notification, kabilang ang mga alarm. \n\nNakakatulong ito na protektahan ang data ng mga nawawala o ninakaw na device. Humingi ng password upang simulan ang device mo?"</string>
     <string name="encryption_interstitial_message_pin_for_fingerprint" msgid="4550632760119547492">"Bukod sa paggamit ng iyong fingerprint upang i-unlock ang device mo, mas mapoprotektahan mo ang device na ito sa pamamagitan ng paghingi ng PIN mo bago ito magsimula. Hanggang magsimula ang device, hindi ito makakatanggap ng mga tawag, mensahe, o notification, kabilang ang mga alarm.\n\nNakakatulong ito na protektahan data ng mga nawawala o ninakaw na device. Humingi ng PIN upang simulan ang iyong device?"</string>
-    <string name="encryption_interstitial_message_pattern_for_fingerprint" msgid="932184823193006087">"Bukod sa paggamit sa iyong fingerprint upang i-unlock ang device mo, mas mapoprotektahan mo ang device na ito sa pamamagitan ng paghingi ng pattern mo bago ito magsimula. Hanggang sa magsimula ang device, hindi ito makakatanggap ng mga tawag, mensahe, o notification, kabilang ang mga alarm.\n\nNakakatulong itong maprotektahan ang data sa mga nawawala o nanakaw na device. Humingi ng pattern upang simulan ang iyong device?"</string>
+    <string name="encryption_interstitial_message_pattern_for_fingerprint" msgid="932184823193006087">"Bukod sa paggamit ng iyong fingerprint upang i-unlock ang device mo, mas mapoprotektahan mo ang device na ito sa pamamagitan ng paghingi ng pattern mo bago ito magsimula. Hanggang magsimula ang device, hindi ito makakatanggap ng mga tawag, mensahe, o notification, kabilang ang mga alarm.\n\nNakakatulong ito na protektahan data ng mga nawawala o ninakaw na device. Humingi ng pattern upang simulan ang iyong device?"</string>
     <string name="encryption_interstitial_message_password_for_fingerprint" msgid="5560954719370251702">"Bukod pa sa paggamit ng iyong fingerprint sa pag-unlock ng device mo, maaari mong higit pang protektahan ang device na ito sa pamamagitan ng paghingi ng iyong password bago ito magsimula. Hangga\'t hindi nakakapagsimula ang device, hindi ito makakatanggap ng mga tawag, mensahe, o notification, kabilang ang mga alarm.\n\nNakakatulong ito sa pagprotekta ng data sa mga nawawala o nanakaw na device. Humingi ng password sa pagsisimula ng iyong device?"</string>
     <string name="encryption_interstitial_yes" msgid="4439509435889513411">"Oo"</string>
     <string name="encryption_interstitial_no" msgid="8935031349097025137">"Huwag"</string>
@@ -3188,7 +3168,7 @@
     <string name="process_format" msgid="77905604092541454">"<xliff:g id="APP_NAME">%1$s</xliff:g> (<xliff:g id="COUNT">%2$d</xliff:g>)"</string>
     <string name="high_power_apps" msgid="3459065925679828230">"Pag-optimize ng baterya"</string>
     <string name="additional_battery_info" msgid="4754099329165411970">"Mga alerto sa paggamit"</string>
-    <string name="show_all_apps" msgid="1512506948197818534">"Ipakita ang paggamit ng device"</string>
+    <string name="show_all_apps" msgid="1512506948197818534">"Ipakita ang kumpletong paggamit ng device"</string>
     <string name="hide_extra_apps" msgid="5016497281322459633">"Ipakita ang paggamit ng app"</string>
     <string name="power_high_usage_title" msgid="6027369425057347826">"Malakas gumamit ng baterya"</string>
     <plurals name="power_high_usage_summary" formatted="false" msgid="467347882627862744">
@@ -3329,7 +3309,7 @@
     <string name="screen_zoom_conversation_timestamp_3" msgid="3785674344762707688">"Mar 6:02PM"</string>
     <string name="screen_zoom_conversation_timestamp_4" msgid="2511469395448561259">"Mar 6:03PM"</string>
     <string name="disconnected" msgid="4836600637485526329">"Hindi nakakonekta"</string>
-    <string name="data_usage_summary_format" msgid="7507047900192160585">"<xliff:g id="AMOUNT">%1$s</xliff:g> ng data ang nagamit"</string>
+    <string name="data_usage_summary_format" msgid="7507047900192160585">"<xliff:g id="AMOUNT">%1$s</xliff:g> ng data ang ginamit"</string>
     <plurals name="notification_summary" formatted="false" msgid="3941492005316143599">
       <item quantity="one">Naka-off para sa <xliff:g id="COUNT">%d</xliff:g> app</item>
       <item quantity="other">Naka-off para sa <xliff:g id="COUNT">%d</xliff:g> na app</item>
@@ -3581,11 +3561,7 @@
     <string name="ambient_display_title" product="device" msgid="3423781975742145894">"Mag-double tap upang suriin ang device"</string>
     <string name="ambient_display_summary" msgid="525662960806416373">"Upang tingnan ang oras, mga icon ng notification, at iba pang impormasyon, i-double tap ang iyong screen."</string>
     <string name="ambient_display_suggestion_summary" msgid="5987443721392571847">"Tingnan ang mga notification kapag naka-off ang screen"</string>
-<<<<<<< HEAD
-    <string name="ambient_display_pickup_title" product="default" msgid="818688002837687268">"Hawakan para i-check ang phone"</string>
-=======
     <string name="ambient_display_pickup_title" product="default" msgid="818688002837687268">"Kunin upang suriin ang telepono"</string>
->>>>>>> 937ede14
     <string name="ambient_display_pickup_title" product="tablet" msgid="4455864282995698097">"Kunin upang suriin ang tablet"</string>
     <string name="ambient_display_pickup_title" product="device" msgid="5380534405773531175">"Kunin upang suriin ang device"</string>
     <string name="ambient_display_pickup_summary" product="default" msgid="4567020486787561873">"Upang tingnan ang oras, mga icon ng notification, at iba pang impormasyon, kunin ang iyong telepono."</string>
@@ -3719,11 +3695,5 @@
     <string name="trigger_carrier_provisioning" msgid="3434865918009286187">"I-trigger ang Provisioning ng Carrier"</string>
     <string name="new_device_suggestion_title" msgid="698847081680980774">"Ano ang bago at kapana-panabik?"</string>
     <string name="new_device_suggestion_summary" msgid="7172709269203435870">"Tingnan ang nangungunang 5 feature"</string>
-<<<<<<< HEAD
-    <string name="ims_reg_title" msgid="7609782759207241443">"Status ng pagpaparehistro ng IMS"</string>
-    <string name="ims_reg_status_registered" msgid="933003316932739188">"Nakarehistro"</string>
-    <string name="ims_reg_status_not_registered" msgid="6529783773485229486">"Hindi nakarehistro"</string>
-=======
     <string name="disabled_low_ram_device" msgid="3751578499721173344">"Hindi available ang feature na ito sa device na ito"</string>
->>>>>>> 937ede14
 </resources>