<?xml version="1.0" encoding="UTF-8"?>
<!--  Copyright (C) 2007 The Android Open Source Project

     Licensed under the Apache License, Version 2.0 (the "License");
     you may not use this file except in compliance with the License.
     You may obtain a copy of the License at

          http://www.apache.org/licenses/LICENSE-2.0

     Unless required by applicable law or agreed to in writing, software
     distributed under the License is distributed on an "AS IS" BASIS,
     WITHOUT WARRANTIES OR CONDITIONS OF ANY KIND, either express or implied.
     See the License for the specific language governing permissions and
     limitations under the License.
 -->

<resources xmlns:android="http://schemas.android.com/apk/res/android"
    xmlns:xliff="urn:oasis:names:tc:xliff:document:1.2">
    <string name="yes" msgid="1999566976857398962">"是"</string>
    <string name="no" msgid="5541738710521607130">"否"</string>
    <string name="create" msgid="986997212165228751">"建立"</string>
    <string name="allow" msgid="3763244945363657722">"允許"</string>
    <string name="deny" msgid="7326117222944479942">"拒絕"</string>
    <string name="device_info_default" msgid="1406619232867343310">"未知"</string>
    <plurals name="show_dev_countdown" formatted="false" msgid="1646187747875476269">
      <item quantity="other">您只需完成 <xliff:g id="STEP_COUNT_1">%1$d</xliff:g> 個步驟，即可成為開發人員。</item>
      <item quantity="one">您只需完成 <xliff:g id="STEP_COUNT_0">%1$d</xliff:g> 個步驟，即可成為開發人員。</item>
    </plurals>
    <string name="show_dev_on" msgid="2840850085134853754">"您現已成為開發人員！"</string>
    <string name="show_dev_already" msgid="7041756429707644630">"不需要了，您已經是開發人員。"</string>
    <string name="dev_settings_disabled_warning" msgid="6971867026249671244">"請先啟用開發人員選項。"</string>
    <string name="header_category_wireless_networks" msgid="303445626075235229">"無線與網絡"</string>
    <string name="header_category_system" msgid="1665516346845259058">"系統"</string>
    <string name="radioInfo_service_in" msgid="9088637745836646271">"服務中"</string>
    <string name="radioInfo_service_out" msgid="1868347333892403287">"沒有服務"</string>
    <string name="radioInfo_service_emergency" msgid="6838935881091760942">"只可撥打緊急電話"</string>
    <string name="radioInfo_service_off" msgid="6184928420860868571">"無線電已關閉"</string>
    <string name="radioInfo_roaming_in" msgid="8892550453644088692">"漫遊"</string>
    <string name="radioInfo_roaming_not" msgid="3137594549464975054">"沒有使用漫遊"</string>
    <string name="radioInfo_data_disconnected" msgid="362604130117666924">"已中斷連線"</string>
    <string name="radioInfo_data_connecting" msgid="7280819598028917888">"連線中"</string>
    <string name="radioInfo_data_connected" msgid="8816467971633020141">"已連線"</string>
    <string name="radioInfo_data_suspended" msgid="2001254415431299603">"已暫停"</string>
    <string name="radioInfo_unknown" msgid="2892562356748600367">"不明"</string>
    <string name="sdcard_unmount" product="nosdcard" msgid="1816306320988638382">"卸載 USB 儲存裝置"</string>
    <string name="sdcard_unmount" product="default" msgid="8078570285871053815">"卸載 SD 卡"</string>
    <string name="sdcard_format" product="nosdcard" msgid="3248760426252305366">"清除 USB 儲存裝置資料"</string>
    <string name="sdcard_format" product="default" msgid="3676635435136326182">"清除 SD 記憶卡資料"</string>
    <string name="preview_pager_content_description" msgid="3762247188224576303">"預覽"</string>
    <string name="preview_page_indicator_content_description" msgid="2790254666634885865">"預覽第 <xliff:g id="CURRENT_PAGE">%1$d</xliff:g> 頁 (共 <xliff:g id="NUM_PAGES">%2$d</xliff:g> 頁)"</string>
    <string name="font_size_summary" msgid="1296835853522566260">"縮小或放大畫面上的文字。"</string>
    <string name="font_size_make_smaller_desc" msgid="4978038055549590140">"縮小"</string>
    <string name="font_size_make_larger_desc" msgid="5583046033381722247">"放大"</string>
    <string name="font_size_preview_text_headline" msgid="1173103737980511652">"範例文字"</string>
    <string name="font_size_preview_text_title" msgid="6363561029914452382">"《綠野仙蹤》"</string>
    <string name="font_size_preview_text_subtitle" msgid="5806349524325544614">"第 11 章：奧茲國的奇妙翡翠城"</string>
    <string name="font_size_preview_text_body" msgid="3323732544011097199">"即使戴著綠色眼鏡保護雙眼，桃樂絲和她的朋友一開始還是被這座奇妙城市的耀眼光芒照得目眩神迷。街道兩旁都是以碧綠大理石砌成的美麗房屋，到處鑲滿閃閃發亮的翡翠。她們走過的路面同樣以碧綠大理石鋪砌而成，石板與石板之間鑲有一排排緊密相連的翡翠，在陽光的照耀下閃閃發亮。房屋的窗戶鑲嵌著翠綠玻璃，城市上空呈現淡綠色，就連陽光也散發著綠色光芒。\n\n路上有很多行人，不論男女老幼都穿著綠色衣服，甚至皮膚也略帶綠色。他們好奇地盯著桃樂絲和她那群外貌奇特的夥伴，所有小孩一看到獅子都拔足而逃，各自躲到母親身後；然而，沒有人開口與他們交談。街道上的商店五花八門，桃樂絲發現店裡每件商品都是綠色的，有綠色的糖果和爆谷，還有綠色的鞋子、帽子和衣服。有位小販在路上售賣綠色檸檬水，當孩子們拿錢購買時，桃樂絲發現錢幣也是綠色的。\n\n城裡似乎沒有馬，也沒有任何動物。居民都是推著綠色小車運載物品。每個人看起來都很開心滿足，一切都安定繁榮。"</string>
    <string name="font_size_save" msgid="206892409190870726">"確定"</string>
    <string name="sdcard_setting" product="nosdcard" msgid="6071836464978826249">"USB 儲存裝置"</string>
    <string name="sdcard_setting" product="default" msgid="3713462184783824923">"SD 卡"</string>
    <string name="bluetooth" msgid="8898478620943459654">"藍牙"</string>
    <string name="bluetooth_is_discoverable" msgid="4798961627677790935">"向附近所有藍牙裝置顯示 (<xliff:g id="DISCOVERABLE_TIME_PERIOD">%1$s</xliff:g>)"</string>
    <string name="bluetooth_is_discoverable_always" msgid="8122823110652921674">"向附近所有藍牙裝置顯示"</string>
    <string name="bluetooth_not_visible_to_other_devices" msgid="6181960579190879601">"不向其他藍牙裝置顯示"</string>
    <string name="bluetooth_only_visible_to_paired_devices" msgid="3574936359739213455">"只向配對的裝置顯示"</string>
    <string name="bluetooth_visibility_timeout" msgid="7611781967900196353">"顯示時限"</string>
    <string name="bluetooth_lock_voice_dialing" msgid="7405038248936935186">"鎖定語音撥號"</string>
    <string name="bluetooth_lock_voice_dialing_summary" msgid="4959591522483403402">"螢幕鎖定時不要使用藍牙撥號"</string>
    <string name="bluetooth_devices" msgid="1063177983261608277">"藍牙裝置"</string>
    <string name="bluetooth_device_name" msgid="1294669733490268384">"裝置名稱"</string>
    <string name="bluetooth_device_details" msgid="630702184344217832">"裝置設定"</string>
    <string name="bluetooth_profile_details" msgid="1269419918127093325">"個人資料設定"</string>
    <string name="bluetooth_name_not_set" msgid="4654357917928126208">"名稱未設定，改用帳戶名稱"</string>
    <string name="bluetooth_scan_for_devices" msgid="8143654526358934069">"掃瞄裝置"</string>
    <string name="bluetooth_rename_device" msgid="4219655243836021443">"重新命名這部裝置"</string>
    <string name="bluetooth_rename_button" msgid="9162500408570289545">"重新命名"</string>
    <string name="bluetooth_disconnect_title" msgid="4581951246357823044">"要解除連結裝置嗎？"</string>
    <string name="bluetooth_disconnect_all_profiles" product="default" msgid="1934297101665686854">"您的手機將會與 <xliff:g id="DEVICE_NAME">%1$s</xliff:g> 解除連結。"</string>
    <string name="bluetooth_disconnect_all_profiles" product="tablet" msgid="336622948210457991">"您的平板電腦將會與 <xliff:g id="DEVICE_NAME">%1$s</xliff:g> 解除連結。"</string>
    <string name="bluetooth_disconnect_all_profiles" product="device" msgid="6944790936166852428">"您的裝置將會與 <xliff:g id="DEVICE_NAME">%1$s</xliff:g> 解除連結。"</string>
    <string name="bluetooth_disconnect_dialog_ok" msgid="4173740094381092185">"解除連結"</string>
    <string name="bluetooth_empty_list_user_restricted" msgid="909734990821975673">"您沒有變更藍牙設定的權限。"</string>
    <string name="bluetooth_pairing_pref_title" msgid="3497193027590444598">"配對新裝置"</string>
    <string name="bluetooth_is_visible_message" msgid="3811631869768157387">"開啟藍牙設定時，附近的裝置可偵測到 <xliff:g id="DEVICE_NAME">%1$s</xliff:g>。"</string>
    <string name="bluetooth_footer_mac_message" product="default" msgid="4782330594323261630">"手機的藍牙位址：<xliff:g id="BLUETOOTH_MAC_ADDRESS">%1$s</xliff:g>"</string>
    <string name="bluetooth_footer_mac_message" product="tablet" msgid="1257226691967432025">"平板電腦的藍牙位址：<xliff:g id="BLUETOOTH_MAC_ADDRESS">%1$s</xliff:g>"</string>
    <string name="bluetooth_footer_mac_message" product="device" msgid="2863536947810007600">"裝置的藍牙位址：<xliff:g id="BLUETOOTH_MAC_ADDRESS">%1$s</xliff:g>"</string>
    <string name="bluetooth_is_disconnect_question" msgid="777406775955421784">"解除與「<xliff:g id="DEVICE_NAME">%1$s</xliff:g>」的連結？"</string>
    <string name="bluetooth_broadcasting" msgid="6379176741690311973">"廣播"</string>
    <string name="bluetooth_device" msgid="2217973503732544291">"未命名的藍牙裝置"</string>
    <string name="progress_scanning" msgid="2564746192843011826">"正在搜尋..."</string>
    <string name="bluetooth_no_devices_found" msgid="7704539337219953182">"附近找不到藍牙裝置。"</string>
    <string name="bluetooth_notif_ticker" msgid="209515545257862858">"藍牙配對請求"</string>
    <string name="bluetooth_notif_title" msgid="1196532269131348647">"配對連線要求"</string>
    <string name="bluetooth_notif_message" msgid="5584717784198086653">"輕按即可與「<xliff:g id="DEVICE_NAME">%1$s</xliff:g>」配對。"</string>
    <string name="bluetooth_show_received_files" msgid="685424727760622632">"已接收的檔案"</string>
    <string name="bluetooth_show_files_received_via_bluetooth" msgid="7097860463458492953">"透過藍牙接收的檔案"</string>
    <string name="device_picker" msgid="2427027896389445414">"選擇藍牙裝置"</string>
    <string name="bluetooth_ask_enablement" msgid="1529030199895339199">"「<xliff:g id="APP_NAME">%1$s</xliff:g>」要求開啟藍牙功能"</string>
    <string name="bluetooth_ask_disablement" msgid="1879788777942714761">"「<xliff:g id="APP_NAME">%1$s</xliff:g>」要求關閉藍牙功能"</string>
    <string name="bluetooth_ask_enablement_no_name" msgid="5091401961637405417">"應用程式要求開啟藍牙功能"</string>
    <string name="bluetooth_ask_disablement_no_name" msgid="382299750909188822">"應用程式要求關閉藍牙功能"</string>
    <string name="bluetooth_ask_discovery" product="tablet" msgid="1273405567801929487">"「<xliff:g id="APP_NAME">%1$s</xliff:g>」要求將平板電腦設為向其他藍牙裝置顯示，顯示的時間長度為 <xliff:g id="TIMEOUT">%2$d</xliff:g> 秒。"</string>
    <string name="bluetooth_ask_discovery" product="default" msgid="7013223328571883275">"「<xliff:g id="APP_NAME">%1$s</xliff:g>」要求將手機設為向其他藍牙裝置顯示，顯示的時間長度為 <xliff:g id="TIMEOUT">%2$d</xliff:g> 秒。"</string>
    <string name="bluetooth_ask_discovery_no_name" product="tablet" msgid="3266007454914144057">"應用程式要求將平板電腦設為向其他藍牙裝置顯示，顯示的時間長度為 <xliff:g id="TIMEOUT">%1$d</xliff:g> 秒。"</string>
    <string name="bluetooth_ask_discovery_no_name" product="default" msgid="7989444746980501116">"應用程式要求將手機設為向其他藍牙裝置顯示，顯示的時間長度為 <xliff:g id="TIMEOUT">%1$d</xliff:g> 秒。"</string>
    <string name="bluetooth_ask_lasting_discovery" product="tablet" msgid="6482084870735107773">"「<xliff:g id="APP_NAME">%1$s</xliff:g>」要求將平板電腦設為向其他藍牙裝置顯示。您稍後可在「藍牙」設定中變更這項設定。"</string>
    <string name="bluetooth_ask_lasting_discovery" product="default" msgid="2352494279465502950">"「<xliff:g id="APP_NAME">%1$s</xliff:g>」要求將手機設為向其他藍牙裝置顯示。您稍後可在「藍牙」設定中變更這項設定。"</string>
    <string name="bluetooth_ask_lasting_discovery_no_name" product="tablet" msgid="2732992604509910896">"應用程式要求將平板電腦設為向其他藍牙裝置顯示。您稍後可在「藍牙」設定中變更這項設定。"</string>
    <string name="bluetooth_ask_lasting_discovery_no_name" product="default" msgid="356982103612920264">"應用程式要求將手機設為向其他藍牙裝置顯示。您稍後可在「藍牙」設定中變更這項設定。"</string>
    <string name="bluetooth_ask_enablement_and_discovery" product="tablet" msgid="6103655179509599427">"「<xliff:g id="APP_NAME">%1$s</xliff:g>」要求開啟藍牙功能 <xliff:g id="TIMEOUT">%2$d</xliff:g> 秒，並在這段時間內將平板電腦設為向其他裝置顯示。"</string>
    <string name="bluetooth_ask_enablement_and_discovery" product="default" msgid="934276632311449337">"「<xliff:g id="APP_NAME">%1$s</xliff:g>」要求開啟藍牙功能 <xliff:g id="TIMEOUT">%2$d</xliff:g> 秒，並在這段時間內將手機設為向其他裝置顯示。"</string>
    <string name="bluetooth_ask_enablement_and_discovery_no_name" product="tablet" msgid="1284048348024444485">"應用程式要求開啟藍牙功能 <xliff:g id="TIMEOUT">%1$d</xliff:g> 秒，並在這段時間內將平板電腦設為向其他裝置顯示。"</string>
    <string name="bluetooth_ask_enablement_and_discovery_no_name" product="default" msgid="2661614145022629454">"應用程式要求開啟藍牙功能 <xliff:g id="TIMEOUT">%1$d</xliff:g> 秒，並在這段時間內將手機設為向其他裝置顯示。"</string>
    <string name="bluetooth_ask_enablement_and_lasting_discovery" product="tablet" msgid="8588317955400593623">"「<xliff:g id="APP_NAME">%1$s</xliff:g>」要求開啟藍牙功能，並將平板電腦設為向其他裝置顯示。您稍後可在「藍牙」設定中變更這項設定。"</string>
    <string name="bluetooth_ask_enablement_and_lasting_discovery" product="default" msgid="4047444317445386579">"「<xliff:g id="APP_NAME">%1$s</xliff:g>」要求開啟藍牙功能，並將手機設為向其他裝置顯示。您稍後可在「藍牙」設定中變更這項設定。"</string>
    <string name="bluetooth_ask_enablement_and_lasting_discovery_no_name" product="tablet" msgid="4922952478824372605">"應用程式要求開啟藍牙功能，並將平板電腦設為向其他裝置顯示。您稍後可在「藍牙」設定中變更這項設定。"</string>
    <string name="bluetooth_ask_enablement_and_lasting_discovery_no_name" product="default" msgid="1381582950049639439">"應用程式要求開啟藍牙功能，並將手機設為向其他裝置顯示。您稍後可在「藍牙」設定中變更這項設定。"</string>
    <string name="bluetooth_turning_on" msgid="3842613808709024730">"藍牙開啟中…"</string>
    <string name="bluetooth_turning_off" msgid="7406309124247701148">"關閉藍牙？？？"</string>
    <string name="bluetooth_connection_permission_request" msgid="8793131019383198861">"藍牙連線要求"</string>
    <string name="bluetooth_connection_notif_message" msgid="6087344980352898209">"輕按即可連接至「<xliff:g id="DEVICE_NAME">%1$s</xliff:g>」。"</string>
    <string name="bluetooth_connection_dialog_text" msgid="2537152772549874391">"您要連線至「<xliff:g id="DEVICE_NAME">%1$s</xliff:g>」嗎？"</string>
    <string name="bluetooth_phonebook_request" msgid="1085102844577089889">"電話簿存取權要求"</string>
    <string name="bluetooth_pb_acceptance_dialog_text" msgid="7153531868579789993">"<xliff:g id="DEVICE_NAME_0">%1$s</xliff:g> 要求存取您的聯絡人和通話記錄。允許 <xliff:g id="DEVICE_NAME_1">%2$s</xliff:g> 存取這些資料嗎？"</string>
    <string name="bluetooth_remember_choice" msgid="173821849670438110">"不要再問我"</string>
    <string name="bluetooth_pb_remember_choice" msgid="2080511174185036562">"不要再問我"</string>
    <string name="bluetooth_map_request" msgid="8664081227240707479">"訊息存取權要求"</string>
    <string name="bluetooth_map_acceptance_dialog_text" msgid="2647611490952377156">"%1$s 想存取您的訊息，要授予 %2$s 存取權嗎？"</string>
    <string name="bluetooth_sap_request" msgid="473439406287008397">"SIM 卡存取權要求"</string>
    <string name="bluetooth_sap_acceptance_dialog_text" msgid="2849083276356078655">"<xliff:g id="DEVICE_NAME_0">%1$s</xliff:g> 要存取您的 SIM 卡。如果允許存取 SIM 卡，您裝置上的數據連線將於連線期間停用。允許 <xliff:g id="DEVICE_NAME_1">%2$s?</xliff:g> 存取"</string>
    <string name="bluetooth_device_name_summary" msgid="8678342689845439583">"向其他裝置顯示為「<xliff:g id="DEVICE_NAME">^1</xliff:g>」"</string>
    <string name="bluetooth_off_footer" msgid="76578735660216295">"開啟藍牙即可連接其他裝置。"</string>
    <string name="bluetooth_paired_device_title" msgid="3240639218362342026">"您的裝置"</string>
    <string name="bluetooth_pairing_page_title" msgid="3403981358823707692">"配對新裝置"</string>
    <string name="bluetooth_pref_summary" product="tablet" msgid="3506962706611366830">"允許您的平板電腦與附近的藍牙裝置通訊"</string>
    <string name="bluetooth_pref_summary" product="device" msgid="2192027516577675587">"允許您的裝置與附近的藍牙裝置通訊"</string>
    <string name="bluetooth_pref_summary" product="default" msgid="768958961865499804">"允許您的手機與附近的藍牙裝置通訊"</string>
    <string name="bluetooth_disable_a2dp_hw_offload" msgid="5942913792817797541">"停用藍牙 A2DP 硬件卸載功能"</string>
    <string name="bluetooth_disable_a2dp_hw_offload_dialog_title" msgid="8610420176339657720">"要重新啟動裝置嗎？"</string>
    <string name="bluetooth_disable_a2dp_hw_offload_dialog_message" msgid="8333029144800835996">"您需要重新啟動裝置，才可變更此設定。"</string>
    <string name="bluetooth_disable_a2dp_hw_offload_dialog_confirm" msgid="3488695418187553566">"重新啟動"</string>
    <string name="bluetooth_disable_a2dp_hw_offload_dialog_cancel" msgid="4930826928585464191">"取消"</string>
    <string name="connected_device_media_device_title" msgid="3783388247594566734">"媒體裝置"</string>
    <string name="connected_device_call_device_title" msgid="88732390601723608">"通話裝置"</string>
    <string name="connected_device_other_device_title" msgid="4652120430615729193">"其他裝置"</string>
    <string name="connected_device_saved_title" msgid="5607274378851905959">"已儲存的裝置"</string>
    <string name="connected_device_add_device_summary" msgid="8671009879957120802">"系統將開啟藍牙以配對裝置"</string>
    <string name="connected_device_connections_title" msgid="4164120115341579170">"連接偏好設定"</string>
    <string name="connected_device_previously_connected_title" msgid="605808252622814415">"之前已連接的裝置"</string>
    <string name="connected_device_previously_connected_screen_title" msgid="8823331744788100605">"之前已連接的裝置"</string>
    <string name="connected_device_bluetooth_turned_on_toast" msgid="144664089794199928">"已開啟藍牙"</string>
    <string name="previous_connected_see_all" msgid="7759413145713251328">"查看全部"</string>
    <string name="date_and_time" msgid="1788358029823431692">"日期和時間"</string>
    <string name="choose_timezone" msgid="1450780665958642147">"選擇時區"</string>
    <!-- no translation found for intent_sender_data_label (1733806423295725392) -->
    <skip />
    <string name="intent_sender_sendbroadcast_text" msgid="3202857258557610646">"傳送 <xliff:g id="BROADCAST">broadcast</xliff:g>"</string>
    <string name="intent_sender_action_label" msgid="257853357827275530">"<xliff:g id="ACTION">Action</xliff:g>："</string>
    <string name="intent_sender_startactivity_text" msgid="519934560779343541">"啟動 <xliff:g id="ACTIVITY">activity</xliff:g>"</string>
    <string name="intent_sender_resource_label" msgid="5087385727740280207">"<xliff:g id="RESOURCE">Resource</xliff:g>："</string>
    <string name="intent_sender_account_label" msgid="36614006839665458">"帳戶："</string>
    <string name="proxy_settings_title" msgid="4201866858226087066">"Proxy"</string>
    <string name="proxy_clear_text" msgid="6529658759984031149">"清除"</string>
    <string name="proxy_port_label" msgid="4647357286461712574">"Proxy 通訊埠"</string>
    <string name="proxy_exclusionlist_label" msgid="2598613986784917542">"略過以下 Proxy："</string>
    <string name="proxy_defaultView_text" msgid="6795150505379688451">"還原預設值"</string>
    <string name="proxy_action_text" msgid="1103328484441449542">"完成"</string>
    <string name="proxy_hostname_label" msgid="5504327742505848063">"Proxy 主機名稱"</string>
    <string name="proxy_error" msgid="3615905975598084126">"注意"</string>
    <string name="proxy_error_dismiss" msgid="4207430265140873078">"確定"</string>
    <string name="proxy_error_invalid_host" msgid="3814412792702059247">"您所輸入的主機名稱無效。"</string>
    <string name="proxy_error_invalid_exclusion_list" msgid="6096353559936226599">"您所輸入的排除清單格式有誤，請輸入以逗點分隔的排除網域清單。"</string>
    <string name="proxy_error_empty_port" msgid="4250295137005082992">"您必須填寫通訊埠欄位。"</string>
    <string name="proxy_error_empty_host_set_port" msgid="8886572276450900049">"如果主機欄位留空，則通訊埠欄位也必須留空。"</string>
    <string name="proxy_error_invalid_port" msgid="2830054691770209166">"您所輸入的通訊埠無效。"</string>
    <string name="proxy_warning_limited_support" msgid="3277104160797351942">"瀏覽器會使用 HTTP Proxy，但其他應用程式未必會採用。"</string>
    <string name="proxy_url_title" msgid="3502625766036404073">"PAC 網址： "</string>
    <string name="radio_info_ping_hostname_v4" msgid="4790577760885127088">"連線偵測主機名稱 (www.google.com) IPv4："</string>
    <string name="radio_info_ping_hostname_v6" msgid="8327436534663560713">"連線偵測主機名稱 (www.google.com) IPv6："</string>
    <string name="radio_info_http_client_test" msgid="5673975677271544085">"HTTP 用戶端測試："</string>
    <string name="ping_test_label" msgid="265427033290391845">"執行連線偵測測試"</string>
    <string name="sdcard_changes_instructions" msgid="2331969501845866957">"重新接上 USB 連接線時，所作的更改才會生效。"</string>
    <string name="sdcard_settings_screen_mass_storage_text" msgid="129059989000252994">"啟用 USB 大量儲存裝置"</string>
    <string name="sdcard_settings_total_bytes_label" msgid="5298511430610207103">"總容量 (位元組)："</string>
    <string name="sdcard_settings_not_present_status" product="nosdcard" msgid="6189761476582690998">"未掛接 USB 儲存裝置。"</string>
    <string name="sdcard_settings_not_present_status" product="default" msgid="6601962586941623203">"沒有 SD 記憶卡。"</string>
    <string name="sdcard_settings_available_bytes_label" msgid="7721283102767669004">"可用空間 (位元組)："</string>
    <string name="sdcard_settings_mass_storage_status" product="nosdcard" msgid="4878190674458263222">"USB 儲存裝置目前作為大量儲存裝置使用。"</string>
    <string name="sdcard_settings_mass_storage_status" product="default" msgid="8850227049504860012">"SD 記憶卡目前作為大量儲存裝置使用。"</string>
    <string name="sdcard_settings_unmounted_status" product="nosdcard" msgid="1053258530368541571">"現在可以安全移除 USB 儲存裝置了。"</string>
    <string name="sdcard_settings_unmounted_status" product="default" msgid="5813940671700138561">"現在可以安全移除 SD 記憶卡了。"</string>
    <string name="sdcard_settings_bad_removal_status" product="nosdcard" msgid="209564009449909311">"USB 儲存裝置在使用期間被移除！"</string>
    <string name="sdcard_settings_bad_removal_status" product="default" msgid="6817342973919819392">"SD 卡在使用期間被移除！"</string>
    <string name="sdcard_settings_used_bytes_label" msgid="5646588579332741943">"已用空間 (位元組)："</string>
    <string name="sdcard_settings_scanning_status" product="nosdcard" msgid="8037280964384235345">"正在掃瞄 USB 儲存裝置中的媒體..."</string>
    <string name="sdcard_settings_scanning_status" product="default" msgid="3297316465982471437">"正在掃瞄 SD 卡中的媒體..."</string>
    <string name="sdcard_settings_read_only_status" product="nosdcard" msgid="3444648373391629840">"USB 儲存裝置已掛接為唯讀裝置。"</string>
    <string name="sdcard_settings_read_only_status" product="default" msgid="4338796260718910164">"SD 記憶卡已掛接為唯讀裝置。"</string>
    <string name="skip_label" msgid="6380034601349015895">"略過"</string>
    <string name="next_label" msgid="1248293387735652187">"下一步"</string>
    <string name="language_picker_title" msgid="4271307478263345133">"語言"</string>
    <string name="locale_remove_menu" msgid="3521546263421387474">"移除"</string>
    <string name="add_a_language" msgid="2126220398077503271">"新增語言"</string>
    <plurals name="dlg_remove_locales_title" formatted="false" msgid="2845515796732609837">
      <item quantity="other">要移除選取的語言嗎？</item>
      <item quantity="one">要移除選取的語言嗎？</item>
    </plurals>
    <string name="dlg_remove_locales_message" msgid="8110560091134252067">"文字將以其他語言顯示。"</string>
    <string name="dlg_remove_locales_error_title" msgid="5875503658221562572">"無法移除所有語言"</string>
    <string name="dlg_remove_locales_error_message" msgid="6504279959974675302">"請至少保留一種偏好語言"</string>
    <string name="locale_not_translated" msgid="5079729745235316146">"部分應用程式可能不提供支援"</string>
    <string name="action_drag_label_move_up" msgid="3392196942330705015">"向上移"</string>
    <string name="action_drag_label_move_down" msgid="9069518740553953426">"向下移"</string>
    <string name="action_drag_label_move_top" msgid="2430471023612171619">"移至頂端"</string>
    <string name="action_drag_label_move_bottom" msgid="6266165197792827003">"移到底端"</string>
    <string name="action_drag_label_remove" msgid="1034900377796780568">"移除語言"</string>
    <string name="activity_picker_label" msgid="351250401590691126">"選擇活動"</string>
    <string name="display_label" msgid="3056320781191343221">"螢幕"</string>
    <string name="sd_card_settings_label" product="nosdcard" msgid="1850505156136467106">"USB 儲存裝置"</string>
    <string name="sd_card_settings_label" product="default" msgid="8715502912796241588">"SD 卡"</string>
    <string name="proxy_settings_label" msgid="6300573815025557843">"代理設定"</string>
    <string name="cancel" msgid="5780102414089664898">"取消"</string>
    <string name="okay" msgid="4827099303045669054">"確定"</string>
    <string name="forget" msgid="3754013654135912783">"刪除"</string>
    <string name="save" msgid="3125033126936493822">"儲存"</string>
    <string name="done" msgid="7497982645646431310">"完成"</string>
    <string name="apply" msgid="7834684883190163536">"套用"</string>
    <string name="share" msgid="8502235338607613795">"分享"</string>
    <string name="add" msgid="8335206931421683426">"新增"</string>
    <string name="settings_label" msgid="943294133671632976">"設定"</string>
    <string name="settings_label_launcher" msgid="820982375501978609">"設定"</string>
    <string name="settings_shortcut" msgid="8548239727871847171">"設定捷徑"</string>
    <string name="airplane_mode" msgid="3196085857882526817">"飛行模式"</string>
    <string name="wireless_networks_settings_title" msgid="8557542379234105369">"無線與網絡"</string>
    <string name="radio_controls_summary" msgid="9028430178697624501">"管理 Wi-Fi、藍牙、飛行模式、流動網絡和 VPN"</string>
    <string name="cellular_data_summary" msgid="6551434804367912367">"允許使用流動數據網絡"</string>
    <string name="allow_data_usage_title" msgid="2645963379925196671">"允許漫遊時使用數據"</string>
    <string name="roaming" msgid="3055365654530847985">"漫遊"</string>
    <string name="roaming_enable" msgid="7845716016861535340">"漫遊時連線到數據服務"</string>
    <string name="roaming_disable" msgid="729512894708689604">"漫遊時連線到數據服務"</string>
    <string name="roaming_reenable_message" msgid="5150423860521673540">"您已離開主網絡覆蓋範圍，且已關閉數據傳輸漫遊服務，因此數據連線已中斷。"</string>
    <string name="roaming_turn_it_on_button" msgid="6999283810847157816">"開啟"</string>
    <string name="roaming_warning" msgid="7703647889040229013">"可能需要支付漫遊費用。"</string>
    <string name="roaming_warning_multiuser" product="tablet" msgid="5629953315019604726">"如果您允許數據漫遊，可能需要支付漫遊費用。\n\n此設定會影響這部平板電腦的所有使用者。"</string>
    <string name="roaming_warning_multiuser" product="default" msgid="3693719745119874126">"如果您允許數據漫遊，可能需要支付漫遊費用。\n\n此設定會影響這部手機的所有使用者。"</string>
    <string name="roaming_reenable_title" msgid="770824950144026180">"允許數據漫遊？"</string>
    <string name="networks" msgid="5184501333492775095">"選擇網絡供應商"</string>
    <string name="sum_carrier_select" msgid="1669911795517995916">"選擇網絡供應商"</string>
    <string name="date_and_time_settings_title" msgid="2305454529709812364">"日期和時間"</string>
    <string name="date_and_time_settings_title_setup_wizard" msgid="1841717199409629742">"設定日期及時間"</string>
    <string name="date_and_time_settings_summary" msgid="334967758944498010">"設定日期、時間、時區和格式"</string>
    <string name="date_time_auto" msgid="8227898528525208628">"使用網絡提供的時間"</string>
    <string name="zone_auto_title" msgid="4715775349468228598">"使用網絡提供的時區"</string>
    <string name="date_time_24hour_auto" msgid="6583078135067804252">"使用地區設定預設值"</string>
    <string name="date_time_24hour_title" msgid="1445056824481243600">"24 小時格式"</string>
    <string name="date_time_24hour" msgid="286679379105653406">"使用 24 小時格式"</string>
    <string name="date_time_set_time_title" msgid="2870083415922991906">"時間"</string>
    <string name="time_format_category_title" msgid="7108616745509689991">"時間格式"</string>
    <string name="date_time_set_timezone_title" msgid="790404320569600222">"時區"</string>
    <string name="date_time_set_timezone" msgid="2915125337941495746">"選取時區"</string>
    <string name="date_time_set_date_title" msgid="7624166157167528407">"日期"</string>
    <string name="date_time_search_region" msgid="1364133854952610919">"搜尋區域"</string>
    <string name="date_time_select_region" msgid="5449345333305056072">"地區"</string>
    <string name="date_time_select_fixed_offset_time_zones" msgid="594848300882055361">"選取世界協調時間 (UTC) 偏移量"</string>
    <string name="zone_change_to_from_dst" msgid="686451769985774294">"<xliff:g id="TIME_TYPE">%1$s</xliff:g>於 <xliff:g id="TRANSITION_DATE">%2$s</xliff:g>開始"</string>
    <string name="zone_info_exemplar_location_and_offset" msgid="2186042522225153092">"<xliff:g id="EXEMPLAR_LOCATION">%1$s</xliff:g> (<xliff:g id="OFFSET">%2$s</xliff:g>)"</string>
    <string name="zone_info_offset_and_name" msgid="3960192548990990152">"<xliff:g id="TIME_TYPE">%2$s</xliff:g> (<xliff:g id="OFFSET">%1$s</xliff:g>)"</string>
    <string name="zone_info_footer" msgid="7004693956837388129">"使用<xliff:g id="OFFSET_AND_NAME">%1$s</xliff:g>。<xliff:g id="DST_TIME_TYPE">%2$s</xliff:g>的開始日期為：<xliff:g id="TRANSITION_DATE">%3$s</xliff:g>。"</string>
    <string name="zone_info_footer_no_dst" msgid="8399585343328811158">"使用<xliff:g id="OFFSET_AND_NAME">%1$s</xliff:g>。沒有夏令時間。"</string>
    <string name="zone_time_type_dst" msgid="9189689342265305808">"夏令時間"</string>
    <string name="zone_time_type_standard" msgid="6865420715430680352">"標準時間"</string>
    <string name="zone_menu_by_region" msgid="2963565278710225652">"按地區選取"</string>
    <string name="zone_menu_by_offset" msgid="1257702747474426745">"按世界協調時間 (UTC) 偏移量選取"</string>
    <string name="date_picker_title" msgid="646573308567782578">"日期"</string>
    <string name="time_picker_title" msgid="1784236407401743393">"時間"</string>
    <string name="lock_after_timeout" msgid="8682769000437403444">"在螢幕逾時後上鎖"</string>
    <string name="lock_after_timeout_summary" msgid="4869265514658147304">"逾時 <xliff:g id="TIMEOUT_STRING">%1$s</xliff:g>後"</string>
    <string name="lock_immediately_summary_with_exception" msgid="40819611828339044">"在逾時後立即上鎖 (由<xliff:g id="TRUST_AGENT_NAME">%1$s</xliff:g>保持解鎖狀態時除外)"</string>
    <string name="lock_after_timeout_summary_with_exception" msgid="3441806647509073124">"在逾時 <xliff:g id="TIMEOUT_STRING">%1$s</xliff:g>後上鎖 (由<xliff:g id="TRUST_AGENT_NAME">%2$s</xliff:g>保持解鎖狀態時除外)"</string>
    <string name="show_owner_info_on_lockscreen_label" msgid="197365342192696406">"在鎖定畫面上顯示擁有者資訊"</string>
    <string name="owner_info_settings_title" msgid="131993359735295791">"上鎖畫面訊息"</string>
    <string name="security_enable_widgets_title" msgid="676199714313423099">"啟用小工具"</string>
    <string name="security_enable_widgets_disabled_summary" msgid="5191637768484254146">"已由管理員停用"</string>
    <string name="lockdown_settings_title" msgid="8988970335658365075">"顯示鎖定選項"</string>
    <string name="lockdown_settings_summary" msgid="7422522013953398806">"顯示開關按鈕選項，即可在上鎖畫面停用 Smart Lock、生物識別解鎖和通知功能"</string>
    <string name="trust_lost_locks_screen_title" msgid="4231232144565291276">"失去信任後，畫面將會上鎖"</string>
    <string name="trust_lost_locks_screen_summary" msgid="718374221849537361">"啟用這項功能後，當最後一個信任代理程式失去信任時，裝置將會上鎖"</string>
    <string name="owner_info_settings_summary" msgid="347238313388083297">"無"</string>
    <string name="owner_info_settings_status" msgid="7488764871758677862">"<xliff:g id="COUNT_0">%1$d</xliff:g> / <xliff:g id="COUNT_1">%2$d</xliff:g>"</string>
    <string name="owner_info_settings_edit_text_hint" msgid="841926875876050274">"例如：Joe 的 Android。"</string>
    <string name="user_info_settings_title" msgid="8462815658350460581">"使用者資訊"</string>
    <string name="show_profile_info_on_lockscreen_label" msgid="5734739022887933365">"在上鎖畫面上顯示個人檔案資料"</string>
    <string name="profile_info_settings_title" msgid="8964582466273552765">"個人檔案資料"</string>
    <string name="Accounts_settings_title" msgid="8434263183710375412">"帳戶"</string>
    <string name="location_settings_title" msgid="8375074508036087178">"位置"</string>
    <string name="location_settings_master_switch_title" msgid="4232810467362584112">"使用位置資訊"</string>
    <string name="location_settings_summary_location_off" msgid="4797932754681162262">"關閉"</string>
    <plurals name="location_settings_summary_location_on" formatted="false" msgid="1019959038518185676">
      <item quantity="other">開 - <xliff:g id="COUNT_1">%1$d</xliff:g> 個應用程式可存取位置資訊</item>
      <item quantity="one">開 - <xliff:g id="COUNT_0">%1$d</xliff:g> 個應用程式可存取位置資訊</item>
    </plurals>
    <string name="location_settings_loading_app_permission_stats" msgid="6054103701535557342">"正在載入…"</string>
    <string name="account_settings_title" msgid="9138880127246241885">"帳戶"</string>
    <string name="security_settings_title" msgid="6710768415432791970">"安全性"</string>
    <string name="encryption_and_credential_settings_title" msgid="5856216318961482983">"加密和憑證"</string>
    <string name="encryption_and_credential_settings_summary" product="default" msgid="5298195959570992363">"手機已加密"</string>
    <string name="decryption_settings_summary" product="default" msgid="1742645256103613503">"手機未加密"</string>
    <string name="encryption_and_credential_settings_summary" product="tablet" msgid="3776741531205406800">"裝置已加密"</string>
    <string name="decryption_settings_summary" product="tablet" msgid="1864963068216544631">"裝置未加密"</string>
    <string name="lockscreen_settings_title" msgid="5324197107343656770">"上鎖畫面"</string>
    <string name="lockscreen_settings_what_to_show_category" msgid="9205490627927741254">"顯示內容"</string>
    <string name="security_settings_summary" msgid="1627059516127354233">"設定我的位置、畫面解鎖、SIM 卡鎖定、認證儲存空間鎖定"</string>
    <string name="cdma_security_settings_summary" msgid="2455517905101186330">"設定我的位置、螢幕解鎖及認證儲存空間鎖定"</string>
    <string name="security_passwords_title" msgid="4154420930973818581">"私隱權"</string>
    <string name="disabled_by_administrator_summary" msgid="5424846182313851124">"不適用"</string>
    <string name="security_status_title" msgid="6958004275337618656">"安全性狀態"</string>
    <string name="security_dashboard_summary_face" msgid="4198949293847206382">"螢幕鎖定, 臉孔解鎖"</string>
    <string name="security_dashboard_summary" msgid="8750183806533140464">"螢幕鎖定、指紋"</string>
    <string name="security_dashboard_summary_no_fingerprint" msgid="1044589595710115123">"螢幕鎖定"</string>
    <string name="security_settings_face_preference_summary" msgid="6675126437396914838">"已加入臉孔"</string>
    <string name="security_settings_face_preference_summary_none" msgid="3758209126322559995">"設定「臉孔解鎖」"</string>
    <string name="security_settings_face_preference_title" msgid="821557938243856757">"臉孔解鎖"</string>
    <string name="security_settings_face_profile_preference_title" msgid="4618796080378248740">"工作用臉孔解鎖"</string>
    <string name="security_settings_face_enroll_education_title" msgid="8662585502032112675">"如何設定「臉孔解鎖」"</string>
    <string name="security_settings_face_enroll_education_title_accessibility" msgid="4632402390714441918">"設定「臉孔解鎖」"</string>
    <string name="security_settings_face_enroll_education_title_unlock_disabled" msgid="8810954233979716906">"使用臉孔驗證"</string>
    <string name="security_settings_face_enroll_education_message" msgid="4308030157487176799"></string>
    <string name="security_settings_face_enroll_education_start" msgid="8830924400907195590">"開始"</string>
    <string name="security_settings_face_enroll_introduction_accessibility" msgid="5748221179069430975">"使用無障礙功能設定"</string>
    <string name="security_settings_face_enroll_introduction_accessibility_expanded" msgid="6763509014732769185"></string>
    <string name="security_settings_face_enroll_introduction_accessibility_diversity" msgid="2774962371839179206"></string>
    <string name="security_settings_face_enroll_introduction_accessibility_vision" msgid="7700394302162170363"></string>
    <string name="security_settings_face_enroll_introduction_cancel" msgid="7551159644361639436">"取消"</string>
    <string name="security_settings_face_enroll_introduction_no_thanks" msgid="1820618982738898717">"不用了，謝謝"</string>
    <string name="security_settings_face_enroll_introduction_agree" msgid="1822303197642630076">"同意"</string>
    <string name="security_settings_face_enroll_introduction_more" msgid="1970820298889710532">"更多"</string>
    <string name="security_settings_face_enroll_introduction_title" msgid="7061610077237098046">"使用臉孔解鎖"</string>
    <string name="security_settings_face_enroll_introduction_title_unlock_disabled" msgid="5903924766168353113">"使用臉孔驗證"</string>
    <string name="security_settings_face_enroll_introduction_message" msgid="3015751486939484934">"使用臉孔解鎖手機、授權購物或登入應用程式。"</string>
    <string name="security_settings_face_enroll_introduction_message_unlock_disabled" msgid="5841976283789481311">"使用臉孔解鎖手機或核准購物交易。\n\n請注意：您無法使用臉孔解鎖此裝置。如需瞭解詳情，請聯絡您機構的管理員。"</string>
    <string name="security_settings_face_enroll_introduction_message_setup" msgid="765965418187421753">"使用臉孔解鎖手機、授權購物或登入應用程式"</string>
    <string name="security_settings_face_enroll_introduction_footer_part_0" msgid="908831787971630413"></string>
    <string name="security_settings_face_enroll_introduction_footer_part_1" msgid="4438129587730915782"></string>
    <string name="security_settings_face_enroll_introduction_footer_part_2" msgid="6099785970191751036"></string>
    <string name="security_settings_face_enroll_introduction_footer_part_3" msgid="8708726599723727710"></string>
    <string name="security_settings_face_enroll_repeat_title" msgid="4446229670377418717">"將您的臉孔置於圓圈中心"</string>
    <string name="security_settings_face_enroll_enrolling_skip" msgid="5568617401632528567">"略過"</string>
    <string name="face_add_max" msgid="4578405795494514876">"您可以加入最多 <xliff:g id="COUNT">%d</xliff:g> 張臉孔"</string>
    <string name="face_intro_error_max" msgid="2474735057709291626">"您加入的臉孔數目已達上限"</string>
    <string name="face_intro_error_unknown" msgid="1626057493054989995">"無法加入更多臉孔"</string>
    <string name="security_settings_face_enroll_error_dialog_title" msgid="2460820099922775936">"尚未完成註冊"</string>
    <string name="security_settings_face_enroll_dialog_ok" msgid="1674650455786434426">"確定"</string>
    <string name="security_settings_face_enroll_error_timeout_dialog_message" msgid="7768349698547951750">"臉孔註冊時限已過，請再試一次。"</string>
    <string name="security_settings_face_enroll_error_generic_dialog_message" msgid="3186810411630091490">"無法註冊臉孔。"</string>
    <string name="security_settings_face_enroll_finish_title" msgid="5882322568359775393">"完成註冊，效果不錯。"</string>
    <string name="security_settings_face_enroll_done" msgid="3048687969498187442">"完成"</string>
    <string name="security_settings_face_enroll_should_re_enroll_title" msgid="9080635904939148410">"提升「臉孔解鎖」效能"</string>
    <string name="security_settings_face_enroll_should_re_enroll_subtitle" msgid="2318506792574194633">"重新設定「臉孔解鎖」功能"</string>
    <string name="security_settings_face_enroll_must_re_enroll_title" msgid="8907917317111783249">"重新設定「臉孔解鎖」功能"</string>
    <string name="security_settings_face_enroll_must_re_enroll_subtitle" msgid="3584740139535177961">"提升安全性和效能"</string>
    <string name="security_settings_face_enroll_improve_face_alert_title" msgid="7124713074067550039">"設定「臉孔解鎖」功能"</string>
    <string name="security_settings_face_enroll_improve_face_alert_body" msgid="950213874209080175">"請刪除您目前的面部資料，以便重新設定「臉孔解鎖」功能。\n\n系統會妥善地將「臉孔解鎖」功能使用的面部資料永久刪除。資料移除後，您便需要使用 PIN、圖案或密碼來解鎖手機、登入應用程式及確認付款。"</string>
    <string name="security_settings_face_settings_use_face_category" msgid="2374998717426341095">"將「臉孔解鎖」用於："</string>
    <string name="security_settings_face_settings_use_face_unlock_phone" msgid="5209963876503148501">"解鎖手機"</string>
    <string name="security_settings_face_settings_use_face_for_apps" msgid="8813038341122613020">"應用程式登入與付款"</string>
    <string name="security_settings_face_settings_require_category" msgid="3906382658164073665">"臉孔解鎖要求"</string>
    <string name="security_settings_face_settings_require_attention" msgid="4395309855914391104">"必需張開眼睛"</string>
    <string name="security_settings_face_settings_require_attention_details" msgid="2546230511769544074">"如要解鎖手機，您必須張開眼睛"</string>
    <string name="security_settings_face_settings_require_confirmation" msgid="6603039421004198334">"每次都要確認"</string>
    <string name="security_settings_face_settings_require_confirmation_details" msgid="6454776517804994007">"在應用程式內使用「臉孔解鎖」時，每次都要確認"</string>
    <string name="security_settings_face_settings_remove_face_data" msgid="6491161841504747384">"刪除臉容資料"</string>
    <string name="security_settings_face_settings_enroll" msgid="4656842124181309056">"設定「臉孔解鎖」"</string>
    <string name="security_settings_face_settings_footer" msgid="5545455769328594736">"使用「面孔解鎖」即可解鎖裝置、登入應用程式及確認付款。\n\n注意事項：\n即使您不想解鎖手機，但查看手機仍會解鎖。\n\n如果其他人將手機舉到您面前，將可解鎖您的手機。\n\n跟您樣貌很相似的人 (例如您的孿生兄弟姊妹) 能夠解鎖您的手機。"</string>
    <string name="security_settings_face_settings_footer_attention_not_supported" msgid="4460565590744451205">"使用「臉孔解鎖」即可解鎖裝置、登入應用程式及確認付款。\n\n注意事項：\n即使您不想解鎖，看著手機亦會解鎖。\n\n如果其他人將手機舉到您面前，即使您閉上雙眼，手機亦會解鎖。\n\n跟您樣貌很相似的人 (例如您的孿生兄弟姊妹) 能夠解鎖您的手機。"</string>
    <string name="security_settings_face_settings_remove_dialog_title" msgid="2596803378375165362">"是否刪除臉容資料？"</string>
    <string name="security_settings_face_settings_remove_dialog_details" msgid="3458998128212675289">"系統會妥善地將「臉孔解鎖」功能使用的臉孔資料永久刪除。資料移除後，您便需要使用 PIN、圖案或密碼來解鎖手機、登入應用程式及確認付款。"</string>
    <string name="security_settings_face_settings_context_subtitle" msgid="9197485417007952865">"使用臉孔解鎖功能解鎖手機"</string>
    <string name="security_settings_fingerprint_preference_title" msgid="2484965173528415458">"指紋"</string>
    <string name="fingerprint_manage_category_title" msgid="1249349505688268850">"管理指紋"</string>
    <string name="fingerprint_usage_category_title" msgid="8757959085075024856">"使用指紋"</string>
    <string name="fingerprint_add_title" msgid="1837610443487902050">"新增指紋"</string>
    <string name="fingerprint_enable_keyguard_toggle_title" msgid="5451094461919440992">"螢幕鎖定"</string>
    <plurals name="security_settings_fingerprint_preference_summary" formatted="false" msgid="988602245530967106">
      <item quantity="other">已設定 <xliff:g id="COUNT_1">%1$d</xliff:g> 個指紋</item>
      <item quantity="one">已設定 <xliff:g id="COUNT_0">%1$d</xliff:g> 個指紋</item>
    </plurals>
    <string name="security_settings_fingerprint_preference_summary_none" msgid="1044059475710838504"></string>
    <string name="security_settings_fingerprint_enroll_introduction_title" msgid="521797365974277693">"指紋解鎖"</string>
    <string name="security_settings_fingerprint_enroll_introduction_title_unlock_disabled" msgid="1911710308293783998">"使用您的指紋"</string>
    <string name="security_settings_fingerprint_enroll_introduction_message" msgid="242123866344666054">"輕觸指紋感應器即可解鎖手機、授權購物或登入應用程式。任何指紋加入手機後均可執行這些操作，因此請審慎決定要加入的指紋。\n\n請注意：相對於複雜的上鎖圖案或 PIN，指紋識別的安全性較低。"</string>
    <string name="security_settings_fingerprint_enroll_introduction_message_unlock_disabled" msgid="8957789840251747092">"使用指紋解鎖手機或核准購物交易。\n\n請注意：您無法使用指紋解鎖此裝置。如需瞭解詳情，請聯絡您機構的管理員。"</string>
    <string name="security_settings_fingerprint_enroll_introduction_message_setup" msgid="5979556434735281585">"使用指紋解鎖手機或核准購物交易。\n\n請注意：相對於複雜的上鎖圖案或 PIN，指紋識別的安全性較低。"</string>
    <string name="security_settings_fingerprint_enroll_introduction_cancel" msgid="6086532316718920562">"取消"</string>
    <string name="security_settings_fingerprint_enroll_introduction_continue" msgid="5683573189775460816">"繼續"</string>
    <string name="security_settings_fingerprint_enroll_introduction_cancel_setup" msgid="370010932190960403">"略過"</string>
    <string name="security_settings_fingerprint_enroll_introduction_continue_setup" msgid="7155412679784724630">"繼續"</string>
    <string name="setup_fingerprint_enroll_skip_title" msgid="2473807887676247264">"要略過指紋設定程序嗎？"</string>
    <string name="setup_fingerprint_enroll_skip_after_adding_lock_text" msgid="2412645723804450304">"指紋設定程序只需一至兩分鐘。如果您略過此程序，稍後可以在設定中自行新增您的指紋。"</string>
    <string name="lock_screen_intro_skip_title" msgid="342553937472568925">"要略過螢幕鎖定設定程序嗎？"</string>
    <string name="lock_screen_intro_skip_dialog_text_frp" product="tablet" msgid="1570832293693405757">"系統將不會開啟裝置保護功能。如果您的平板電腦遺失、被盜或被重設，您將無法防止他人使用此平板電腦。"</string>
    <string name="lock_screen_intro_skip_dialog_text_frp" product="device" msgid="4618501606519351904">"系統將不會開啟裝置保護功能。如果您的裝置遺失、被盜或被重設，您將無法防止他人使用此裝置。"</string>
    <string name="lock_screen_intro_skip_dialog_text_frp" product="default" msgid="2412426429887900241">"系統將不會開啟裝置保護功能。如果您的手機遺失、被盜或被重設，您將無法防止他人使用此手機。"</string>
    <string name="lock_screen_intro_skip_dialog_text" product="tablet" msgid="7119039592587429936">"系統將不會開啟裝置保護功能。如果您的平板電腦遺失或被盜，您將無法防止他人使用此平板電腦。"</string>
    <string name="lock_screen_intro_skip_dialog_text" product="device" msgid="3365990364131398523">"系統將不會開啟裝置保護功能。如果您的裝置遺失或被盜，您將無法防止他人使用此裝置。"</string>
    <string name="lock_screen_intro_skip_dialog_text" product="default" msgid="4908278819257287536">"系統將不會開啟裝置保護功能。如果您的手機遺失或被盜，您將無法防止他人使用此手機。"</string>
    <string name="skip_anyway_button_label" msgid="3442274117023270068">"仍要略過"</string>
    <string name="go_back_button_label" msgid="6139455414099035594">"返回"</string>
    <string name="skip_lock_screen_dialog_button_label" msgid="641984698150020591">"略過"</string>
    <string name="cancel_lock_screen_dialog_button_label" msgid="1801132985957491690">"取消"</string>
    <string name="security_settings_fingerprint_enroll_find_sensor_title" msgid="886085239313346000">"輕觸感應器"</string>
    <string name="security_settings_fingerprint_enroll_find_sensor_message" msgid="6160543980992596286">"指紋感應器在手機背面。請使用食指輕觸感應器。"</string>
    <string name="security_settings_fingerprint_enroll_find_sensor_content_description" msgid="3065850549419750523">"裝置和指紋感應器位置圖示"</string>
    <string name="security_settings_fingerprint_enroll_dialog_name_label" msgid="7298812463228440333">"名稱"</string>
    <string name="security_settings_fingerprint_enroll_dialog_ok" msgid="4074335979239208021">"確定"</string>
    <string name="security_settings_fingerprint_enroll_dialog_delete" msgid="6027141901007342389">"刪除"</string>
    <string name="security_settings_fingerprint_enroll_start_title" msgid="7391368057800077604">"輕觸感應器"</string>
    <string name="security_settings_fingerprint_enroll_start_message" msgid="5010227772754175346">"手指放在感應器上，感到震動時移開"</string>
    <string name="security_settings_fingerprint_enroll_repeat_title" msgid="9172202128243545021">"移開手指，然後再次輕觸"</string>
    <string name="security_settings_fingerprint_enroll_repeat_message" msgid="5382958363770893577">"手指重覆按壓，記錄指紋各個部分"</string>
    <string name="security_settings_fingerprint_enroll_finish_title" msgid="3606325177406951457">"已加入指紋"</string>
    <string name="security_settings_fingerprint_enroll_finish_message" msgid="8220458039597261933">"看到此圖示時，請使用您的指紋識別身份或核准購物交易"</string>
    <string name="security_settings_fingerprint_enroll_enrolling_skip" msgid="3004786457919122854">"稍後再做"</string>
    <string name="setup_fingerprint_enroll_enrolling_skip_title" msgid="352947044008973812">"略過指紋設定？"</string>
    <string name="setup_fingerprint_enroll_enrolling_skip_message" msgid="4876965433600560365">"您已選擇使用指紋作為唯一的手機解鎖方式。如果您現在略過，將需要稍後設定。設定過程只需約一分鐘。"</string>
    <string name="fingerprint_lock_screen_setup_skip_dialog_text" product="tablet" msgid="6901147203720764421">"使用螢幕鎖定選項保護您的平板電腦，這樣即使平板電腦丟失或遭竊，其他人亦無法使用。您亦需要螢幕鎖定選項來設定指紋。輕按 [取消]，然後設定 PIN、圖案或密碼。"</string>
    <string name="fingerprint_lock_screen_setup_skip_dialog_text" product="device" msgid="1286244133923093528">"使用螢幕鎖定選項保護您的裝置，這樣即使裝置丟失或遭竊，其他人亦無法使用。您亦需要螢幕鎖定選項來設定指紋。輕按 [取消]，然後設定 PIN、圖案或密碼。"</string>
    <string name="fingerprint_lock_screen_setup_skip_dialog_text" product="default" msgid="4810191157587317521">"使用螢幕鎖定選項保護您的手機，這樣即使手機丟失或遭竊，其他人亦無法使用。您亦需要螢幕鎖定選項來設定指紋。輕按 [取消]，然後設定 PIN、圖案或密碼。"</string>
    <string name="face_lock_screen_setup_skip_dialog_text" product="tablet" msgid="7387535629289108475">"使用「螢幕鎖定」選項保護您的平板電腦，這樣即使平板電腦遺失或被盜竊，其他人亦無法使用。您亦需要「螢幕鎖定」選項來設定「臉孔解鎖」。如要返回，請輕按 [取消]。"</string>
    <string name="face_lock_screen_setup_skip_dialog_text" product="device" msgid="4995287019957131123">"使用「螢幕鎖定」選項保護您的裝置，這樣即使裝置遺失或被盜竊，其他人亦無法使用。您亦需要「螢幕鎖定」選項來設定「臉孔解鎖」。如要返回，請輕按 [取消]。"</string>
    <string name="face_lock_screen_setup_skip_dialog_text" product="default" msgid="7086796722966738156">"使用「螢幕鎖定」選項保護您的手機，這樣即使手機遺失或被盜竊，其他人亦無法使用。您亦需要「螢幕鎖定」選項來設定「臉孔解鎖」。如要返回，請輕按 [取消]。"</string>
    <string name="lock_screen_pin_skip_title" msgid="6853866579893458111">"要略過 PIN 設定嗎？"</string>
    <string name="lock_screen_password_skip_title" msgid="8891463713793185768">"要略過密碼設定嗎？"</string>
    <string name="lock_screen_pattern_skip_title" msgid="7214938393640060932">"要略過圖案設定嗎？"</string>
    <string name="security_settings_fingerprint_enroll_setup_screen_lock" msgid="3538784524778508018">"設定螢幕鎖定"</string>
    <string name="security_settings_fingerprint_enroll_done" msgid="9198775984215057337">"完成"</string>
    <string name="security_settings_fingerprint_enroll_touch_dialog_title" msgid="5742429501012827526">"糟糕，這不是感應器"</string>
    <string name="security_settings_fingerprint_enroll_touch_dialog_message" msgid="7172969336386036998">"請使用食指輕觸位於手機背面的感應器。"</string>
    <string name="security_settings_fingerprint_enroll_error_dialog_title" msgid="132085362209418770">"尚未完成註冊"</string>
    <string name="security_settings_fingerprint_enroll_error_timeout_dialog_message" msgid="5479647886550695766">"已達到指紋註冊次數上限，請重試。"</string>
    <string name="security_settings_fingerprint_enroll_error_generic_dialog_message" msgid="6068935528640241271">"無法註冊指紋，請重試或使用另一隻手指。"</string>
    <string name="fingerprint_enroll_button_add" msgid="6652490687672815760">"新增其他"</string>
    <string name="fingerprint_enroll_button_next" msgid="1034110123277869532">"下一步"</string>
    <string name="security_settings_fingerprint_enroll_disclaimer" msgid="7875826823637114097">"除了解鎖您的手機，您也可以使用您的指紋授權購買和存取應用程式。"<annotation id="url">"瞭解詳情"</annotation></string>
    <string name="security_settings_fingerprint_enroll_disclaimer_lockscreen_disabled" msgid="4260983700868889294">" 已停用螢幕鎖定選項。如需瞭解詳情，請聯絡您機構的管理員。"<annotation id="admin_details">"瞭解詳情"</annotation>\n\n"您仍可以使用指紋核准購物和應用程式存取權。"<annotation id="url">"瞭解詳情"</annotation></string>
    <string name="security_settings_fingerprint_enroll_lift_touch_again" msgid="2590665137265458789">"提起手指，然後再次輕觸感應器"</string>
    <string name="fingerprint_add_max" msgid="8639321019299347447">"你可以加入最多 <xliff:g id="COUNT">%d</xliff:g> 個指紋"</string>
    <string name="fingerprint_intro_error_max" msgid="4431784409732135610">"您加入指紋的數目已達上限"</string>
    <string name="fingerprint_intro_error_unknown" msgid="877005321503793963">"無法加入更多指紋"</string>
    <string name="fingerprint_last_delete_title" msgid="4081475675646514726">"確定移除所有指紋？"</string>
    <string name="fingerprint_delete_title" msgid="1469865327307917858">"移除「<xliff:g id="FINGERPRINT_ID">%1$s</xliff:g>」"</string>
    <string name="fingerprint_delete_message" msgid="1454995433333496541">"要刪除這個指紋嗎？"</string>
    <string name="fingerprint_last_delete_message" msgid="93311579320049852">"您將無法使用指紋解鎖手機、授權購物或登入應用程式"</string>
    <string name="fingerprint_last_delete_message_profile_challenge" msgid="3460246522493987163">"您將無法使用指紋解鎖工作設定檔、授權購物，或登入工作應用程式"</string>
    <string name="fingerprint_last_delete_confirm" msgid="3294910995598819259">"是，移除"</string>
    <string name="crypt_keeper_settings_title" msgid="4938812137822100044">"加密"</string>
    <string name="crypt_keeper_encrypt_title" product="tablet" msgid="7484150746479958376">"對平板電腦進行加密"</string>
    <string name="crypt_keeper_encrypt_title" product="default" msgid="8302873664348463041">"將手機加密"</string>
    <string name="crypt_keeper_encrypted_summary" msgid="3866488451639592071">"已加密"</string>
    <string name="crypt_keeper_desc" product="tablet" msgid="4103951371711323192">"您的帳戶、設定、已下載應用程式及其資料、媒體和其他檔案皆可加密。將平板電腦加密後，系統會套用螢幕鎖定 (即解鎖圖案、數字 PIN 或密碼)，您必須在每次開機時解除螢幕鎖定，才能將平板電腦解密。除此之外，唯一的解密方法是將平板電腦回復原廠設定，清除其中所有資料。\n\n加密程序可能需要一個多小時才能完成。開始執行加密程序前，電池必須充滿，而平板電腦在加密過程中必須全程連接電源。如果中斷程序，您將遺失部分或所有資料"</string>
    <string name="crypt_keeper_desc" product="default" msgid="6180866043921135548">"您的帳戶、設定、已下載應用程式及其資料、媒體和其他檔案皆可加密。將手機加密後，系統會套用螢幕鎖定 (即解鎖圖案、數字 PIN 或密碼)，您必須在每次開機時解除螢幕鎖定，才能將手機解密。除此之外，唯一的解密方法是將手機回復原廠設定，清除其中所有資料。\n\n加密程序可能需要一個多小時才能完成。開始執行加密程序前，電池必須充滿，而手機在加密過程中必須全程連接電源。如果中斷程序，您將遺失部分或所有資料。"</string>
    <string name="crypt_keeper_button_text" product="tablet" msgid="5551608011810921471">"對平板電腦加密"</string>
    <string name="crypt_keeper_button_text" product="default" msgid="6370330929679426136">"將手機加密"</string>
    <string name="crypt_keeper_low_charge_text" msgid="4920087247177024521">"請將電池充電，然後再試一次。"</string>
    <string name="crypt_keeper_unplugged_text" msgid="2709721134148651329">"請插上充電器，然後再試一次。"</string>
    <string name="crypt_keeper_dialog_need_password_title" msgid="1847280235529858357">"沒有鎖定螢幕的 PIN 或密碼"</string>
    <string name="crypt_keeper_dialog_need_password_message" msgid="7210616262954236042">"您必須先設定鎖定螢幕的 PIN 或密碼，才能開始加密。"</string>
    <string name="crypt_keeper_confirm_title" msgid="8600000209722452230">"加密？"</string>
    <string name="crypt_keeper_final_desc" product="tablet" msgid="3270587498436152259">"您無法取消加密操作，如果過程中斷，將會失去資料。加密程序需時 1 個小時或以上，您的平板電腦會在過程中重新啟動數次。"</string>
    <string name="crypt_keeper_final_desc" product="default" msgid="3040428543349852419">"您無法取消加密操作，如果過程中斷，將會失去資料。加密程序需時 1 個小時或以上，您的手機會在過程中重新啟動數次。"</string>
    <string name="crypt_keeper_setup_title" msgid="3339725741305796680">"加密中"</string>
    <string name="crypt_keeper_setup_description" product="tablet" msgid="4417016995091289019">"平板電腦正在進行加密，請稍候 (已完成 <xliff:g id="PERCENT">^1</xliff:g>%)。"</string>
    <string name="crypt_keeper_setup_description" product="default" msgid="7902355422499500352">"手機正在進行加密，請稍候 (已完成 <xliff:g id="PERCENT">^1</xliff:g>%)。"</string>
    <string name="crypt_keeper_setup_time_remaining" product="tablet" msgid="8348188415839917821">"平板電腦加密作業正在進行中，請稍候 (剩餘時間：<xliff:g id="DURATION">^1</xliff:g>)"</string>
    <string name="crypt_keeper_setup_time_remaining" product="default" msgid="8556105766597855198">"手機加密作業正在進行中，請稍候 (剩餘時間：<xliff:g id="DURATION">^1</xliff:g>)"</string>
    <string name="crypt_keeper_force_power_cycle" product="tablet" msgid="3832496715430327682">"如要解鎖您的平板電腦，請先將其關閉再開啟。"</string>
    <string name="crypt_keeper_force_power_cycle" product="default" msgid="5070346039522135361">"如要解鎖您的手機，請先將其關閉再開啟。"</string>
    <string name="crypt_keeper_warn_wipe" msgid="8104921337301750394">"警告：解鎖嘗試次數只剩 <xliff:g id="COUNT">^1</xliff:g> 次！如果持續失敗，您的裝置將被清除。"</string>
    <string name="crypt_keeper_enter_password" msgid="1274917431075529732">"輸入密碼"</string>
    <string name="crypt_keeper_failed_title" msgid="8173654570682244149">"加密失敗"</string>
    <string name="crypt_keeper_failed_summary" product="tablet" msgid="5977961188966570342">"加密程序中斷且未完成，因此您無法再存取平板電腦上的資料。\n\n如要繼續使用平板電腦，您必須恢復原廠設定。完成重設後，您可以在設定平板電腦時，還原先前備份至「Google 帳戶」的資料。"</string>
    <string name="crypt_keeper_failed_summary" product="default" msgid="1028716993071131029">"加密程序中斷且未完成，因此您無法再存取手機上的資料。\n\n如要繼續使用手機，您必須恢復原廠設定。完成重設後，您可以在設定手機時，還原先前備份至「Google 帳戶」的資料。"</string>
    <string name="crypt_keeper_data_corrupt_title" msgid="5920153462176846037">"解密失敗"</string>
    <string name="crypt_keeper_data_corrupt_summary" product="tablet" msgid="4420666705959562753">"您輸入的密碼正確，不過您的數據已損毀。\n\n如要繼續使用，您必須將平板電腦恢復原廠設定。經過重設後，您可以在設定平板電腦時將早前備份到個人 Google 帳戶的數據全部還原。"</string>
    <string name="crypt_keeper_data_corrupt_summary" product="default" msgid="3200498792238652367">"您輸入的密碼正確，不過您的數據已損毀。\n\n如要繼續使用，您必須將手機恢復原廠設定。經過重設後，您可以在設定手機時將早前備份到個人 Google 帳戶的數據全部還原。"</string>
    <string name="crypt_keeper_switch_input_method" msgid="7712732134989470573">"切換輸入法"</string>
    <string name="suggested_lock_settings_title" msgid="7836065447159730217">"保護手機安全"</string>
    <string name="suggested_lock_settings_summary" product="tablet" msgid="3213718550422761562">"設定螢幕鎖定以保護平板電腦"</string>
    <string name="suggested_lock_settings_summary" product="device" msgid="8479766049078378225">"設定螢幕鎖定以保護裝置"</string>
    <string name="suggested_lock_settings_summary" product="default" msgid="2443273582716671033">"設定螢幕鎖定以保護手機"</string>
    <string name="suggested_fingerprint_lock_settings_title" msgid="3140266181874137984">"新增用於解鎖的指紋"</string>
    <string name="suggested_fingerprint_lock_settings_summary" product="tablet" msgid="1040265358906410746"></string>
    <string name="suggested_fingerprint_lock_settings_summary" product="device" msgid="1040265358906410746"></string>
    <string name="suggested_fingerprint_lock_settings_summary" product="default" msgid="1040265358906410746"></string>
    <string name="lock_settings_picker_title" msgid="9219376327364915334">"選擇螢幕鎖定方式"</string>
    <string name="lock_settings_picker_title_profile" msgid="8377696902400733227">"選擇工作設定檔鎖定方式"</string>
    <string name="setup_lock_settings_picker_title" product="tablet" msgid="1276283007274778191">"保護您的平板電腦"</string>
    <string name="setup_lock_settings_picker_title" product="device" msgid="3585905639045649905">"保護您的裝置"</string>
    <string name="setup_lock_settings_picker_title" product="default" msgid="2758197863515864300">"保護您的手機"</string>
    <string name="lock_settings_picker_biometrics_added_security_message" msgid="1105247657304421299">"為提升安全性，請設定後備螢幕鎖定方式"</string>
    <string name="setup_lock_settings_picker_message" product="tablet" msgid="4870877800737248926">"只要啟用裝置保護功能，即可阻止他人在未經您准許下使用此平板電腦。請選擇您想使用的螢幕鎖定功能。"</string>
    <string name="setup_lock_settings_picker_message" product="device" msgid="8961855222808442301">"只要啟用裝置保護功能，即可阻止他人在未經您准許下使用此裝置。請選擇您想使用的螢幕鎖定功能。"</string>
    <string name="setup_lock_settings_picker_message" product="default" msgid="8867435145945818970">"只要啟用裝置保護功能，即可阻止他人在未經您准許下使用此手機。請選擇您想使用的螢幕鎖定功能。"</string>
    <string name="lock_settings_picker_fingerprint_message" msgid="6414674538453498900">"選擇您的後備螢幕鎖定方式"</string>
    <string name="lock_settings_picker_face_message" msgid="2044129433641084149">"選擇您的後備螢幕鎖定方式"</string>
    <string name="setup_lock_settings_options_button_label" msgid="6098297461618298505">"螢幕鎖定選項"</string>
    <string name="setup_lock_settings_options_dialog_title" msgid="7985107300517468569">"螢幕鎖定選項"</string>
    <string name="unlock_set_unlock_launch_picker_title" msgid="4981063601772605609">"螢幕鎖定"</string>
    <string name="unlock_set_unlock_launch_picker_summary_lock_immediately" msgid="5799070517574360310">"<xliff:g id="UNLOCK_METHOD">%1$s</xliff:g>/休眠後立即啟動"</string>
    <string name="unlock_set_unlock_launch_picker_summary_lock_after_timeout" msgid="4572132216801894216">"<xliff:g id="UNLOCK_METHOD">%1$s</xliff:g>/休眠 <xliff:g id="TIMEOUT_STRING">%2$s</xliff:g>後啟動"</string>
    <string name="unlock_set_unlock_launch_picker_title_profile" msgid="7631371082326055429">"工作設定檔鎖定方式"</string>
    <string name="unlock_set_unlock_launch_picker_change_title" msgid="4746783679112447948">"更改螢幕鎖定"</string>
    <string name="unlock_set_unlock_launch_picker_change_summary" msgid="6023813780512501969">"變更或停用解鎖圖形、PIN 或密碼安全性"</string>
    <string name="unlock_set_unlock_launch_picker_enable_summary" msgid="1699993191343299179">"選擇您要鎖定螢幕的方式"</string>
    <string name="unlock_set_unlock_off_title" msgid="2831957685685921667">"無"</string>
    <string name="unlock_set_unlock_off_summary" msgid="4578319976164001322"></string>
    <string name="unlock_set_unlock_none_title" msgid="2844029875174409728">"滑動"</string>
    <string name="unlock_set_unlock_none_summary" msgid="641298008390890152">"無安全性設定"</string>
    <string name="unlock_set_unlock_pattern_title" msgid="8224895208452995332">"圖案"</string>
    <string name="unlock_set_unlock_pattern_summary" msgid="4482018884090552709">"中等安全性設定"</string>
    <string name="unlock_set_unlock_pin_title" msgid="5283636759362880407">"PIN"</string>
    <string name="unlock_set_unlock_pin_summary" msgid="1961863114590024945">"中至高等安全性設定"</string>
    <string name="unlock_set_unlock_password_title" msgid="2559842616268607041">"密碼"</string>
    <string name="unlock_set_unlock_password_summary" msgid="7647435233968707432">"高等安全性設定"</string>
    <string name="unlock_set_do_later_title" msgid="6565575303676064364">"暫時不要"</string>
    <string name="current_screen_lock" msgid="1367883977261098017">"目前的螢幕鎖定方式"</string>
    <string name="fingerprint_unlock_set_unlock_pattern" msgid="4492334416059646032">"指紋 + 上鎖圖形"</string>
    <string name="fingerprint_unlock_set_unlock_pin" msgid="4724451168139460493">"指紋 + PIN"</string>
    <string name="fingerprint_unlock_set_unlock_password" msgid="5614333047430835971">"指紋 + 密碼"</string>
    <string name="fingerprint_unlock_skip_fingerprint" msgid="7631242444064287891">"不設定指紋並繼續"</string>
    <string name="fingerprint_unlock_title" msgid="4978686534505944042">"您可以使用指紋解鎖手機。為安全起見，此選項需要設定後備螢幕鎖定方式。"</string>
    <string name="face_unlock_set_unlock_pattern" msgid="5991691559532427891">"臉孔解鎖 + 圖案"</string>
    <string name="face_unlock_set_unlock_pin" msgid="8990569318587034610">"臉孔解鎖 + PIN"</string>
    <string name="face_unlock_set_unlock_password" msgid="8612535943511761549">"臉孔解鎖 + 密碼"</string>
    <string name="face_unlock_skip_face" msgid="7117201898540606846">"不使用「臉孔解鎖」並繼續"</string>
    <string name="face_unlock_title" msgid="7344830351598247267">"您可以使用臉孔解鎖手機。為安全起見，此選項需要設定後備螢幕鎖定方式。"</string>
    <string name="unlock_set_unlock_disabled_summary" msgid="4022867760387966129">"已由管理員、加密政策或認證儲存空間停用"</string>
    <string name="unlock_set_unlock_mode_off" msgid="4632139864722236359">"無"</string>
    <string name="unlock_set_unlock_mode_none" msgid="5596049938457028214">"滑動"</string>
    <string name="unlock_set_unlock_mode_pattern" msgid="1926480143883094896">"圖案"</string>
    <string name="unlock_set_unlock_mode_pin" msgid="9028659554829888373">"PIN 碼"</string>
    <string name="unlock_set_unlock_mode_password" msgid="8810609692771987513">"密碼"</string>
    <string name="unlock_setup_wizard_fingerprint_details" msgid="5974580769186206478">"設定螢幕鎖定後，您還可以前往 [設定] &gt; [安全性] 設定您的指紋。"</string>
    <string name="unlock_disable_lock_title" msgid="2564279819907932759">"關閉螢幕鎖定"</string>
    <string name="unlock_disable_frp_warning_title" msgid="1520689401825045809">"移除裝置保護功能？"</string>
    <string name="unlock_disable_frp_warning_title_profile" msgid="1005284289723910461">"要移除設定檔保護功能嗎？"</string>
    <string name="unlock_disable_frp_warning_content_pattern" msgid="669384600341275312">"如沒有設定解鎖圖形，裝置保護功能將無法運作。"</string>
    <string name="unlock_disable_frp_warning_content_pattern_fingerprint" msgid="8160948976853039106">"移除您的上鎖圖案後，裝置保護功能將無法使用。<xliff:g id="EMPTY_LINE">

</xliff:g>您已儲存的指紋也會從此裝置中移除，因此您將無法透過指紋解鎖手機、授權購物或登入應用程式。"</string>
    <string name="unlock_disable_frp_warning_content_pin" msgid="3732073290049930632">"如沒有啟用 PIN，裝置保護功能將無法運作。"</string>
    <string name="unlock_disable_frp_warning_content_pin_fingerprint" msgid="2018020861756931097">"移除您的 PIN 後，裝置保護功能將無法使用。<xliff:g id="EMPTY_LINE">

</xliff:g>您已儲存的指紋也會從此裝置中移除，因此您將無法透過指紋解鎖手機、授權購物或登入應用程式。"</string>
    <string name="unlock_disable_frp_warning_content_password" msgid="2130004168084396797">"如沒有啟用密碼，裝置保護功能將無法運作。"</string>
    <string name="unlock_disable_frp_warning_content_password_fingerprint" msgid="8455564842615579472">"移除您的密碼後，裝置保護功能將無法使用。<xliff:g id="EMPTY_LINE">

</xliff:g>您已儲存的指紋也會從此裝置中移除，因此您將無法透過指紋解鎖手機、授權購物或登入應用程式。"</string>
    <string name="unlock_disable_frp_warning_content_unknown" msgid="8903568674104115231">"如沒有啟用螢幕鎖定，裝置保護功能將無法運作。"</string>
    <string name="unlock_disable_frp_warning_content_unknown_fingerprint" msgid="4985095359625056279">"移除您的螢幕鎖定後，裝置保護功能將無法使用。<xliff:g id="EMPTY_LINE">

</xliff:g>您已儲存的指紋也會從此裝置中移除，因此您將無法透過指紋解鎖手機、授權購物或登入應用程式。"</string>
    <string name="unlock_disable_frp_warning_content_pattern_profile" msgid="6850770024037691891">"如沒有啟用圖案上鎖功能，設定檔保護功能將無法運作。"</string>
    <string name="unlock_disable_frp_warning_content_pattern_fingerprint_profile" msgid="313998125412427527">"移除您的上鎖圖案後，工作設定檔保護功能將無法使用。<xliff:g id="EMPTY_LINE">

</xliff:g>您已儲存的指紋也會從此工作設定檔中移除，因此您將無法透過指紋解鎖手機、授權購物或登入應用程式。"</string>
    <string name="unlock_disable_frp_warning_content_pin_profile" msgid="6328378875803145738">"如沒有啟用 PIN，設定檔保護功能將無法運作。"</string>
    <string name="unlock_disable_frp_warning_content_pin_fingerprint_profile" msgid="6844729803535310058">"移除您的 PIN 後，工作設定檔保護功能將無法使用。<xliff:g id="EMPTY_LINE">

</xliff:g>您已儲存的指紋也會從此工作設定檔中移除，因此您將無法透過指紋解鎖手機、授權購物或登入應用程式。"</string>
    <string name="unlock_disable_frp_warning_content_password_profile" msgid="6922335143823758149">"如沒有啟用密碼，設定檔保護功能將無法運作。"</string>
    <string name="unlock_disable_frp_warning_content_password_fingerprint_profile" msgid="5724824564583660260">"移除您的密碼後，工作設定檔保護功能將無法使用。<xliff:g id="EMPTY_LINE">

</xliff:g>您已儲存的指紋也會從此工作設定檔中移除，因此您將無法透過指紋解鎖手機、授權購物或登入應用程式。"</string>
    <string name="unlock_disable_frp_warning_content_unknown_profile" msgid="6886183964362015704">"如沒有啟用螢幕鎖定，設定檔保護功能將無法運作。"</string>
    <string name="unlock_disable_frp_warning_content_unknown_fingerprint_profile" msgid="3754195701700959477">"移除您的螢幕鎖定後，工作設定檔保護功能將無法使用。<xliff:g id="EMPTY_LINE">

</xliff:g>您已儲存的指紋也會從此工作設定檔中移除，因此您將無法透過指紋解鎖手機、授權購物或登入應用程式。"</string>
    <string name="unlock_disable_frp_warning_ok" msgid="621607297961726537">"是，移除"</string>
    <string name="unlock_change_lock_pattern_title" msgid="8234523589333929193">"更改解鎖圖形"</string>
    <string name="unlock_change_lock_pin_title" msgid="2324077520816477479">"變更解鎖 PIN"</string>
    <string name="unlock_change_lock_password_title" msgid="873517913969091074">"變更解鎖密碼"</string>
    <string name="unlock_footer_high_complexity_requested" msgid="4471274783909915352">"「<xliff:g id="APP_NAME">%1$s</xliff:g>」建議使用高強度的 PIN 或密碼。如果沒有選用其中一項，應用程式可能無法正常運作"</string>
    <string name="unlock_footer_medium_complexity_requested" msgid="5515870066751600640">"「<xliff:g id="APP_NAME">%1$s</xliff:g>」建議使用新 PIN 或密碼。如果沒有選用其中一項，應用程式可能無法正常運作"</string>
    <string name="unlock_footer_low_complexity_requested" msgid="2517656037576567971">"「<xliff:g id="APP_NAME">%1$s</xliff:g>」建議使用新圖案、PIN 或密碼。如果沒有選用其中一項，應用程式可能無法正常運作"</string>
    <string name="unlock_footer_none_complexity_requested" msgid="8534900170428140529">"「<xliff:g id="APP_NAME">%1$s</xliff:g>」建議使用新的螢幕鎖定"</string>
    <string name="lock_failed_attempts_before_wipe" msgid="6874652886647631418">"請再試一次。您已嘗試 <xliff:g id="CURRENT_ATTEMPTS">%1$d</xliff:g> 次，最多可試 <xliff:g id="TOTAL_ATTEMPTS">%2$d</xliff:g> 次。"</string>
    <string name="lock_last_attempt_before_wipe_warning_title" msgid="7450322567217745999">"您的資料將會刪除"</string>
    <string name="lock_last_pattern_attempt_before_wipe_device" msgid="5816668400104558952">"如果您下次畫出錯誤的上鎖圖案，系統將會刪除此裝置上的資料"</string>
    <string name="lock_last_pin_attempt_before_wipe_device" msgid="2815681042623708775">"如果您下次輸入錯誤的 PIN，系統將會刪除此裝置上的資料"</string>
    <string name="lock_last_password_attempt_before_wipe_device" msgid="985126164175708507">"如果您下次輸入錯誤的密碼，系統將會刪除此裝置上的資料"</string>
    <string name="lock_last_pattern_attempt_before_wipe_user" msgid="8283944727199433440">"如果您下次畫出錯誤的上鎖圖案，系統將會刪除此使用者"</string>
    <string name="lock_last_pin_attempt_before_wipe_user" msgid="972834567684477451">"如果您下次輸入錯誤的 PIN，系統將會刪除此使用者"</string>
    <string name="lock_last_password_attempt_before_wipe_user" msgid="3797239847079686727">"如果您下次輸入錯誤的密碼，系統將會刪除此使用者"</string>
    <string name="lock_last_pattern_attempt_before_wipe_profile" msgid="2479195488386373253">"如果您下次畫出錯誤的上鎖圖案，系統將會刪除工作設定檔和相關資料"</string>
    <string name="lock_last_pin_attempt_before_wipe_profile" msgid="7086428013814722436">"如果您下次輸入錯誤的 PIN，系統將會刪除工作設定檔和相關資料"</string>
    <string name="lock_last_password_attempt_before_wipe_profile" msgid="253673907244112643">"如果您下次輸入錯誤的密碼，系統將會刪除工作設定檔和相關資料"</string>
    <string name="lock_failed_attempts_now_wiping_device" msgid="2813744895409014471">"輸入錯誤的次數太多，系統將會刪除此裝置上的資料。"</string>
    <string name="lock_failed_attempts_now_wiping_user" msgid="3958755474620948727">"輸入錯誤的次數太多，系統將會刪除此使用者。"</string>
    <string name="lock_failed_attempts_now_wiping_profile" msgid="3171880997211568208">"輸入錯誤的次數太多，系統將會刪除此工作設定檔和相關資料。"</string>
    <string name="lock_failed_attempts_now_wiping_dialog_dismiss" msgid="170155081899679669">"關閉"</string>
    <plurals name="lockpassword_password_too_short" formatted="false" msgid="2192234965414232157">
      <item quantity="other">必須至少有 <xliff:g id="COUNT_1">%d</xliff:g> 個字元</item>
      <item quantity="one">必須包含至少 <xliff:g id="COUNT_0">%d</xliff:g> 個字元</item>
    </plurals>
    <plurals name="lockpassword_pin_too_short" formatted="false" msgid="6817086810898414162">
      <item quantity="other">PIN 必須至少有 <xliff:g id="COUNT_1">%d</xliff:g> 個數字</item>
      <item quantity="one">PIN 必須至少有 <xliff:g id="COUNT_0">%d</xliff:g> 個數字</item>
    </plurals>
    <string name="lockpassword_continue_label" msgid="2507983991979547816">"繼續"</string>
    <plurals name="lockpassword_password_too_long" formatted="false" msgid="8118091957172967677">
      <item quantity="other">必須少於 <xliff:g id="NUMBER_1">%d</xliff:g> 個字元</item>
      <item quantity="one">必須少於 <xliff:g id="NUMBER_0">%d</xliff:g> 個字元</item>
    </plurals>
    <plurals name="lockpassword_pin_too_long" formatted="false" msgid="8706992338720310765">
      <item quantity="other">必須少於 <xliff:g id="NUMBER_1">%d</xliff:g> 個數字</item>
      <item quantity="one">必須少於 <xliff:g id="NUMBER_0">%d</xliff:g> 個數字</item>
    </plurals>
    <string name="lockpassword_pin_recently_used" msgid="6650277060998923465">"裝置管理員不允許使用最近用過的 PIN 碼"</string>
    <string name="lockpassword_pin_blacklisted_by_admin" msgid="115994274880232984">"您的 IT 管理員已禁止使用常用的 PIN 碼，請嘗試輸入另一個 PIN 碼。"</string>
    <string name="lockpassword_illegal_character" msgid="3434031212215886433">"您不可使用無效字元"</string>
    <string name="lockpassword_password_requires_alpha" msgid="721084100957669018">"必須包含最少 1 個字母"</string>
    <string name="lockpassword_password_requires_digit" msgid="312518567592683795">"必須包含最少 1 個數字"</string>
    <string name="lockpassword_password_requires_symbol" msgid="6178512486154701321">"必須包含最少 1 個符號"</string>
    <plurals name="lockpassword_password_requires_letters" formatted="false" msgid="2385916409676839024">
      <item quantity="other">必須包含最少 <xliff:g id="COUNT">%d</xliff:g> 個字母</item>
      <item quantity="one">必須包含最少 1 個字母</item>
    </plurals>
    <plurals name="lockpassword_password_requires_lowercase" formatted="false" msgid="2057467885488612701">
      <item quantity="other">必須包含最少 <xliff:g id="COUNT">%d</xliff:g> 個小寫字母</item>
      <item quantity="one">必須包含最少 1 個小寫字母</item>
    </plurals>
    <plurals name="lockpassword_password_requires_uppercase" formatted="false" msgid="4541266279643052025">
      <item quantity="other">必須包含最少 <xliff:g id="COUNT">%d</xliff:g> 個大寫字母</item>
      <item quantity="one">必須包含最少 1 個大寫字母</item>
    </plurals>
    <plurals name="lockpassword_password_requires_numeric" formatted="false" msgid="70617964591376248">
      <item quantity="other">必須包含最少 <xliff:g id="COUNT">%d</xliff:g> 個數字</item>
      <item quantity="one">必須包含最少 1 個數字</item>
    </plurals>
    <plurals name="lockpassword_password_requires_symbols" formatted="false" msgid="7981236881269921943">
      <item quantity="other">必須包含最少 <xliff:g id="COUNT">%d</xliff:g> 個特別符號</item>
      <item quantity="one">必須包含最少 1 個特別符號</item>
    </plurals>
    <plurals name="lockpassword_password_requires_nonletter" formatted="false" msgid="1567877061888948467">
      <item quantity="other">必須包含最少 <xliff:g id="COUNT">%d</xliff:g> 個非字母字元</item>
      <item quantity="one">必須包含最少 1 個非字母字元</item>
    </plurals>
    <plurals name="lockpassword_password_requires_nonnumerical" formatted="false" msgid="5056743974888384475">
      <item quantity="other">必須包含至少 <xliff:g id="COUNT">%d</xliff:g> 個非數字字元</item>
      <item quantity="one">必須包含至少 1 個非數字字元</item>
    </plurals>
    <string name="lockpassword_password_recently_used" msgid="5341218079730167191">"裝置管理員不允許使用最近用過的密碼"</string>
    <string name="lockpassword_password_blacklisted_by_admin" msgid="8956110268546396737">"您的 IT 管理員已禁止使用常用的密碼，請嘗試輸入另一個密碼。"</string>
    <string name="lockpassword_pin_no_sequential_digits" msgid="5843639256988031272">"不可使用依遞增或遞減順序排列或重複的連續數字"</string>
    <string name="lockpassword_confirm_label" msgid="560897521093566777">"確認"</string>
    <string name="lockpassword_cancel_label" msgid="6711112212489992112">"取消"</string>
    <string name="lockpassword_clear_label" msgid="311359833434539894">"清除"</string>
    <string name="lockpassword_credential_changed" msgid="5934778179732392028">"螢幕鎖定憑證已更改。請使用新的螢幕鎖定憑證再試一次。"</string>
    <string name="lockpattern_tutorial_cancel_label" msgid="775215267818384016">"取消"</string>
    <string name="lockpattern_tutorial_continue_label" msgid="1329049481210689408">"下一步"</string>
    <string name="lock_setup" msgid="4622999020926280737">"設定完成。"</string>
    <string name="manage_device_admin" msgid="1044620606203916275">"裝置管理應用程式"</string>
    <string name="number_of_device_admins_none" msgid="152926922020437312">"沒有使用中的應用程式"</string>
    <plurals name="number_of_device_admins" formatted="false" msgid="2528735319390151989">
      <item quantity="other"><xliff:g id="COUNT_1">%d</xliff:g> 個使用中的應用程式</item>
      <item quantity="one"><xliff:g id="COUNT_0">%d</xliff:g> 個使用中的應用程式</item>
    </plurals>
    <string name="manage_trust_agents" msgid="6410149930029992356">"信任代理程式"</string>
    <string name="disabled_because_no_backup_security" msgid="4998095356607488854">"如要使用，請先設定上鎖畫面"</string>
    <string name="manage_trust_agents_summary" msgid="6423843123607674286">"無"</string>
    <plurals name="manage_trust_agents_summary_on" formatted="false" msgid="5438047398376802735">
      <item quantity="other"><xliff:g id="COUNT">%d</xliff:g> 個有效的可信任代理</item>
      <item quantity="one">1 個有效的可信任代理</item>
    </plurals>
    <string name="bluetooth_quick_toggle_title" msgid="5955341060378240781">"藍芽"</string>
    <string name="bluetooth_quick_toggle_summary" msgid="5257744297562880017">"開啟藍牙功能"</string>
    <string name="bluetooth_settings" msgid="2967239493428695171">"藍牙"</string>
    <string name="bluetooth_settings_title" msgid="2642029095769509647">"藍牙"</string>
    <string name="bluetooth_settings_summary" msgid="6805458703566046784">"管理連線，設定裝置名稱和可偵測性"</string>
    <string name="bluetooth_pairing_request" msgid="7762990650683525640">"與<xliff:g id="DEVICE_NAME">%1$s</xliff:g>配對？"</string>
    <string name="bluetooth_pairing_key_msg" msgid="1329835708475701761">"藍牙配對碼"</string>
    <string name="bluetooth_enter_passkey_msg" msgid="5806420933599368592">"輸入配對代碼，然後按 [返回] 或 Enter 鍵"</string>
    <string name="bluetooth_enable_alphanumeric_pin" msgid="7256286571636950635">"PIN 中含有字母或符號"</string>
    <string name="bluetooth_pin_values_hint" msgid="2753202519050044670">"一般是 0000 或 1234"</string>
    <string name="bluetooth_pin_values_hint_16_digits" msgid="5603928271430883558">"必須為 16 位數字"</string>
    <string name="bluetooth_enter_pin_other_device" msgid="6737778699899780717">"您可能也必須在另一部裝置上輸入這個 PIN 碼。"</string>
    <string name="bluetooth_enter_passkey_other_device" msgid="8270426446247344709">"您可能也必須在另一部裝置上輸入這個密碼金鑰。"</string>
    <string name="bluetooth_confirm_passkey_msg" msgid="327192310468680072">"如要與下列裝置配對：&lt;br&gt;&lt;b&gt;<xliff:g id="DEVICE_NAME">%1$s</xliff:g>&lt;/b&gt;&lt;br&gt;&lt;br&gt;請確認該裝置是否顯示下列密碼金鑰：&lt;br&gt;&lt;b&gt;<xliff:g id="PASSKEY">%2$s</xliff:g>&lt;/b&gt;"</string>
    <string name="bluetooth_incoming_pairing_msg" msgid="1068123527866596779">"來自：&lt;br&gt;&lt;b&gt;<xliff:g id="DEVICE_NAME">%1$s</xliff:g>&lt;/b&gt;&lt;br&gt;&lt;br&gt;要與這部裝置配對嗎？"</string>
    <string name="bluetooth_display_passkey_pin_msg" msgid="8672803845151786521">"如要與 <xliff:g id="BOLD1_0">&lt;br&gt;&lt;b&gt;</xliff:g><xliff:g id="DEVICE_NAME">%1$s</xliff:g><xliff:g id="END_BOLD1">&lt;/b&gt;&lt;br&gt;&lt;br&gt;</xliff:g> 配對，請在該裝置上輸入：<xliff:g id="BOLD2_1">&lt;br&gt;&lt;b&gt;</xliff:g><xliff:g id="PASSKEY">%2$s</xliff:g><xliff:g id="END_BOLD2">&lt;/b&gt;</xliff:g>，然後按 Return 或 Enter 鍵。"</string>
    <string name="bluetooth_pairing_shares_phonebook" msgid="4329325125260724843">"允許存取您的聯絡人和通話記錄"</string>
    <string name="bluetooth_error_title" msgid="2284738188253690278"></string>
    <string name="bluetooth_connecting_error_message" msgid="3941893154784152112">"無法連接「<xliff:g id="DEVICE_NAME">%1$s</xliff:g>」。"</string>
    <string name="bluetooth_preference_scan_title" msgid="3460316252463771851">"掃瞄裝置"</string>
    <string name="bluetooth_search_for_devices" msgid="6516902340975407648">"重新整理"</string>
    <string name="bluetooth_searching_for_devices" msgid="6541984133657573124">"正在搜尋..."</string>
    <string name="bluetooth_preference_device_settings" msgid="1688662188157019998">"裝置設定"</string>
    <string name="bluetooth_preference_paired_dialog_title" msgid="1090131276572055841">"已配對的裝置"</string>
    <string name="bluetooth_preference_paired_dialog_internet_option" msgid="4337953030661626289">"互聯網連線"</string>
    <string name="bluetooth_preference_paired_dialog_keyboard_option" msgid="8247634441638919886">"鍵盤"</string>
    <string name="bluetooth_preference_paired_dialog_contacts_option" msgid="8194423860397844579">"通訊錄和通話記錄"</string>
    <string name="bluetooth_pairing_dialog_title" msgid="6106058683134173178">"與這個裝置配對？"</string>
    <string name="bluetooth_pairing_dialog_sharing_phonebook_title" msgid="5472835166206721325">"共用電話簿？"</string>
    <string name="bluetooth_pairing_dialog_contants_request" msgid="7516277926581535299">"<xliff:g id="DEVICE_NAME">%1$s</xliff:g> 要求存取您的通訊錄和通話記錄。"</string>
    <string name="bluetooth_pairing_dialog_paring_request" msgid="1545098121090892788">"「<xliff:g id="DEVICE_NAME">%1$s</xliff:g>」提出藍牙配對要求。一旦配對成功，對方將可存取您的通訊錄和通話記錄。"</string>
    <string name="bluetooth_preference_found_media_devices" msgid="830061195998352840">"可用的裝置"</string>
    <string name="bluetooth_preference_no_found_devices" msgid="1331122763066030155">"沒有可用裝置"</string>
    <string name="bluetooth_device_context_connect" msgid="4913860372216815855">"連線"</string>
    <string name="bluetooth_device_context_disconnect" msgid="4464167389972513232">"中斷連線"</string>
    <string name="bluetooth_device_context_pair_connect" msgid="2406032703622371826">"配對並連線"</string>
    <string name="bluetooth_device_context_unpair" msgid="7525735305244087162">"解除配對"</string>
    <string name="bluetooth_device_context_disconnect_unpair" msgid="2001359431289794561">"中斷連線並解除配對"</string>
    <string name="bluetooth_device_context_connect_advanced" msgid="934657460643490773">"選項..."</string>
    <string name="bluetooth_menu_advanced" msgid="7633682234855216066">"進階設定"</string>
    <string name="bluetooth_advanced_titlebar" msgid="5369701494951467257">"藍牙進階設定"</string>
    <string name="bluetooth_empty_list_bluetooth_off" msgid="316627049372961941">"當啟用藍牙功能後，您的裝置可以與其他附近的藍牙裝置通訊。"</string>
    <string name="bluetooth_scanning_on_info_message" msgid="4069064120315578780">"啟用藍牙功能後，您的裝置可與附近的其他藍牙裝置通訊。\n\n為改善裝置的使用體驗，應用程式和服務仍可隨時掃瞄附近的裝置 (即使藍牙功能已關閉)。此操作可用來改善適地性功能和服務。您可在"<annotation id="link">"掃瞄設定"</annotation>"中變更此設定。"</string>
    <string name="ble_scan_notify_text" msgid="1358879010396045164">"為提高定位準確度，系統應用程式和服務仍可偵測藍牙裝置。您可以在<xliff:g id="LINK_BEGIN_0">LINK_BEGIN</xliff:g>掃瞄設定<xliff:g id="LINK_END_1">LINK_END</xliff:g>中更改此設定。"</string>
    <string name="bluetooth_connect_failed" msgid="7892663424429584925">"無法連線，請再試一次。"</string>
    <string name="device_details_title" msgid="1155622417516195481">"裝置詳情"</string>
    <string name="bluetooth_device_mac_address" msgid="4873325074786732703">"裝置的藍牙位址：<xliff:g id="ADDRESS">%1$s</xliff:g>"</string>
    <string name="bluetooth_unpair_dialog_title" msgid="6943633443716052995">"要忘記裝置嗎？"</string>
    <string name="bluetooth_unpair_dialog_body" product="default" msgid="4730377171981539265">"您的手機將與 <xliff:g id="DEVICE_NAME">%1$s</xliff:g> 取消配對"</string>
    <string name="bluetooth_unpair_dialog_body" product="tablet" msgid="3428463407231980054">"您的平板電腦將與 <xliff:g id="DEVICE_NAME">%1$s</xliff:g> 取消配對"</string>
    <string name="bluetooth_unpair_dialog_body" product="device" msgid="5117397433721336918">"您的裝置將與 <xliff:g id="DEVICE_NAME">%1$s</xliff:g> 取消配對"</string>
    <string name="bluetooth_untethered_unpair_dialog_body" msgid="1938465582242297905">"「<xliff:g id="DEVICE_NAME">%1$s</xliff:g>」將與連結至此帳戶的所有裝置取消配對"</string>
    <string name="bluetooth_unpair_dialog_forget_confirm_button" msgid="9184489424930549015">"忘記裝置"</string>
    <string name="bluetooth_connect_specific_profiles_title" msgid="1323072239637864488">"連線至..."</string>
    <string name="bluetooth_disconnect_a2dp_profile" msgid="339103864166293612">"即將中斷「<xliff:g id="DEVICE_NAME">%1$s</xliff:g>」與媒體音頻的連線。"</string>
    <string name="bluetooth_disconnect_headset_profile" msgid="7857706184371154920">"即將中斷「<xliff:g id="DEVICE_NAME">%1$s</xliff:g>」與免提聽筒音頻的連線。"</string>
    <string name="bluetooth_disconnect_hid_profile" msgid="4794752406024916925">"即將中斷「<xliff:g id="DEVICE_NAME">%1$s</xliff:g>」與輸入裝置的連線。"</string>
    <string name="bluetooth_disconnect_pan_user_profile" msgid="283176886159444413">"即將中斷透過 <xliff:g id="DEVICE_NAME">%1$s</xliff:g> 取得的互聯網連線。"</string>
    <string name="bluetooth_disconnect_pan_nap_profile" product="tablet" msgid="733193449967330892">"「<xliff:g id="DEVICE_NAME">%1$s</xliff:g>」將中斷且不再共用此平板電腦的互聯網連線。"</string>
    <string name="bluetooth_disconnect_pan_nap_profile" product="default" msgid="7852265676243153982">"「<xliff:g id="DEVICE_NAME">%1$s</xliff:g>」將中斷且不再共用此手機的互聯網連線。"</string>
    <string name="bluetooth_device_advanced_title" msgid="1181664272013729515">"已配對的藍牙裝置"</string>
    <string name="bluetooth_device_advanced_online_mode_title" msgid="8302236592496988747">"連線"</string>
    <string name="bluetooth_device_advanced_online_mode_summary" msgid="271856759516576615">"連線至藍牙裝置"</string>
    <string name="bluetooth_device_advanced_profile_header_title" msgid="7892879890208207223">"用於"</string>
    <string name="bluetooth_device_advanced_rename_device" msgid="4798081898389041132">"重新命名"</string>
    <string name="bluetooth_device_advanced_enable_opp_title" msgid="7604726126703453984">"允許接收外來檔案"</string>
    <string name="bluetooth_pan_user_profile_summary_connected" msgid="7851033200857999275">"已連線至裝置並取得互聯網連線"</string>
    <string name="bluetooth_pan_nap_profile_summary_connected" msgid="5563892893331988809">"與裝置分享本機互聯網連線"</string>
    <string name="bluetooth_dock_settings" msgid="1709536202189755022">"座架設定"</string>
    <string name="bluetooth_dock_settings_title" msgid="4872789068019972847">"使用座架播放音頻"</string>
    <string name="bluetooth_dock_settings_headset" msgid="5756482379574272554">"作為手機揚聲器"</string>
    <string name="bluetooth_dock_settings_a2dp" msgid="434520221656010141">"用於音樂與媒體"</string>
    <string name="bluetooth_dock_settings_remember" msgid="6993526033095292609">"記住設定"</string>
    <string name="bluetooth_max_connected_audio_devices_string" msgid="3114156958598821615">"連接藍牙音訊裝置的數量上限"</string>
    <string name="bluetooth_max_connected_audio_devices_dialog_title" msgid="4056811727247312473">"選取已連接藍牙音訊裝置的數量上限"</string>
    <string name="wifi_display_settings_title" msgid="6451625615274960175">"投放"</string>
    <string name="wifi_display_enable_menu_item" msgid="7391841780777318134">"啟用無線螢幕分享"</string>
    <string name="wifi_display_no_devices_found" msgid="7904877793677102805">"找不到附近的裝置。"</string>
    <string name="wifi_display_status_connecting" msgid="530880182560077334">"連線中"</string>
    <string name="wifi_display_status_connected" msgid="2189925211258519539">"已連線"</string>
    <string name="wifi_display_status_in_use" msgid="5904009697167947449">"使用中"</string>
    <string name="wifi_display_status_not_available" msgid="8463750208946968594">"無法使用"</string>
    <string name="wifi_display_details" msgid="2351632307998142920">"顯示設定"</string>
    <string name="wifi_display_options_title" msgid="7584326966240865043">"無線顯示選項"</string>
    <string name="wifi_display_options_forget" msgid="3140558691112356024">"刪除"</string>
    <string name="wifi_display_options_done" msgid="7608851767701954020">"完成"</string>
    <string name="wifi_display_options_name" msgid="8181334945680312228">"名稱"</string>
    <string name="wifi_band_24ghz" msgid="7322286660245127384">"2.4 GHz"</string>
    <string name="wifi_band_5ghz" msgid="7995204987245404797">"5 GHz"</string>
    <string name="wifi_sign_in_button_text" msgid="8483892122845654850">"登入"</string>
    <string name="wifi_venue_website_button_text" msgid="7749360432667175030">"開啟網站"</string>
    <string name="wifi_time_remaining" msgid="8503606272869846170">"尚餘 <xliff:g id="REMAINING_TIME">%1$s</xliff:g>"</string>
    <string name="wifi_expiry_time" msgid="5419758551129267624">"於 <xliff:g id="EXPIRY_TIME">%1$s</xliff:g>到期"</string>
    <string name="wifi_tap_to_sign_in" msgid="8658506618807549483">"輕按這裡即可登入網絡"</string>
    <string name="tx_link_speed" msgid="3071955184703668113">"<xliff:g id="TRANSMIT_LINK_SPEED">%1$d</xliff:g> Mbps"</string>
    <string name="rx_link_speed" msgid="6292229178855567783">"<xliff:g id="RECEIVE_LINK_SPEED">%1$d</xliff:g> Mbps"</string>
    <string name="link_speed" msgid="931786745741016446">"<xliff:g id="LINK_SPEED">%1$d</xliff:g> Mbps"</string>
    <string name="wifi_ask_enable" msgid="6860056048266810769">"「<xliff:g id="REQUESTER">%s</xliff:g>」要求開啟 Wi-Fi"</string>
    <string name="wifi_ask_disable" msgid="1663208096020309639">"「<xliff:g id="REQUESTER">%s</xliff:g>」要求關閉 Wi-Fi"</string>
    <string name="art_verifier_for_debuggable_title" msgid="1926445785190030479">"驗證可偵錯應用程式的位元組碼"</string>
    <string name="art_verifier_for_debuggable_summary" msgid="4802875841862652879">"允許 ART 驗證可偵錯應用程式的位元組碼"</string>
    <string name="show_refresh_rate" msgid="5742688821872354973">"顯示重新整理頻率"</string>
    <string name="show_refresh_rate_summary" msgid="3558118122374609663">"顯示現時的顯示屏重新整理頻率"</string>
    <string name="nfc_quick_toggle_title" msgid="3607620705230351666">"NFC"</string>
    <string name="nfc_quick_toggle_summary" product="tablet" msgid="3622326550467939809">"允許平板電腦在與 NFC 裝置接觸時交換資料"</string>
    <string name="nfc_quick_toggle_summary" product="default" msgid="1460871052409162980">"允許手機在與 NFC 裝置接觸時交換資料"</string>
    <string name="nfc_disclaimer_title" msgid="3696580694485048039">"開啟 NFC"</string>
    <string name="nfc_disclaimer_content" msgid="8256675597551036207">"NFC 讓此裝置和其他附近的裝置/目標 (例如付款終端機、存取閱讀器，以及互動廣告或標籤) 交換之間交換資料。"</string>
    <string name="nfc_secure_settings_title" msgid="4906958426927741485">"必須解鎖裝置才能使用 NFC"</string>
    <string name="nfc_secure_toggle_summary" product="default" msgid="4591286109299690373">"只允許在螢幕解鎖時使用 NFC 付款和車費支付功能"</string>
    <string name="android_beam_settings_title" msgid="2797963824490671295">"Android Beam"</string>
    <string name="android_beam_on_summary" msgid="6067720758437490896">"準備就緒，可經由 NFC 傳輸應用程式內容"</string>
    <string name="android_beam_off_summary" msgid="5693961375631325042">"關閉"</string>
    <string name="nfc_disabled_summary" msgid="8737797364522502351">"NFC 已關閉，因此無法使用"</string>
    <string name="android_beam_label" msgid="7168565080321110094">"Android Beam"</string>
    <string name="android_beam_explained" msgid="5684416131846701256">"開啟此功能後，只需將裝置靠在一起，即可將應用程式內容傳送至另一部支援 NFC 的裝置。例如，您可以傳送網頁、YouTube 影片、聯絡人和其他內容。\n\n只需將裝置靠在一起 (通常是背靠背)，然後輕按螢幕，應用程式便會隨即決定要傳送的內容。"</string>
    <string name="wifi_quick_toggle_title" msgid="2737097538432862807">"Wi‑Fi"</string>
    <string name="wifi_quick_toggle_summary" msgid="4957267477820468553">"開啟 Wi-Fi"</string>
    <string name="wifi_settings" msgid="8313301946393559700">"Wi‑Fi"</string>
    <string name="wifi_settings_master_switch_title" msgid="6043556596728888">"使用 Wi-Fi"</string>
    <string name="wifi_settings_category" msgid="3523464780563778321">"Wi-Fi 設定"</string>
    <string name="wifi_settings_title" msgid="3879649725059512799">"Wi‑Fi"</string>
    <string name="wifi_settings_summary" msgid="784074686763572811">"設定和管理無線網絡接入點"</string>
    <string name="wifi_select_network" msgid="6692897876718813259">"選取 Wi-Fi"</string>
    <string name="wifi_starting" msgid="6147022683967506341">"正在開啟 Wi-Fi..."</string>
    <string name="wifi_stopping" msgid="4471699665741299711">"正在關閉 Wi-Fi…"</string>
    <string name="wifi_error" msgid="4903954145386086899">"錯誤"</string>
    <string name="wifi_sap_no_channel_error" msgid="2126487622024749402">"此國家/地區無法使用 5 GHz 頻譜"</string>
    <string name="wifi_in_airplane_mode" msgid="1235412508135267981">"處於飛行模式"</string>
    <string name="wifi_notify_open_networks" msgid="3040435584744232163">"開放網絡通知"</string>
    <string name="wifi_notify_open_networks_summary" msgid="191058832201741013">"有高品質的公共網絡時通知我"</string>
    <string name="wifi_wakeup" msgid="3834327315861781611">"自動開啟 Wi‑Fi"</string>
    <string name="wifi_wakeup_summary" msgid="5778059083790221465">"附近有已儲存的高品質網絡 (例如家用網絡) 時會開啟 Wi-Fi"</string>
    <string name="wifi_wakeup_summary_no_location" msgid="681323616606485096">"由於位置資訊功能已關閉，因此無法使用。請開啟 [位置資訊]"<annotation id="link"></annotation>"。"</string>
    <string name="wifi_wakeup_summary_scanning_disabled" msgid="1771489741850119751">"Wi‑Fi 掃瞄功能已關閉，因此無法使用"</string>
    <string name="wifi_wakeup_summary_scoring_disabled" msgid="3615120120960539780">"如要使用，請選擇網絡評分供應商"</string>
    <string name="wifi_poor_network_detection" msgid="8210035875160288422">"已避免欠佳的連線"</string>
    <string name="wifi_poor_network_detection_summary" msgid="383834617032605347">"除非互聯網連線穩定，否則不要使用 Wi-Fi 網絡"</string>
    <string name="wifi_avoid_poor_network_detection_summary" msgid="4993203473116721772">"只使用互聯網連線穩定的網絡"</string>
    <string name="use_open_wifi_automatically_title" msgid="6969255613044224684">"連線至開放網絡"</string>
    <string name="use_open_wifi_automatically_summary" msgid="6663890845558591023">"自動連線至高品質的公共網絡"</string>
    <string name="use_open_wifi_automatically_summary_scoring_disabled" msgid="2299284032301667622">"如要使用該功能，請選擇一個網絡評分供應商"</string>
    <string name="use_open_wifi_automatically_summary_scorer_unsupported_disabled" msgid="1780306481499369913">"如要使用該功能，請選擇一個兼容的網絡評分供應商"</string>
    <string name="wifi_install_credentials" msgid="5192903644606839972">"安裝憑證"</string>
    <string name="wifi_scan_notify_text" msgid="2518097467707535013">"為提升定位精確度，應用程式和服務仍可隨時掃瞄 Wi-Fi 網絡 (即使 Wi-Fi 已關閉)。此操作可用來改善適地性功能和服務。您可以前往<xliff:g id="LINK_BEGIN_0">LINK_BEGIN</xliff:g>掃瞄設定<xliff:g id="LINK_END_1">LINK_END</xliff:g>變更此設定。"</string>
    <string name="wifi_scan_notify_text_scanning_off" msgid="6189528915806353667">"為提高定位準確度，請前往「<xliff:g id="LINK_BEGIN_0">LINK_BEGIN</xliff:g>掃瞄設定<xliff:g id="LINK_END_1">LINK_END</xliff:g>」開啟 Wi-Fi 掃瞄功能。"</string>
    <string name="wifi_scan_notify_remember_choice" msgid="8436897497968907701">"不用再顯示"</string>
    <string name="wifi_setting_sleep_policy_title" msgid="6285374200292675649">"休眠時繼續連接 Wi-Fi 網絡"</string>
    <string name="wifi_setting_on_during_sleep_title" msgid="8753852404141070878">"休眠狀態仍保持 Wi-Fi 連線"</string>
    <string name="wifi_setting_sleep_policy_error" msgid="4512566787805720422">"變更設定時發生問題"</string>
    <string name="wifi_suspend_efficiency_title" msgid="3589291227092825754">"提升效能"</string>
    <string name="wifi_suspend_optimizations" msgid="5840680940416640209">"Wi-Fi 優化"</string>
    <string name="wifi_suspend_optimizations_summary" msgid="8204170804523356781">"開啟 Wi-Fi 時盡量節約用電"</string>
    <string name="wifi_limit_optimizations_summary" msgid="8461087338100462302">"限制 Wi-Fi 耗電量"</string>
    <string name="wifi_switch_away_when_unvalidated" msgid="681353878530696197">"當 Wi‑Fi 無法連線至互聯網時，切換至流動數據網絡。"</string>
    <string name="wifi_cellular_data_fallback_title" msgid="2844653839490977040">"自動切換至流動數據網絡"</string>
    <string name="wifi_cellular_data_fallback_summary" msgid="7039944853033554386">"當 Wi‑Fi 無法連線至互聯網時，切換至流動數據網絡 (可能會增加數據用量費用)。"</string>
    <string name="wifi_add_network" msgid="4178564862173751181">"新增網絡"</string>
    <string name="wifi_configure_settings_preference_title" msgid="2536725796700696566">"Wi‑Fi 偏好設定"</string>
    <string name="wifi_configure_settings_preference_summary_wakeup_on" msgid="7822368955551467382">"Wi-Fi 會再次自動開啟"</string>
    <string name="wifi_configure_settings_preference_summary_wakeup_off" msgid="5710203586018223864">"Wi-Fi 不會自動再次開啟"</string>
    <string name="wifi_access_points" msgid="5846755709207101844">"Wi-Fi 網絡"</string>
    <string name="wifi_menu_more_options" msgid="1236651929987819716">"更多選項"</string>
    <string name="wifi_menu_p2p" msgid="5234165837732940385">"Wi-Fi Direct"</string>
    <string name="wifi_menu_scan" msgid="3498653582115656526">"掃瞄"</string>
    <string name="wifi_menu_advanced" msgid="1940919392030994019">"進階設定"</string>
    <string name="wifi_menu_configure" msgid="352423980467311427">"設定"</string>
    <string name="wifi_menu_connect" msgid="7824796427932811078">"連線至網絡"</string>
    <string name="wifi_menu_remember" msgid="8639523871321603112">"記住網絡"</string>
    <string name="wifi_menu_forget" msgid="6557142984528657361">"刪除網絡"</string>
    <string name="wifi_menu_modify" msgid="7246143391161038875">"修改網絡"</string>
    <string name="wifi_empty_list_wifi_off" msgid="7697422506708419298">"如要查看可用的網絡，請開啟 Wi-Fi。"</string>
    <string name="wifi_empty_list_wifi_on" msgid="5043989454000825717">"正在搜尋 Wi-Fi 網絡..."</string>
    <string name="wifi_empty_list_user_restricted" msgid="454861411536708709">"您無權更改 Wi-Fi 網絡。"</string>
    <string name="wifi_more" msgid="8742256421693351035">"更多"</string>
    <string name="wifi_setup_wps" msgid="4303694722593999931">"自動設定 (WPS)"</string>
    <string name="wifi_settings_scanning_required_title" msgid="1088663325396007484">"要開啟 Wi-Fi 掃瞄功能嗎？"</string>
    <string name="wifi_settings_scanning_required_summary" msgid="4770243653675416569">"您必須先開啟 Wi-Fi 掃瞄功能，才能自動開啟 Wi-Fi。"</string>
    <string name="wifi_settings_scanning_required_info" msgid="1473411566072565789">"Wi-Fi 掃瞄功能允許應用程式和服務隨時掃瞄 Wi-Fi 網絡 (即使 Wi-Fi 已關閉)。此功能可用作改善行動定位功能和服務"</string>
    <string name="wifi_settings_scanning_required_turn_on" msgid="1112223196123955447">"開啟"</string>
    <string name="wifi_settings_scanning_required_enabled" msgid="4721729158927146365">"已開啟 Wi‑Fi 掃瞄功能"</string>
    <string name="wifi_show_advanced" msgid="2969378109942071741">"進階選項"</string>
    <string name="wifi_advanced_toggle_description" msgid="7299179796727934885">"下拉式清單進階選項"</string>
    <string name="wifi_advanced_toggle_description_collapsed" msgid="3615140699129928913">"展開"</string>
    <string name="wifi_ssid" msgid="2713062130735103151">"網絡名稱"</string>
    <string name="wifi_ssid_hint" msgid="1940577553241083524">"輸入 SSID"</string>
    <string name="wifi_security" msgid="9095934643631406913">"安全性"</string>
    <string name="wifi_hidden_network" msgid="6466834025375485596">"隱藏的網絡"</string>
    <string name="wifi_hidden_network_warning" msgid="3937433813754746158">"如果您的路由器沒有廣播網絡 ID，但日後想連線至該網絡，您可以將網絡設為隱藏。\n\n由於您的手機會定期廣播訊號以尋找網絡，因此可能會產生安全風險。\n\n將網絡設為隱藏並不會變更您的路由器設定。"</string>
    <string name="wifi_signal" msgid="4442182285304271424">"訊號強度"</string>
    <string name="wifi_status" msgid="5349199188871002778">"狀態"</string>
    <string name="tx_wifi_speed" msgid="2368986629172050673">"傳輸連結速度"</string>
    <string name="rx_wifi_speed" msgid="5167966079215111232">"接收連結的速度"</string>
    <string name="wifi_speed" msgid="6562147734565434513">"連線速度"</string>
    <string name="wifi_frequency" msgid="3120998420184702834">"頻率"</string>
    <string name="wifi_ip_address" msgid="8903577251845268209">"IP 位址"</string>
    <string name="passpoint_label" msgid="6513669696739302866">"已儲存，透過"</string>
    <string name="passpoint_content" msgid="5219226173518418335">"<xliff:g id="NAME">%1$s</xliff:g>憑證"</string>
    <string name="wifi_eap_method" msgid="3776009521349381742">"EAP 方法"</string>
    <string name="please_select_phase2" msgid="577633852089847142">"第二階段驗證"</string>
    <string name="wifi_eap_ca_cert" msgid="8033404008276298886">"CA 憑證"</string>
    <string name="wifi_eap_ocsp" msgid="8713933962516871238">"網上憑證狀態"</string>
    <string name="wifi_eap_domain" msgid="8304301470752333203">"網域"</string>
    <string name="wifi_eap_user_cert" msgid="3569182430929173220">"使用者憑證"</string>
    <string name="wifi_eap_identity" msgid="3629406902174137028">"身分"</string>
    <string name="wifi_eap_anonymous" msgid="8630332141751267000">"匿名身分"</string>
    <string name="wifi_password" msgid="1458802324849513755">"密碼"</string>
    <string name="wifi_show_password" msgid="6865993988238157923">"顯示密碼"</string>
    <string name="wifi_ap_band_config" msgid="1589020070150933055">"選擇存取點頻段"</string>
    <string name="wifi_ap_choose_auto" msgid="8944442003151215691">"自動"</string>
    <string name="wifi_ap_choose_2G" msgid="1436802195991542016">"2.4 GHz 頻段"</string>
    <string name="wifi_ap_choose_5G" msgid="8413248472288180075">"5.0 GHz 頻段"</string>
    <string name="wifi_ap_prefer_5G" msgid="2520628479818369902">"首選 5.0 GHz 頻段"</string>
    <string name="wifi_ap_2G" msgid="4099628221864343015">"2.4 GHz"</string>
    <string name="wifi_ap_5G" msgid="3493942667238551207">"5.0 GHz"</string>
    <string name="wifi_ap_band_select_one" msgid="5221193733812493435">"請為 Wi-Fi 熱點至少選擇一個頻段："</string>
    <string name="wifi_ip_settings" msgid="6420498748726599133">"IP 設定"</string>
    <string name="wifi_privacy_settings" msgid="3283946009000725698">"私隱"</string>
    <string name="wifi_subscription" msgid="4432423938285430113">"訂閱"</string>
    <string name="wifi_subscription_summary" msgid="18802471063384598">"查看或變更訂閱"</string>
    <string name="wifi_privacy_settings_ephemeral_summary" msgid="8502084692297249372">"隨機化處理 MAC"</string>
    <string name="wifi_dpp_add_device_to_network" msgid="6141246783457722976">"新增裝置"</string>
    <string name="wifi_dpp_center_qr_code" msgid="5270782275746178104">"相機對準以下二維條碼，即可將裝置新增至「<xliff:g id="SSID">%1$s</xliff:g>」"</string>
    <string name="wifi_dpp_scan_qr_code" msgid="3543923817779444434">"掃瞄二維條碼"</string>
    <string name="wifi_dpp_scan_qr_code_join_network" msgid="969985020363459133">"將二維條碼置於下方中間，即可連接至「<xliff:g id="SSID">%1$s</xliff:g>」"</string>
    <string name="wifi_dpp_scan_qr_code_join_unknown_network" msgid="3180020429793614145">"掃瞄二維條碼以加入 Wi-Fi"</string>
    <string name="wifi_dpp_share_wifi" msgid="2431744447544057866">"分享 Wi‑Fi"</string>
    <string name="wifi_dpp_scan_qr_code_with_another_device" msgid="4405316188694088689">"掃瞄此二維條碼即可連線至「<xliff:g id="SSID">%1$s</xliff:g>」並分享密碼"</string>
    <string name="wifi_dpp_scan_open_network_qr_code_with_another_device" msgid="5398619697898444311">"掃描此二維條碼即可連線至「<xliff:g id="SSID">%1$s</xliff:g>」"</string>
    <string name="wifi_dpp_failure_authentication_or_configuration" msgid="847551626830740204">"請再試一次。如果仍有問題，請聯絡裝置製造商"</string>
    <string name="wifi_dpp_failure_not_compatible" msgid="4453775826337805825">"發生問題"</string>
    <string name="wifi_dpp_failure_timeout" msgid="7902971341771145564">"確保裝置已插入、充電並開啟"</string>
    <string name="wifi_dpp_failure_generic" msgid="6559442892600448442">"確保裝置已插入、充電並開啟。如果仍有問題，請聯絡裝置製造商"</string>
    <string name="wifi_dpp_failure_not_supported" msgid="2908961523550486480">"此裝置不支援新增「<xliff:g id="SSID">%1$s</xliff:g>」"</string>
    <string name="wifi_dpp_failure_cannot_find_network" msgid="8519567801353014036">"請嘗試將裝置移近 Wi-Fi 存取點/路由器"</string>
    <string name="wifi_dpp_failure_enrollee_authentication" msgid="7008840843663520852">"請檢查密碼，然後再試一次"</string>
    <string name="wifi_dpp_failure_enrollee_rejected_configuration" msgid="982310033782652478">"請聯絡裝置製造商"</string>
    <string name="wifi_dpp_check_connection_try_again" msgid="6118892932595974823">"請檢查網絡連線，然後再試一次"</string>
    <string name="wifi_dpp_choose_network" msgid="3987007684129341427">"選擇網絡"</string>
    <string name="wifi_dpp_choose_network_to_connect_device" msgid="4321618376432197593">"如要連接裝置，請選擇網絡"</string>
    <string name="wifi_dpp_add_device_to_wifi" msgid="5170095438763569255">"要將此裝置新增至「<xliff:g id="SSID">%1$s</xliff:g>」嗎？"</string>
    <string name="wifi_dpp_wifi_shared_with_device" msgid="4484366631307204949">"已與裝置分享 Wi‑Fi"</string>
    <string name="wifi_dpp_add_another_device" msgid="3307575293580739604">"新增其他裝置"</string>
    <string name="wifi_dpp_choose_different_network" msgid="8963625819804792157">"選擇其他網絡"</string>
    <string name="wifi_dpp_could_not_add_device" msgid="6865710911186601933">"無法新增裝置"</string>
    <string name="wifi_dpp_device_found" msgid="633646744759830603">"找到裝置"</string>
    <string name="wifi_dpp_sharing_wifi_with_this_device" msgid="7250369936882080107">"正在與此裝置分享 Wi-Fi…"</string>
    <string name="wifi_dpp_connecting" msgid="2312769193202897589">"連接中…"</string>
    <string name="wifi_dpp_share_hotspot" msgid="6186452780604755316">"分享熱點"</string>
    <string name="wifi_dpp_lockscreen_title" msgid="4231438175617953652">"驗證您的身分"</string>
    <string name="wifi_dpp_wifi_password" msgid="4992986319806934381">"Wi-Fi 密碼：<xliff:g id="PASSWORD">%1$s</xliff:g>"</string>
    <string name="wifi_dpp_hotspot_password" msgid="688464342650820420">"熱點密碼：<xliff:g id="PASSWORD">%1$s</xliff:g>"</string>
    <string name="wifi_auto_connect_title" msgid="1890342051674657892">"自動連線"</string>
    <string name="wifi_auto_connect_summary" product="default" msgid="5383749408911542382">"允許手機在此網絡附近時自動連線"</string>
    <string name="wifi_auto_connect_summary" product="tablet" msgid="5209799194164396401">"允許平板電腦在此網絡附近時自動連線"</string>
    <string name="wifi_dpp_add_device" msgid="8695656122114721335">"新增裝置"</string>
    <string name="wifi_dpp_connect_network_using_qr_code" msgid="6975258007798254937">"使用二維條碼在此網絡新增裝置"</string>
    <string name="wifi_dpp_qr_code_is_not_valid_format" msgid="5190689503019328279">"二維條碼格式無效"</string>
    <string name="retry" msgid="7542103800274026915">"重試"</string>
    <string name="wifi_shared" msgid="8850748923537589782">"與其他裝置使用者分享"</string>
    <string name="wifi_unchanged" msgid="8026045290856150191">"(未變更)"</string>
    <string name="wifi_unspecified" msgid="4561964943472312208">"請選取"</string>
    <string name="wifi_multiple_cert_added" msgid="2151019652853383776">"(已新增多個憑證)"</string>
    <string name="wifi_use_system_certs" msgid="5587866698144996931">"使用系統憑證"</string>
    <string name="wifi_do_not_provide_eap_user_cert" msgid="6336636553673065145">"不提供"</string>
    <string name="wifi_do_not_validate_eap_server" msgid="4673867078988209732">"不驗證"</string>
    <string name="wifi_do_not_validate_eap_server_warning" msgid="5741728006175181647">"您未指定任何憑證，因此將無法設定私人連線。"</string>
    <string name="wifi_ssid_too_long" msgid="5961719058705013875">"網絡名稱太長。"</string>
    <string name="wifi_no_domain_warning" msgid="1452133316532366772">"必須指定網域。"</string>
    <string name="wifi_no_user_cert_warning" msgid="8466376918835248956">"需要認證。"</string>
    <string name="wifi_wps_available_first_item" msgid="5780501151792036589">"有 WPS 可供使用"</string>
    <string name="wifi_wps_available_second_item" msgid="1717024103303480804">" (有 WPS 可供使用)"</string>
    <string name="wifi_carrier_connect" msgid="4511538300946413213">"流動網絡供應商 Wi‑Fi 網絡"</string>
    <string name="wifi_carrier_content" msgid="2876499905644083615">"透過 <xliff:g id="NAME">%1$s</xliff:g> 連線"</string>
    <string name="wifi_scan_always_turnon_message" msgid="2165909441512029921">"「<xliff:g id="APP_NAME">%1$s</xliff:g>」要求開啟網絡掃瞄功能 (即使 Wi-Fi 已關閉)，以提升定位精確度及用於其他用途。\n\n您要允許所有需要掃瞄的應用程式這項要求嗎？"</string>
    <string name="wifi_scan_always_turn_on_message_unknown" msgid="4903345360745717385">"有不明的應用程式要求開啟網絡掃瞄功能 (即使 Wi-Fi 已關閉)，以提升定位精確度及用於其他用途。\n\n您要為所有需要掃瞄的應用程式允許這項要求嗎？"</string>
    <string name="wifi_scan_always_turnoff_message" msgid="93691286302680448">"如要關閉這項功能，請在展開式選單中選取 [進階]。"</string>
    <string name="wifi_scan_always_confirm_allow" msgid="4154200627800959777">"允許"</string>
    <string name="wifi_scan_always_confirm_deny" msgid="6997087934558839256">"拒絕"</string>
    <string name="wifi_hotspot_title" msgid="1918712370697971229">"登入並連線？"</string>
    <string name="wifi_hotspot_message" msgid="5245614124614833169">"您必須先為 <xliff:g id="APP_NAME">%1$s</xliff:g> 進行網上登入才能連線上網。"</string>
    <string name="wifi_hotspot_connect" msgid="1916314048788438331">"連線"</string>
    <string name="no_internet_access_text" msgid="3611993143350310936">"此網絡並未連接互聯網，您仍要保持連線嗎？"</string>
    <string name="partial_connectivity_text" msgid="8874614799723694554">"由於連線受限，部分應用程式和服務可能無法運作。仍要使用？"</string>
    <string name="no_internet_access_remember" msgid="5113610157731269258">"不要再問我是否使用此網絡"</string>
    <string name="lost_internet_access_title" msgid="9032463989950384698">"Wi-Fi 並未連線至互聯網"</string>
    <string name="lost_internet_access_text" msgid="1535911323549496789">"Wi-Fi 連線情況欠佳時，您可以切換至流動網絡 (可能需要支付數據用量費用)。"</string>
    <string name="lost_internet_access_switch" msgid="7935665847081706202">"切換至流動網絡"</string>
    <string name="lost_internet_access_cancel" msgid="1981171269794585284">"繼續使用 Wi‑Fi"</string>
    <string name="lost_internet_access_persist" msgid="6813604557672782197">"不要再顯示"</string>
    <string name="wifi_connect" msgid="2481467560349907397">"連線"</string>
    <string name="wifi_turned_on_message" msgid="8069855406962662881">"已開啟 Wi-Fi"</string>
    <!-- no translation found for wifi_connected_to_message (7470435873743756802) -->
    <skip />
    <string name="wifi_connecting" msgid="7450277833386859724">"連接中…"</string>
    <!-- no translation found for wifi_disconnect (6890251759039761939) -->
    <skip />
    <string name="wifi_failed_connect_message" msgid="8538000546604347894">"無法連接網絡"</string>
    <string name="wifi_not_in_range_message" msgid="3885327464037574739">"網絡不在覆蓋範圍內"</string>
    <string name="wifi_forget" msgid="3485573280364015620">"刪除"</string>
    <string name="wifi_modify" msgid="5127926476383659412">"修改"</string>
    <string name="wifi_failed_forget_message" msgid="8272732599235525880">"無法刪除網絡"</string>
    <string name="wifi_save" msgid="2312643132472226807">"儲存"</string>
    <string name="wifi_failed_save_message" msgid="1830279872341387120">"無法儲存網絡"</string>
    <string name="wifi_cancel" msgid="6698897376888935410">"取消"</string>
    <string name="wifi_forget_dialog_title" msgid="4363829200968563164">"要移除此網絡嗎？"</string>
    <string name="wifi_forget_dialog_message" msgid="8419499588321940243">"系統將刪除此網絡的所有密碼"</string>
    <plurals name="wifi_saved_access_points_summary" formatted="false" msgid="2802436466732147888">
      <item quantity="other">%d 個網絡</item>
      <item quantity="one">1 個網絡</item>
    </plurals>
    <plurals name="wifi_saved_passpoint_access_points_summary" formatted="false" msgid="5802057518058840450">
      <item quantity="other">%d 個訂閱</item>
      <item quantity="one">1 個訂閱</item>
    </plurals>
    <plurals name="wifi_saved_all_access_points_summary" formatted="false" msgid="5125849180309374451">
      <item quantity="other">%d 個網絡和訂閱</item>
      <item quantity="one">1 個網絡和訂閱</item>
    </plurals>
    <string name="wifi_advanced_titlebar" msgid="1234150304285575798">"進階 Wi-Fi"</string>
    <string name="wifi_advanced_ssid_title" msgid="1561437650193980185">"SSID"</string>
    <string name="wifi_advanced_device_mac_address_title" msgid="6155800851233164411">"裝置 MAC 位址"</string>
    <string name="wifi_advanced_randomized_mac_address_title" msgid="3930671320234553088">"隨機處理的 MAC 位址"</string>
    <string name="wifi_advanced_ip_address_title" msgid="4265355419782184514">"IP 位址"</string>
    <string name="wifi_details_title" msgid="222735438574597493">"網絡詳細資料"</string>
    <string name="wifi_details_subnet_mask" msgid="1619151769276260512">"子網絡遮罩"</string>
    <string name="wifi_details_dns" msgid="273231528073312579">"DNS"</string>
    <string name="wifi_details_ipv6_address_header" msgid="1913151339341722443">"IPv6 位址"</string>
    <string name="wifi_saved_access_points_label" msgid="5691340724310548151">"已儲存的網絡"</string>
    <string name="wifi_subscribed_access_points_tab" msgid="7224061396195667208">"訂閱"</string>
    <!-- no translation found for wifi_saved_access_points_tab (2075914709522121708) -->
    <skip />
    <string name="wifi_advanced_settings_label" msgid="5880605751602184383">"IP 設定"</string>
    <string name="wifi_advanced_not_available" msgid="8701003884367299092">"這位使用者無法查看或變更 Wi-Fi 進階設定"</string>
    <string name="wifi_ip_settings_menu_save" msgid="5190481040428567106">"儲存"</string>
    <string name="wifi_ip_settings_menu_cancel" msgid="1757817733064004598">"取消"</string>
    <string name="wifi_ip_settings_invalid_ip_address" msgid="3622891107865052307">"請輸入有效的 IP 位址。"</string>
    <string name="wifi_ip_settings_invalid_gateway" msgid="1174931247370931239">"請輸入有效的閘道位址。"</string>
    <string name="wifi_ip_settings_invalid_dns" msgid="1757402215999845975">"請輸入有效的 DNS 位址。"</string>
    <string name="wifi_ip_settings_invalid_network_prefix_length" msgid="5980808986926987299">"請輸入介乎 0 至 32 之間的網絡首碼長度。"</string>
    <string name="wifi_dns1" msgid="6462967242512284778">"DNS 1"</string>
    <string name="wifi_dns2" msgid="8494337355389723965">"DNS 2"</string>
    <string name="wifi_gateway" msgid="3699227808616416759">"閘道"</string>
    <string name="wifi_network_prefix_length" msgid="1003365439352276622">"網絡前置字元長度"</string>
    <string name="wifi_p2p_settings_title" msgid="1689918226469221870">"Wi-Fi Direct"</string>
    <string name="wifi_p2p_device_info" msgid="4304362679971797283">"裝置資訊"</string>
    <string name="wifi_p2p_persist_network" msgid="7942929491568227945">"記住這個連線"</string>
    <string name="wifi_p2p_menu_search" msgid="8383306178784876840">"搜尋裝置"</string>
    <string name="wifi_p2p_menu_searching" msgid="3428767661028761100">"正在搜尋…"</string>
    <string name="wifi_p2p_menu_rename" msgid="7059994112737743336">"重新命名裝置"</string>
    <string name="wifi_p2p_peer_devices" msgid="5158559154640283546">"對等裝置"</string>
    <string name="wifi_p2p_remembered_groups" msgid="5497007770930525695">"已記住的群組"</string>
    <string name="wifi_p2p_failed_connect_message" msgid="6767831720507440027">"無法連線。"</string>
    <string name="wifi_p2p_failed_rename_message" msgid="1317434386267376606">"無法重新命名裝置。"</string>
    <string name="wifi_p2p_disconnect_title" msgid="96361896458072463">"中斷連線？"</string>
    <string name="wifi_p2p_disconnect_message" msgid="1208761239498807208">"如果您中斷連線，即會結束您與「<xliff:g id="PEER_NAME">%1$s</xliff:g>」的連線。"</string>
    <string name="wifi_p2p_disconnect_multiple_message" msgid="4490648217799144078">"如果您中斷連線，即會結束您與「<xliff:g id="PEER_NAME">%1$s</xliff:g>」和其他 <xliff:g id="PEER_COUNT">%2$s</xliff:g> 部裝置的連線。"</string>
    <string name="wifi_p2p_cancel_connect_title" msgid="8476985132989357041">"取消邀請？"</string>
    <string name="wifi_p2p_cancel_connect_message" msgid="2409074184473879809">"您要取消連接「<xliff:g id="PEER_NAME">%1$s</xliff:g>」的邀請嗎？"</string>
    <string name="wifi_p2p_delete_group_message" msgid="4880242270742385699">"刪除這個群組？"</string>
    <string name="wifi_hotspot_checkbox_text" msgid="1549663436920597006">"Wi‑Fi 熱點"</string>
    <string name="wifi_hotspot_off_subtext" msgid="2751383134504362078">"目前沒有與其他裝置分享互聯網或內容"</string>
    <string name="wifi_hotspot_tethering_on_subtext" product="tablet" msgid="5832429443898690152">"正在透過熱點分享此平板電腦的互聯網連線"</string>
    <string name="wifi_hotspot_tethering_on_subtext" product="default" msgid="5451921191609178326">"正在透過熱點分享此手機的互聯網連線"</string>
    <string name="wifi_hotspot_on_local_only_subtext" msgid="965051079784031636">"應用程式正在分享內容。如要分享互聯網連線，請關閉熱點並重新開啟"</string>
    <string name="wifi_hotspot_no_password_subtext" msgid="3685689196772398783">"未設定密碼"</string>
    <string name="wifi_hotspot_name_title" msgid="6633480190014369846">"熱點名稱"</string>
    <string name="wifi_hotspot_name_summary_connecting" msgid="6178719924661022928">"正在開啟 <xliff:g id="WIFI_HOTSPOT_NAME">%1$s</xliff:g>…"</string>
    <string name="wifi_hotspot_name_summary_connected" msgid="6935457127884928249">"其他裝置可以連線至 <xliff:g id="WIFI_HOTSPOT_NAME">%1$s</xliff:g>"</string>
    <string name="wifi_hotspot_password_title" msgid="9096340919454296786">"熱點密碼"</string>
    <string name="wifi_hotspot_ap_band_title" msgid="560262446129195042">"存取點頻段"</string>
    <string name="wifi_hotspot_footer_info_regular" msgid="6620216295510397461">"使用熱點為其他裝置建立 Wi-Fi 網絡。熱點會使用流動數據連線提供互聯網服務。可能需要支付額外流動數據費用。"</string>
    <string name="wifi_hotspot_footer_info_local_only" msgid="3813311942370920903">"應用程式可以建立熱點，與附近的裝置分享內容。"</string>
    <string name="wifi_hotspot_auto_off_title" msgid="8855711787485504882">"自動關閉熱點"</string>
    <string name="wifi_hotspot_auto_off_summary" msgid="8283656069997871354">"沒有已連線的裝置時"</string>
    <string name="wifi_tether_starting" msgid="8879874184033857814">"正在開啟熱點…"</string>
    <string name="wifi_tether_stopping" msgid="4416492968019409188">"正在關閉熱點…"</string>
    <string name="wifi_tether_enabled_subtext" msgid="5085002421099821056">"<xliff:g id="NETWORK_SSID">%1$s</xliff:g> 使用中"</string>
    <string name="wifi_tether_failed_subtext" msgid="437190628041885500">"可攜式 Wi-Fi 熱點發生錯誤"</string>
    <string name="wifi_tether_configure_ap_text" msgid="7072559431286459122">"設定 Wi-Fi 熱點"</string>
    <string name="wifi_hotspot_configure_ap_text" msgid="9027072969831022321">"Wi‑Fi 熱點設定"</string>
    <string name="wifi_hotspot_configure_ap_text_summary" msgid="1445157424926935178">"AndroidAP WPA2 PSK 熱點"</string>
    <string name="wifi_tether_configure_ssid_default" msgid="1709397571393179300">"Android 熱點"</string>
    <string name="wifi_add_app_single_network_title" msgid="8911612806204065225">"要儲存此網絡嗎？"</string>
    <string name="wifi_add_app_single_network_summary" product="default" msgid="6881712878537666626">"「<xliff:g id="APPNAME">%1$s</xliff:g>」想在您的手機內儲存網絡"</string>
    <string name="wifi_add_app_single_network_summary" product="tablet" msgid="8455616967601552440">"「<xliff:g id="APPNAME">%1$s</xliff:g>」想在您的平板電腦中新增網絡"</string>
    <string name="wifi_add_app_single_network_saving_summary" msgid="7366337245410388895">"儲存中…"</string>
    <string name="wifi_add_app_single_network_saved_summary" msgid="7135016314713158289">"已儲存"</string>
    <string name="wifi_add_app_network_save_failed_summary" msgid="7223817782309294652">"無法儲存，請再試一次。"</string>
    <string name="wifi_add_app_networks_title" msgid="4384594865433042851">"要儲存網絡嗎？"</string>
    <string name="wifi_add_app_networks_summary" product="default" msgid="2670215712788515167">"「<xliff:g id="APPNAME">%1$s</xliff:g>」想在您的手機內儲存這些網絡"</string>
    <string name="wifi_add_app_networks_summary" product="tablet" msgid="2088967184512169910">"「<xliff:g id="APPNAME">%1$s</xliff:g>」想在您的平板電腦中新增這些網絡"</string>
    <string name="wifi_add_app_networks_saving_summary" msgid="577680250954742033">"正在儲存 <xliff:g id="NUMBER">%d</xliff:g> 個網絡…"</string>
    <string name="wifi_add_app_networks_saved_summary" msgid="1648417628665152905">"已儲存網絡"</string>
    <string name="wifi_calling_settings_title" msgid="264665264535884440">"Wi-Fi 通話"</string>
    <string name="wifi_calling_suggestion_title" msgid="4791435106729906727">"透過 Wi-Fi 擴大通話覆蓋範圍"</string>
    <string name="wifi_calling_suggestion_summary" msgid="5413024679599742858">"開啟 Wi-Fi 通話功能，以擴大通話覆蓋範圍"</string>
    <string name="wifi_calling_mode_title" msgid="5145896168360825619">"通話偏好設定"</string>
    <string name="wifi_calling_mode_dialog_title" msgid="944146521898592440">"通話偏好設定"</string>
    <string name="wifi_calling_roaming_mode_title" msgid="7703305991991520773">"漫遊偏好設定"</string>
    <!-- no translation found for wifi_calling_roaming_mode_summary (6061631305384464179) -->
    <skip />
    <string name="wifi_calling_roaming_mode_dialog_title" msgid="5382466713784067077">"漫遊偏好設定"</string>
  <string-array name="wifi_calling_mode_choices_v2">
    <item msgid="6052353275413974742">"Wi-Fi"</item>
    <item msgid="8622872038388687383">"流動網絡"</item>
    <item msgid="3027927219952052398">"只限 Wi-Fi"</item>
  </string-array>
  <string-array name="wifi_calling_mode_choices_v2_without_wifi_only">
    <item msgid="588620799769664461">"Wi-Fi"</item>
    <item msgid="7566603075659706590">"流動網絡"</item>
  </string-array>
    <string name="wifi_calling_mode_wifi_preferred_summary" msgid="3240387177966098351">"如果無法使用 Wi‑Fi，請使用流動網絡"</string>
    <string name="wifi_calling_mode_cellular_preferred_summary" msgid="3746914244902314059">"如果無法使用流動網絡，請使用 Wi‑Fi"</string>
    <string name="wifi_calling_mode_wifi_only_summary" msgid="3155660680014892641">"使用 Wi-Fi 通話。如果 Wi‑Fi 斷線，通話便會結束。"</string>
    <string name="wifi_calling_off_explanation" msgid="6295526820826322895">"當開啟 Wi-Fi 通話時，您的手機可根據偏好設定及訊號強弱，選擇使用 Wi-Fi 網絡或流動網絡供應商的網絡安排來電轉駁。開啟此功能前，請向您的流動網絡供應商查詢收費及其他詳情。<xliff:g id="ADDITIONAL_TEXT">%1$s</xliff:g>"</string>
    <string name="wifi_calling_off_explanation_2" msgid="3487475808574416183"></string>
    <string name="emergency_address_title" msgid="3490633500025717573">"緊急地址"</string>
    <string name="emergency_address_summary" msgid="3022628750270626473">"當您使用 Wi-Fi 撥打緊急電話時，緊急服務會將該地址視作您所在位置的地址"</string>
    <string name="private_dns_help_message" msgid="851221502063782306"><annotation id="url">"進一步瞭解"</annotation>"私人 DNS 功能"</string>
    <string name="private_dns_mode_on" msgid="8878679071975375696">"開啟"</string>
    <string name="wifi_calling_pref_managed_by_carrier" msgid="129524064888622179">"由流動網絡供應商管理的設定"</string>
    <string name="wifi_calling_settings_activation_instructions" msgid="3936067355828542266">"啟用 Wi-Fi 通話功能"</string>
    <string name="wifi_calling_turn_on" msgid="7687886259199428823">"開啟 Wi-Fi 通話功能"</string>
    <string name="wifi_calling_not_supported" msgid="3303917737849393175">"%1$s不支援 Wi-Fi 通話功能"</string>
    <string name="wifi_disconnected_from" msgid="5249576734324159708">"已中斷與「<xliff:g id="SSID">%1$s</xliff:g>」的連線"</string>
    <string name="carrier" msgid="1755020806290963951">"流動網絡供應商"</string>
    <string name="display_settings_title" msgid="626835071804834218">"螢幕"</string>
    <string name="sound_settings" msgid="5514582720435174014">"音效"</string>
    <string name="all_volume_title" msgid="6196367642878437513">"音量"</string>
    <string name="musicfx_title" msgid="5458574743312283473">"音樂效果"</string>
    <string name="ring_volume_title" msgid="4869034595079914541">"鈴聲和通知音量"</string>
    <string name="vibrate_in_silent_title" msgid="5076579100685867363">"靜音時震動"</string>
    <string name="notification_sound_title" msgid="8747567935870133157">"預設通知音效"</string>
    <string name="incoming_call_volume_title" msgid="8445408274513654261">"鈴聲"</string>
    <string name="notification_volume_title" msgid="328053763590888609">"通知"</string>
    <string name="checkbox_notification_same_as_incoming_call" msgid="1798481722572489141">"通知音量與來電音量相同"</string>
    <string name="home_work_profile_not_supported" msgid="2605589489324241338">"不支援公司檔案"</string>
    <string name="notification_sound_dialog_title" msgid="7431891669251806266">"預設通知音效"</string>
    <string name="media_volume_title" msgid="5209147840160985178">"媒體"</string>
    <string name="media_volume_summary" msgid="4671324482655564873">"設定音樂和影片的音量"</string>
    <string name="alarm_volume_title" msgid="706302621191735343">"鬧鐘"</string>
    <string name="dock_settings_summary" msgid="8548721822219932359">"隨附的座架音效設定"</string>
    <string name="dtmf_tone_enable_title" msgid="2241337296249130217">"撥號鍵盤觸控音效"</string>
    <string name="sound_effects_enable_title" msgid="328569690466233866">"輕按音效"</string>
    <string name="lock_sounds_enable_title" msgid="804365014499259673">"螢幕鎖定音效"</string>
    <string name="audio_record_proc_title" msgid="486071779724181619">"噪音消除"</string>
    <string name="volume_media_description" msgid="2736061076584067204">"音樂、影片、遊戲和其他媒體"</string>
    <string name="volume_ring_description" msgid="5423168446359881864">"鈴聲和通知"</string>
    <string name="volume_notification_description" msgid="3241009629930030492">"通知"</string>
    <string name="volume_alarm_description" msgid="156563371961039376">"鬧鐘"</string>
    <string name="volume_ring_mute" msgid="1445718401945149622">"關閉鈴聲和通知音效"</string>
    <string name="volume_media_mute" msgid="1881020121757820746">"關閉音樂和其他媒體音效"</string>
    <string name="volume_notification_mute" msgid="2612197659377126312">"關閉通知音效"</string>
    <string name="volume_alarm_mute" msgid="3730895630530980760">"關閉鬧鐘音效"</string>
    <string name="dock_settings" msgid="4654404127402812514">"座架"</string>
    <string name="dock_settings_title" msgid="1276956575555480214">"座架設定"</string>
    <string name="dock_audio_settings_title" msgid="8294821925086965934">"音效設定"</string>
    <string name="dock_audio_summary_desk" msgid="4158593887711452737">"隨附的桌上型座架設定"</string>
    <string name="dock_audio_summary_car" msgid="292911654994476080">"隨附的車用座架設定"</string>
    <string name="dock_audio_summary_none" product="tablet" msgid="7758416095500202500">"平板電腦未安置於座架上"</string>
    <string name="dock_audio_summary_none" product="default" msgid="9056359991181743485">"手機未固定至座架"</string>
    <string name="dock_audio_summary_unknown" msgid="5486086330763810318">"隨附座架設定"</string>
    <string name="dock_not_found_title" msgid="4721157149003423417">"找不到座架"</string>
    <string name="dock_not_found_text" product="tablet" msgid="9192097687086523411">"您必須先將平板電腦安置於座架上，才能設定座架音效。"</string>
    <string name="dock_not_found_text" product="default" msgid="2247163115146852069">"您必須先將手機安置於座架上，才能設定座架音效。"</string>
    <string name="dock_sounds_enable_title" msgid="2974614136344237932">"座架插入音效"</string>
    <string name="dock_sounds_enable_summary_on" product="tablet" msgid="468592489565539336">"將平板電腦置入座架或移出座架時播放音效"</string>
    <string name="dock_sounds_enable_summary_on" product="default" msgid="8121670617316301768">"將手機置入座架或移出座架時播放音效"</string>
    <string name="dock_sounds_enable_summary_off" product="tablet" msgid="7833926726878567889">"將平板電腦置入座架或移出座架時，不要播放音效"</string>
    <string name="dock_sounds_enable_summary_off" product="default" msgid="5560601997128422001">"手機插入底座或離開底座時，不要播放音效"</string>
    <string name="account_settings" msgid="255404935489127404">"帳戶"</string>
    <string name="accessibility_category_work" msgid="5133894487353964944">"工作設定檔帳戶 - <xliff:g id="MANAGED_BY">%s</xliff:g>"</string>
    <string name="accessibility_category_personal" msgid="2228088849803484780">"個人設定檔帳戶"</string>
    <string name="accessibility_work_account_title" msgid="7622485151217943839">"工作帳戶 - <xliff:g id="MANAGED_BY">%s</xliff:g>"</string>
    <string name="accessibility_personal_account_title" msgid="8535265881509557013">"個人帳戶 - <xliff:g id="MANAGED_BY">%s</xliff:g>"</string>
    <string name="search_settings" msgid="7573686516434589771">"搜尋"</string>
    <string name="display_settings" msgid="7197750639709493852">"螢幕"</string>
    <string name="accelerometer_title" msgid="7745991950833748909">"自動旋轉螢幕"</string>
    <string name="color_mode_title" msgid="8666690832113906028">"顏色"</string>
    <string name="color_mode_option_natural" msgid="6192875655101283303">"自然"</string>
    <string name="color_mode_option_boosted" msgid="4698797857766774289">"強化"</string>
    <string name="color_mode_option_saturated" msgid="3413853820158447300">"飽和"</string>
    <string name="color_mode_option_automatic" msgid="2281217686509980870">"自動調整"</string>
    <string name="color_mode_summary_natural" msgid="8298840714001791628">"僅使用準確的色彩"</string>
    <string name="color_mode_summary_automatic" msgid="8157885594041700275">"在鮮明與準確的色彩之間作出調整"</string>
    <string name="accelerometer_summary_on" product="tablet" msgid="6413384391658481700">"旋轉平板電腦時自動切換瀏覽模式"</string>
    <string name="accelerometer_summary_on" product="default" msgid="7117139542131700779">"旋轉手機時自動改變顯示方向"</string>
    <string name="accelerometer_summary_off" product="tablet" msgid="3747370091309939684">"旋轉平板電腦時自動切換瀏覽模式"</string>
    <string name="accelerometer_summary_off" product="default" msgid="4451125241783158763">"旋轉手機時自動改變顯示方向"</string>
    <string name="brightness" msgid="6216871641021779698">"亮度"</string>
    <string name="brightness_title" msgid="5457874893085305155">"光暗度"</string>
    <string name="brightness_summary" msgid="6309641759293018049">"調校螢幕亮度"</string>
    <string name="auto_brightness_title" msgid="4239324728760986697">"自動調校光暗"</string>
    <string name="auto_brightness_summary" msgid="1737148869232725883">"螢幕亮度根據環境調整"</string>
    <string name="auto_brightness_summary_on" msgid="2748088951224387004">"開"</string>
    <string name="auto_brightness_summary_off" msgid="8077066192887677956">"關閉"</string>
    <string name="auto_brightness_summary_very_low" msgid="2705445901659224330">"偏好的亮度為非常低"</string>
    <string name="auto_brightness_summary_low" msgid="1606100911112851291">"偏好的亮度為低"</string>
    <string name="auto_brightness_summary_default" msgid="9038441148247815684">"偏好的亮度為預設"</string>
    <string name="auto_brightness_summary_high" msgid="2886260311484349010">"偏好的亮度為高"</string>
    <string name="auto_brightness_summary_very_high" msgid="8294814315426024005">"偏好的亮度為非常高"</string>
    <string name="auto_brightness_off_title" msgid="5156056957376839677">"關閉"</string>
    <string name="auto_brightness_very_low_title" msgid="618973599332847430">"非常低"</string>
    <string name="auto_brightness_low_title" msgid="4243763334776382492">"低"</string>
    <string name="auto_brightness_default_title" msgid="1776584786251120907">"預設"</string>
    <string name="auto_brightness_high_title" msgid="6472704542949390468">"高"</string>
    <string name="auto_brightness_very_high_title" msgid="4935132626750630713">"非常高"</string>
    <string name="auto_brightness_subtitle" msgid="6839449395639517870">"您偏好的亮度"</string>
    <string name="auto_brightness_off_summary" msgid="4993150980274474226">"不要按環境光線情況調整亮度"</string>
    <string name="auto_brightness_very_high_summary" msgid="2784981315548144255">"開啟會增加電量"</string>
    <string name="auto_brightness_disclaimer" msgid="1868395832774087351">"按環境光線優化亮度。啟用此功能後，您仍可以暫時性地調整亮度。"</string>
    <string name="auto_brightness_description" msgid="6807117118142381193">"系統會根據您所在的環境和活動自動調校螢幕光暗。您可以移動滑桿，幫助自動調校光暗功能瞭解您偏好的亮度。"</string>
    <string name="display_white_balance_title" msgid="2624544323029364713">"顯示屏白平衡"</string>
    <string name="display_white_balance_summary" msgid="7625456704950209050"></string>
    <!-- no translation found for adaptive_sleep_title (7552397432645335013) -->
    <skip />
    <string name="adaptive_sleep_summary_on" msgid="313187971631243800">"啟用 / 假如正您望向螢幕，螢幕將不會關閉"</string>
    <string name="adaptive_sleep_summary_off" msgid="5272156339202897523">"關閉"</string>
    <string name="adaptive_sleep_title_no_permission" msgid="1719759921214237016">"需要獲取相機權限"</string>
    <string name="adaptive_sleep_summary_no_permission" msgid="5107880175176848307">"輕按以管理「裝置個人化服務」的權限"</string>
    <string name="adaptive_sleep_description" msgid="1835321775327187860">"防止螢幕在您望著時關閉"</string>
    <string name="adaptive_sleep_privacy" msgid="7664570136417980556">"「保持螢幕亮起」利用前置鏡頭偵測使用者是否正望向螢幕。此功能只在裝置上使用，同時圖片不會被儲存或傳送至 Google。"</string>
    <!-- no translation found for adaptive_sleep_contextual_slice_summary (2993867044745446094) -->
    <skip />
    <string name="night_display_title" msgid="8532432776487216581">"夜燈模式"</string>
    <string name="night_display_text" msgid="4789324042428095383">"「夜燈模式」會將螢幕調校至橙黃色，在光線昏暗的環境下看螢幕或閱讀時就更舒適，並讓您更易入睡。"</string>
    <string name="night_display_auto_mode_title" msgid="5869128421470824381">"設定時間"</string>
    <string name="night_display_auto_mode_never" msgid="2721729920187175239">"無"</string>
    <string name="night_display_auto_mode_custom" msgid="3938791496034086916">"在自訂時間開啟"</string>
    <string name="night_display_auto_mode_twilight" msgid="4291855156158833997">"由日落至日出期間開啟"</string>
    <string name="night_display_start_time_title" msgid="2611541851596977786">"開始時間"</string>
    <string name="night_display_end_time_title" msgid="5243112480391192111">"結束時間"</string>
    <string name="night_display_status_title" msgid="9006282950657941820">"狀態"</string>
    <string name="night_display_temperature_title" msgid="857248782470764263">"強度"</string>
    <string name="night_display_summary_off" msgid="4676320734342206009">"關閉/<xliff:g id="ID_1">%1$s</xliff:g>"</string>
    <string name="night_display_summary_off_auto_mode_never" msgid="7406899634169354142">"永遠不會自動開啟"</string>
    <string name="night_display_summary_off_auto_mode_custom" msgid="6667008039080687931">"將會在<xliff:g id="ID_1">%1$s</xliff:g>自動開啟"</string>
    <string name="night_display_summary_off_auto_mode_twilight" msgid="3669132200611324994">"將會在日落時自動開啟"</string>
    <string name="night_display_summary_on" msgid="8932395375143965229">"開啟/<xliff:g id="ID_1">%1$s</xliff:g>"</string>
    <string name="night_display_summary_on_auto_mode_never" msgid="832333009202889350">"永遠不會自動關閉"</string>
    <string name="night_display_summary_on_auto_mode_custom" msgid="2096677025343425755">"將會在<xliff:g id="ID_1">%1$s</xliff:g>自動關閉"</string>
    <string name="night_display_summary_on_auto_mode_twilight" msgid="8070517472000680361">"將會在日出時自動關閉"</string>
    <string name="night_display_activation_on_manual" msgid="7999294858026069365">"立即開啟"</string>
    <string name="night_display_activation_off_manual" msgid="4842907786868153218">"立即關閉"</string>
    <string name="night_display_activation_on_twilight" msgid="3440889451767582067">"開啟，直至日出"</string>
    <string name="night_display_activation_off_twilight" msgid="2853594955401726956">"關閉，直至日落"</string>
    <string name="night_display_activation_on_custom" msgid="4951143503599226846">"開啟 (直至<xliff:g id="ID_1">%1$s</xliff:g>)"</string>
    <string name="night_display_activation_off_custom" msgid="79965738861100371">"保持關閉狀態，直至<xliff:g id="ID_1">%1$s</xliff:g>"</string>
    <string name="night_display_not_currently_on" msgid="6600205753103093827">"目前沒有開啟「夜燈模式」"</string>
    <string name="dark_ui_activation_on_manual" msgid="1541006734577325234">"立即開啟"</string>
    <string name="dark_ui_activation_off_manual" msgid="2395333709291250065">"立即關閉"</string>
    <string name="dark_ui_activation_on_auto" msgid="4824339634784765049">"開啟，直至日出"</string>
    <string name="dark_ui_activation_off_auto" msgid="9136717444658505208">"關閉，直至日落"</string>
    <string name="dark_ui_title" msgid="3373976268671557416">"暗光模式"</string>
    <string name="dark_ui_auto_mode_title" msgid="9027528859262295099">"時間表"</string>
    <string name="dark_ui_auto_mode_never" msgid="3980412582267787662">"無"</string>
    <string name="dark_ui_auto_mode_auto" msgid="6658909029498623375">"由日落至日出期間開啟"</string>
    <string name="dark_ui_auto_mode_custom" msgid="3800138185265182170">"在自訂時間開啟"</string>
    <string name="dark_ui_status_title" msgid="3505119141437774329">"狀態"</string>
    <string name="dark_ui_summary_off" msgid="3897438633224959099">"關閉/<xliff:g id="ID_1">%1$s</xliff:g>"</string>
    <string name="dark_ui_summary_off_auto_mode_never" msgid="5828281549475697398">"永遠不會自動開啟"</string>
    <string name="dark_ui_summary_off_auto_mode_auto" msgid="6766831395970887213">"日落時會自動開啟"</string>
    <string name="dark_ui_summary_off_auto_mode_custom" msgid="1345906088326708376">"將會在<xliff:g id="ID_1">%1$s</xliff:g>自動開啟"</string>
    <string name="dark_ui_summary_on" msgid="3886998135388176000">"開啟/<xliff:g id="ID_1">%1$s</xliff:g>"</string>
    <string name="dark_ui_summary_on_auto_mode_never" msgid="2468597062391435521">"永遠不會自動關閉"</string>
    <string name="dark_ui_summary_on_auto_mode_auto" msgid="5553376115092648636">"日出時會自動關閉"</string>
    <string name="dark_ui_summary_on_auto_mode_custom" msgid="2526935680241734784">"將會在<xliff:g id="ID_1">%1$s</xliff:g>自動關閉"</string>
    <string name="dark_ui_activation_on_custom" msgid="1889379402860316125">"開啟 (直至<xliff:g id="ID_1">%1$s</xliff:g>)"</string>
    <string name="dark_ui_activation_off_custom" msgid="2192932161592759607">"保持關閉狀態，直至<xliff:g id="ID_1">%1$s</xliff:g>"</string>
    <string name="dark_ui_text" msgid="4392646155331126666">"「深色主題背景」使用黑色背景以延長部分螢幕的電池壽命。「深色主題背景」時間表會等待啟動，直至螢幕關閉。"</string>
    <string name="screen_timeout" msgid="7709947617767439410">"螢幕逾時"</string>
    <string name="screen_timeout_title" msgid="785134393520893049">"螢幕關閉時"</string>
    <string name="screen_timeout_summary" msgid="5558778019594643427">"閒置 <xliff:g id="TIMEOUT_DESCRIPTION">%1$s</xliff:g>後"</string>
    <string name="wallpaper_settings_title" msgid="5635129851136006383">"桌布"</string>
    <string name="style_and_wallpaper_settings_title" msgid="7580575814098427579">"樣式和桌布"</string>
    <string name="wallpaper_settings_summary_default" msgid="7569803705735001813">"預設"</string>
    <string name="wallpaper_settings_summary_custom" msgid="3174561317688848729">"自訂"</string>
    <string name="wallpaper_suggestion_title" msgid="3812842717939877330">"變更桌布"</string>
    <string name="wallpaper_suggestion_summary" msgid="9077061486716754784">"設定個人化螢幕"</string>
    <string name="wallpaper_settings_fragment_title" msgid="8445963841717633149">"選擇桌布"</string>
    <string name="style_suggestion_title" msgid="1213747484782364775">"自訂您的手機"</string>
    <string name="style_suggestion_summary" msgid="4271131877800968159">"嘗試其他樣式和桌布等"</string>
    <string name="screensaver_settings_title" msgid="3588535639672365395">"螢幕保護程式"</string>
    <string name="screensaver_settings_summary_either_long" msgid="371949139331896271">"充電或放上插座時"</string>
    <string name="screensaver_settings_summary_either_short" msgid="2126139984738506920">"任何一個狀態"</string>
    <string name="screensaver_settings_summary_sleep" msgid="6555922932643037432">"充電時"</string>
    <string name="screensaver_settings_summary_dock" msgid="6997766385189369733">"放上插座時"</string>
    <string name="screensaver_settings_summary_never" msgid="4988141393040918450">"永不"</string>
    <string name="screensaver_settings_summary_off" msgid="8720357504939106923">"關閉"</string>
    <string name="screensaver_settings_disabled_prompt" msgid="1166343194760238835">"如要控制手機在插座上和/或休眠時的操作，請開啟螢幕保護程式。"</string>
    <string name="screensaver_settings_when_to_dream" msgid="8145025742428940520">"啟用時間"</string>
    <string name="screensaver_settings_current" msgid="390472865895976891">"目前的螢幕保護程式"</string>
    <string name="screensaver_settings_dream_start" msgid="6486360145976995856">"立即開始"</string>
    <string name="screensaver_settings_button" msgid="6159236558934930238">"設定"</string>
    <string name="automatic_brightness" msgid="4599827881929079513">"自動調整亮度"</string>
    <string name="lift_to_wake_title" msgid="8994218158737714046">"拿起即可喚醒"</string>
    <string name="ambient_display_screen_title" msgid="8615947016991429325">"微光螢幕"</string>
    <string name="ambient_display_category_triggers" msgid="1216640141609270011">"何時顯示"</string>
    <string name="doze_title" msgid="7164999188166153712">"新通知"</string>
    <string name="doze_summary" msgid="1047254712885464738">"收到通知時喚醒螢幕"</string>
    <string name="doze_always_on_title" msgid="3357953547262808865">"保持開啟"</string>
    <string name="doze_always_on_summary" msgid="1593188198982222910">"顯示時間、通知圖示和其他資料。開啟時會增加耗電量。"</string>
    <string name="title_font_size" msgid="570613010306330622">"字型大小"</string>
    <string name="short_summary_font_size" msgid="184712645848458143">"放大或縮小文字"</string>
    <string name="sim_lock_settings" msgid="4493069398250139205">"SIM 卡鎖定設定"</string>
    <string name="sim_lock_settings_category" msgid="4280307997492851625">"SIM 卡鎖定"</string>
    <string name="sim_lock_settings_summary_off" msgid="4570941250786847095">"關閉"</string>
    <string name="sim_lock_settings_summary_on" msgid="1562184566830887925">"已鎖定"</string>
    <string name="sim_lock_settings_title" msgid="1401619059761012696">"SIM 卡鎖定"</string>
    <string name="sim_pin_toggle" msgid="98754920202404425">"鎖定 SIM 卡"</string>
    <string name="sim_lock_on" product="tablet" msgid="5857965768682972363">"需要 PIN 碼才能使用平板電腦"</string>
    <string name="sim_lock_on" product="default" msgid="3303147192981388923">"需要 PIN 才能使用手機"</string>
    <string name="sim_lock_off" product="tablet" msgid="7188936582548721225">"需要 PIN 碼才能使用平板電腦"</string>
    <string name="sim_lock_off" product="default" msgid="4634118006847137785">"需要 PIN 才能使用手機"</string>
    <string name="sim_pin_change" msgid="5978881209990507379">"變更 SIM 卡的 PIN"</string>
    <string name="sim_enter_pin" msgid="8235202785516053253">"SIM 卡 PIN"</string>
    <string name="sim_enable_sim_lock" msgid="8993991669975548653">"鎖定 SIM 卡"</string>
    <string name="sim_disable_sim_lock" msgid="7656447857474746157">"解除 SIM 卡鎖定"</string>
    <string name="sim_enter_old" msgid="6882545610939674813">"舊有 SIM 卡 PIN"</string>
    <string name="sim_enter_new" msgid="9010947802784561582">"新 SIM PIN"</string>
    <string name="sim_reenter_new" msgid="6131418271490374263">"重新輸入新的 PIN"</string>
    <string name="sim_change_pin" msgid="1104103818545005448">"SIM 卡 PIN"</string>
    <string name="sim_bad_pin" msgid="5416328363761048221">"PIN 碼不正確"</string>
    <string name="sim_pins_dont_match" msgid="1540348773896609260">"PIN 碼不符"</string>
    <string name="sim_change_failed" msgid="316723087029061740">"無法更改 PIN 碼。\nPIN 碼可能不正確。"</string>
    <string name="sim_change_succeeded" msgid="3516905528149069739">"成功更改 SIM PIN"</string>
    <string name="sim_lock_failed" msgid="16360418201678317">"無法更改 SIM 卡鎖定狀態。\n可能輸入了不正確的 PIN 碼。"</string>
    <string name="sim_pin_disable_failed" msgid="8719890393181032837">"無法停用 PIN。"</string>
    <string name="sim_pin_enable_failed" msgid="5156513975085380284">"無法啟用 PIN。"</string>
    <string name="sim_enter_ok" msgid="3401715290135787531">"確定"</string>
    <string name="sim_enter_cancel" msgid="2001859323724961490">"取消"</string>
    <string name="sim_multi_sims_title" msgid="4875083890014013296">"找到多張 SIM 卡"</string>
    <string name="sim_multi_sims_summary" msgid="1711012455679332238">"選擇您要用來連接流動數據網絡的 SIM 卡。"</string>
    <string name="sim_change_data_title" msgid="4663239438584588847">"是否使用<xliff:g id="CARRIER">%1$s</xliff:g>提供的流動數據服務？"</string>
    <string name="sim_change_data_message" msgid="3046178883369645132">"您正在使用<xliff:g id="CARRIER2_0">%2$s</xliff:g>提供的流動數據服務。如果您切換至<xliff:g id="CARRIER1">%1$s</xliff:g>，<xliff:g id="CARRIER2_1">%2$s</xliff:g>將不再用於提供流動數據服務。"</string>
    <string name="sim_change_data_ok" msgid="4922114750417276560">"使用<xliff:g id="CARRIER">%1$s</xliff:g>"</string>
    <string name="sim_preferred_title" msgid="7182406911552216373">"要更新首選 SIM 卡嗎？"</string>
    <string name="sim_preferred_message" msgid="6004009449266648351">"<xliff:g id="NEW_SIM">%1$s</xliff:g> 是您裝置唯一的 SIM 卡。您想使用此 SIM 卡連接流動數據網絡、通話和收發短訊嗎？"</string>
    <string name="wrong_pin_code_pukked" msgid="3414172752791445033">"SIM PIN 碼不正確，您現在必須聯絡流動網絡供應商為您的裝置解鎖。"</string>
    <plurals name="wrong_pin_code" formatted="false" msgid="4054088588731305475">
      <item quantity="other">SIM PIN 碼不正確，您還有 <xliff:g id="NUMBER_1">%d</xliff:g> 次機會輸入。</item>
      <item quantity="one">SIM PIN 碼不正確，您還有 <xliff:g id="NUMBER_0">%d</xliff:g> 次機會輸入。如果仍然輸入錯誤，您必須聯絡流動網絡供應商為您的裝置解鎖。</item>
    </plurals>
    <string name="pin_failed" msgid="3726505565797352255">"SIM PIN 碼操作失敗！"</string>
    <string name="system_update_settings_list_item_title" msgid="3398346836439366350">"系統更新"</string>
    <string name="system_update_settings_list_item_summary" msgid="6703752298349642101"></string>
    <string name="firmware_version" msgid="1606901586501447275">"Android 版本"</string>
    <string name="security_patch" msgid="2872125288404962091">"Android 安全修補程式等級"</string>
    <string name="model_info" msgid="8997566254717810904">"型號"</string>
    <string name="model_summary" msgid="2246651782442466213">"型號：%1$s"</string>
    <string name="hardware_info" msgid="7035211991066637019">"型號和硬件"</string>
    <string name="hardware_revision" msgid="3454709180861965025">"硬件版本"</string>
    <string name="fcc_equipment_id" msgid="6596668314025646129">"設備編號"</string>
    <string name="baseband_version" msgid="2600182227599835857">"基帶版本"</string>
    <string name="kernel_version" msgid="3513538109381366881">"核心版本"</string>
    <string name="build_number" msgid="9009733242117579826">"版本號碼"</string>
    <string name="module_version" msgid="1787518340082046658">"Google Play 系統更新"</string>
    <string name="device_info_not_available" msgid="4804474466616712326">"無法使用"</string>
    <string name="device_status_activity_title" msgid="1812666241137263882">"狀態"</string>
    <string name="device_status" msgid="7988547478034984649">"狀態"</string>
    <string name="device_status_summary" product="tablet" msgid="8826216824111648900">"電池、網絡狀態及其他資訊"</string>
    <string name="device_status_summary" product="default" msgid="8132661857066128832">"電話號碼、訊號等。"</string>
    <string name="storage_settings" msgid="7472188817781592677">"儲存空間"</string>
    <string name="storage_settings_for_app" msgid="229425418984637483">"儲存空間與快取空間"</string>
    <string name="storage_usb_settings" msgid="7058142934214211583">"儲存空間"</string>
    <string name="storage_settings_title" msgid="486118156723194815">"儲存設定"</string>
    <string name="storage_settings_summary" product="nosdcard" msgid="3858049818577638926">"卸載 USB 儲存裝置，查看可用的儲存空間"</string>
    <string name="storage_settings_summary" product="default" msgid="267557695753980969">"卸載 SD 卡，查看可用儲存空間"</string>
    <string name="imei_multi_sim" msgid="71477088017585479">"IMEI (SIM 卡插槽 %1$d)"</string>
    <string name="view_saved_network" msgid="1232387673095080910">"請選擇已儲存的網絡來檢視內容"</string>
    <string name="status_number" product="tablet" msgid="3597945414666253183">"MDN"</string>
    <string name="status_number" product="default" msgid="8407999629121682207">"電話號碼"</string>
    <string name="status_number_sim_slot" product="tablet" msgid="6582203988975619529">"MDN (SIM 卡插槽 %1$d)"</string>
    <string name="status_number_sim_slot" product="default" msgid="5724823197745786398">"電話號碼 (SIM 卡插槽 %1$d)"</string>
    <string name="status_number_sim_status" product="tablet" msgid="4239876366511743428">"SIM 卡上的 MDN"</string>
    <string name="status_number_sim_status" product="default" msgid="2772745542921910086">"SIM 卡上的手機號碼"</string>
    <string name="status_min_number" msgid="4492899165438225714">"MIN"</string>
    <string name="status_msid_number" msgid="3871958248824595774">"MSID"</string>
    <string name="status_prl_version" msgid="9002131357502714281">"PRL 版本"</string>
    <string name="meid_multi_sim" msgid="7645394486193991388">"MEID (SIM 卡插槽 %1$d)"</string>
    <string name="scanning_status_text_wifi_on_ble_on" msgid="7644609329607744714">"Wi‑Fi 和藍牙掃描功能均已開啟"</string>
    <string name="scanning_status_text_wifi_on_ble_off" msgid="7215007787287418186">"Wi‑Fi 掃描功能已開啟，藍牙掃描功能已關閉"</string>
    <string name="scanning_status_text_wifi_off_ble_on" msgid="1396882599556304165">"藍牙掃瞄功能已開啟，Wi‑Fi 掃瞄功能已關閉"</string>
    <string name="scanning_status_text_wifi_off_ble_off" msgid="7670694707427030537">"Wi‑Fi 和藍牙掃描功能均已關閉"</string>
    <string name="status_meid_number" msgid="6040380838489162650">"MEID"</string>
    <string name="status_icc_id" msgid="7995690631650006970">"ICCID"</string>
    <string name="status_data_network_type" msgid="3689772955330665876">"流動數據網絡類型"</string>
    <string name="status_voice_network_type" msgid="8700356693062562884">"流動語音網絡類型"</string>
    <string name="status_latest_area_info" msgid="8288488664620741734">"流動網絡供應商資訊"</string>
    <string name="status_data_state" msgid="525196229491743487">"流動網絡狀態"</string>
    <string name="status_esim_id" msgid="5158916796362809133">"EID"</string>
    <string name="status_service_state" msgid="1693424422121058791">"服務狀態"</string>
    <string name="status_signal_strength" msgid="7644525712554444359">"訊號強度"</string>
    <string name="status_roaming" msgid="1253597174715663778">"漫遊"</string>
    <string name="status_operator" msgid="4335640583552058491">"網絡"</string>
    <string name="status_wifi_mac_address" msgid="4447611754614388914">"Wi-Fi MAC 位址"</string>
    <string name="status_device_wifi_mac_address" msgid="1896121694334176494">"裝置 Wi-Fi MAC 位址"</string>
    <string name="status_bt_address" msgid="6919660304578476547">"藍牙位址"</string>
    <string name="status_serial_number" msgid="9060064164331466789">"序號"</string>
    <string name="status_up_time" msgid="1274778533719495438">"開機時間"</string>
    <string name="status_awake_time" msgid="2573925324168081586">"啟用時間"</string>
    <string name="internal_memory" msgid="1869518160077033848">"內部儲存空間"</string>
    <string name="sd_memory" product="nosdcard" msgid="5456718463397723781">"USB 儲存裝置"</string>
    <string name="sd_memory" product="default" msgid="3098344183202722455">"SD 卡"</string>
    <string name="memory_available" msgid="712528795743654737">"可用"</string>
    <string name="memory_available_read_only" msgid="3201969221573511590">"可用空間 (唯讀)"</string>
    <string name="memory_size" msgid="2710897518522931469">"空間總量"</string>
    <string name="memory_calculating_size" msgid="3898240439798661242">"正在計算..."</string>
    <string name="memory_apps_usage" msgid="8818570780540532952">"應用程式和應用程式數據"</string>
    <string name="memory_media_usage" msgid="5161308657995646963">"媒體"</string>
    <string name="memory_downloads_usage" msgid="8252462247720191179">"下載"</string>
    <string name="memory_dcim_usage" msgid="3568913845973164352">"圖片、影片"</string>
    <string name="memory_music_usage" msgid="8100634000114206429">"音頻 (音樂、鈴聲、Podcast 等)"</string>
    <string name="memory_media_misc_usage" msgid="7066851245178533269">"其他檔案"</string>
    <string name="memory_media_cache_usage" msgid="780808666853685824">"快取資料"</string>
    <string name="sd_eject" product="nosdcard" msgid="6136102589751843304">"卸載共用儲存裝置"</string>
    <string name="sd_eject" product="default" msgid="8062832622096296251">"卸載 SD 卡"</string>
    <string name="sd_eject_summary" product="nosdcard" msgid="6859940774161708871">"卸載內部 USB 儲存裝置"</string>
    <string name="sd_eject_summary" product="default" msgid="5151243312587186226">"請先卸載 SD 記憶卡，才能將其安全移除"</string>
    <string name="sd_insert_summary" product="nosdcard" msgid="9164545135649775664">"插入用於掛接的 USB 儲存裝置"</string>
    <string name="sd_insert_summary" product="default" msgid="5949168259622002192">"插入用於掛接的 SD 卡"</string>
    <string name="sd_mount" product="nosdcard" msgid="8305985249945415150">"掛接 USB 儲存裝置"</string>
    <string name="sd_mount" product="default" msgid="5279813999455776169">"掛接 SD 卡"</string>
    <string name="sd_mount_summary" product="nosdcard" msgid="2190410240845521205"></string>
    <string name="sd_mount_summary" product="default" msgid="2190410240845521205"></string>
    <string name="sd_format" product="nosdcard" msgid="8657427883364711513">"清除 USB 儲存裝置資料"</string>
    <string name="sd_format" product="default" msgid="9085302892248732329">"清除 SD 記憶卡資料"</string>
    <string name="sd_format_summary" product="nosdcard" msgid="6179784504937189658">"清除內部 USB 儲存裝置中的所有資料，例如音樂和相片"</string>
    <string name="sd_format_summary" product="default" msgid="60583152211068164">"清除 SD 記憶卡中的所有資料，例如音樂和相片"</string>
    <string name="memory_clear_cache_title" msgid="2605096903803953619">"清除快取資料？"</string>
    <string name="memory_clear_cache_message" msgid="4759561226480906588">"這會清除所有應用程式的快取資料。"</string>
    <string name="mtp_ptp_mode_summary" msgid="7969656567437639239">"MTP 或 PTP 功能已啟用"</string>
    <string name="dlg_confirm_unmount_title" product="nosdcard" msgid="7694112411895701320">"卸載 USB 儲存裝置？"</string>
    <string name="dlg_confirm_unmount_title" product="default" msgid="8251329019960361646">"您要卸載 SD 記憶卡嗎？"</string>
    <string name="dlg_confirm_unmount_text" product="nosdcard" msgid="1212025106709645023">"如果您卸載 USB 儲存裝置，則某些正在使用的應用程式會停止運作，而且可能無法使用，直到重新掛接 USB 儲存裝置之後才會恢復正常。"</string>
    <string name="dlg_confirm_unmount_text" product="default" msgid="3887768438615563697">"如果您卸載 SD 記憶卡，則某些正在使用中的應用程式會停止運作，而且可能無法使用，直到重新掛接 SD 記憶卡之後才會恢復正常。"</string>
    <string name="dlg_error_unmount_title" product="nosdcard" msgid="2205587942165199845"></string>
    <string name="dlg_error_unmount_title" product="default" msgid="2205587942165199845"></string>
    <string name="dlg_error_unmount_text" product="nosdcard" msgid="7876201891724279436">"無法卸載 USB 儲存裝置，請稍後再試。"</string>
    <string name="dlg_error_unmount_text" product="default" msgid="2185659901137961711">"無法卸載 SD 記憶卡。請稍後再試。"</string>
    <string name="unmount_inform_text" product="nosdcard" msgid="5932607205977999175">"即將卸載 USB 儲存裝置。"</string>
    <string name="unmount_inform_text" product="default" msgid="716578785262713312">"即將卸載 SD 記憶卡。"</string>
    <string name="sd_ejecting_title" msgid="1641122369013595273">"卸載中"</string>
    <string name="sd_ejecting_summary" msgid="861928572729341132">"卸載中"</string>
    <string name="storage_low_title" msgid="8002650511493419567">"儲存空間即將用盡"</string>
    <string name="storage_low_summary" msgid="7341022293583384506">"部分系統功能 (例如同步) 可能無法正常運作。請刪除或取消固定一些項目 (例如應用程式或媒體內容)，嘗試騰出空間。"</string>
    <string name="storage_menu_rename" msgid="8549835371429159336">"重新命名"</string>
    <string name="storage_menu_mount" msgid="4760531872302820569">"安裝"</string>
    <string name="storage_menu_unmount" msgid="8171552487742912282">"移除"</string>
    <string name="storage_menu_format" msgid="5454870642788909443">"格式"</string>
    <string name="storage_menu_format_public" msgid="5567214442727034630">"格式化為外置儲存空間"</string>
    <string name="storage_menu_format_private" msgid="3208326980027382079">"格式化為內部儲存空間"</string>
    <string name="storage_menu_migrate" msgid="2196088149560070193">"轉移資料"</string>
    <string name="storage_menu_forget" msgid="5154017890033638936">"忘記"</string>
    <string name="storage_menu_set_up" msgid="4401074025612064744">"設定"</string>
    <string name="storage_menu_explore" msgid="3048031115521594488">"探索"</string>
    <string name="storage_menu_free" msgid="616100170298501673">"釋放空間"</string>
    <string name="storage_menu_manage" msgid="7465522758801346408">"管理儲存空間"</string>
    <string name="storage_title_usb" msgid="1332488715547400452">"USB 電腦連接"</string>
    <string name="usb_connection_category" msgid="2288543238378907242">"已連結為"</string>
    <string name="usb_mtp_title" msgid="9068009584556422314">"媒體裝置 (MTP)"</string>
    <string name="usb_mtp_summary" msgid="6293240861011560842">"讓您在 Windows 上傳輸媒體檔案，或是在 Mac 上使用「Android 檔案傳輸」應用程式傳輸媒體檔案 (下載網址：www.android.com/filetransfer)"</string>
    <string name="usb_ptp_title" msgid="4496529268189091846">"相機 (PTP)"</string>
    <string name="usb_ptp_summary" msgid="8382539472311655671">"讓您使用相機軟件傳送照片，並在不支援 MTP 的電腦上傳送任何檔案"</string>
    <string name="usb_midi_title" msgid="1139558846427981761">"MIDI"</string>
    <string name="usb_midi_summary" msgid="1842457325845863840">"讓已啟用 MIDI 的應用程式透過 USB 與電腦上的 MIDI 軟件運作。"</string>
    <string name="storage_other_users" msgid="7017206190449510992">"其他使用者"</string>
    <string name="storage_internal_title" msgid="3265098802217660829">"儲存裝置"</string>
    <string name="storage_external_title" msgid="8984075540312137135">"外置儲存空間"</string>
    <string name="storage_volume_summary" msgid="7087627975196777994">"已使用 <xliff:g id="USED">%1$s</xliff:g> (共 <xliff:g id="TOTAL">%2$s</xliff:g>)"</string>
    <string name="storage_size_large" msgid="1155308277890194878">"<xliff:g id="NUMBER">^1</xliff:g>"<small><small>" <xliff:g id="UNIT">^2</xliff:g>"</small></small>""</string>
    <string name="storage_volume_used" msgid="5031288167242496837">"(共 <xliff:g id="TOTAL">%1$s</xliff:g>)"</string>
    <string name="storage_volume_used_total" msgid="283558499413754323">"<xliff:g id="TOTAL">%1$s</xliff:g> 總共已使用"</string>
    <string name="storage_mount_success" msgid="393972242641313135">"已連接 <xliff:g id="NAME">%1$s</xliff:g>"</string>
    <string name="storage_mount_failure" msgid="3667915814876418011">"無法連接 <xliff:g id="NAME">%1$s</xliff:g>"</string>
    <string name="storage_unmount_success" msgid="6406298575402936148">"已安全移除 <xliff:g id="NAME">%1$s</xliff:g>"</string>
    <string name="storage_unmount_failure" msgid="3796912279003790607">"無法安全移除 <xliff:g id="NAME">%1$s</xliff:g>"</string>
    <string name="storage_format_success" msgid="3028114521294256851">"已格式化<xliff:g id="NAME">%1$s</xliff:g>"</string>
    <string name="storage_format_failure" msgid="2042691589726261987">"無法格式化<xliff:g id="NAME">%1$s</xliff:g>"</string>
    <string name="storage_rename_title" msgid="5911285992205282312">"重新命名儲存裝置"</string>
    <string name="storage_dialog_unmounted" msgid="1187960789775910051">"已安全卸載此 <xliff:g id="NAME_0">^1</xliff:g>，但仍可使用。\n\n如要使用此 <xliff:g id="NAME_1">^1</xliff:g>，您必須先將它連接。"</string>
    <string name="storage_dialog_unmountable" msgid="1761107904296941687">"此 <xliff:g id="NAME_0">^1</xliff:g> 已受損。\n\n如要使用此 <xliff:g id="NAME_1">^1</xliff:g>，您必須先完成設定。"</string>
    <string name="storage_dialog_unsupported" msgid="7787241928013470089">"這部裝置不支援此 <xliff:g id="NAME_0">^1</xliff:g>。 \n\n如要在這部裝置使用此 <xliff:g id="NAME_1">^1</xliff:g> ，您必須先完成設定。"</string>
    <string name="storage_internal_format_details" msgid="8922023528848861812">"格式化後，您可在其他裝置使用此<xliff:g id="NAME_0">^1</xliff:g>。\n\n<xliff:g id="NAME_1">^1</xliff:g>的所有資料將被刪除，請先備份。\n\n"<b>"備份相片和其他媒體"</b>" \n將您的媒體檔案移至這部裝罝的其他儲存空間，或使用 USB 連接線轉移至電腦。\n\n"<b>"備份應用程式"</b>" \n儲存於此<xliff:g id="NAME_6">^1</xliff:g>的所有應用程式將解除安裝，其中資料也將被刪除。如要保留這些應用程式，您可以將其移至裝置的其他儲存空間。"</string>
    <string name="storage_internal_unmount_details" msgid="487689543322907311"><b>"當你移除此<xliff:g id="NAME_0">^1</xliff:g>時，已儲存的應用程式將停止運作，而媒體檔案在再次插入裝置前將不能播放。"</b>" \n\n此<xliff:g id="NAME_1">^1</xliff:g>經格式化後只能用於這部裝置。其他裝置將不能存取。"</string>
    <string name="storage_internal_forget_details" msgid="5606507270046186691">"如需使用儲存在<xliff:g id="NAME">^1</xliff:g>內的應用程式、相片或資料，請重新插入。\n\n如果無法使用裝置，可選擇忘記此儲存空間。\n\n如果您選擇忘記儲存空間，裝置上的所有資料將被永久刪除。\n\n您可以稍後重新安裝應用程式，但儲存在此裝置的相關資料將被刪除。"</string>
    <string name="storage_internal_forget_confirm_title" msgid="379238668153099015">"要忘記 <xliff:g id="NAME">^1</xliff:g> 嗎？"</string>
    <string name="storage_internal_forget_confirm" msgid="5752634604952674123">"儲存在此 <xliff:g id="NAME">^1</xliff:g> 上的所有應用程式、相片和資料將被永久刪除。"</string>
    <string name="storage_detail_apps" msgid="5055911985540355324">"應用程式"</string>
    <string name="storage_detail_images" msgid="6003883845718804371">"圖片"</string>
    <string name="storage_detail_videos" msgid="9079894412680404208">"影片"</string>
    <string name="storage_detail_audio" msgid="234272983148223114">"音效"</string>
    <string name="storage_detail_cached" msgid="4066364341463331199">"快取資料"</string>
    <string name="storage_detail_other" msgid="3821329310612285961">"其他"</string>
    <string name="storage_detail_system" msgid="3797439069473271732">"系統"</string>
    <string name="storage_detail_explore" msgid="13782374784415466">"探索 <xliff:g id="NAME">^1</xliff:g>"</string>
    <string name="storage_detail_dialog_other" msgid="3359851869961609901">"其他檔案包括應用程式儲存的共用檔案、透過互聯網或藍牙下載的檔案以及Android 檔案等。\n\n如要查看此 <xliff:g id="NAME">^1</xliff:g> 顯示的內容，請輕按 [探索]。"</string>
    <string name="storage_detail_dialog_system" msgid="7461009051858709479">"「系統」包含用來執行 Android <xliff:g id="VERSION">%s</xliff:g> 版本的檔案"</string>
    <string name="storage_detail_dialog_user" msgid="1691219071007313226">"<xliff:g id="USER_0">^1</xliff:g>可能已使用 <xliff:g id="SIZE">^2</xliff:g> 儲存空間儲存相片、音樂、應用程式或其他資料。\n\n如要查看詳情，請切換至 <xliff:g id="USER_1">^1</xliff:g>。"</string>
    <string name="storage_wizard_init_title" msgid="9036374223934708619">"設定您的<xliff:g id="NAME">^1</xliff:g>"</string>
    <string name="storage_wizard_init_external_title" msgid="6540132491909241713">"作為可攜式儲存裝置使用"</string>
    <string name="storage_wizard_init_external_summary" msgid="5807552934494462984">"在裝置之間移動相片和其他媒體。"</string>
    <string name="storage_wizard_init_internal_title" msgid="3256355049992147270">"作為內部儲存空間使用"</string>
    <string name="storage_wizard_init_internal_summary" msgid="2283798331883929674">"只限儲存於這部裝置，包括應用程式和相片。此操作需要格式化，以免其他裝置存取。"</string>
    <string name="storage_wizard_format_confirm_title" msgid="4898014527956178762">"格式化為內部儲存空間"</string>
    <!-- syntax error in translation for storage_wizard_format_confirm_body (5514665245241830772) org.xmlpull.v1.XmlPullParserException: expected: /string read: b (position:END_TAG </b>@1:86 in     <string name="storage_wizard_format_confirm_body" msgid="5514665245241830772"></b>"<xliff:g id="NAME_0">^1</xliff:g>NAME_0需要格式化，以策安全。\n\n<xliff:g id="NAME_1">^1</xliff:g>經格式化後只能用於這部裝置。\n\n"<b>"格式化將清除目前儲存在<xliff:g id="NAME_2">^1</xliff:g>的所有資料。為免遺失資料，請先備份。"</string>
)  -->
    <string name="storage_wizard_format_confirm_public_title" msgid="649252654496577680">"格式化為外置儲存空間"</string>
    <string name="storage_wizard_format_confirm_public_body" msgid="6219883780307218266">"<xliff:g id="NAME_0">^1</xliff:g>需要格式化。\n\n"<b>"格式化會刪除<xliff:g id="NAME_1">^1</xliff:g>上的所有現存資料。"</b>"要避免資料遺失，請先備份資料。"</string>
    <string name="storage_wizard_format_confirm_next" msgid="4412063054982084056">"清除和格式化"</string>
    <string name="storage_wizard_format_progress_title" msgid="9170393018855949774">"正在格式化<xliff:g id="NAME">^1</xliff:g>…"</string>
    <string name="storage_wizard_format_progress_body" msgid="1044024044955390417">"請勿在 <xliff:g id="NAME">^1</xliff:g>格式化時將其移除。"</string>
    <string name="storage_wizard_migrate_title" msgid="3013711737005104623">"將資料移至新的儲存空間"</string>
    <string name="storage_wizard_migrate_body" msgid="1630853797296198275">"您可以將相片、檔案和部分應用程式移至此全新 <xliff:g id="NAME">^1</xliff:g>。\n\n此操作大約需時 <xliff:g id="TIME">^2</xliff:g>，並能釋放 <xliff:g id="SIZE">^3</xliff:g> 的內部儲存空間。部分應用程式將在過程中無法正常運作。"</string>
    <string name="storage_wizard_migrate_now" msgid="175023718337037181">"立即移動"</string>
    <string name="storage_wizard_migrate_later" msgid="6573789572520980112">"稍後移動"</string>
    <string name="storage_wizard_migrate_confirm_title" msgid="255346780598924540">"立即移動資料"</string>
    <string name="storage_wizard_migrate_confirm_body" msgid="5039938578355576124"><b>"這個動作約需 <xliff:g id="TIME">^1</xliff:g>，能為<xliff:g id="NAME">^3</xliff:g>釋放 <xliff:g id="SIZE">^2</xliff:g> 儲存空間。"</b></string>
    <string name="storage_wizard_migrate_confirm_next" msgid="217478540562501692">"移動"</string>
    <string name="storage_wizard_migrate_progress_title" msgid="462238335086734131">"正在移動資料…"</string>
    <string name="storage_wizard_migrate_details" msgid="7474061662976940407">"移動過程中：\n• 不要刪除<xliff:g id="NAME">^1</xliff:g>。\n•部分應用程式將無法正常運作。\n• 確定裝置電量充足。"</string>
    <string name="storage_wizard_ready_title" msgid="3093468548660255543">"您的 <xliff:g id="NAME">^1</xliff:g>已準備就緒"</string>
    <string name="storage_wizard_ready_external_body" msgid="45040717412844114">"您的<xliff:g id="NAME">^1</xliff:g>已準備就緒，可用於相片和其他媒體。"</string>
    <string name="storage_wizard_ready_internal_body" msgid="7734817996475607447">"您的新<xliff:g id="NAME">^1</xliff:g>正在運作。\n\n如要將相片、檔案和應用程式資料移至這部裝置，請前往 [設定及儲存空間]。"</string>
    <string name="storage_wizard_move_confirm_title" msgid="6812469630804101590">"移動<xliff:g id="APP">^1</xliff:g>"</string>
    <string name="storage_wizard_move_confirm_body" msgid="1713022828842263574">"將<xliff:g id="APP">^1</xliff:g>及其資料移至<xliff:g id="NAME_0">^2</xliff:g>只需要幾分鐘。你將無法使用該應用程式，直到移動完成。\n\n過程中請勿移除<xliff:g id="NAME_1">^2</xliff:g>。"</string>
    <string name="storage_wizard_move_unlock" msgid="14651384927767749">"您必須解鎖使用者「<xliff:g id="APP">^1</xliff:g>」，才能移動資料。"</string>
    <string name="storage_wizard_move_progress_title" msgid="3912406225614672391">"正在移動<xliff:g id="APP">^1</xliff:g>…"</string>
    <string name="storage_wizard_move_progress_body" msgid="2396714553394935094">"移動過程中請勿移除<xliff:g id="NAME">^1</xliff:g>。\n\n您將無法使用這部裝置上的<xliff:g id="APP">^2</xliff:g>應用程式，直到移動完成。"</string>
    <string name="storage_wizard_move_progress_cancel" msgid="3494022998599718937">"取消移動"</string>
    <string name="storage_wizard_slow_body" msgid="8293565076885232029">"此<xliff:g id="NAME_0">^1</xliff:g>有些緩慢。\n\n您可以嘗試繼續，但轉移至此位置的應用程式可能會間斷，而資料傳輸亦可能需要較長時間。\n\n請考慮使用較高速的<xliff:g id="NAME_1">^1</xliff:g>以提升效能。"</string>
    <string name="storage_wizard_init_v2_title" msgid="2538630338392381113">"您將如何使用此 <xliff:g id="NAME">^1</xliff:g>？"</string>
    <string name="storage_wizard_init_v2_internal_title" product="tablet" msgid="1884468440013151482">"作為額外的平板電腦儲存空間"</string>
    <string name="storage_wizard_init_v2_internal_summary" product="tablet" msgid="2907833056467441047">"僅限此平板電腦的應用程式、檔案和媒體"</string>
    <string name="storage_wizard_init_v2_internal_action" product="tablet" msgid="3278694259614995649">"平板電腦儲存空間"</string>
    <string name="storage_wizard_init_v2_internal_title" product="default" msgid="5941952998075252284">"作為額外的手機儲存空間"</string>
    <string name="storage_wizard_init_v2_internal_summary" product="default" msgid="3022584310096954875">"僅限此手機的應用程式、檔案和媒體"</string>
    <string name="storage_wizard_init_v2_internal_action" product="default" msgid="5645732875040797464">"手機儲存空間"</string>
    <string name="storage_wizard_init_v2_or" msgid="5558706089661158026">"或"</string>
    <string name="storage_wizard_init_v2_external_title" msgid="8129096036551264207">"作為外置儲存空間"</string>
    <string name="storage_wizard_init_v2_external_summary" msgid="6436419488235871823">"可用於在裝置間轉移檔案和媒體"</string>
    <string name="storage_wizard_init_v2_external_action" msgid="781928899530539860">"外置儲存空間"</string>
    <string name="storage_wizard_init_v2_later" msgid="5366815913892609285">"稍後設定"</string>
    <string name="storage_wizard_format_confirm_v2_title" msgid="6294104100437326067">"要將此 <xliff:g id="NAME">^1</xliff:g>格式化嗎？"</string>
    <string name="storage_wizard_format_confirm_v2_body" msgid="635958708974709506">"此 <xliff:g id="NAME_0">^1</xliff:g>必須經過格式化才能儲存應用程式、檔案和媒體。\n\n格式化會清除 <xliff:g id="NAME_1">^2</xliff:g>上的現有內容。為免內容遺失，請將其中的內容備份至其他 <xliff:g id="NAME_2">^3</xliff:g>或裝置上。"</string>
    <string name="storage_wizard_format_confirm_v2_action" msgid="5718254101386377126">"將 <xliff:g id="NAME">^1</xliff:g>格式化"</string>
    <string name="storage_wizard_migrate_v2_title" msgid="3471564531564756698">"要將內容移至 <xliff:g id="NAME">^1</xliff:g>嗎？"</string>
    <string name="storage_wizard_migrate_v2_body" product="tablet" msgid="4541523202790415721">"您可以將檔案、媒體和特定應用程式移至此 <xliff:g id="NAME">^1</xliff:g>。\n\n此操作大約需要 <xliff:g id="DURATION">^3</xliff:g>，完成後將可釋出 <xliff:g id="SIZE">^2</xliff:g> 的平板電腦儲存空間。"</string>
    <string name="storage_wizard_migrate_v2_body" product="default" msgid="809730501314645325">"您可以將檔案、媒體和特定應用程式移至此 <xliff:g id="NAME">^1</xliff:g>。\n\n此操作大約需要 <xliff:g id="DURATION">^3</xliff:g>，完成後將可釋出 <xliff:g id="SIZE">^2</xliff:g> 的手機儲存空間。"</string>
    <string name="storage_wizard_migrate_v2_checklist" msgid="2618258869444553060">"移動期間的注意事項："</string>
    <string name="storage_wizard_migrate_v2_checklist_media" msgid="5867134681730723744">"請勿移除 <xliff:g id="NAME">^1</xliff:g>"</string>
    <string name="storage_wizard_migrate_v2_checklist_apps" msgid="1882077445750580783">"部分應用程式將無法運作"</string>
    <string name="storage_wizard_migrate_v2_checklist_battery" product="tablet" msgid="6111770421449869539">"請將此平板電腦維持充電狀態"</string>
    <string name="storage_wizard_migrate_v2_checklist_battery" product="default" msgid="8826915870192535008">"請將此手機維持充電狀態"</string>
    <string name="storage_wizard_migrate_v2_now" msgid="3341460117088026966">"移動內容"</string>
    <string name="storage_wizard_migrate_v2_later" msgid="6067756122853315642">"稍後再移動內容"</string>
    <string name="storage_wizard_migrate_progress_v2_title" msgid="8791318509516968103">"正在移動內容…"</string>
    <string name="storage_wizard_slow_v2_title" msgid="3760766921170980221">"<xliff:g id="NAME">^1</xliff:g>速度緩慢"</string>
    <string name="storage_wizard_slow_v2_body" msgid="7604252106419016929">"您仍可使用此 <xliff:g id="NAME_0">^1</xliff:g>，但速度可能會很慢。\n\n此 <xliff:g id="NAME_1">^2</xliff:g>所儲存的應用程式可能無法正常運作，且轉移內容需要很長時間。\n\n請嘗試使用較快的 <xliff:g id="NAME_2">^3</xliff:g>，或改用此 <xliff:g id="NAME_3">^4</xliff:g>作為外置儲存空間。"</string>
    <string name="storage_wizard_slow_v2_start_over" msgid="1806852287668077536">"重新開始"</string>
    <string name="storage_wizard_slow_v2_continue" msgid="7469713755893007901">"繼續"</string>
    <string name="storage_wizard_ready_v2_external_body" msgid="3896836008684280905">"你可以將內容移至<xliff:g id="NAME">^1</xliff:g>"</string>
    <string name="storage_wizard_ready_v2_internal_body" msgid="5710665992219332454">"如要將內容移至<xliff:g id="NAME">^1</xliff:g>，請前往 [設定] &gt; [儲存空間]"<b></b>"。"</string>
    <string name="storage_wizard_ready_v2_internal_moved_body" msgid="1269878056598666852">"您的內容已移至<xliff:g id="NAME_0">^1</xliff:g>。\n\n如要管理此<xliff:g id="NAME_1">^2</xliff:g>，請前往 [設定] &gt; [儲存空間]"<b></b>"。"</string>
    <string name="battery_status_title" msgid="4661768220545945771">"電池狀態"</string>
    <string name="battery_level_title" msgid="1371765298786083448">"電量"</string>
    <string name="apn_settings" msgid="4295467389400441299">"APN"</string>
    <string name="apn_edit" msgid="2003683641840248741">"編輯接入點"</string>
    <string name="apn_not_set" msgid="8246646433109750293">"未設定"</string>
    <string name="apn_name" msgid="6677695784108157953">"名稱"</string>
    <string name="apn_apn" msgid="5812828833797458602">"APN"</string>
    <string name="apn_http_proxy" msgid="1052464912365838007">"Proxy"</string>
    <string name="apn_http_port" msgid="9138610639873966046">"通訊埠"</string>
    <string name="apn_user" msgid="5831763936428279228">"使用者名稱"</string>
    <string name="apn_password" msgid="7435086635953953029">"密碼"</string>
    <string name="apn_server" msgid="6997704279138388384">"伺服器"</string>
    <string name="apn_mmsc" msgid="4985570919581927224">"MMSC"</string>
    <string name="apn_mms_proxy" msgid="6592247653258283592">"MMS proxy"</string>
    <string name="apn_mms_port" msgid="6500563737462966663">"MMS 通訊埠"</string>
    <string name="apn_mcc" msgid="4971414138516074809">"MCC"</string>
    <string name="apn_mnc" msgid="1926382406843447854">"MNC"</string>
    <string name="apn_auth_type" msgid="4234397513494356932">"驗證類型"</string>
    <string name="apn_auth_type_none" msgid="6845031410929644238">"沒有"</string>
    <string name="apn_auth_type_pap" msgid="9003475621032514182">"PAP"</string>
    <string name="apn_auth_type_chap" msgid="3587713509473187621">"CHAP"</string>
    <string name="apn_auth_type_pap_chap" msgid="6852124741245095775">"PAP 或 CHAP"</string>
    <string name="apn_type" msgid="1835573305077788773">"APN 類型"</string>
    <string name="apn_protocol" msgid="181529867160380010">"APN 通訊協定"</string>
    <string name="apn_roaming_protocol" msgid="1645131094105362513">"APN 漫遊通訊協定"</string>
    <string name="carrier_enabled" msgid="664074151573150130">"APN 啟用/停用"</string>
    <string name="carrier_enabled_summaryOn" msgid="5212067975273903381">"APN 已啟用"</string>
    <string name="carrier_enabled_summaryOff" msgid="8541959867953738521">"APN 已停用"</string>
    <string name="bearer" msgid="3231443241639159358">"承載網絡"</string>
    <string name="mvno_type" msgid="4734654257494971247">"MVNO 類型"</string>
    <string name="mvno_match_data" msgid="5213193073684321156">"MVNO 值"</string>
    <string name="menu_delete" msgid="9199740901584348273">"刪除 APN"</string>
    <string name="menu_new" msgid="6571230342655509006">"新增 APN"</string>
    <string name="menu_save" msgid="6611465355127483100">"儲存"</string>
    <string name="menu_cancel" msgid="4526003389139913077">"捨棄"</string>
    <string name="error_title" msgid="7158648377702417716"></string>
    <string name="error_name_empty" msgid="1258275899283079142">"[名稱] 欄位不得留空。"</string>
    <string name="error_apn_empty" msgid="7657491065443746915">"APN 不可留空。"</string>
    <string name="error_mcc_not3" msgid="883659545640179094">"MCC 欄位必須為 3 位數。"</string>
    <string name="error_mnc_not23" msgid="7642478711158474918">"MNC 欄位必須要有 2 或 3 位數。"</string>
    <string name="error_adding_apn_type" msgid="1324263534991467943">"流動網絡供應商不允許新增 %s 類型的 APN。"</string>
    <string name="restore_default_apn" msgid="6596048535642130689">"正在還原預設 APN 設定。"</string>
    <string name="menu_restore" msgid="4310539620115151551">"重設回預設值"</string>
    <string name="restore_default_apn_completed" msgid="5167505087078340256">"重設預設 APN 設定已完成。"</string>
    <string name="reset_dashboard_title" msgid="7423200250697886918">"重設選項"</string>
    <string name="reset_dashboard_summary" msgid="4390780188264852956">"網絡、應用程式或裝置可以重設"</string>
    <string name="reset_dashboard_summary_onlyApps" msgid="3304252260039419584">"應用程式可以重設"</string>
    <string name="reset_network_title" msgid="1395494440355807616">"重設 Wi-Fi、流動數據和藍牙"</string>
    <string name="reset_network_desc" msgid="1112523764899788246">"此操作會重設所有網絡設定，包括：\n\n"<li>"Wi‑Fi"</li>\n<li>"流動數據"</li>\n<li>"藍牙"</li></string>
    <string name="reset_esim_title" msgid="6152167073280852849">"清除已下載的 SIM 卡"</string>
    <string name="reset_esim_desc" msgid="4256518544336245086">"如要下載 SIM 替換卡，請聯絡流動網絡供應商。此動作不會取消任何流動服務計劃。"</string>
    <string name="reset_network_button_text" msgid="2281476496459610071">"重設設定"</string>
    <string name="reset_network_final_desc" msgid="5304365082065278425">"您要重設所有網絡設定嗎？您將無法復原這項動作。"</string>
    <string name="reset_network_final_desc_esim" msgid="8342882682282693844">"您要重設所有網絡設定並清除已下載的 SIM 卡嗎？您無法復原這個動作。"</string>
    <string name="reset_network_final_button_text" msgid="2433867118414000462">"重設設定"</string>
    <string name="reset_network_confirm_title" msgid="913014422184481270">"重設？"</string>
    <string name="network_reset_not_available" msgid="1966334631394607829">"這位使用者無法重設網絡"</string>
    <string name="reset_network_complete_toast" msgid="1367872474130621115">"網絡設定已重設"</string>
    <string name="reset_esim_error_title" msgid="4670073610967959597">"無法清除 SIM 卡"</string>
    <string name="reset_esim_error_msg" msgid="4441504470684307370">"由於發生錯誤，因此無法清除已下載的 SIM 卡。\n\n請重新開機，然後再試一次。"</string>
    <string name="master_clear_title" msgid="5309249309235959383">"清除所有資料 (回復原廠設定)"</string>
    <string name="master_clear_short_title" msgid="5331449583601739360">"清除所有資料 (回復原廠設定)"</string>
    <string name="master_clear_desc" product="tablet" msgid="3114467865487750525">"此操作將會清除您平板電腦"<b>"內部儲存空間"</b>"中的所有資料，包括：\n\n"<li>"您的 Google 帳戶"</li>\n<li>"系統和應用程式資料及設定"</li>\n<li>"已下載的應用程式"</li></string>
    <string name="master_clear_desc" product="default" msgid="8447637796694856323">"此操作將會清除您手機"<b>"內部儲存空間"</b>"的所有資料，包括：\n\n"<li>"您的 Google 帳戶"</li>\n<li>"系統和應用程式資料及設定"</li>\n<li>"已下載的應用程式"</li></string>
    <string name="master_clear_accounts" product="default" msgid="142220980039357651">\n\n"您目前已登入下列帳戶：\n"</string>
    <string name="master_clear_other_users_present" product="default" msgid="7492338002408466023">\n\n"這部裝置上還有其他使用者。\n"</string>
    <string name="master_clear_desc_also_erases_external" msgid="4738661805356792736"><li>"音樂"</li>\n<li>"相片"</li>\n<li>"其他使用者資料"</li></string>
    <string name="master_clear_desc_also_erases_esim" msgid="6418163562288667727"><li>"eSIM 卡"</li></string>
    <string name="master_clear_desc_no_cancel_mobile_plan" msgid="3112614935795369143">\n\n"此操作不會取消您的流動服務計劃。"</string>
    <string name="master_clear_desc_erase_external_storage" product="nosdcard" msgid="7088655731755912201">\n\n"如要一併清除音樂、圖片及其他使用者資料，則需清除 "<b>"USB 儲存裝置"</b>"資料。"</string>
    <string name="master_clear_desc_erase_external_storage" product="default" msgid="4145566517710675883">\n\n"如要一併清除音樂、圖片及其他使用者資料，則需清除 "<b>"SD 記憶卡"</b>"資料。"</string>
    <string name="erase_external_storage" product="nosdcard" msgid="2182181846128639635">"清除 USB 儲存裝置資料"</string>
    <string name="erase_external_storage" product="default" msgid="2610056855012660451">"清除 SD 記憶卡資料"</string>
    <string name="erase_external_storage_description" product="nosdcard" msgid="6358699244894944843">"清除內部 USB 儲存裝置中的所有資料，例如音樂或相片"</string>
    <string name="erase_external_storage_description" product="default" msgid="3367779850546310380">"清除 SD 記憶卡中的所有資料，例如音樂或相片"</string>
    <string name="master_clear_button_text" product="tablet" msgid="3554085992851027633">"清除所有資料"</string>
    <string name="master_clear_button_text" product="default" msgid="3554085992851027633">"清除所有資料"</string>
    <string name="master_clear_final_desc" msgid="5218005891800878932">"系統會刪除您所有的個人資料和已下載的應用程式。您無法復原這個動作。"</string>
    <string name="master_clear_final_desc_esim" msgid="3570139379312933326">"系統會刪除您所有的個人資料，包括已下載的應用程式和 SIM 卡。您無法復原這個動作。"</string>
    <string name="master_clear_final_button_text" msgid="1721164700940719292">"全部清除"</string>
    <string name="master_clear_failed" msgid="6458678864313618526">"System Clear 服務暫停，因此無法重設。"</string>
    <string name="master_clear_confirm_title" msgid="632482173088680058">"要清除所有資料嗎？"</string>
    <string name="master_clear_not_available" msgid="3419345724070828273">"這位使用者無法將裝置恢復原廠設定"</string>
    <string name="master_clear_progress_title" msgid="480032747847804624">"正在清除"</string>
    <string name="master_clear_progress_text" msgid="8891964820486632180">"請稍候…"</string>
    <string name="call_settings_title" msgid="2531072044177194164">"通話設定"</string>
    <string name="call_settings_summary" msgid="8244293779053318053">"設定留言信箱、來電轉駁、來電等候和來電顯示"</string>
    <string name="tether_settings_title_usb" msgid="5926474044238409099">"USB 網絡共享"</string>
    <string name="tether_settings_title_wifi" msgid="4327056146425282159">"可攜式熱點"</string>
    <string name="tether_settings_title_bluetooth" msgid="8878813702520141084">"藍牙網絡共享"</string>
    <string name="tether_settings_title_usb_bluetooth" msgid="4437274151658505496">"網絡共享"</string>
    <string name="tether_settings_title_all" msgid="6807525590937697228">"熱點和網絡共享"</string>
    <string name="tether_settings_summary_hotspot_on_tether_on" msgid="6110241048260139633">"已開啟熱點和網絡共享功能"</string>
    <string name="tether_settings_summary_hotspot_on_tether_off" msgid="5057598961245943644">"已開啟熱點"</string>
    <string name="tether_settings_summary_hotspot_off_tether_on" msgid="7181518138494995888">"已開啟網絡共享功能"</string>
    <string name="tether_settings_disabled_on_data_saver" msgid="9054069463426952689">"「數據節省模式」開啟時，網絡共享功能或便攜熱點便無法使用。"</string>
    <string name="tether_settings_summary_hotspot_only" msgid="8529008147731140279">"只限熱點"</string>
    <string name="tether_settings_summary_usb_tethering_only" msgid="6351624505239356221">"只限 USB"</string>
    <string name="tether_settings_summary_bluetooth_tethering_only" msgid="1451008625343274930">"只限藍牙"</string>
    <string name="tether_settings_summary_hotspot_and_usb" msgid="5999349643653265016">"熱點、USB"</string>
    <string name="tether_settings_summary_hotspot_and_bluetooth" msgid="810514646401708557">"熱點、藍牙"</string>
    <string name="tether_settings_summary_usb_and_bluetooth" msgid="1355680331767261967">"USB、藍牙"</string>
    <string name="tether_settings_summary_hotspot_and_usb_and_bluetooth" msgid="2949043525073791732">"熱點、USB、藍牙"</string>
    <string name="tether_settings_summary_off" msgid="2526164899130351968">"目前沒有與其他裝置分享互聯網"</string>
    <string name="tethering_interface_options" msgid="7575535888135143650">"網絡共享"</string>
    <string name="disable_wifi_hotspot_title" msgid="2167985468585290478">"不使用 Wi‑Fi 熱點"</string>
    <string name="disable_wifi_hotspot_when_usb_on" msgid="220439059794714583">"僅透過 USB 分享互聯網"</string>
    <string name="disable_wifi_hotspot_when_bluetooth_on" msgid="4711723299880116345">"僅透過藍牙分享互聯網"</string>
    <string name="disable_wifi_hotspot_when_usb_and_bluetooth_on" msgid="5258774769658150180">"僅透過 USB 和藍牙分享互聯網"</string>
    <string name="usb_title" msgid="1157283449840612901">"USB"</string>
    <string name="usb_tethering_button_text" msgid="7364633823180913777">"USB 網絡共享"</string>
    <string name="usb_tethering_subtext" product="default" msgid="3168636595109044213">"透過 USB 分享手機的互聯網連線"</string>
    <string name="usb_tethering_subtext" product="tablet" msgid="1749659335004856576">"透過 USB 分享平板電腦的互聯網連線"</string>
    <string name="bluetooth_tether_checkbox_text" msgid="6108398414967813545">"藍牙網絡共享"</string>
    <string name="bluetooth_tethering_subtext" product="tablet" msgid="2023654677593885805">"透過藍牙分享平板電腦的互聯網連線"</string>
    <string name="bluetooth_tethering_subtext" product="default" msgid="4322810060538179348">"透過藍牙分享手機的互聯網連線"</string>
    <string name="bluetooth_tethering_off_subtext_config" msgid="6941934844527406581">"透過藍牙分享此<xliff:g id="DEVICE_NAME">%1$d</xliff:g>的互聯網連線"</string>
    <string name="bluetooth_tethering_overflow_error" msgid="5292358672240161566">"不可與超過 <xliff:g id="MAXCONNECTION">%1$d</xliff:g> 部裝置分享網絡。"</string>
    <string name="bluetooth_untether_blank" msgid="5087548945727762308">"<xliff:g id="DEVICE_NAME">%1$s</xliff:g> 的網絡共享即將中斷。"</string>
    <!-- no translation found for ethernet_tether_checkbox_text (959743110824197356) -->
    <skip />
    <!-- no translation found for ethernet_tethering_subtext (7573587396552412231) -->
    <skip />
    <string name="tethering_footer_info" msgid="6782375845587483281">"使用熱點和網絡共享功能，透過您的流動數據連線提供互聯網服務給其他裝置。應用程式可以建立熱點，與附近的裝置分享內容。"</string>
    <string name="tethering_footer_info_sta_ap_concurrency" msgid="2079039077487477676">"使用熱點和網絡共享功能，透過您的 Wi‑Fi 或流動數據連線提供互聯網服務給其他裝置。應用程式亦可以建立熱點，與附近的裝置分享內容。"</string>
    <string name="tethering_help_button_text" msgid="2823655011510912001">"說明"</string>
    <string name="network_settings_title" msgid="4663717899931613176">"流動網絡"</string>
    <string name="manage_mobile_plan_title" msgid="5616930513733409064">"流動數據計劃"</string>
    <string name="sms_application_title" msgid="4791107002724108809">"短訊應用程式"</string>
    <string name="sms_change_default_dialog_title" msgid="2343439998715457307">"變更短訊應用程式？"</string>
    <string name="sms_change_default_dialog_text" msgid="8777606240342982531">"將 <xliff:g id="NEW_APP">%1$s</xliff:g> 設為您的短訊應用程式，而不使用 <xliff:g id="CURRENT_APP">%2$s</xliff:g>？"</string>
    <string name="sms_change_default_no_previous_dialog_text" msgid="6215622785087181275">"將 <xliff:g id="NEW_APP">%s</xliff:g> 設為您的短訊應用程式？"</string>
    <string name="network_scorer_picker_title" msgid="2022922801936206195">"網絡評分供應商"</string>
    <string name="network_scorer_picker_none_preference" msgid="8894034333043177807">"無"</string>
    <string name="network_scorer_change_active_dialog_title" msgid="7005220310238618141">"變更 Wi‑Fi Assistant？"</string>
    <string name="network_scorer_change_active_dialog_text" msgid="7006057749370850706">"使用「<xliff:g id="NEW_APP">%1$s</xliff:g>」(取代「<xliff:g id="CURRENT_APP">%2$s</xliff:g>」) 管理您的網絡連線？"</string>
    <string name="network_scorer_change_active_no_previous_dialog_text" msgid="680685773455072321">"使用「<xliff:g id="NEW_APP">%s</xliff:g>」管理您的網絡連線？"</string>
    <string name="mobile_unknown_sim_operator" msgid="6650422533065760963">"未知的 SIM 流動網絡供應商"</string>
    <string name="mobile_no_provisioning_url" msgid="609462719893503773">"<xliff:g id="OPERATOR">%1$s</xliff:g> 沒有已知的佈建網站"</string>
    <string name="mobile_insert_sim_card" msgid="3639245241283948038">"請插入 SIM 卡，並重新啟動裝置"</string>
    <string name="mobile_connect_to_internet" msgid="8162654404357069060">"請連接互聯網"</string>
    <string name="location_category_recent_location_requests" msgid="2205900488782832082">"最近的位置資訊要求"</string>
    <string name="location_recent_location_requests_see_all" msgid="7918405176741692524">"查看全部"</string>
    <string name="location_category_location_services" msgid="8163798686832434284">"定位服務"</string>
    <string name="location_title" msgid="5819154746934945021">"我的位置"</string>
    <string name="managed_profile_location_switch_title" msgid="1265007506385460066">"工作設定檔的位置"</string>
    <string name="location_app_level_permissions" msgid="8621490207602159375">"應用程式權限"</string>
    <string name="location_app_permission_summary_location_off" msgid="2711822936853500335">"位置功能已關閉"</string>
    <plurals name="location_app_permission_summary_location_on" formatted="false" msgid="8286873148858526214">
      <item quantity="other"> <xliff:g id="PERMITTED_LOCATION_APP_COUNT_2">%1$d</xliff:g> 個應用程式 (共 <xliff:g id="TOTAL_LOCATION_APP_COUNT_3">%2$d</xliff:g> 個) 可存取位置資訊</item>
      <item quantity="one"> <xliff:g id="PERMITTED_LOCATION_APP_COUNT_0">%1$d</xliff:g> 個應用程式 (共 <xliff:g id="TOTAL_LOCATION_APP_COUNT_1">%2$d</xliff:g> 個) 可存取位置資訊</item>
    </plurals>
    <string name="location_category_recent_location_access" msgid="7880996987927703141">"最近存取位置資訊"</string>
    <string name="location_recent_location_access_view_details" msgid="5803264082558504544">"查看詳情"</string>
    <string name="location_no_recent_apps" msgid="6814206631456177033">"最近沒有應用程式要求存取位置資料"</string>
    <string name="location_no_recent_accesses" msgid="6031735777805464247">"近期未有應用程式存取位置資訊"</string>
    <string name="location_high_battery_use" msgid="4277318891200626524">"高耗電量"</string>
    <string name="location_low_battery_use" msgid="5218950289737996431">"低耗電量"</string>
    <string name="location_scanning_screen_title" msgid="2346125609614249968">"Wi‑Fi 和藍牙掃瞄"</string>
    <string name="location_scanning_wifi_always_scanning_title" msgid="5004781272733434794">"Wi-Fi 掃瞄"</string>
    <string name="location_scanning_wifi_always_scanning_description" msgid="6236055656376931306">"允許應用程式和服務隨時掃瞄 Wi-Fi 網絡 (即使 Wi-Fi 已關閉)。此操作可用來改善適地性功能和服務。"</string>
    <string name="location_scanning_bluetooth_always_scanning_title" msgid="1809309545730215891">"藍牙掃瞄"</string>
    <string name="location_scanning_bluetooth_always_scanning_description" msgid="5362988856388462841">"允許應用程式和服務隨時掃瞄附近的裝置 (即使藍牙功能已關閉)。此操作可用來改善適地性功能和服務。"</string>
    <string name="managed_profile_location_services" msgid="8172092734138341880">"工作用定位服務"</string>
    <string name="location_network_based" msgid="5247042890080021887">"Wi-Fi 和流動網絡位置"</string>
    <string name="location_neighborhood_level" msgid="3668890550358558267">"允許應用程式使用 Google 的定位服務，藉此更快確定您的約略位置。系統會收集匿名的位置資料傳送給 Google。"</string>
    <string name="location_neighborhood_level_wifi" msgid="6227393490651891977">"根據 Wi-Fi 確定位置"</string>
    <string name="location_gps" msgid="8783616672454701134">"GPS 衛星"</string>
    <string name="location_street_level" product="tablet" msgid="865953107414742784">"允許應用程式使用平板電腦的 GPS 找出您的精確位置"</string>
    <string name="location_street_level" product="default" msgid="3813836654645896185">"允許應用程式使用手機的 GPS 找出您的精確位置"</string>
    <string name="assisted_gps" msgid="1714546606018821498">"使用輔助 GPS"</string>
    <string name="assisted_gps_enabled" msgid="6220188450779319248">"使用伺服器輔助 GPS (取消勾選即可降低網絡使用量)"</string>
    <string name="assisted_gps_disabled" msgid="1062496503892849">"使用伺服器輔助 GPS (取消勾選即可提升 GPS 效能)"</string>
    <string name="use_location_title" msgid="1345594777162897654">"位置和 Google 搜尋"</string>
    <string name="use_location_summary" msgid="377322574549729921">"允許 Google 使用位置資訊來改善搜尋結果和其他服務。"</string>
    <string name="location_access_title" msgid="4052667453826272040">"存取我的位置資訊"</string>
    <string name="location_access_summary" msgid="8634100005481578143">"允許提出權限要求的應用程式使用您的位置資訊"</string>
    <string name="location_sources_heading" msgid="6126965815860570524">"位置資訊來源"</string>
    <string name="about_settings" product="tablet" msgid="2888705054709289693">"關於平板電腦"</string>
    <string name="about_settings" product="default" msgid="4038626127378127613">"關於手機"</string>
    <string name="about_settings" product="device" msgid="9012888717090302815">"關於裝置"</string>
    <string name="about_settings" product="emulator" msgid="2516560858771320366">"關於模擬裝置"</string>
    <string name="about_settings_summary" msgid="4831942939227432513">"查看法律資訊、狀態、軟件版本"</string>
    <string name="legal_information" msgid="7509900979811934843">"法律資訊"</string>
    <string name="contributors_title" msgid="7965640251547037965">"作者"</string>
    <string name="manual" msgid="3651593989906084868">"手動"</string>
    <string name="regulatory_labels" msgid="5960251403367154270">"監管標籤"</string>
    <string name="safety_and_regulatory_info" msgid="8285048080439298528">"安全及監管手冊"</string>
    <string name="copyright_title" msgid="83245306827757857">"版權"</string>
    <string name="license_title" msgid="8745742085916617540">"授權"</string>
    <string name="module_license_title" msgid="8705484239826702828">"Google Play 系統更新授權資料"</string>
    <string name="terms_title" msgid="2071742973672326073">"條款及細則"</string>
    <string name="webview_license_title" msgid="5832692241345780517">"System WebView License"</string>
    <string name="wallpaper_attributions" msgid="3080339190260272255">"桌布"</string>
    <string name="wallpaper_attributions_values" msgid="987277439026021925">"衛星影像供應商：\n©2014 CNES / Astrium, DigitalGlobe, Bluesky"</string>
    <string name="settings_manual_activity_title" msgid="1682978148920788484">"手動"</string>
    <string name="settings_manual_activity_unavailable" msgid="2514549851682321576">"載入指南時發生問題。"</string>
    <string name="settings_license_activity_title" msgid="7832071619364734914">"第三方授權"</string>
    <string name="settings_license_activity_unavailable" msgid="9014803774391134570">"載入授權時發生問題。"</string>
    <string name="settings_license_activity_loading" msgid="1653151990366578827">"正在載入..."</string>
    <string name="settings_safetylegal_title" msgid="1334501164265709288">"安全資訊"</string>
    <string name="settings_safetylegal_activity_title" msgid="2218587051061093358">"安全資訊"</string>
    <string name="settings_safetylegal_activity_unreachable" msgid="6571695168138207587">"您沒有數據連線，如要立即查看這項資訊，請使用任何已連接互聯網的電腦前往 %s。"</string>
    <string name="settings_safetylegal_activity_loading" msgid="1757860124583063395">"載入中…"</string>
    <string name="lockpassword_choose_your_screen_lock_header" msgid="7587198092214670356">"設定螢幕鎖定"</string>
    <string name="lockpassword_choose_your_password_message" msgid="4474728476383676731">"為安全起見，請設定密碼"</string>
    <string name="lockpassword_choose_your_password_header_for_fingerprint" msgid="3167261267229254090">"如要使用指紋，請設定密碼"</string>
    <string name="lockpassword_choose_your_pattern_header_for_fingerprint" msgid="4707788269512303400">"如要使用指紋，請設定上鎖圖案"</string>
    <string name="lockpassword_choose_your_pin_message" msgid="7230665212172041837">"為安全起見，請設定 PIN"</string>
    <string name="lockpassword_choose_your_pin_header_for_fingerprint" msgid="2783879743691792556">"如要使用指紋，請設定 PIN"</string>
    <string name="lockpassword_choose_your_pattern_message" msgid="5815780503576680412">"為安全起見，請設定圖案"</string>
    <string name="lockpassword_confirm_your_password_header" msgid="6132312814563023990">"請重新輸入密碼"</string>
    <string name="lockpassword_confirm_your_work_password_header" msgid="4647071231702288305">"輸入工作設定檔密碼"</string>
    <string name="lockpassword_confirm_your_pattern_header" msgid="4037701363240138651">"確認圖形"</string>
    <string name="lockpassword_confirm_your_work_pattern_header" msgid="2668883108969165844">"畫出工作設定檔上鎖圖案"</string>
    <string name="lockpassword_confirm_your_pin_header" msgid="2241722970567131308">"請重新輸入 PIN"</string>
    <string name="lockpassword_confirm_your_work_pin_header" msgid="4229765521391960255">"輸入工作設定檔 PIN 碼"</string>
    <string name="lockpassword_confirm_passwords_dont_match" msgid="2100071354970605232">"密碼不符"</string>
    <string name="lockpassword_confirm_pins_dont_match" msgid="1103699575489401030">"PIN 不符"</string>
    <string name="lockpassword_draw_your_pattern_again_header" msgid="1045638030120803622">"再次畫出圖案"</string>
    <string name="lockpassword_choose_lock_generic_header" msgid="5669348379247148696">"選擇解鎖方式"</string>
    <string name="lockpassword_password_set_toast" msgid="6615759749393973795">"已設定密碼"</string>
    <string name="lockpassword_pin_set_toast" msgid="5415783847198570890">"已設定 PIN"</string>
    <string name="lockpassword_pattern_set_toast" msgid="3090582314362416762">"已設定圖形"</string>
    <string name="lockpassword_choose_your_password_header_for_face" msgid="5359649947642749079">"要使用「臉孔解鎖」，請設定密碼"</string>
    <string name="lockpassword_choose_your_pattern_header_for_face" msgid="9220480399170764760">"要使用「臉孔解鎖」，請設定圖案"</string>
    <string name="lockpassword_choose_your_pin_header_for_face" msgid="2285401208117502869">"要使用「臉孔解鎖」，請設定 PIN"</string>
    <string name="lockpassword_forgot_password" msgid="5730587692489737223">"忘記密碼嗎？"</string>
    <string name="lockpassword_forgot_pattern" msgid="1196116549051927516">"忘記圖案嗎？"</string>
    <string name="lockpassword_forgot_pin" msgid="7164232234705747672">"忘記 PIN 嗎？"</string>
    <string name="lockpassword_confirm_your_pattern_generic" msgid="7692794426682501482">"畫出裝置上鎖圖形以繼續操作"</string>
    <string name="lockpassword_confirm_your_pin_generic" msgid="9206928587904701094">"請輸入裝置 PIN 碼，然後繼續操作"</string>
    <string name="lockpassword_confirm_your_password_generic" msgid="2616127423884477152">"輸入裝置密碼即可繼續"</string>
    <string name="lockpassword_confirm_your_pattern_generic_profile" msgid="9110305410672321714">"畫出工作設定檔上鎖圖案即可繼續"</string>
    <string name="lockpassword_confirm_your_pin_generic_profile" msgid="6524208128570235127">"輸入工作設定檔 PIN 碼即可繼續"</string>
    <string name="lockpassword_confirm_your_password_generic_profile" msgid="5918738487760814147">"輸入工作設定檔密碼即可繼續"</string>
    <string name="lockpassword_strong_auth_required_device_pattern" msgid="113817518413715557">"為提升安全性，請畫出您的裝置上鎖圖案"</string>
    <string name="lockpassword_strong_auth_required_device_pin" msgid="9163822166411129815">"為提升安全性，請輸入您的裝置 PIN"</string>
    <string name="lockpassword_strong_auth_required_device_password" msgid="8310047427464299337">"為提升安全性，請輸入您的裝置密碼"</string>
    <string name="lockpassword_strong_auth_required_work_pattern" msgid="6803652050512161140">"為提升安全性，請畫出您的工作設定檔上鎖圖案"</string>
    <string name="lockpassword_strong_auth_required_work_pin" msgid="4208510396448713500">"為提升安全性，請輸入您的工作設定檔 PIN"</string>
    <string name="lockpassword_strong_auth_required_work_password" msgid="6119482061429323090">"為提升安全性，請輸入您的工作設定檔密碼"</string>
    <string name="lockpassword_confirm_your_pattern_details_frp" msgid="6351784282865851482">"您的手機已回復原廠設定。如要使用這部手機，請畫出先前的上鎖圖案。"</string>
    <string name="lockpassword_confirm_your_pin_details_frp" msgid="2128795640346033349">"您的手機已回復原廠設定。如要使用這部手機，請輸入先前的 PIN。"</string>
    <string name="lockpassword_confirm_your_password_details_frp" msgid="4031863562975125016">"您的手機已回復原廠設定。如要使用這部手機，請輸入先前的密碼。"</string>
    <string name="lockpassword_confirm_your_pattern_header_frp" msgid="5641858015891896427">"驗證上鎖圖案"</string>
    <string name="lockpassword_confirm_your_pin_header_frp" msgid="8285647793164729982">"驗證 PIN"</string>
    <string name="lockpassword_confirm_your_password_header_frp" msgid="7932240547542564033">"驗證密碼"</string>
    <string name="lockpassword_invalid_pin" msgid="7530854476819820600">"PIN 碼錯誤"</string>
    <string name="lockpassword_invalid_password" msgid="1588184930542221687">"密碼錯誤"</string>
    <string name="lockpattern_need_to_unlock_wrong" msgid="8109305107409924083">"圖形不對"</string>
    <string name="lock_settings_title" msgid="665707559508132349">"裝置安全"</string>
    <string name="lockpattern_change_lock_pattern_label" msgid="5853706275279878879">"更改解鎖圖形"</string>
    <string name="lockpattern_change_lock_pin_label" msgid="7327409886587802756">"變更解鎖 PIN"</string>
    <string name="lockpattern_recording_intro_header" msgid="8325736706877916560">"畫出解鎖圖形"</string>
    <string name="lockpattern_recording_intro_footer" msgid="2656868858594487197">"按選單鍵可開啟說明。"</string>
    <string name="lockpattern_recording_inprogress" msgid="7268008332694009191">"完成時請移開手指"</string>
    <string name="lockpattern_recording_incorrect_too_short" msgid="3351522018450593723">"圖案至少要連接 <xliff:g id="NUMBER">%d</xliff:g> 點，請再試一次。"</string>
    <string name="lockpattern_pattern_entered_header" msgid="7709618312713127249">"已記錄圖形"</string>
    <string name="lockpattern_need_to_confirm" msgid="6489499109451714360">"請再次畫出圖案以確認"</string>
    <string name="lockpattern_pattern_confirmed_header" msgid="2969990617475456153">"新解鎖圖形"</string>
    <string name="lockpattern_confirm_button_text" msgid="6122815520373044089">"確認"</string>
    <string name="lockpattern_restart_button_text" msgid="255339375151895998">"再畫一次"</string>
    <string name="lockpattern_retry_button_text" msgid="4229668933251849760">"清除"</string>
    <string name="lockpattern_continue_button_text" msgid="5253269556259503537">"繼續"</string>
    <string name="lockpattern_settings_title" msgid="9223165804553269083">"解鎖圖形"</string>
    <string name="lockpattern_settings_enable_title" msgid="7401197111303283723">"需要解鎖圖形"</string>
    <string name="lockpattern_settings_enable_summary" msgid="1116467204475387886">"必須畫出圖形來為螢幕解鎖"</string>
    <string name="lockpattern_settings_enable_visible_pattern_title" msgid="3340969054395584754">"顯示解鎖圖形"</string>
    <string name="lockpattern_settings_enable_visible_pattern_title_profile" msgid="5138189101808127489">"顯示設定檔的解鎖圖案"</string>
    <string name="lockpattern_settings_enable_tactile_feedback_title" msgid="2273374883831956787">"輕按時震動"</string>
    <string name="lockpattern_settings_enable_power_button_instantly_locks" msgid="1638619728773344099">"按開關按鈕立即上鎖"</string>
    <string name="lockpattern_settings_power_button_instantly_locks_summary" msgid="2202430156268094229">"<xliff:g id="TRUST_AGENT_NAME">%1$s</xliff:g> 保持解鎖狀態時除外"</string>
    <string name="lockpattern_settings_choose_lock_pattern" msgid="2193588309557281466">"設定解鎖圖形"</string>
    <string name="lockpattern_settings_change_lock_pattern" msgid="7614155083815661347">"更改解鎖圖形"</string>
    <string name="lockpattern_settings_help_how_to_record" msgid="2093801939046625774">"如何畫出解鎖圖形"</string>
    <string name="lockpattern_too_many_failed_confirmation_attempts" msgid="7891484005551794824">"太多錯誤嘗試。請於 <xliff:g id="NUMBER">%d</xliff:g> 秒後再試。"</string>
    <string name="activity_not_found" msgid="5464331414465894254">"您的手機未安裝應用程式。"</string>
    <string name="lock_settings_profile_title" msgid="103605580492566086">"工作設定檔安全性"</string>
    <string name="lock_settings_profile_screen_lock_title" msgid="3776275029218681815">"工作設定檔螢幕鎖定"</string>
    <string name="lock_settings_profile_unification_title" msgid="5777961097706546513">"使用同一個鎖定方式"</string>
    <string name="lock_settings_profile_unification_summary" msgid="1317553536289481654">"在工作設定檔和裝置螢幕上使用同一個鎖定方式"</string>
    <string name="lock_settings_profile_unification_dialog_title" msgid="5163178097464820825">"要使用同一個鎖定方式嗎？"</string>
    <string name="lock_settings_profile_unification_dialog_body" msgid="1222905637428672355">"您的裝置將會使用工作設定檔螢幕鎖定功能。工作政策會套用兩種螢幕鎖定功能。"</string>
    <string name="lock_settings_profile_unification_dialog_uncompliant_body" msgid="8844682343443755895">"您的工作設定檔鎖定方式未能符合您機構的安全性要求。您可以在裝置螢幕和工作設定檔上使用相同鎖定方式，但工作鎖定政策亦將會應用到螢幕鎖定。"</string>
    <string name="lock_settings_profile_unification_dialog_confirm" msgid="6276915393736137843">"使用同一個鎖定方式"</string>
    <string name="lock_settings_profile_unification_dialog_uncompliant_confirm" msgid="8509287115116369677">"使用同一個鎖定方式"</string>
    <string name="lock_settings_profile_unified_summary" msgid="777095092175037385">"與裝置的螢幕鎖定相同"</string>
    <string name="manageapplications_settings_title" msgid="9198876415524237657">"管理應用程式"</string>
    <string name="manageapplications_settings_summary" msgid="848586372489062357">"管理及移除已安裝的應用程式"</string>
    <string name="applications_settings" msgid="1941993743933425622">"應用程式資料"</string>
    <string name="applications_settings_summary" msgid="8206066893744768531">"管理應用程式，設定快速啟動鍵"</string>
    <string name="applications_settings_header" msgid="3154670675856048015">"應用程式設定"</string>
    <string name="install_applications" msgid="3921609656584369901">"不明來源"</string>
    <string name="install_applications_title" msgid="7890233747559108106">"允許安裝所有來源的應用程式"</string>
    <string name="recent_app_category_title" msgid="189758417804427533">"最近開啟的應用程式"</string>
    <string name="see_all_apps_title" msgid="8363320482315507386">"查看全部 <xliff:g id="COUNT">%1$d</xliff:g> 個應用程式"</string>
    <string name="forgot_password_title" msgid="3967873480875239885">"請聯絡您的 IT 管理員"</string>
    <string name="forgot_password_text" msgid="2583194470767613163">"他們可協助您重設 PIN、圖案或密碼"</string>
    <string name="install_all_warning" product="tablet" msgid="7010749217925069520">"來源不明的應用程式可能會侵害您的平板電腦和個人資料。安裝來自此來源的應用程式，即表示您同意承擔因使用這些應用程式而導致平板電腦損壞或資料遺失的責任。"</string>
    <string name="install_all_warning" product="default" msgid="652516435709047343">"來源不明的應用程式可能會侵害您的手機和個人資料。安裝來自此來源的應用程式，即表示您同意承擔因使用這些應用程式而導致手機損壞或資料遺失的責任。"</string>
    <string name="install_all_warning" product="device" msgid="2348262609815354500">"來源不明的應用程式可能會侵害您的裝置和個人資料。安裝來自此來源的應用程式，即表示您同意承擔因使用這些應用程式而導致裝置損壞或資料遺失的責任。"</string>
    <string name="advanced_settings" msgid="2368905204839169094">"進階設定"</string>
    <string name="advanced_settings_summary" msgid="1823765348195530035">"啟用更多設定選項"</string>
    <string name="application_info_label" msgid="1015706497694165866">"應用程式資料"</string>
    <string name="storage_label" msgid="2522307545547515733">"儲存空間"</string>
    <string name="auto_launch_label" msgid="4069860409309364872">"預設開啟"</string>
    <string name="auto_launch_label_generic" msgid="5033137408273064599">"預設設定"</string>
    <string name="screen_compatibility_label" msgid="7549658546078613431">"螢幕兼容性"</string>
    <string name="permissions_label" msgid="1708927634370314404">"權限"</string>
    <string name="cache_header_label" msgid="2441967971921741047">"快取"</string>
    <string name="clear_cache_btn_text" msgid="8597272828928143723">"清除快取"</string>
    <string name="cache_size_label" msgid="313456088966822757">"快取"</string>
    <plurals name="uri_permissions_text" formatted="false" msgid="8212425823423508096">
      <item quantity="other">%d 個項目</item>
      <item quantity="one">1 個項目</item>
    </plurals>
    <string name="clear_uri_btn_text" msgid="4828117421162495134">"取消存取權"</string>
    <string name="controls_label" msgid="8671492254263626383">"控制按鈕"</string>
    <string name="force_stop" msgid="2681771622136916280">"強制停止"</string>
    <string name="total_size_label" msgid="2052185048749658866">"總數"</string>
    <string name="application_size_label" msgid="6407051020651716729">"應用程式大小"</string>
    <string name="external_code_size_label" msgid="7375146402660973743">"USB 儲存裝置應用程式"</string>
    <string name="data_size_label" msgid="7814478940141255234">"使用者資料"</string>
    <string name="external_data_size_label" product="nosdcard" msgid="1054860423004751290">"USB 儲存裝置資料"</string>
    <string name="external_data_size_label" product="default" msgid="3370825186202856353">"SD 卡"</string>
    <string name="uninstall_text" msgid="315764653029060126">"解除安裝"</string>
    <string name="uninstall_all_users_text" msgid="5924715251087176474">"為所有使用者解除安裝"</string>
    <string name="install_text" msgid="4558333621516996473">"安裝"</string>
    <string name="disable_text" msgid="5146002260857428005">"停用"</string>
    <string name="enable_text" msgid="8570798764647110430">"啟用"</string>
    <string name="clear_user_data_text" msgid="6773186434260397947">"清除儲存空間"</string>
    <string name="app_factory_reset" msgid="8974044931667015201">"解除安裝更新"</string>
    <string name="auto_launch_enable_text" msgid="286244432074382294">"您已設定在某些操作下啟動這個應用程式。"</string>
    <string name="always_allow_bind_appwidgets_text" msgid="2069415023986858324">"您已選擇允許這應用程式建立小工具並存取其資料。"</string>
    <string name="auto_launch_disable_text" msgid="502648841250936209">"未設定預設值。"</string>
    <string name="clear_activities" msgid="341345438786077236">"清除預設值"</string>
    <string name="screen_compatibility_text" msgid="5915767835411020274">"這個應用程式的設計可能與您的螢幕不兼容；您可以在這裡進行設定，將應用程式調整成與您的螢幕兼容。"</string>
    <string name="ask_compatibility" msgid="8388397595148476565">"啓動時詢問"</string>
    <string name="enable_compatibility" msgid="1163387233622859712">"調整應用程式比例"</string>
    <string name="unknown" msgid="8192160131923461175">"未知"</string>
    <string name="sort_order_alpha" msgid="3400680865280266582">"按名稱排序"</string>
    <string name="sort_order_size" msgid="7731928486199737223">"按大小排序"</string>
    <string name="sort_order_recent_notification" msgid="1496198895330443073">"最近"</string>
    <string name="sort_order_frequent_notification" msgid="4063700985742284794">"最常傳送通知"</string>
    <string name="show_running_services" msgid="8666008279959853318">"顯示執行中的服務"</string>
    <string name="show_background_processes" msgid="5682856012453562151">"顯示快取處理程序"</string>
    <string name="default_emergency_app" msgid="1929974800666613803">"緊急應用程式"</string>
    <string name="reset_app_preferences" msgid="8861758340732716573">"重設應用程式偏好設定"</string>
    <string name="reset_app_preferences_title" msgid="8935136792316050759">"重設應用程式偏好設定？"</string>
    <string name="reset_app_preferences_desc" msgid="6509978724602405805">"此操作將會重設下列所有偏好設定：\n\n"<li>"已停用的應用程式"</li>\n<li>"已停用的應用程式通知"</li>\n<li>"執行操作的預設應用程式"</li>\n<li>"應用程式的背景數據限制"</li>\n<li>"任何權限限制"</li>\n\n"您將不會失去任何應用程式資料。"</string>
    <string name="reset_app_preferences_button" msgid="2591318711372850058">"重設應用程式"</string>
    <string name="manage_space_text" msgid="9013414693633572277">"管理空間"</string>
    <string name="filter" msgid="9039576690686251462">"篩選"</string>
    <string name="filter_dlg_title" msgid="3086282431958601338">"選擇篩選選項"</string>
    <string name="filter_apps_all" msgid="5705421199299914620">"所有應用程式"</string>
    <string name="filter_apps_disabled" msgid="5068011814871004105">"已停用的應用程式"</string>
    <string name="filter_apps_third_party" msgid="9049447784849114843">"已下載"</string>
    <string name="filter_apps_running" msgid="535465683273284141">"執行中"</string>
    <string name="filter_apps_onsdcard" product="nosdcard" msgid="5140211657134608469">"USB 儲存裝置"</string>
    <string name="filter_apps_onsdcard" product="default" msgid="1774499644768369891">"於 SD 卡"</string>
    <string name="not_installed" msgid="5074606858798519449">"沒有為此使用者安裝"</string>
    <string name="installed" msgid="2837449358488825884">"已安裝"</string>
    <string name="no_applications" msgid="985069304755391640">"沒有應用程式。"</string>
    <string name="internal_storage" msgid="999496851424448809">"內部儲存空間"</string>
    <string name="recompute_size" msgid="1098091228370999128">"正在重新計算大小..."</string>
    <string name="clear_data_dlg_title" msgid="180446967743732410">"您要刪除應用程式資料嗎？"</string>
    <string name="clear_data_dlg_text" msgid="7870723948123690332">"這個應用程式的所有資料都將被永久刪除，包含所有檔案、設定、帳戶、資料庫等。"</string>
    <string name="dlg_ok" msgid="1421350367857960997">"確定"</string>
    <string name="dlg_cancel" msgid="5164705061530774899">"取消"</string>
    <string name="app_not_found_dlg_title" msgid="7122106240981109930"></string>
    <string name="app_not_found_dlg_text" msgid="8634675268730513704">"在已安裝的應用程式清單中找不到這個應用程式。"</string>
    <string name="clear_failed_dlg_text" msgid="6866741916836125732">"無法清除應用程式的儲存空間。"</string>
    <string name="join_two_items" msgid="7893073836681382429">"<xliff:g id="FIRST_ITEM">%1$s</xliff:g>及<xliff:g id="SECOND_ITEM">%2$s</xliff:g>"</string>
    <string name="join_two_unrelated_items" msgid="5301233410730513655">"<xliff:g id="FIRST_ITEM">%1$s</xliff:g>、<xliff:g id="SECOND_ITEM">%2$s</xliff:g>"</string>
    <string name="computing_size" msgid="4915310659841174866">"正在計算..."</string>
    <string name="invalid_size_value" msgid="7017371543563259201">"無法計算套件大小。"</string>
    <string name="version_text" msgid="7628938665256107608">"版本 <xliff:g id="VERSION_NUM">%1$s</xliff:g>"</string>
    <string name="move_app" msgid="5421158479447276791">"移動"</string>
    <string name="move_app_to_internal" product="tablet" msgid="5799782476959541144">"移至平板電腦"</string>
    <string name="move_app_to_internal" product="default" msgid="7395498801589544372">"移至手機"</string>
    <string name="move_app_to_sdcard" product="nosdcard" msgid="1145367822171576972">"移至 USB 儲存裝置"</string>
    <string name="move_app_to_sdcard" product="default" msgid="7161667212614143767">"移至 SD 卡"</string>
    <string name="another_migration_already_in_progress" msgid="6550546307856052261">"另一個轉移正在進行中。"</string>
    <string name="insufficient_storage" msgid="8115088042669030558">"儲存空間不足。"</string>
    <string name="does_not_exist" msgid="6499163879348776120">"應用程式不存在。"</string>
    <string name="invalid_location" msgid="8013853455355520557">"安裝位置無效。"</string>
    <string name="system_package" msgid="7559476279008519360">"無法在外部媒體上安裝系統更新。"</string>
    <string name="move_error_device_admin" msgid="1561502976834303626">"無法在外部媒體上安裝裝置管理應用程式"</string>
    <string name="force_stop_dlg_title" msgid="86745852555490146">"您要強制停止嗎？"</string>
    <string name="force_stop_dlg_text" msgid="1527286468544457368">"強制停止應用程式，可能會導致操作不正常。"</string>
    <string name="app_install_location_title" msgid="8932938164156303191">"偏好的安裝位置"</string>
    <string name="app_install_location_summary" msgid="4948270795544357021">"更改新應用程式在安裝時的喜好位置。"</string>
    <string name="app_disable_dlg_positive" msgid="1414218905322009505">"停用應用程式"</string>
    <string name="app_disable_dlg_text" msgid="2449382902751908916">"如果您停用此應用程式，Android 和其他應用程式可能無法正常運作。請謹記，由於此應用程式已預先安裝至您的裝置，因此無法將之刪除。停用後，您便可關閉此應用程式並在裝置上隱藏它。"</string>
    <string name="app_disable_notifications_dlg_title" msgid="6686569904059411780">"關閉通知？"</string>
    <string name="app_install_details_group_title" msgid="1172114479073704677">"商店"</string>
    <string name="app_install_details_title" msgid="7783556181897142187">"應用程式詳細資料"</string>
    <string name="app_install_details_summary" msgid="2013043219249992373">"從「<xliff:g id="APP_STORE">%1$s</xliff:g>」安裝的應用程式"</string>
    <string name="instant_app_details_summary" msgid="417197491598208216">"前往「<xliff:g id="APP_STORE">%1$s</xliff:g>」查看詳情"</string>
    <string name="app_ops_running" msgid="6127474473137428721">"執行中"</string>
    <string name="app_ops_never_used" msgid="9038133162371204506">"(從未使用)"</string>
    <string name="no_default_apps" msgid="8966319676910104570">"沒有預設應用程式。"</string>
    <string name="storageuse_settings_title" msgid="3125650750657988194">"儲存空間使用量"</string>
    <string name="storageuse_settings_summary" msgid="5001621552305431831">"查看應用程式所使用的儲存空間"</string>
    <string name="service_restarting" msgid="5104563288155809226">"重新啟動中"</string>
    <string name="cached" msgid="5379485147573438201">"已快取的背景處理程序"</string>
    <string name="no_running_services" msgid="9079738069349859373">"沒有執行中的服務。"</string>
    <string name="service_started_by_app" msgid="6845028506417670179">"由應用程式啟動。"</string>
    <!-- no translation found for service_client_name (2210898622981598861) -->
    <skip />
    <string name="service_background_processes" msgid="2800539421534521948">"<xliff:g id="MEMORY">%1$s</xliff:g> 可用"</string>
    <string name="service_foreground_processes" msgid="6380905887193621704">"<xliff:g id="MEMORY">%1$s</xliff:g> 已使用"</string>
    <string name="memory" msgid="5253757199926592074">"RAM"</string>
    <!-- no translation found for service_process_name (7827318358399776412) -->
    <skip />
    <string name="running_process_item_user_label" msgid="1444898861984132133">"使用者：<xliff:g id="USER_NAME">%1$s</xliff:g>"</string>
    <string name="running_process_item_removed_user_label" msgid="4812732296696662613">"已移除的使用者"</string>
    <string name="running_processes_item_description_s_s" msgid="6835918861352501671">"<xliff:g id="NUMPROCESS">%1$d</xliff:g> 項處理程序和 <xliff:g id="NUMSERVICES">%2$d</xliff:g> 項服務"</string>
    <string name="running_processes_item_description_s_p" msgid="1209371773353932361">"<xliff:g id="NUMPROCESS">%1$d</xliff:g> 項處理程序和 <xliff:g id="NUMSERVICES">%2$d</xliff:g> 項服務"</string>
    <string name="running_processes_item_description_p_s" msgid="8957061449107822282">"<xliff:g id="NUMPROCESS">%1$d</xliff:g> 項處理程序和 <xliff:g id="NUMSERVICES">%2$d</xliff:g> 項服務"</string>
    <string name="running_processes_item_description_p_p" msgid="3292999232897469679">"<xliff:g id="NUMPROCESS">%1$d</xliff:g> 項處理程序和 <xliff:g id="NUMSERVICES">%2$d</xliff:g> 項服務"</string>
    <string name="running_processes_header_title" msgid="558961782589967366">"裝置記憶體"</string>
    <string name="running_processes_header_footer" msgid="2726092156680487584">"應用程式記憶體用量"</string>
    <string name="running_processes_header_system_prefix" msgid="8819527769608555124">"系統"</string>
    <string name="running_processes_header_apps_prefix" msgid="4151874328324238133">"應用程式"</string>
    <string name="running_processes_header_free_prefix" msgid="4271100378295864738">"可用"</string>
    <string name="running_processes_header_used_prefix" msgid="5205762402234243007">"已使用"</string>
    <string name="running_processes_header_cached_prefix" msgid="839132595831993521">"快取"</string>
    <string name="running_processes_header_ram" msgid="3014991380467004685">"記憶體用量：<xliff:g id="RAM_0">%1$s</xliff:g>"</string>
    <string name="runningservicedetails_settings_title" msgid="1057845389092757121">"正在執行的應用程式"</string>
    <string name="no_services" msgid="3898812785511572899">"未啟用"</string>
    <string name="runningservicedetails_services_title" msgid="11853795112787355">"服務"</string>
    <string name="runningservicedetails_processes_title" msgid="5292271587797234038">"處理程序"</string>
    <string name="service_stop" msgid="5712522600201308795">"停止"</string>
    <string name="service_manage" msgid="3896322986828332075">"設定"</string>
    <string name="service_stop_description" msgid="6327742632400026677">"這項服務是由其所屬應用程式啟動。停止服務可能會造成應用程式執行失敗。"</string>
    <string name="heavy_weight_stop_description" msgid="3086419998820881290">"無法安全停止這個應用程式。如果強制停止，可能會喪失目前作業的一部分。"</string>
    <string name="background_process_stop_description" msgid="4792038933517438037">"這項舊有的應用程式處理程序仍在執行是為了加快處理速度，以防日後需要再次使用，通常不會無故停止這項處理程序。"</string>
    <string name="service_manage_description" msgid="6615788996428486121">"<xliff:g id="CLIENT_NAME">%1$s</xliff:g>：目前正在使用中。輕按 [設定] 即可管理。"</string>
    <string name="main_running_process_description" msgid="6685973937935027773">"使用中的主要處理程序。"</string>
    <string name="process_service_in_use_description" msgid="4210957264507014878">"服務 <xliff:g id="COMP_NAME">%1$s</xliff:g> 正在使用中。"</string>
    <string name="process_provider_in_use_description" msgid="6730020083976048028">"供應商 <xliff:g id="COMP_NAME">%1$s</xliff:g> 正在使用中。"</string>
    <string name="runningservicedetails_stop_dlg_title" msgid="6201041461740445113">"停止系統服務？"</string>
    <string name="runningservicedetails_stop_dlg_text" product="tablet" msgid="2076922609580490122">"如果您停用這項服務，您平板電腦上的某些功能可能會停止正常運作，待您重新開機後才會恢復正常。"</string>
    <string name="runningservicedetails_stop_dlg_text" product="default" msgid="2625863973434309085">"如果您停用這項服務，您手機上的某些功能可能會停止正常運作，待您重新開機後才會恢復正常。"</string>
    <string name="language_input_gesture_title" msgid="3292455685728572960">"語言、輸入和手勢"</string>
    <string name="language_input_gesture_summary_on_with_assist" msgid="8670153838520237089"></string>
    <string name="language_input_gesture_summary_on_non_assist" msgid="2738661322747920463"></string>
    <string name="language_input_gesture_summary_off" msgid="1604575860215661606"></string>
    <string name="language_settings" msgid="8700174277543875046">"語言及輸入"</string>
    <string name="language_empty_list_user_restricted" msgid="8050367405839231863">"您沒有變更裝置語言的權限。"</string>
    <string name="language_keyboard_settings_title" msgid="7934844313233544557">"語言及輸入"</string>
    <string name="input_assistance" msgid="3437568284144952104">"工具"</string>
    <string name="keyboard_settings_category" msgid="5392847229300117064">"鍵盤與輸入法"</string>
    <string name="phone_language" msgid="5986939176239963826">"語言"</string>
    <string name="phone_language_summary" msgid="863041222809685325"></string>
    <string name="auto_replace" msgid="4830732960264447043">"自動取代"</string>
    <string name="auto_replace_summary" msgid="1285443414597153423">"修正拼字錯誤"</string>
    <string name="auto_caps" msgid="5573583581288305355">"自動大寫"</string>
    <string name="auto_caps_summary" msgid="3144141933426846665">"句首字母大寫"</string>
    <string name="auto_punctuate" msgid="2838809477621809507">"自動標點"</string>
    <string name="hardkeyboard_category" msgid="8729780593378161071">"實體鍵盤設定"</string>
    <string name="auto_punctuate_summary" msgid="3549190848611386748">"按兩下空格鍵即可插入「.」"</string>
    <string name="show_password" msgid="7101900779571040117">"顯示密碼"</string>
    <string name="show_password_summary" msgid="9025960283785111619">"輸入時短暫顯示字元"</string>
    <string name="spellchecker_security_warning" msgid="2016059050608271820">"這個拼字檢查程式可能會收集您輸入的所有文字，包括密碼和信用卡號碼等個人資料。程式是由應用程式「<xliff:g id="SPELLCHECKER_APPLICATION_NAME">%1$s</xliff:g>」提供，您要使用嗎？"</string>
    <string name="spellchecker_quick_settings" msgid="6449414356743946577">"設定"</string>
    <string name="spellchecker_language" msgid="8905487366580285282">"語言"</string>
    <string name="keyboard_and_input_methods_category" msgid="5296847777802891649">"鍵盤"</string>
    <string name="virtual_keyboard_category" msgid="9151052939073900625">"虛擬鍵盤"</string>
    <string name="available_virtual_keyboard_category" msgid="2191399236305207950">"可用的虛擬鍵盤"</string>
    <string name="add_virtual_keyboard" msgid="4137498647953186893">"管理鍵盤"</string>
    <string name="keyboard_assistance_category" msgid="7320599809770932032">"鍵盤協助工具"</string>
    <string name="physical_keyboard_title" msgid="3328134097512350958">"實體鍵盤"</string>
    <string name="show_ime" msgid="2523813348677517769">"顯示虛擬鍵盤"</string>
    <string name="show_ime_summary" msgid="7293345791727205975">"保持顯示處於連接狀態的實體鍵盤"</string>
    <string name="keyboard_shortcuts_helper" msgid="1180510907820411419">"鍵盤快速鍵助手"</string>
    <string name="keyboard_shortcuts_helper_summary" msgid="8649760728213630156">"顯示可用的快速鍵"</string>
    <string name="language_and_input_for_work_category_title" msgid="2546950919124199743">"工作設定檔鍵盤與工具"</string>
    <string name="virtual_keyboards_for_work_title" msgid="3423496805741863134">"工作用虛擬鍵盤"</string>
    <string name="default_keyboard_layout" msgid="8690689331289452201">"預設"</string>
    <string name="pointer_speed" msgid="7398649279282675718">"游標速度"</string>
    <string name="game_controller_settings_category" msgid="8557472715034961918">"遊戲控制器"</string>
    <string name="vibrate_input_devices" msgid="5192591087864449142">"產生震動"</string>
    <string name="vibrate_input_devices_summary" msgid="8791680891376689823">"連接時令遊戲控制器產生震動"</string>
    <string name="keyboard_layout_dialog_title" msgid="8770130364048089954">"選擇鍵盤配置"</string>
    <string name="keyboard_layout_dialog_setup_button" msgid="6546245862744626706">"設定鍵盤配置"</string>
    <string name="keyboard_layout_dialog_switch_hint" msgid="3303564123674979354">"如要切換，請按下 Ctrl+空白鍵"</string>
    <string name="keyboard_layout_default_label" msgid="6078569989261528039">"預設"</string>
    <string name="keyboard_layout_picker_title" msgid="240504762718562906">"鍵盤配置"</string>
    <string name="user_dict_settings_title" msgid="680410651924276991">"個人字典"</string>
    <string name="user_dict_settings_for_work_title" msgid="1245315720684961770">"工作用個人字典"</string>
    <string name="user_dict_settings_summary" msgid="262228126041933459"></string>
    <string name="user_dict_settings_add_menu_title" msgid="8046882347281382968">"加入"</string>
    <string name="user_dict_settings_add_dialog_title" msgid="3485845465134083084">"新增到字典"</string>
    <string name="user_dict_settings_add_screen_title" msgid="1866408024073475379">"詞組"</string>
    <string name="user_dict_settings_add_dialog_more_options" msgid="2642928746425808108">"更多選項"</string>
    <string name="user_dict_settings_add_dialog_less_options" msgid="100432503633458156">"較少選項"</string>
    <string name="user_dict_settings_add_dialog_confirm" msgid="1866751313790655088">"確定"</string>
    <string name="user_dict_settings_add_word_option_name" msgid="2686051785623698231">"字詞："</string>
    <string name="user_dict_settings_add_shortcut_option_name" msgid="5722204336242646866">"捷徑："</string>
    <string name="user_dict_settings_add_locale_option_name" msgid="2117468247460253346">"語言："</string>
    <string name="user_dict_settings_add_word_hint" msgid="4560494723256242785">"輸入字詞"</string>
    <string name="user_dict_settings_add_shortcut_hint" msgid="6209624157217434640">"自選快速鍵"</string>
    <string name="user_dict_settings_edit_dialog_title" msgid="316493656442362284">"編輯文字"</string>
    <string name="user_dict_settings_context_menu_edit_title" msgid="4909198741914531509">"編輯"</string>
    <string name="user_dict_settings_context_menu_delete_title" msgid="651550824433043545">"刪除"</string>
    <string name="user_dict_settings_empty_text" msgid="86562873609647919">"您的用戶字典中沒有任何字詞。如要新增字詞，請輕按 [新增] (+) 按鈕。"</string>
    <string name="user_dict_settings_all_languages" msgid="8563387437755363526">"所有語言"</string>
    <string name="user_dict_settings_more_languages" msgid="5378870726809672319">"更多語言..."</string>
    <string name="testing" msgid="6294172343766732037">"測試"</string>
    <string name="testing_phone_info" product="tablet" msgid="1910768200608214456">"平板電腦資訊"</string>
    <string name="testing_phone_info" product="default" msgid="1150527695827743906">"手機資訊"</string>
    <string name="input_methods_settings_title" msgid="7796027458321225550">"文字輸入"</string>
    <string name="input_method" msgid="2982805181425436775">"輸入法"</string>
    <string name="current_input_method" msgid="3471068842881330883">"目前的鍵盤輸入法"</string>
    <string name="input_method_selector" msgid="8463209725824763600">"輸入法選取工具"</string>
    <string name="input_method_selector_show_automatically_title" msgid="6483428482089875034">"自動"</string>
    <string name="input_method_selector_always_show_title" msgid="2479533500357556146">"永遠顯示"</string>
    <string name="input_method_selector_always_hide_title" msgid="807424180027384849">"永遠隱藏"</string>
    <string name="configure_input_method" msgid="8831343065130376880">"設定輸入法"</string>
    <string name="input_method_settings" msgid="4177883733022569830">"設定"</string>
    <string name="input_method_settings_button" msgid="5145039044301426311">"設定"</string>
    <string name="input_methods_settings_label_format" msgid="5809693308957109022">"<xliff:g id="IME_NAME">%1$s</xliff:g> 設定"</string>
    <string name="input_methods_and_subtype_enabler_title" msgid="8940326108334307057">"選擇啟用的輸入法"</string>
    <string name="onscreen_keyboard_settings_summary" msgid="3975358507879701606">"螢幕鍵盤設定"</string>
    <string name="builtin_keyboard_settings_title" msgid="5096171620714179661">"實體鍵盤"</string>
    <string name="builtin_keyboard_settings_summary" msgid="4332792334499933856">"實體鍵盤設定"</string>
    <string name="gadget_picker_title" msgid="7615902510050731400">"選擇小工具"</string>
    <string name="widget_picker_title" msgid="7641298325488989676">"選擇小工具"</string>
    <string name="allow_bind_app_widget_activity_allow_bind_title" msgid="3537968409832846255">"是否要建立小工具並允許存取？"</string>
    <string name="allow_bind_app_widget_activity_allow_bind" msgid="5694218981358874429">"建立小工具後，「<xliff:g id="WIDGET_HOST_NAME">%1$s</xliff:g>」便可以存取所顯示的所有資料。"</string>
    <string name="allow_bind_app_widget_activity_always_allow_bind" msgid="7268758525344468364">"永遠允許「<xliff:g id="WIDGET_HOST_NAME">%1$s</xliff:g>」建立小工具並存取其資料"</string>
    <string name="usage_stats_label" msgid="6523644917803320085">"用量統計資料"</string>
    <string name="testing_usage_stats" msgid="4660643799010906365">"用量統計資料"</string>
    <string name="display_order_text" msgid="7120394778684605892">"排序依據："</string>
    <string name="app_name_label" msgid="3809910527680143673">"應用程式"</string>
    <string name="last_time_used_label" msgid="2639712813493534074">"上次使用時間"</string>
    <string name="usage_time_label" msgid="9105343335151559883">"使用時間"</string>
    <string name="accessibility_settings" msgid="4713215774904704682">"無障礙設定"</string>
    <string name="accessibility_settings_title" msgid="6739115703615065716">"無障礙設定"</string>
    <string name="accessibility_settings_summary" msgid="2195085206729325737">"螢幕閱讀器、顯示畫面、互動控制項"</string>
    <string name="vision_settings_title" msgid="8919983801864103069">"視覺輔助設定"</string>
    <string name="vision_settings_description" msgid="7614894785054441991">"您可視乎個人需要自訂此裝置。這些無障礙功能可在 [設定] 中變更。"</string>
    <string name="vision_settings_suggestion_title" msgid="4689275412658803919">"變更字型大小"</string>
    <string name="screen_reader_category_title" msgid="6195867428854871553">"螢幕閱讀器"</string>
    <string name="audio_and_captions_category_title" msgid="5049122378290004050">"音訊和螢幕上的文字"</string>
    <string name="display_category_title" msgid="6638191682294461408">"螢幕"</string>
    <string name="interaction_control_category_title" msgid="2696474616743882372">"互動控制項"</string>
    <string name="user_installed_services_category_title" msgid="2639470729311439731">"已下載的應用程式"</string>
    <string name="experimental_category_title" msgid="898904396646344152">"實驗性"</string>
    <string name="feature_flags_dashboard_title" msgid="348990373716658289">"功能標示"</string>
    <string name="talkback_title" msgid="8756080454514251327">"Talkback"</string>
    <string name="talkback_summary" msgid="5820927220378864281">"主要為失明和弱視人士而設的螢幕閱讀器"</string>
    <string name="select_to_speak_summary" msgid="1995285446766920925">"輕按畫面上的項目即可收聽系統朗讀項目"</string>
    <string name="accessibility_captioning_title" msgid="4561871958958925225">"字幕偏好設定"</string>
    <string name="accessibility_screen_magnification_title" msgid="1211169976144629087">"放大"</string>
    <string name="accessibility_magnification_mode_title" msgid="879250866604403721">"放大範圍"</string>
    <string name="accessibility_magnification_enable_mode_title" msgid="4390488034396824276">"放大啟用"</string>
    <string name="accessibility_magnification_area_settings_message" msgid="4821458740248772054">"選擇在放大螢幕時要使用的放大範圍"</string>
    <string name="accessibility_magnification_area_settings_full_screen_summary" msgid="2728962784113713010">"全螢幕"</string>
    <string name="accessibility_magnification_area_settings_window_screen_summary" msgid="5630032596384610913">"部分螢幕畫面"</string>
    <string name="accessibility_magnification_area_settings_all_summary" msgid="5139954486886669293">"全螢幕及部分螢幕"</string>
    <string name="accessibility_magnification_area_settings_full_screen" msgid="4189574224079433280">"放大整個螢幕畫面"</string>
    <string name="accessibility_magnification_area_settings_window_screen" msgid="7431401975447232976">"放大部分螢幕畫面"</string>
    <string name="accessibility_magnification_service_settings_title" msgid="3531350704632316017">"放大設定"</string>
    <string name="accessibility_screen_magnification_gestures_title" msgid="3121714118381882167">"輕按三下來放大"</string>
    <string name="accessibility_screen_magnification_navbar_title" msgid="480853328665484528">"使用快速鍵來放大"</string>
    <string name="accessibility_screen_magnification_state_navbar_gesture" msgid="8067042663897802231">"使用快速鍵和輕按三下來放大"</string>
    <string name="accessibility_introduction_title" msgid="8834950581512452348">"關於「<xliff:g id="SERVICE">%1$s</xliff:g>」"</string>
    <string name="accessibility_screen_option" msgid="8465307075278878145">"選項"</string>
    <string name="accessibility_preference_magnification_summary" msgid="2875518904115896888">"放大螢幕"</string>
    <string name="accessibility_screen_magnification_short_summary" msgid="2207048420669939150">"輕按 3 次即可縮放畫面"</string>
    <string name="accessibility_screen_magnification_navbar_short_summary" msgid="4885018322430052037">"輕按按鈕即可縮放"</string>
    <!-- no translation found for accessibility_screen_magnification_summary (2023126829553044999) -->
    <skip />
    <string name="accessibility_screen_magnification_navbar_summary" msgid="807985499898802296">"開啟放大功能後，您可放大畫面。\n\n"<b>"如要縮放"</b>"，請開啟放大功能，然後輕按螢幕任何地方。\n"<ul><li>"用 2 隻或多隻手指拖曳，即可捲動螢幕"</li>\n<li>"用 2 隻或多隻手指縮放，即可調整縮放程度"</li></ul>\n\n<b>"如要暫時縮放"</b>"，請開啟放大功能，再按住螢幕任何地方。\n"<ul><li>"拖曳即可在螢幕上移動"</li>\n<li>"提起手指即可縮小至原大"</li></ul>\n\n"您無法在鍵盤或導覽列上使用放大功能。"</string>
    <string name="accessibility_tutorial_dialog_title_button" msgid="4681164949716215131">"使用無障礙功能按鈕即可開啟"</string>
    <!-- no translation found for accessibility_tutorial_dialog_title_volume (2435863802351001840) -->
    <skip />
    <!-- no translation found for accessibility_tutorial_dialog_title_triple (7089562919284464400) -->
    <skip />
    <string name="accessibility_tutorial_dialog_title_gesture" msgid="4965810097646659332">"使用手勢即可開啟"</string>
    <string name="accessibility_tutorial_dialog_title_gesture_settings" msgid="8485448068531147828">"使用新的無障礙手勢"</string>
    <!-- no translation found for accessibility_tutorial_dialog_message_button (6948413849618121900) -->
    <skip />
    <!-- no translation found for accessibility_tutorial_dialog_message_volume (6796200868291560948) -->
    <skip />
    <!-- no translation found for accessibility_tutorial_dialog_message_triple (5219991116201165146) -->
    <skip />
    <!-- no translation found for accessibility_tutorial_dialog_message_gesture (3763827720767811029) -->
    <skip />
    <!-- no translation found for accessibility_tutorial_dialog_message_gesture_talkback (5718651098120993667) -->
    <skip />
    <!-- no translation found for accessibility_tutorial_dialog_message_gesture_settings (8541263835299261205) -->
    <skip />
    <!-- no translation found for accessibility_tutorial_dialog_message_gesture_settings_talkback (4157763767494025958) -->
    <skip />
    <string name="accessibility_tutorial_dialog_button" msgid="2031773187678948436">"知道了"</string>
    <string name="accessibility_shortcut_title" msgid="8125867833704517463">"「<xliff:g id="SERVICE">%1$s</xliff:g>」快速鍵"</string>
    <string name="accessibility_shortcut_edit_summary_software" msgid="2820923641553461297">"無障礙功能按鈕"</string>
    <string name="accessibility_shortcut_edit_dialog_title_software_gesture" msgid="8078659880723370597">"用 2 隻手指向上掃"</string>
    <string name="accessibility_shortcut_edit_dialog_title_software_gesture_talkback" msgid="7422753388389160524">"用 3 隻手指向上掃"</string>
    <string name="accessibility_shortcut_edit_dialog_title_software" msgid="4796192466943479849">"㩒一下無障礙功能按鈕"</string>
    <string name="accessibility_shortcut_edit_dialog_summary_software" msgid="8922102767509399352">"㩒一下畫面底部嘅無障礙功能按鈕 <xliff:g id="ACCESSIBILITY_ICON">%s</xliff:g>"</string>
    <string name="accessibility_shortcut_edit_dialog_summary_software_gesture" msgid="7019216141092205215">"用 2 隻手指由螢幕底部向上掃"</string>
    <string name="accessibility_shortcut_edit_dialog_summary_software_gesture_talkback" msgid="5967787136477866253">"用 2 隻手指由螢幕底部向上掃"</string>
    <string name="accessibility_shortcut_edit_dialog_title_hardware" msgid="2356853121810443026">"按住音量鍵"</string>
    <string name="accessibility_shortcut_edit_dialog_summary_hardware" msgid="7318273124091000632">"同時㩒住校低同校高音量鍵 1 秒"</string>
    <string name="accessibility_shortcut_edit_dialog_title_triple_tap" msgid="6672798007229795841">"㩒螢幕 3 下"</string>
    <string name="accessibility_shortcut_edit_dialog_summary_triple_tap" msgid="3081710523998838305">"快速㩒螢幕 3 下。呢個快速鍵可能會減慢裝置運作速度。"</string>
    <string name="accessibility_shortcut_edit_dialog_title_advance" msgid="4567868630655591506">"進階"</string>
    <string name="accessibility_screen_magnification_navbar_configuration_warning" msgid="266736851606791552">"「無障礙功能」按鈕已設定為「<xliff:g id="SERVICE">%1$s</xliff:g>」。如要使用放大功能，請按住「無障礙功能」按鈕，然後選擇「放大功能」。"</string>
    <string name="accessibility_screen_magnification_gesture_navigation_warning" msgid="991017769735632046">"無障礙手勢已設為「<xliff:g id="SERVICE">%1$s</xliff:g>」。如要使用放大功能，請使用兩隻手指從螢幕底部向上滑動並長按，然後選取放大功能。"</string>
    <string name="accessibility_global_gesture_preference_title" msgid="3713636732641882959">"音量快速鍵"</string>
    <string name="accessibility_shortcut_service_title" msgid="6842883700702723355">"快速鍵服務"</string>
    <string name="accessibility_shortcut_settings" msgid="836783442658447995">"快速鍵設定"</string>
    <string name="accessibility_shortcut_service_on_lock_screen_title" msgid="3923122834058574478">"上鎖畫面快速鍵"</string>
    <string name="accessibility_shortcut_description" msgid="4214994274938641805">"允許在上鎖畫面開啟功能快速鍵。同時按住兩個音量鍵 3 秒。"</string>
    <string name="accessibility_toggle_high_text_contrast_preference_title" msgid="1830189632458752698">"高對比文字"</string>
    <string name="accessibility_toggle_screen_magnification_auto_update_preference_title" msgid="4987009529235165664">"自動更新螢幕放大設定"</string>
    <string name="accessibility_toggle_screen_magnification_auto_update_preference_summary" msgid="9034532513972547720">"在應用程式轉場時更新螢幕放大設定"</string>
    <string name="accessibility_power_button_ends_call_prerefence_title" msgid="8187306131979612144">"按開關按鈕結束通話"</string>
    <string name="accessibility_toggle_large_pointer_icon_title" msgid="5508351959249876801">"大型滑鼠游標"</string>
    <string name="accessibility_disable_animations" msgid="2993529829457179058">"移除動畫"</string>
    <string name="accessibility_toggle_master_mono_title" msgid="6692439394171709557">"單聲道音訊"</string>
    <string name="accessibility_toggle_master_mono_summary" msgid="6043673439531673935">"播放音訊時合併聲道"</string>
    <string name="accessibility_toggle_master_balance_title" msgid="895584329613310279">"音效平衡"</string>
    <string name="accessibility_toggle_master_balance_left_label" msgid="147010366022601825">"左"</string>
    <string name="accessibility_toggle_master_balance_right_label" msgid="5028519887058073990">"右"</string>
    <string name="accessibility_timeout_default" msgid="1033702739376842824">"預設"</string>
    <string name="accessibility_timeout_10secs" msgid="5072577454521239794">"10 秒"</string>
    <string name="accessibility_timeout_30secs" msgid="7814673496724760684">"30 秒"</string>
    <string name="accessibility_timeout_1min" msgid="4804644263166961262">"1 分鐘"</string>
    <string name="accessibility_timeout_2mins" msgid="7901692984522708679">"2 分鐘"</string>
    <string name="accessibility_setting_item_control_timeout_title" msgid="1600516937989217899">"操作執行時間 (無障礙功能逾時)"</string>
    <string name="accessibility_control_timeout_preference_title" msgid="1443940538597464758">"處理時間"</string>
    <string name="accessibility_control_timeout_preference_summary" msgid="5283566580551714506">"對於您要處理的訊息，選擇顯示時間 (只會暫時顯示)。\n\n只有部分應用程式支援此設定。"</string>
    <string name="accessibility_long_press_timeout_preference_title" msgid="5237764682976688855">"輕觸並按住延遲"</string>
    <string name="accessibility_display_inversion_preference_title" msgid="5476133104746207952">"色彩反轉"</string>
    <string name="accessibility_display_inversion_switch_title" msgid="7458595722552743503">"用色彩反轉"</string>
    <!-- no translation found for accessibility_display_inversion_preference_subtitle (6955835010409034745) -->
    <skip />
    <string name="accessibility_autoclick_preference_title" msgid="2703143361605555752">"自動點擊 (停留時間)"</string>
    <string name="accessibility_autoclick_description" msgid="6827042379062255307">"自動點擊可配合已連線的滑鼠使用。您可以將滑鼠游標設為在停止移動一段時間後自動點擊。"</string>
    <string name="accessibility_autoclick_default_title" msgid="752429113115293087">"關閉"</string>
    <string name="accessibility_autoclick_short_title" msgid="7938302504358912984">"短"</string>
    <string name="accessibility_autoclick_short_summary" msgid="4106953930081213514">"0.2 秒"</string>
    <string name="accessibility_autoclick_medium_title" msgid="3134175117576834320">"中"</string>
    <string name="accessibility_autoclick_medium_summary" msgid="1343390686514222871">"0.6 秒"</string>
    <string name="accessibility_autoclick_long_title" msgid="6799311820641687735">"長"</string>
    <string name="accessibility_autoclick_long_summary" msgid="3747153151313563637">"1 秒"</string>
    <string name="accessibility_autoclick_custom_title" msgid="4597792235546232038">"自訂"</string>
    <string name="accessibility_autoclick_shorter_desc" msgid="7631013255724544348">"較短"</string>
    <string name="accessibility_autoclick_longer_desc" msgid="2566025502981487443">"較長"</string>
    <string name="accessibility_autoclick_seekbar_desc" msgid="8363959277814621118">"自動點擊時間"</string>
    <string name="accessibility_vibration_settings_title" msgid="5198184603753129450">"震動和觸感強度"</string>
    <string name="accessibility_notification_vibration_title" msgid="6205679908785776478">"通知震動"</string>
    <string name="accessibility_ring_vibration_title" msgid="4689811297654320885">"鈴聲震動"</string>
    <string name="accessibility_touch_vibration_title" msgid="533931451319110741">"輕觸反應"</string>
    <string name="accessibility_service_master_switch_title" msgid="3001666897585097640">"使用「<xliff:g id="ACCESSIBILITY_APP_NAME">%1$s</xliff:g>」"</string>
    <string name="accessibility_service_master_open_title" msgid="7437956750557583681">"開啟「<xliff:g id="ACCESSIBILITY_APP_NAME">%1$s</xliff:g>」"</string>
    <string name="accessibility_daltonizer_master_switch_title" msgid="3580563017377754890">"使用色彩校正"</string>
    <string name="accessibility_caption_master_switch_title" msgid="3821125170899547375">"顯示字幕"</string>
    <string name="accessibility_caption_master_switch_summary" msgid="4908774362453838764">"僅限支援的應用程式"</string>
    <string name="captioning_caption_appearance_title" msgid="4501313548541670063">"字幕大小和樣式"</string>
    <string name="captioning_caption_appearance_summary" msgid="7340741178479381312">"<xliff:g id="ACCESSIBILITY_FONT_SIZE">%1$s</xliff:g>文字尺寸"</string>
    <string name="captioning_more_options_title" msgid="3484496882942539652">"更多選項"</string>
    <string name="accessibility_caption_preference_summary" msgid="1191356970836416954">"只有部分應用程式支援這些字幕偏好設定"</string>
    <string name="accessibility_shortcut_type_software" msgid="2552732582767687515">"無障礙功能按鈕"</string>
    <string name="accessibility_shortcut_type_software_gesture" msgid="5608959693931019059">"兩指從底部向上輕掃"</string>
    <string name="accessibility_shortcut_type_hardware" msgid="4834144210432451916">"按住音量鍵"</string>
    <string name="accessibility_shortcut_type_triple_tap" msgid="7717524216825494543">"輕按三下螢幕"</string>
    <string name="accessibility_hearingaid_instruction_continue_button" msgid="3367260988024430722">"繼續"</string>
    <string name="accessibility_hearingaid_title" msgid="427173678199203191">"助聽器"</string>
    <string name="accessibility_hearingaid_not_connected_summary" msgid="3371427366765435743">"冇連接任何助聽器"</string>
    <string name="accessibility_hearingaid_adding_summary" msgid="999051610528600783">"新增助聽器"</string>
    <string name="accessibility_hearingaid_pair_instructions_message" msgid="8913409742121315657">"如要配對助聽器，請於下一個畫面找出您的裝置，然後輕按一下。請確定您的助聽器已處於配對模式。"</string>
    <string name="accessibility_hearingaid_active_device_summary" msgid="509703438222873967">"「<xliff:g id="DEVICE_NAME">%1$s</xliff:g>」已啟用"</string>
    <plurals name="show_number_hearingaid_count" formatted="false" msgid="776000580683647556">
      <item quantity="other">儲存咗 <xliff:g id="NUMBER_DEVICE_COUNT_1">%1$d</xliff:g> 個助聽器</item>
      <item quantity="one">儲存咗 <xliff:g id="NUMBER_DEVICE_COUNT_0">%1$d</xliff:g> 個助聽器</item>
    </plurals>
    <string name="accessibility_summary_shortcut_enabled" msgid="4030427268146752644">"開啟快速鍵"</string>
    <string name="accessibility_summary_shortcut_disabled" msgid="564005462092499068">"關閉"</string>
    <string name="accessibility_summary_state_enabled" msgid="1065431632216039369">"開啟"</string>
    <string name="accessibility_summary_state_disabled" msgid="9173234532752799694">"關閉"</string>
    <string name="accessibility_summary_state_stopped" msgid="2343602489802623424">"運作唔到。㩒一下就可以睇到相關資料。"</string>
    <string name="accessibility_description_state_stopped" msgid="5364752492861199133">"呢個服務出現故障。"</string>
    <string name="enable_quick_setting" msgid="6648073323202243604">"在「快速設定」中顯示"</string>
    <string name="daltonizer_type" msgid="1715154680803795947">"校正模式"</string>
    <string name="daltonizer_mode_deuteranomaly_title" msgid="3811397143576433035">"綠色弱視"</string>
    <string name="daltonizer_mode_protanomaly_title" msgid="6787594316700223938">"紅色弱視"</string>
    <string name="daltonizer_mode_tritanomaly_title" msgid="1869867447813349033">"藍色弱視"</string>
    <string name="daltonizer_mode_deuteranomaly_summary" msgid="791173297742998942">"紅綠不分"</string>
    <string name="daltonizer_mode_protanomaly_summary" msgid="482834207025141433">"紅綠不分"</string>
    <string name="daltonizer_mode_tritanomaly_summary" msgid="2837137091067433059">"藍黃不分"</string>
    <plurals name="accessibilty_autoclick_preference_subtitle_extremely_short_delay" formatted="false" msgid="8226135362782015387">
      <item quantity="other">延遲時間極短 (<xliff:g id="CLICK_DELAY_LABEL_1">%1$s</xliff:g> 秒)</item>
      <item quantity="one">延遲時間極短 (<xliff:g id="CLICK_DELAY_LABEL_0">%1$s</xliff:g> 秒)</item>
    </plurals>
    <plurals name="accessibilty_autoclick_preference_subtitle_very_short_delay" formatted="false" msgid="4440667435012753839">
      <item quantity="other">延遲時間好短 (<xliff:g id="CLICK_DELAY_LABEL_1">%1$s</xliff:g> 秒)</item>
      <item quantity="one">延遲時間好短 (<xliff:g id="CLICK_DELAY_LABEL_0">%1$s</xliff:g> 秒)</item>
    </plurals>
    <plurals name="accessibilty_autoclick_preference_subtitle_short_delay" formatted="false" msgid="1627969745093865560">
      <item quantity="other">延遲時間短 (<xliff:g id="CLICK_DELAY_LABEL_1">%1$s</xliff:g> 秒)</item>
      <item quantity="one">延遲時間短 (<xliff:g id="CLICK_DELAY_LABEL_0">%1$s</xliff:g> 秒)</item>
    </plurals>
    <plurals name="accessibilty_autoclick_preference_subtitle_long_delay" formatted="false" msgid="1126608261854734991">
      <item quantity="other">延遲時間長 (<xliff:g id="CLICK_DELAY_LABEL_1">%1$s</xliff:g> 秒)</item>
      <item quantity="one">延遲時間長 (<xliff:g id="CLICK_DELAY_LABEL_0">%1$s</xliff:g> 秒)</item>
    </plurals>
    <plurals name="accessibilty_autoclick_preference_subtitle_very_long_delay" formatted="false" msgid="6624972454933133135">
      <item quantity="other">延遲時間很長 (<xliff:g id="CLICK_DELAY_LABEL_1">%1$s</xliff:g> 秒)</item>
      <item quantity="one">延遲時間很長 (<xliff:g id="CLICK_DELAY_LABEL_0">%1$s</xliff:g> 秒)</item>
    </plurals>
    <plurals name="accessibilty_autoclick_delay_unit_second" formatted="false" msgid="8132935106204075064">
      <item quantity="other"><xliff:g id="CLICK_DELAY_LABEL_1">%1$s</xliff:g> 秒</item>
      <item quantity="one"><xliff:g id="CLICK_DELAY_LABEL_0">%1$s</xliff:g> 秒</item>
    </plurals>
    <string name="accessibility_vibration_summary" msgid="27904038683405084">"鈴聲：<xliff:g id="SUMMARY_RING">%1$s</xliff:g>，通知：<xliff:g id="SUMMARY_NOTIFICATION">%2$s</xliff:g>，觸控：<xliff:g id="SUMMARY_TOUCH">%3$s</xliff:g>"</string>
    <string name="accessibility_vibration_summary_off" msgid="7776105450117095736">"將鈴聲和通知震動設為「關閉」"</string>
    <string name="accessibility_vibration_summary_low" msgid="6482721005400340317">"將鈴聲和通知震動設為「低」"</string>
    <string name="accessibility_vibration_summary_medium" msgid="2348889320548746469">"將鈴聲和通知震動設為「中」"</string>
    <string name="accessibility_vibration_summary_high" msgid="1764693979030913712">"將鈴聲和通知震動設為「高」"</string>
    <string name="accessibility_vibration_intensity_off" msgid="972159695404061944">"關閉"</string>
    <string name="accessibility_vibration_intensity_low" msgid="6311161118835287335">"低"</string>
    <string name="accessibility_vibration_intensity_medium" msgid="1734058611879392797">"中"</string>
    <string name="accessibility_vibration_intensity_high" msgid="5982896399775212514">"高"</string>
    <string name="accessibility_menu_item_settings" msgid="2652637954865389271">"設定"</string>
    <string name="accessibility_feature_state_on" msgid="1777344331063467511">"開啟"</string>
    <string name="accessibility_feature_state_off" msgid="169119895905460512">"關閉"</string>
    <string name="captioning_preview_title" msgid="2888561631323180535">"預覽"</string>
    <string name="captioning_standard_options_title" msgid="5360264497750980205">"標準選項"</string>
    <string name="captioning_locale" msgid="5533303294290661590">"語言"</string>
    <string name="captioning_text_size" msgid="8039448543171463017">"文字大小"</string>
    <string name="captioning_preset" msgid="4174276086501638524">"字幕樣式"</string>
    <string name="captioning_custom_options_title" msgid="3858866498893566351">"自訂選項"</string>
    <string name="captioning_background_color" msgid="5231412761368883107">"背景顏色"</string>
    <string name="captioning_background_opacity" msgid="6453738649182382614">"背景透明度"</string>
    <string name="captioning_window_color" msgid="1406167274530183119">"字幕視窗顏色"</string>
    <string name="captioning_window_opacity" msgid="4031752812991199525">"字幕視窗透明度"</string>
    <string name="captioning_foreground_color" msgid="9057327228286129232">"文字顏色"</string>
    <string name="captioning_foreground_opacity" msgid="1395843080697567189">"文字透明度"</string>
    <string name="captioning_edge_color" msgid="6035818279902597518">"邊緣顏色"</string>
    <string name="captioning_edge_type" msgid="5281259280060811506">"邊緣類型"</string>
    <string name="captioning_typeface" msgid="285325623518361407">"字型系列"</string>
    <string name="captioning_preview_text" msgid="4973475065545995704">"字幕將會是這樣"</string>
    <string name="captioning_preview_characters" msgid="7854812443613580460">"Aa"</string>
    <string name="locale_default" msgid="8948077172250925164">"預設"</string>
    <string name="color_title" msgid="2511586788643787427">"顏色"</string>
    <string name="color_unspecified" msgid="4102176222255378320">"預設"</string>
    <string name="color_none" msgid="3703632796520710651">"無"</string>
    <string name="color_white" msgid="1896703263492828323">"白色"</string>
    <string name="color_gray" msgid="8554077329905747877">"灰色"</string>
    <string name="color_black" msgid="9006830401670410387">"黑色"</string>
    <string name="color_red" msgid="5210756997426500693">"紅色"</string>
    <string name="color_green" msgid="4400462091250882271">"綠色"</string>
    <string name="color_blue" msgid="4997784644979140261">"藍色"</string>
    <string name="color_cyan" msgid="4341758639597035927">"洋青色"</string>
    <string name="color_yellow" msgid="5957551912912679058">"黃色"</string>
    <string name="color_magenta" msgid="8943538189219528423">"洋紅色"</string>
    <string name="enable_service_title" msgid="7231533866953706788">"要允許 <xliff:g id="SERVICE">%1$s</xliff:g> 完全控制您的裝置嗎？"</string>
    <string name="capabilities_list_title" msgid="1225853611983394386">"「<xliff:g id="SERVICE">%1$s</xliff:g>」需要："</string>
    <string name="touch_filtered_warning" msgid="4225815157460318241">"由於有應用程式阻礙權限請求，「設定」無法驗證您的回覆。"</string>
    <string name="enable_service_encryption_warning" msgid="931082737770453755">"如果您開啟<xliff:g id="SERVICE">%1$s</xliff:g>，您的裝置將不能透過螢幕鎖定加強資料加密。"</string>
    <string name="secure_lock_encryption_warning" msgid="669152607190123579">"因為您已開啟無障礙功能，您的裝置將不能透過螢幕鎖定加強資料加密。"</string>
    <string name="enable_service_pattern_reason" msgid="6832846117817938536">"開啟 <xliff:g id="SERVICE">%1$s</xliff:g> 將影響您的資料加密強度，因此您需要確認解鎖圖案。"</string>
    <string name="enable_service_pin_reason" msgid="6040417014360237703">"開啟 <xliff:g id="SERVICE">%1$s</xliff:g> 將影響您的資料加密強度，因此您需要確認 PIN。"</string>
    <string name="enable_service_password_reason" msgid="6962544350351734238">"開啟 <xliff:g id="SERVICE">%1$s</xliff:g> 將影響您的資料加密強度，因此您需要確認密碼。"</string>
    <string name="accessibility_service_warning" msgid="6779187188736432618">"<xliff:g id="SERVICE">%1$s</xliff:g>正在要求完全控制此裝置。此服務可以讀取畫面，並代表需要使用無障礙功能的使用者執行動作。這種程度的控制不適用於大部分應用程式。"</string>
    <string name="accessibility_service_warning_description" msgid="6573203795976134751">"為您提供所需無障礙功能的應用程式有權完全控制您的裝置，但大部分應用程式均沒有此權限。"</string>
    <string name="accessibility_service_screen_control_title" msgid="324795030658109870">"查看和控制螢幕"</string>
    <string name="accessibility_service_screen_control_description" msgid="8431940515157990426">"這項功能可以讀出螢幕上的所有內容，並透過其他應用程式顯示內容。"</string>
    <string name="accessibility_service_action_perform_title" msgid="1449360056585337833">"查看和執行動作"</string>
    <string name="accessibility_service_action_perform_description" msgid="7807832069800034738">"這項功能會追蹤您與應用程式或硬件感應器的互動，並代表您直接與應用程式互動。"</string>
    <string name="accessibility_dialog_button_allow" msgid="8274918676473216697">"允許"</string>
    <string name="accessibility_dialog_button_deny" msgid="2037249860078259284">"拒絕"</string>
    <string name="accessibility_dialog_button_stop" msgid="7295448112784528196">"停止"</string>
    <string name="accessibility_dialog_button_cancel" msgid="4813234247237851121">"取消"</string>
    <string name="disable_service_title" msgid="2909108731776956167">"停止「<xliff:g id="SERVICE">%1$s</xliff:g>」？"</string>
    <string name="disable_service_message" msgid="4814173941688548016">"輕按 [<xliff:g id="STOP">%1$s</xliff:g>] 將會停止 <xliff:g id="SERVICE">%2$s</xliff:g>。"</string>
    <string name="accessibility_no_services_installed" msgid="3725569493860028593">"未安裝任何服務"</string>
    <string name="accessibility_no_service_selected" msgid="1310596127128379897">"未選取任何服務"</string>
    <string name="accessibility_service_default_description" msgid="7801435825448138526">"未提供說明。"</string>
    <string name="settings_button" msgid="2195468788019730377">"設定"</string>
    <string name="print_settings" msgid="8519810615863882491">"列印"</string>
    <string name="print_settings_summary_no_service" msgid="6721731154917653862">"關閉"</string>
    <plurals name="print_settings_summary" formatted="false" msgid="1034273609054146099">
      <item quantity="other">已啟用 <xliff:g id="COUNT">%1$d</xliff:g> 項列印服務</item>
      <item quantity="one">已啟用 1 項列印服務</item>
    </plurals>
    <plurals name="print_jobs_summary" formatted="false" msgid="3933688846338306536">
      <item quantity="other"><xliff:g id="COUNT">%1$d</xliff:g> 項列印工作</item>
      <item quantity="one"> 1 項列印工作</item>
    </plurals>
    <string name="print_settings_title" msgid="7680498284751129935">"列印服務"</string>
    <string name="print_no_services_installed" msgid="7554057966540602692">"未安裝任何服務"</string>
    <string name="print_no_printers_found" msgid="4833082484646109486">"找不到打印機"</string>
    <string name="print_menu_item_settings" msgid="8202755044784599740">"設定"</string>
    <string name="print_menu_item_add_printers" msgid="7958192149202584039">"新增打印機"</string>
    <string name="print_feature_state_on" msgid="7132063461008624685">"開啟"</string>
    <string name="print_feature_state_off" msgid="1466195699995209446">"關閉"</string>
    <string name="print_menu_item_add_service" msgid="1549091062463044676">"新增服務"</string>
    <string name="print_menu_item_add_printer" msgid="8711630848324870892">"新增打印機"</string>
    <string name="print_menu_item_search" msgid="5989979785203603169">"搜尋"</string>
    <string name="print_searching_for_printers" msgid="5401413178028348800">"正在搜尋打印機"</string>
    <string name="print_service_disabled" msgid="9185935228930987786">"服務已停用"</string>
    <string name="print_print_jobs" msgid="2605944855933091183">"列印工作"</string>
    <string name="print_print_job" msgid="8477859161886726608">"列印工作"</string>
    <string name="print_restart" msgid="4424096106141083945">"重新開始"</string>
    <string name="print_cancel" msgid="7611266511967568501">"取消"</string>
    <string name="print_job_summary" msgid="277210060872032969">"<xliff:g id="PRINTER">%1$s</xliff:g>\n<xliff:g id="TIME">%2$s</xliff:g>"</string>
    <string name="print_configuring_state_title_template" msgid="2887013172492183045">"正在設定 <xliff:g id="PRINT_JOB_NAME">%1$s</xliff:g>"</string>
    <string name="print_printing_state_title_template" msgid="7367513245156603431">"正在列印 <xliff:g id="PRINT_JOB_NAME">%1$s</xliff:g>"</string>
    <string name="print_cancelling_state_title_template" msgid="9094795458159980190">"正在取消 <xliff:g id="PRINT_JOB_NAME">%1$s</xliff:g>"</string>
    <string name="print_failed_state_title_template" msgid="4751695809935404505">"打印機錯誤：<xliff:g id="PRINT_JOB_NAME">%1$s</xliff:g>"</string>
    <string name="print_blocked_state_title_template" msgid="3134100215188411074">"打印機已封鎖 <xliff:g id="PRINT_JOB_NAME">%1$s</xliff:g>"</string>
    <string name="print_search_box_shown_utterance" msgid="6215002365360341961">"搜尋框已顯示"</string>
    <string name="print_search_box_hidden_utterance" msgid="5355387966141712567">"搜尋框已隱藏"</string>
    <string name="printer_info_desc" msgid="1206872325746154206">"此打印機詳情"</string>
    <string name="power_usage_summary_title" msgid="4198312848584882113">"電池"</string>
    <string name="power_usage_summary" msgid="6857382582534984531">"查看正在消耗電力的功能"</string>
    <string name="power_usage_not_available" msgid="3425302437465106036">"沒有電池用量資料。"</string>
    <string name="power_usage_level_and_status" msgid="821521456989429593">"<xliff:g id="LEVEL">%1$s</xliff:g> - <xliff:g id="STATUS">%2$s</xliff:g>"</string>
    <string name="power_discharge_remaining" msgid="6997529817917076536">"剩餘 <xliff:g id="REMAIN">%1$s</xliff:g>"</string>
    <string name="power_charge_remaining" msgid="7046064326172265116">"<xliff:g id="UNTIL_CHARGED">%1$s</xliff:g>後完成充電"</string>
    <string name="background_activity_title" msgid="8214332017349791380">"背景限制"</string>
    <string name="background_activity_summary" msgid="3817376868497046016">"允許應用程式在背景中執行"</string>
    <string name="background_activity_summary_disabled" msgid="32459916080651444">"不允許應用程式在背景中執行"</string>
    <string name="background_activity_summary_whitelisted" msgid="6808917852577742965">"無法限制背景使用方式"</string>
    <string name="background_activity_warning_dialog_title" msgid="3449566823290744823">"要限制背景活動嗎？"</string>
    <string name="background_activity_warning_dialog_text" msgid="8202776985767701095">"如果您限制應用程式的背景活動，應用程式可能無法正常運作"</string>
    <string name="background_activity_disabled_dialog_text" msgid="4053170297325882494">"由於此應用程式並未設定為優化電池，您無法限制其使用。\n\n如要限制應用程式，請先開啟電池優化功能。"</string>
    <string name="device_screen_usage" msgid="1011630249648289909">"充滿電後的螢幕使用時間"</string>
    <string name="power_usage_list_summary" msgid="3237540201918492925">"完全充電後的電池用量"</string>
    <string name="screen_usage_summary" msgid="1393184943010909471">"充滿電後的螢幕開啟時間"</string>
    <string name="device_usage_list_summary" msgid="242243537371697285">"充滿電後的裝置用量"</string>
    <string name="battery_since_unplugged" msgid="6991509383429936921">"拔除插頭後的電池使用狀況"</string>
    <string name="battery_since_reset" msgid="2930376112877476562">"重設後的電池使用狀況"</string>
    <string name="battery_stats_on_battery" msgid="1553011980384645514">"電池電力剩餘時間：<xliff:g id="TIME">%1$s</xliff:g>"</string>
    <string name="battery_stats_duration" msgid="6918768703070999743">"拔除插頭後已耗電 <xliff:g id="TIME">%1$s</xliff:g>"</string>
    <string name="battery_stats_charging_label" msgid="6204814386861342145">"充電中"</string>
    <string name="battery_stats_screen_on_label" msgid="8989312180491200138">"螢幕開啟"</string>
    <string name="battery_stats_gps_on_label" msgid="5626424078405382686">"開啟 GPS"</string>
    <string name="battery_stats_camera_on_label" msgid="555635201416769359">"相機已開啟"</string>
    <string name="battery_stats_flashlight_on_label" msgid="1621027969559427783">"閃光燈已開啟"</string>
    <string name="battery_stats_wifi_running_label" msgid="6461551370010379049">"Wi‑Fi"</string>
    <string name="battery_stats_wake_lock_label" msgid="8115041205778441548">"啟用"</string>
    <string name="battery_stats_phone_signal_label" msgid="679649411998679555">"流動網絡訊號"</string>
    <!-- no translation found for battery_stats_last_duration (3088100394725340600) -->
    <skip />
    <string name="awake" msgid="5405871714019268978">"裝置啟用時間"</string>
    <string name="wifi_on_time" msgid="3880778525760926066">"Wi-Fi 開啟時間"</string>
    <string name="bluetooth_on_time" msgid="8424625554628450028">"Wi-Fi 開啟時間"</string>
    <string name="advanced_battery_title" msgid="3005993394776555079">"電池用量"</string>
    <string name="history_details_title" msgid="8628584613889559355">"詳細記錄"</string>
    <string name="battery_details_title" msgid="4531369291819754178">"電池用量"</string>
    <string name="details_subtitle" msgid="2550872569652785527">"詳細使用狀況"</string>
    <string name="controls_subtitle" msgid="3759606830916441564">"調整電力使用"</string>
    <string name="packages_subtitle" msgid="8687690644931499428">"已包含套件"</string>
    <string name="battery_tip_summary_title" msgid="321127485145626939">"應用程式正常運作中"</string>
    <string name="battery_tip_summary_summary" product="default" msgid="6077959765904507849">"手機的背景耗電量正常"</string>
    <string name="battery_tip_summary_summary" product="tablet" msgid="5063158368808711973">"平板電腦的背景耗電量正常"</string>
    <string name="battery_tip_summary_summary" product="device" msgid="4242899844618910548">"裝置的背景耗電量正常"</string>
    <string name="battery_tip_low_battery_title" msgid="7789690720316830767">"電池電量不足"</string>
    <string name="battery_tip_low_battery_summary" msgid="357649681960300945">"電池耗電過快"</string>
    <string name="battery_tip_smart_battery_title" product="default" msgid="2903272443772298636">"延長手機的電池壽命"</string>
    <string name="battery_tip_smart_battery_title" product="tablet" msgid="6813017377960004819">"延長平板電腦的電池壽命"</string>
    <string name="battery_tip_smart_battery_title" product="device" msgid="4805599360437606335">"延長裝置的電池壽命"</string>
    <string name="battery_tip_smart_battery_summary" msgid="3592965553502362965">"開啟「電池管理工具」"</string>
    <string name="battery_tip_early_heads_up_title" msgid="4411387863476629452">"開啟省電模式"</string>
    <string name="battery_tip_early_heads_up_summary" msgid="578523794827443977">"電池電量可能會比平常更快耗盡"</string>
    <string name="battery_tip_early_heads_up_done_title" msgid="4413270905575486715">"省電模式已開啟"</string>
    <string name="battery_tip_early_heads_up_done_summary" msgid="7858923105760361208">"部分功能可能受到限制"</string>
    <string name="battery_tip_high_usage_title" product="default" msgid="2375953293196088319">"手機使用率比平常高"</string>
    <string name="battery_tip_high_usage_title" product="tablet" msgid="8515903411746145740">"平板電腦使用率比平常高"</string>
    <string name="battery_tip_high_usage_title" product="device" msgid="6577086402173910457">"裝置使用率比平常高"</string>
    <string name="battery_tip_high_usage_summary" msgid="5356399389711499862">"電池電量可能會比平常更快耗盡"</string>
    <string name="battery_tip_dialog_message" product="default" msgid="4681734836472195966">"您的手機使用率比平常高，電池電量可能會比預期更快耗盡。\n\n電池用量最高的應用程式："</string>
    <string name="battery_tip_dialog_message" product="tablet" msgid="3934298305232120382">"您的平板電腦使用率比平常高，電池電量可能會比預期更快耗盡。\n\n電池用量最高的應用程式："</string>
    <string name="battery_tip_dialog_message" product="device" msgid="2620789680336796054">"您的裝置使用率比平常高，電池電量可能會比預期更快耗盡。\n\n電池用量最高的應用程式："</string>
    <string name="battery_tip_dialog_message_footer" msgid="986542164372177504">"包括高耗電背景活動"</string>
    <plurals name="battery_tip_restrict_title" formatted="false" msgid="3108195491484891588">
      <item quantity="other">限制 %1$d 個應用程式</item>
      <item quantity="one">限制 %1$d 個應用程式</item>
    </plurals>
    <plurals name="battery_tip_restrict_handled_title" formatted="false" msgid="5862649927574803958">
      <item quantity="other">%2$d 個應用程式最近受限制</item>
      <item quantity="one">%1$s 個應用程式最近受限制</item>
    </plurals>
    <plurals name="battery_tip_restrict_summary" formatted="false" msgid="3328499737453686910">
      <item quantity="other">%2$d 個應用程式的背景耗電量高</item>
      <item quantity="one">%1$s 個應用程式的背景耗電量高</item>
    </plurals>
    <plurals name="battery_tip_restrict_handled_summary" formatted="false" msgid="3036853535034350991">
      <item quantity="other">這些應用程式無法在背景執行</item>
      <item quantity="one">這個應用程式無法在背景執行</item>
    </plurals>
    <plurals name="battery_tip_restrict_app_dialog_title" formatted="false" msgid="7897944678619251740">
      <item quantity="other">要限制 %1$d 個應用程式嗎？</item>
      <item quantity="one">要限制應用程式嗎？</item>
    </plurals>
    <string name="battery_tip_restrict_app_dialog_message" msgid="137856003724730751">"為節省電量，請將「<xliff:g id="APP">%1$s</xliff:g>」設為停止在背景中耗電。受限制的應用程式可能會因此無法正常運作，且相關通知可能會延遲。"</string>
    <string name="battery_tip_restrict_apps_less_than_5_dialog_message" msgid="5894648804112181324">"為節省電量，請將這些應用程式設為停止在背景中耗電。受限制的應用程式可能會因此無法正常運作，且相關通知可能會延遲。\n\n應用程式："</string>
    <string name="battery_tip_restrict_apps_more_than_5_dialog_message" msgid="4546838397423565138">"為節省電量，請將這些應用程式設為停止在背景中耗電。受限制的應用程式可能會因此無法正常運作，且相關通知可能會延遲。\n\n應用程式：\n<xliff:g id="APP_LIST">%1$s</xliff:g>。"</string>
    <string name="battery_tip_restrict_app_dialog_ok" msgid="7025027696689301916">"限制"</string>
    <string name="battery_tip_unrestrict_app_dialog_title" msgid="5501997201160532301">"要移除限制嗎？"</string>
    <string name="battery_tip_unrestrict_app_dialog_message" msgid="215449637818582819">"此應用程式會在背景使用電量。您的電池電量可能會比預期更快耗盡。"</string>
    <string name="battery_tip_unrestrict_app_dialog_ok" msgid="7940183167721998470">"移除"</string>
    <string name="battery_tip_unrestrict_app_dialog_cancel" msgid="4968135709160207507">"取消"</string>
    <string name="battery_tip_dialog_summary_message" product="default" msgid="6097167058237891756">"您的應用程式目前的耗電量正常。如果應用程式耗電過多，手機會建議您進行一些操作。\n\n如果電量不足，您隨時都可以開啟「省電模式」。"</string>
    <string name="battery_tip_dialog_summary_message" product="tablet" msgid="573297655597451123">"您的應用程式目前的耗電量正常。如果應用程式耗電過多，平板電腦將會為您提供操作建議。\n\n如果電量較低，您可以隨時開啟省電模式。"</string>
    <string name="battery_tip_dialog_summary_message" product="device" msgid="8222461068860745749">"您的應用程式目前的耗電量正常。如果應用程式耗電過多，裝置將會為您提供操作建議。\n\n如果電量較低，您可以隨時開啟省電模式。"</string>
    <string name="smart_battery_manager_title" msgid="3677620516657920364">"電池管理工具"</string>
    <string name="smart_battery_title" msgid="9095903608520254254">"自動管理應用程式"</string>
    <string name="smart_battery_summary" product="default" msgid="1492277404000064998">"限制不常用應用程式的耗電量"</string>
    <string name="smart_battery_footer" msgid="8407121907452993645">"當「電池管理工具」偵測到應用程式正在耗電時，您可選擇限制這些應用程式。受限制的應用程式可能會因此無法正常運作，且相關通知可能會延遲。"</string>
    <string name="restricted_app_title" msgid="6585080822121007436">"受限制的應用程式"</string>
    <plurals name="restricted_app_summary" formatted="false" msgid="6059772951505411003">
      <item quantity="other">限制 %1$d 個應用程式的用電量</item>
      <item quantity="one">限制 %1$d 個應用程式的用電量</item>
    </plurals>
    <string name="restricted_app_time_summary" msgid="3097721884155913252">"受限時間：<xliff:g id="TIME">%1$s</xliff:g>"</string>
    <string name="restricted_app_detail_footer" msgid="3683577206409650564">"這些應用程式會在背景中耗電。受限制的應用程式可能會無法正常運作，且相關通知可能會延遲。"</string>
    <string name="battery_auto_restriction_title" msgid="827206218118093357">"使用電池管理工具"</string>
    <string name="battery_auto_restriction_summary" msgid="2140896101984815711">"偵測應用程式何時耗電"</string>
    <string name="battery_manager_on" product="default" msgid="3197525907390349054">"已開啟/正在偵測應用程式何時耗電"</string>
    <string name="battery_manager_off" msgid="673547668722420924">"已關閉"</string>
    <plurals name="battery_manager_app_restricted" formatted="false" msgid="6714534362166394848">
      <item quantity="other">%1$d 個應用程式受限制</item>
      <item quantity="one">%1$d 個應用程式受限制</item>
    </plurals>
    <string name="battery_header_title_alternate" msgid="8371821625994616659">"<xliff:g id="NUMBER">^1</xliff:g>"<small>" "<font size="20">"<xliff:g id="UNIT">%</xliff:g>"</font></small>""</string>
    <string name="dialog_stop_title" msgid="5972757101865665655">"要停止應用程式嗎？"</string>
    <string name="dialog_stop_message" product="default" msgid="2063536418875183799">"由於「<xliff:g id="APP">%1$s</xliff:g>」一直讓您的手機處於喚醒狀態，因此手機無法正常管理電池。\n\n如要解決此問題，您可以停止該應用程式。\n\n如果問題持續，您可能需要解除安裝應用程式，才能改善電池效能。"</string>
    <string name="dialog_stop_message" product="tablet" msgid="426862716783569739">"由於「<xliff:g id="APP">%1$s</xliff:g>」一直讓您的平板電腦處於喚醒狀態，因此平板電腦無法正常管理電池。\n\n如要解決此問題，您可以停止該應用程式。\n\n如果問題持續，您可能需要解除安裝應用程式，才能改善電池效能。"</string>
    <string name="dialog_stop_message" product="device" msgid="4252335402634772603">"由於「<xliff:g id="APP">%1$s</xliff:g>」一直讓您的裝置處於喚醒狀態，因此裝置無法正常管理電池。\n\n如要解決此問題，您可以停止該應用程式。\n\n如果問題持續，您可能需要解除安裝應用程式，才能改善電池效能。"</string>
    <string name="dialog_stop_message_wakeup_alarm" product="default" msgid="604462000476810125">"由於「<xliff:g id="APP_0">%1$s</xliff:g>」一直讓您的手機處於喚醒狀態，因此手機無法正常管理電池。\n\n如要解決此問題，您可以停止「<xliff:g id="APP_1">%1$s</xliff:g>」。\n\n如果問題持續，您可能需要解除安裝應用程式，才能改善電池效能。"</string>
    <string name="dialog_stop_message_wakeup_alarm" product="tablet" msgid="7737426241260791605">"由於「<xliff:g id="APP_0">%1$s</xliff:g>」一直讓您的平板電腦處於喚醒狀態，因此平板電腦無法正常管理電池。\n\n如要解決此問題，您可以停止「<xliff:g id="APP_1">%1$s</xliff:g>」。\n\n如果問題持續，您可能需要解除安裝應用程式，才能改善電池效能。"</string>
    <string name="dialog_stop_message_wakeup_alarm" product="device" msgid="1820679795932901383">"由於「<xliff:g id="APP_0">%1$s</xliff:g>」一直讓您的裝置處於喚醒狀態，因此裝置無法正常管理電池。\n\n如要解決此問題，您可以停止「<xliff:g id="APP_1">%1$s</xliff:g>」。\n\n如果問題持續，您可能需要解除安裝應用程式，才能改善電池效能。"</string>
    <string name="dialog_stop_ok" msgid="1171516542217183180">"停止應用程式"</string>
    <string name="dialog_background_check_title" msgid="8571605969100408762">"要關閉背景使用功能並停用應用程式嗎？"</string>
    <string name="dialog_background_check_message" product="default" msgid="6203374578970183277">"由於「<xliff:g id="APP_0">%1$s</xliff:g>」一直讓您的手機處於喚醒狀態，因此手機無法正常管理電池。\n\n如要解決此問題，請將手機設定為禁止「<xliff:g id="APP_1">%1$s</xliff:g>」在背景中執行。"</string>
    <string name="dialog_background_check_message" product="tablet" msgid="1282389215667916176">"由於「<xliff:g id="APP_0">%1$s</xliff:g>」一直讓您的平板電腦處於喚醒狀態，因此平板電腦無法正常管理電池。\n\n如要解決此問題，請將平板電腦設定為禁止「<xliff:g id="APP_1">%1$s</xliff:g>」在背景中執行。"</string>
    <string name="dialog_background_check_message" product="device" msgid="8005524265739819577">"由於「<xliff:g id="APP_0">%1$s</xliff:g>」一直讓您的裝置處於喚醒狀態，因此裝置無法正常管理電池。\n\n如要解決此問題，請將裝置設定為禁止「<xliff:g id="APP_1">%1$s</xliff:g>」在背景中執行。"</string>
    <string name="dialog_background_check_ok" msgid="5792934035264144797">"關閉"</string>
    <string name="dialog_location_title" msgid="1323400468370901875">"要關閉位置資訊功能嗎？"</string>
    <string name="dialog_location_message" product="default" msgid="5597959072209122057">"由於「<xliff:g id="APP">%1$s</xliff:g>」在您未使用時持續要求獲取您的位置資訊，因此手機無法正常管理電池。\n\n如要解決此問題，請關閉此應用程式的位置資訊功能。"</string>
    <string name="dialog_location_message" product="tablet" msgid="7165269165194599595">"由於「<xliff:g id="APP">%1$s</xliff:g>」在您未使用時持續要求獲取您的位置資訊，因此平板電腦無法正常管理電池。\n\n如要解決此問題，請關閉此應用程式的位置資訊功能。"</string>
    <string name="dialog_location_message" product="device" msgid="4606829479989940464">"由於「<xliff:g id="APP">%1$s</xliff:g>」在您未使用時持續要求獲取您的位置資訊，因此裝置無法正常管理電池。\n\n如要解決此問題，請關閉此應用程式的位置資訊功能。"</string>
    <string name="dialog_location_ok" msgid="6338680851382069716">"關閉"</string>
    <string name="power_screen" msgid="4596900105850963806">"螢幕"</string>
    <string name="power_flashlight" msgid="8993388636332573202">"閃光燈"</string>
    <string name="power_camera" msgid="4778315081581293923">"相機"</string>
    <string name="power_wifi" msgid="4614007837288250325">"Wi‑Fi"</string>
    <string name="power_bluetooth" msgid="5085900180846238196">"藍牙"</string>
    <string name="power_cell" msgid="5507921058696341513">"流動網絡備用中"</string>
    <string name="power_phone" msgid="2768396619208561670">"語音通話"</string>
    <string name="power_idle" product="tablet" msgid="4689321599298911021">"平板電腦閒置"</string>
    <string name="power_idle" product="default" msgid="9132502722499465252">"手機閒置"</string>
    <string name="power_unaccounted" msgid="2160811497426475703">"其他"</string>
    <string name="power_overcounted" msgid="3681101460287472876">"計算過高"</string>
    <string name="usage_type_cpu" msgid="8544148642836549011">"CPU 總使用時間"</string>
    <string name="usage_type_cpu_foreground" msgid="6120871498122604239">"CPU 前端使用狀況"</string>
    <string name="usage_type_wake_lock" msgid="3442487584173668904">"保持啟用"</string>
    <string name="usage_type_gps" msgid="4118035982288964651">"全球衛星定位系統 (GPS)"</string>
    <string name="usage_type_wifi_running" msgid="5573404832197356206">"Wi-Fi 執行中"</string>
    <string name="usage_type_phone" product="tablet" msgid="4527092861928972130">"平板電腦"</string>
    <string name="usage_type_phone" product="default" msgid="4149330237181984782">"電話"</string>
    <string name="usage_type_data_send" msgid="4375755152437282184">"已傳送的流動數據包"</string>
    <string name="usage_type_data_recv" msgid="7821924049621005218">"已接收的流動數據包"</string>
    <string name="usage_type_radio_active" msgid="1876069445855950097">"手機無線電運作時間"</string>
    <string name="usage_type_data_wifi_send" msgid="6154038607322769558">"已傳送的 Wi-Fi 數據包"</string>
    <string name="usage_type_data_wifi_recv" msgid="4821128213012023100">"已接收的 Wi-Fi 數據包"</string>
    <string name="usage_type_audio" msgid="1100651355357912864">"音效"</string>
    <string name="usage_type_video" msgid="1068481638906679035">"影片"</string>
    <string name="usage_type_camera" msgid="3999579307204257822">"相機"</string>
    <string name="usage_type_flashlight" msgid="5629235220169383309">"閃光燈"</string>
    <string name="usage_type_on_time" msgid="104642441471272535">"開啟時間"</string>
    <string name="usage_type_no_coverage" msgid="1385712176630900103">"無訊號的時間"</string>
    <string name="usage_type_total_battery_capacity" msgid="3878234027503885998">"總電池容量"</string>
    <string name="usage_type_computed_power" msgid="5191902025833668752">"經計算的用電量"</string>
    <string name="usage_type_actual_power" msgid="1221358930299037926">"監測到的用電量"</string>
    <string name="battery_action_stop" msgid="6998228610098034316">"強制停止"</string>
    <string name="battery_action_app_details" msgid="7201369216798227707">"應用程式資料"</string>
    <string name="battery_action_app_settings" msgid="2437124469335488464">"應用程式設定"</string>
    <string name="battery_action_display" msgid="6515712081248863749">"螢幕設定"</string>
    <string name="battery_action_wifi" msgid="1829212604573932607">"Wi-Fi 設定"</string>
    <string name="battery_action_bluetooth" msgid="4723692623358386789">"藍牙設定"</string>
    <string name="battery_desc_voice" msgid="6900799826084022585">"語音通話耗電量"</string>
    <string name="battery_desc_standby" product="tablet" msgid="5818742458684767043">"平板電腦閒置時的耗電量"</string>
    <string name="battery_desc_standby" product="default" msgid="2543075041964578103">"手機閒置時的耗電量"</string>
    <string name="battery_desc_radio" msgid="454677140485133914">"手機無線電耗電量"</string>
    <string name="battery_sugg_radio" msgid="5476234634503535270">"切換到飛行模式，讓裝置處於服務覆蓋範圍外時能節省電力"</string>
    <string name="battery_desc_flashlight" msgid="6694895513133361404">"閃光燈耗電量"</string>
    <string name="battery_desc_camera" msgid="6152712271731518018">"相機的電池用量"</string>
    <string name="battery_desc_display" msgid="7175017688954602685">"顯示與背光啟動時的耗電量"</string>
    <string name="battery_sugg_display" msgid="3102137296547788111">"減低螢幕亮度和/或螢幕逾時時間"</string>
    <string name="battery_desc_wifi" msgid="5276669172548928768">"Wi-Fi 耗電量"</string>
    <string name="battery_sugg_wifi" msgid="359757575108350109">"不使用或無法使用時即關閉 Wi-Fi"</string>
    <string name="battery_desc_bluetooth" msgid="2237947137783306282">"藍牙耗電量"</string>
    <string name="battery_sugg_bluetooth_basic" msgid="8943564578546832037">"不使用時即關閉藍牙"</string>
    <string name="battery_sugg_bluetooth_headset" msgid="6495519793211758353">"嘗試連接另一部藍牙裝置"</string>
    <string name="battery_desc_apps" msgid="4187483940383266017">"應用程式耗電量"</string>
    <string name="battery_sugg_apps_info" msgid="4796917242296658454">"停止或解除安裝應用程式"</string>
    <string name="battery_sugg_apps_gps" msgid="7221335088647925110">"選取省電模式"</string>
    <string name="battery_sugg_apps_settings" msgid="6527223370162382166">"應用程式可能有提供節省電力的設定"</string>
    <string name="battery_desc_users" msgid="1959428568888686847">"使用者用電量"</string>
    <string name="battery_desc_unaccounted" msgid="1649497860893660763">"其他用電量"</string>
    <string name="battery_msg_unaccounted" msgid="5647345548624995064">"電池用量是估計的用電量，並非所有耗電來源均計算在內。其他用電量是指估計耗電量與實際電池用量的差額。"</string>
    <string name="battery_desc_overcounted" msgid="5982079150027267539">"計算過高的用電量"</string>
    <string name="mah" msgid="3604527474433227780">"<xliff:g id="NUMBER">%d</xliff:g> mAh"</string>
    <string name="battery_used_for" msgid="6401552215008504483">"使用時間：<xliff:g id="TIME">^1</xliff:g>"</string>
    <string name="battery_active_for" msgid="4416277218863232476">"使用時間：<xliff:g id="TIME">^1</xliff:g>"</string>
    <string name="battery_screen_usage" msgid="90008745183187461">"螢幕使用時間：<xliff:g id="TIME">^1</xliff:g>"</string>
    <string name="battery_used_by" msgid="6457305178016189330">"<xliff:g id="APP">%2$s</xliff:g>用量佔 <xliff:g id="PERCENT">%1$s</xliff:g>"</string>
    <string name="battery_overall_usage" msgid="8940140259734182014">"整體電量的 <xliff:g id="PERCENT">%1$s</xliff:g>"</string>
    <string name="battery_detail_since_full_charge" msgid="5650946565524184582">"上次充滿電後的詳細用量"</string>
    <string name="battery_last_full_charge" msgid="8308424441475063956">"上次充滿電"</string>
    <string name="battery_full_charge_last" msgid="465146408601016923">"電池在充滿電後的預計使用時間"</string>
    <string name="battery_footer_summary" msgid="9125397752380281832">"電池用量資料只屬約數，將視乎使用情況而變動"</string>
    <string name="battery_detail_foreground" msgid="3312280147931093967">"在前景中執行"</string>
    <string name="battery_detail_background" msgid="3333915023706228000">"在背景中執行"</string>
    <string name="battery_detail_power_usage" msgid="1492926471397355477">"電池用量"</string>
    <string name="battery_detail_info_title" msgid="5896661833554333683">"上次充滿電後"</string>
    <string name="battery_detail_manage_title" msgid="7910805419446927887">"管理電池用量"</string>
    <string name="advanced_battery_graph_subtext" msgid="6816737986172678550">"根據裝置的使用情況估計剩餘電量"</string>
    <string name="estimated_time_left" msgid="948717045180211777">"估計剩餘時間"</string>
    <string name="estimated_charging_time_left" msgid="2287135413363961246">"剩餘充電時間"</string>
    <string name="estimated_time_description" msgid="211058785418596009">"估計時間視乎使用情況而定"</string>
    <string name="menu_stats_unplugged" msgid="7125297366200634285">"拔除插頭後已耗電 <xliff:g id="UNPLUGGED">%1$s</xliff:g>"</string>
    <string name="menu_stats_last_unplugged" msgid="230678127178268655">"<xliff:g id="UNPLUGGED">%1$s</xliff:g> 前拔除電源"</string>
    <string name="menu_stats_total" msgid="2713445396954503670">"整體使用狀況"</string>
    <string name="menu_stats_refresh" msgid="6727628139586938835">"重新整理"</string>
    <string name="process_mediaserver_label" msgid="6135260215912215092">"媒體伺服器"</string>
    <string name="process_dex2oat_label" msgid="1190208677726583153">"應用程式優化"</string>
    <string name="battery_saver" msgid="7737147344510595864">"省電模式"</string>
    <string name="battery_saver_auto_title" msgid="6789753787070176144">"自動開啟"</string>
    <string name="battery_saver_auto_no_schedule" msgid="5123639867350138893">"不設定時間"</string>
    <string name="battery_saver_auto_routine" msgid="4656495097900848608">"根據慣常充電時間"</string>
    <string name="battery_saver_auto_percentage" msgid="558533724806281980">"根據百分比"</string>
    <string name="battery_saver_auto_routine_summary" msgid="3913145448299472628">"如果電量很可能在下次慣常充電時間之前耗盡，「省電模式」就會自動開啟"</string>
    <string name="battery_saver_auto_percentage_summary" msgid="6190884450723824287">"將會在電量剩餘 <xliff:g id="PERCENT">%1$s</xliff:g> 時開啟"</string>
    <string name="battery_saver_schedule_settings_title" msgid="3688019979950082237">"設定時間"</string>
    <string name="battery_saver_turn_on_summary" msgid="1433919417587171160">"延長電池壽命"</string>
    <string name="battery_saver_sticky_title_new" msgid="3916591594623849228">"充滿電後關閉"</string>
    <string name="battery_saver_sticky_description_new" product="default" msgid="6862168106613838677">"當您的手機電量達到 <xliff:g id="PERCENT">%1$s</xliff:g> 時，省電模式會關閉"</string>
    <string name="battery_saver_sticky_description_new" product="tablet" msgid="6740553373344759992">"當您的平板電腦電量達到 <xliff:g id="PERCENT">%1$s</xliff:g> 時，省電模式會關閉"</string>
    <string name="battery_saver_sticky_description_new" product="device" msgid="8512106347424406909">"當您的裝置電量達到 <xliff:g id="PERCENT">%1$s</xliff:g> 時，省電模式會關閉"</string>
    <!-- no translation found for battery_saver_seekbar_title (3712266470054006641) -->
    <skip />
    <string name="battery_saver_seekbar_title_placeholder" msgid="7141264642540687540">"開啟"</string>
    <string name="battery_saver_master_switch_title" msgid="3474312070095834915">"使用省電模式"</string>
    <string name="battery_saver_turn_on_automatically_title" msgid="7857393318205740864">"自動開啟"</string>
    <string name="battery_saver_turn_on_automatically_never" msgid="6194649389871448663">"永不"</string>
    <string name="battery_saver_turn_on_automatically_pct" msgid="4294335680892392449">"<xliff:g id="PERCENT">%1$s</xliff:g> 電量"</string>
    <string name="battery_percentage" msgid="1779934245963043490">"電量百分比"</string>
    <string name="battery_percentage_description" msgid="2321465139126125541">"在狀態列中顯示電量百分比"</string>
    <string name="process_stats_summary_title" msgid="502683176231281732">"程序統計資料"</string>
    <string name="process_stats_summary" msgid="522842188571764699">"執行中程序的技術統計資料"</string>
    <string name="app_memory_use" msgid="7559666138324410666">"記憶體用量"</string>
    <string name="process_stats_total_duration" msgid="3898635541254636618">"在過去 <xliff:g id="TIMEDURATION">%3$s</xliff:g>內使用了 <xliff:g id="TOTALRAM">%2$s</xliff:g> 中的 <xliff:g id="USEDRAM">%1$s</xliff:g>"</string>
    <string name="process_stats_total_duration_percentage" msgid="4391502694312709148">"<xliff:g id="TIMEDURATION">%2$s</xliff:g>內使用了 RAM 中的 <xliff:g id="PERCENT">%1$s</xliff:g>"</string>
    <string name="process_stats_type_background" msgid="4094034441562453522">"背景"</string>
    <string name="process_stats_type_foreground" msgid="5043049335546793803">"前景"</string>
    <string name="process_stats_type_cached" msgid="129788969589599563">"快取"</string>
    <string name="process_stats_os_label" msgid="2096501347732184886">"Android 作業系統"</string>
    <string name="process_stats_os_native" msgid="794547105037548539">"本機"</string>
    <string name="process_stats_os_kernel" msgid="5626269994512354996">"核心"</string>
    <string name="process_stats_os_zram" msgid="3067278664868354143">"Z-Ram"</string>
    <string name="process_stats_os_cache" msgid="4753163023524305711">"快取"</string>
    <string name="process_stats_ram_use" msgid="5966645638783509937">"記憶體用量"</string>
    <string name="process_stats_bg_ram_use" msgid="3572439697306771461">"記憶體用量 (背景)"</string>
    <string name="process_stats_run_time" msgid="8631920944819076418">"執行時間"</string>
    <string name="processes_subtitle" msgid="5791138718719605724">"流程"</string>
    <string name="services_subtitle" msgid="9136741140730524046">"服務"</string>
    <string name="menu_proc_stats_duration" msgid="1249684566371309908">"持續時間"</string>
    <string name="mem_details_title" msgid="8064756349669711949">"記憶體詳情"</string>
    <string name="menu_duration_3h" msgid="9202635114831885878">"3 小時"</string>
    <string name="menu_duration_6h" msgid="2843895006519153126">"6 小時"</string>
    <string name="menu_duration_12h" msgid="9206922888181602565">"12 小時"</string>
    <string name="menu_duration_1d" msgid="8538390358158862330">"1 天"</string>
    <string name="menu_show_system" msgid="3780310384799907818">"顯示系統"</string>
    <string name="menu_hide_system" msgid="5197937451381420622">"隱藏系統"</string>
    <string name="menu_show_percentage" msgid="6143205879027928330">"顯示百分比"</string>
    <string name="menu_use_uss" msgid="1663914348353623749">"使用 Uss"</string>
    <string name="menu_proc_stats_type" msgid="5048575824389855689">"統計資料類型"</string>
    <string name="menu_proc_stats_type_background" msgid="6796434633192284607">"背景"</string>
    <string name="menu_proc_stats_type_foreground" msgid="9011432748521890803">"前景"</string>
    <string name="menu_proc_stats_type_cached" msgid="1351321959600144622">"快取"</string>
    <string name="voice_input_output_settings" msgid="1055497319048272051">"語音輸入裝置與輸出裝置"</string>
    <string name="voice_input_output_settings_title" msgid="6449454483955543064">"語音輸入與輸出裝置設定"</string>
    <string name="voice_search_settings_title" msgid="228743187532160069">"語音搜尋"</string>
    <string name="keyboard_settings_title" msgid="2199286020368890114">"Android 鍵盤"</string>
    <string name="voice_input_settings" msgid="105821652985768064">"語音輸入設定"</string>
    <string name="voice_input_settings_title" msgid="3708147270767296322">"語音輸入"</string>
    <string name="voice_service_preference_section_title" msgid="4807795449147187497">"語音輸入服務"</string>
    <string name="voice_interactor_preference_summary" msgid="3942881638813452880">"完全啟動字詞與互動"</string>
    <string name="voice_recognizer_preference_summary" msgid="9195427725367463336">"簡易語音轉文字"</string>
    <string name="voice_interaction_security_warning" msgid="7962884055885987671">"這項語音輸入服務由 <xliff:g id="VOICE_INPUT_SERVICE_APP_NAME">%s</xliff:g> 提供，可隨時監控語言輸入，並代您控制具備語音操控功能的應用程式。您要啟用這項服務嗎？"</string>
    <string name="tts_engine_preference_title" msgid="7808775764174571132">"首選引擎"</string>
    <string name="tts_engine_settings_title" msgid="1298093555056321577">"引擎設定"</string>
    <string name="tts_sliders_title" msgid="6901146958648426181">"語音速率和音調"</string>
    <string name="tts_engine_section_title" msgid="5115035218089228451">"引擎"</string>
    <string name="tts_install_voice_title" msgid="5133545696447933812">"語音"</string>
    <string name="tts_spoken_language" msgid="4652894245474520872">"使用的語言"</string>
    <string name="tts_install_voices_title" msgid="6505257816336165782">"安裝語音"</string>
    <string name="tts_install_voices_text" msgid="902408506519246362">"繼續使用「<xliff:g id="TTS_APP_NAME">%s</xliff:g>」應用程式安裝語音"</string>
    <string name="tts_install_voices_open" msgid="919034855418197668">"開啟應用程式"</string>
    <string name="tts_install_voices_cancel" msgid="5179154684379560628">"取消"</string>
    <string name="tts_reset" msgid="9047681050813970031">"重設"</string>
    <string name="tts_play" msgid="2945513377250757221">"播放"</string>
    <string name="vpn_settings_title" msgid="9131315656202257272">"VPN"</string>
    <string name="credentials_title" msgid="7535942196886123656">"憑證儲存空間"</string>
    <string name="credentials_install" msgid="3933218407598415827">"安裝憑證"</string>
    <string name="credentials_install_summary" product="nosdcard" msgid="6644116499934553975">"從儲存裝置安裝憑證"</string>
    <string name="credentials_install_summary" product="default" msgid="8161351950524166012">"從 SD 記憶卡安裝憑證"</string>
    <string name="credentials_reset" msgid="4246628389366452655">"清除憑證"</string>
    <string name="credentials_reset_summary" msgid="5400585520572874255">"移除所有憑證"</string>
    <string name="trusted_credentials" msgid="2522784976058244683">"可信的憑證"</string>
    <string name="trusted_credentials_summary" msgid="345822338358409468">"顯示可信的 CA 憑證"</string>
    <string name="user_credentials" msgid="4044405430790970775">"使用者憑證"</string>
    <string name="user_credentials_summary" msgid="686471637627271856">"查看和修改已儲存的憑證"</string>
    <string name="advanced_security_title" msgid="7117581975877192652">"進階"</string>
    <string name="credential_storage_type" msgid="930861336971619888">"儲存空間類型"</string>
    <string name="credential_storage_type_hardware" msgid="2630040425119817220">"硬件支援"</string>
    <string name="credential_storage_type_software" msgid="4786996040468294626">"只限軟件"</string>
    <string name="credentials_settings_not_available" msgid="7433088409177429600">"這位使用者無法存取憑證"</string>
    <string name="credential_for_vpn_and_apps" msgid="2208229692860871136">"已針對 VPN 和應用程式安裝憑證"</string>
    <string name="credential_for_wifi" msgid="1963335263280604998">"已針對 Wi-Fi 安裝憑證"</string>
    <string name="credentials_reset_hint" msgid="4054601857203464867">"要移除所有內容嗎？"</string>
    <string name="credentials_erased" msgid="9121052044566053345">"憑證儲存空間已清除。"</string>
    <string name="credentials_not_erased" msgid="3611058412683184031">"無法清除憑證儲存空間。"</string>
    <string name="usage_access_title" msgid="1580006124578134850">"可存取使用狀況的應用程式"</string>
    <string name="ca_certificate" msgid="3076484307693855611">"CA 憑證"</string>
    <string name="user_certificate" msgid="6897024598058566466">"VPN 及應用程式使用者憑證"</string>
    <string name="wifi_certificate" msgid="8461905432409380387">"Wi‑Fi 憑證"</string>
    <!-- no translation found for ca_certificate_warning_title (7951148441028692619) -->
    <skip />
    <!-- no translation found for ca_certificate_warning_description (3386740654961466569) -->
    <skip />
    <string name="certificate_warning_dont_install" msgid="3794366420884560605">"不要安裝"</string>
    <!-- no translation found for certificate_warning_install_anyway (4633118283407228740) -->
    <skip />
    <string name="cert_not_installed" msgid="6725137773549974522">"未安裝憑證"</string>
    <string name="emergency_tone_title" msgid="6673118505206685168">"緊急撥號訊號"</string>
    <string name="emergency_tone_summary" msgid="2519776254708767388">"設定撥打緊急電話時的運作方式"</string>
    <string name="privacy_settings_title" msgid="6437057228255974577">"備份"</string>
    <string name="backup_summary_state_on" msgid="9018954639693085240">"已開啟"</string>
    <string name="backup_summary_state_off" msgid="5341339397224835909">"已關閉"</string>
    <string name="backup_section_title" msgid="6539706829848457794">"備份與還原"</string>
    <string name="personal_data_section_title" msgid="6368610168625722682">"個人資料"</string>
    <string name="backup_data_title" msgid="507663517227498525">"備份我的資料"</string>
    <string name="backup_data_summary" msgid="8054551085241427531">"將應用程式資料、Wi-Fi 密碼及其他設定備份到 Google 伺服器"</string>
    <string name="backup_configure_account_title" msgid="8574055186903658842">"備份帳戶"</string>
    <string name="backup_data_management_title" msgid="6596830198441939702">"管理備份帳戶"</string>
    <string name="include_app_data_title" msgid="2969603876620594523">"包括應用程式數據"</string>
    <string name="auto_restore_title" msgid="4124345897936637561">"自動還原"</string>
    <string name="auto_restore_summary" msgid="6830198851045584001">"當重新安裝應用程式時，還原已備份的設定和資料"</string>
    <string name="backup_inactive_title" msgid="6753265378043349277">"備份服務尚未啟用"</string>
    <string name="backup_configure_account_default_summary" msgid="5323225330966306690">"目前沒有任何帳戶儲存備份資料"</string>
    <string name="backup_erase_dialog_title" msgid="5892431263348766484"></string>
    <string name="backup_erase_dialog_message" msgid="2250872501409574331">"要停止備份您的 Wi-Fi 密碼、書籤、其他設定以及應用程式資料，並清除 Google 伺服器上儲存的所有副本嗎？"</string>
    <string name="fullbackup_erase_dialog_message" msgid="2379053988557486162">"停止備份裝置資料 (例如 Wi-Fi 密碼和通話記錄) 和應用程式資料 (例如由應用程式儲存的設定和檔案)，並清除遠端伺服器內的所有副本？"</string>
    <string name="fullbackup_data_summary" msgid="971587401251601473">"自動遙距備份裝置資料 (例如 Wi-Fi 密碼和通話記錄) 和應用程式資料 (例如由應用程式儲存的設定和檔案)。\n\n啟用自動備份功能後，裝置和應用程式資料會定時以遙距方式儲存。應用程式資料可以是由應用程式儲存的任何資料 (視乎開發設定而定)，包括可能視為敏感的資料，如通訊錄、訊息及相片。"</string>
    <string name="device_admin_settings_title" msgid="31392408594557070">"裝置管理設定"</string>
    <string name="active_device_admin_msg" msgid="7744106305636543184">"裝置管理應用程式"</string>
    <string name="remove_device_admin" msgid="3143059558744287259">"停用此裝置管理應用程式"</string>
    <string name="uninstall_device_admin" msgid="4481095209503956916">"解除安裝應用程式"</string>
    <string name="remove_and_uninstall_device_admin" msgid="707912012681691559">"停用並解除安裝"</string>
    <string name="select_device_admin_msg" msgid="5501360309040114486">"裝置管理應用程式"</string>
    <string name="no_device_admins" msgid="8888779888103079854">"沒有可用的裝置管理應用程式"</string>
    <string name="no_trust_agents" msgid="8659098725864191600">"沒有信任的代理程式可供使用"</string>
    <string name="add_device_admin_msg" msgid="7730006568970042119">"要啟動裝置管理應用程式嗎？"</string>
    <string name="add_device_admin" msgid="6252128813507932519">"啟動此裝置管理應用程式"</string>
    <string name="device_admin_add_title" msgid="6087481040932322289">"裝置管理員"</string>
    <string name="device_admin_warning" msgid="1889160106787280321">"啟動此管理應用程式將允許「<xliff:g id="APP_NAME">%1$s</xliff:g>」應用程式執行以下操作："</string>
    <string name="device_admin_warning_simplified" msgid="2715756519899116115">"此裝置將由「<xliff:g id="APP_NAME">%1$s</xliff:g>」管理及監控。"</string>
    <string name="device_admin_status" msgid="6332571781623084064">"此管理應用程式已啟用，並允許「<xliff:g id="APP_NAME">%1$s</xliff:g>」應用程式執行以下操作："</string>
    <string name="profile_owner_add_title" msgid="2774489881662331549">"要啟用設定檔管理員嗎？"</string>
    <string name="profile_owner_add_title_simplified" msgid="2320828996993774182">"要允許監控嗎？"</string>
    <string name="adding_profile_owner_warning" msgid="6868275476058020513">"如繼續操作，管理員將會管理您的使用者。除了您的個人資料，管理員亦可能會儲存其他相關的資料。\n\n您的管理員可以監控及管理與此使用者相關的設定、存取權、應用程式和資料，包括網絡活動和裝置的位置資料。"</string>
    <string name="admin_disabled_other_options" msgid="8122039047419172139">"您的管理員已停用其他選項"</string>
    <string name="admin_more_details" msgid="6698424974827333973">"更多詳細資料"</string>
    <string name="notification_log_title" msgid="2812594935014664891">"通知記錄"</string>
    <string name="notification_history_title" msgid="8821060912502593309">"通知記錄"</string>
    <string name="notification_history_today" msgid="8776595977526590103">"今天"</string>
    <string name="notification_history_snooze" msgid="3980568893290512257">"已延後"</string>
    <string name="notification_history_dismiss" msgid="6180321217375722918">"最近已關閉"</string>
    <plurals name="notification_history_count" formatted="false" msgid="1859304685071321991">
      <item quantity="other"><xliff:g id="NUMBER_1">%d</xliff:g> 則通知</item>
      <item quantity="one"><xliff:g id="NUMBER_0">%d</xliff:g> 則通知</item>
    </plurals>
    <string name="sound_category_call_ringtone_vibrate_title" msgid="9090693401915654528">"來電鈴聲及震動"</string>
    <string name="wifi_setup_detail" msgid="2012898800571616422">"網絡詳細資料"</string>
    <string name="accessibility_sync_enabled" msgid="5308864640407050209">"同步已啟用"</string>
    <string name="accessibility_sync_disabled" msgid="5507600126380593611">"同步已停用"</string>
    <string name="accessibility_sync_in_progress" msgid="3229428197779196660">"目前正在同步處理"</string>
    <string name="accessibility_sync_error" msgid="7248490045013170437">"同步處理錯誤"</string>
    <string name="sync_failed" msgid="3806495232114684984">"同步失敗"</string>
    <string name="sync_active" msgid="5787407579281739975">"同步啟用中"</string>
    <string name="account_sync_settings_title" msgid="2684888109902800966">"同步"</string>
    <string name="sync_is_failing" msgid="6738004111400633331">"同步處理目前發生問題。將於短時間內恢復。"</string>
    <string name="add_account_label" msgid="7134707140831385869">"新增帳戶"</string>
    <string name="managed_profile_not_available_label" msgid="7500578232182547365">"公司檔案未能使用"</string>
    <string name="work_mode_label" msgid="1001415270126064436">"工作設定檔"</string>
    <string name="work_mode_on_summary" msgid="2042885311126239961">"由您的機構管理"</string>
    <string name="work_mode_off_summary" msgid="4044568753909036134">"應用程式和通知已關閉"</string>
    <string name="remove_managed_profile_label" msgid="1294933737673830431">"移除公司檔案"</string>
    <string name="background_data" msgid="321903213000101158">"背景資料"</string>
    <string name="background_data_summary" msgid="6572245922513522466">"應用程式隨時可以同步處理、傳送和接收資料"</string>
    <string name="background_data_dialog_title" msgid="1692005302993229867">"您要停用背景資料嗎？"</string>
    <string name="background_data_dialog_message" msgid="7760280837612824670">"停用背景資料可延長電池壽命，並減少數據用量，但某些應用程式可能仍會使用背景數據連線。"</string>
    <string name="sync_automatically" msgid="4874122892765430304">"自動同步處理應用程式資料"</string>
    <string name="sync_enabled" msgid="5794103781356455043">"同步處理功能已開啟"</string>
    <string name="sync_disabled" msgid="1636223106968593391">"同步處理功能已關閉"</string>
    <string name="sync_error" msgid="846923369794727644">"同步處理錯誤"</string>
    <string name="last_synced" msgid="1527008461298110443">"上次同步時間：<xliff:g id="LAST_SYNC_TIME">%1$s</xliff:g>"</string>
    <string name="sync_in_progress" msgid="6200093151211458977">"目前正在保持同步..."</string>
    <string name="settings_backup" msgid="5357973563989458049">"備份設定"</string>
    <string name="settings_backup_summary" msgid="6803046376335724034">"備份我的設定"</string>
    <string name="sync_menu_sync_now" msgid="3948443642329221882">"立即同步處理"</string>
    <string name="sync_menu_sync_cancel" msgid="2422994461106269813">"取消同步處理"</string>
    <string name="sync_one_time_sync" msgid="8114337154112057462">"輕按即可立即同步 (<xliff:g id="LAST_SYNC_TIME">
%1$s</xliff:g>)"</string>
    <string name="sync_gmail" msgid="228561698646018808">"Gmail"</string>
    <string name="sync_calendar" msgid="4603704438090387251">"日曆"</string>
    <string name="sync_contacts" msgid="2376465611511325472">"通訊錄"</string>
    <string name="sync_plug" msgid="7956982719077985381"><font fgcolor="#ffffffff">"歡迎使用 Google Sync！"</font>\n"這是 Google 提供的資料同步處理工具，可讓您隨時隨地存取通訊錄、約會等資料。"</string>
    <string name="header_application_sync_settings" msgid="7427706834875419243">"應用程式同步設定"</string>
    <string name="header_data_and_synchronization" msgid="453920312552838939">"資料及同步處理"</string>
    <string name="preference_change_password_title" msgid="5465821666939825972">"更改密碼"</string>
    <string name="header_account_settings" msgid="1189339410278750008">"帳戶設定"</string>
    <string name="remove_account_label" msgid="4169490568375358010">"移除帳戶"</string>
    <string name="header_add_an_account" msgid="3919151542338822661">"新增帳戶"</string>
    <string name="really_remove_account_title" msgid="253097435885652310">"要移除帳戶嗎？"</string>
    <string name="really_remove_account_message" product="tablet" msgid="8893801622174947887">"移除帳戶後，平板電腦上的訊息、通訊錄和其他資料將被一併刪除！"</string>
    <string name="really_remove_account_message" product="default" msgid="1217810840427479274">"移除帳戶後，手機上的訊息、通訊錄和其他資料將全被刪除！"</string>
    <string name="really_remove_account_message" product="device" msgid="5241756807386611084">"移除此帳戶後，裝置上的訊息、聯絡人和其他資料將全部刪除！"</string>
    <string name="remove_account_failed" msgid="3709502163548900644">"您的管理員不允許這項變更"</string>
    <string name="cant_sync_dialog_title" msgid="2613000568881139517">"無法手動同步處理"</string>
    <string name="cant_sync_dialog_message" msgid="7612557105054568581">"這個項目的同步處理功能已停用。如要更改此設定，請暫時開啟背景資料與自動同步處理功能。"</string>
    <string name="enter_password" msgid="6327051330258595331">"如要啟動 Android，請輸入密碼"</string>
    <string name="enter_pin" msgid="1029287617551232681">"如要啟動 Android，請輸入您的 PIN"</string>
    <string name="enter_pattern" msgid="1747316785866742960">"如要啟動 Android，請畫出解鎖圖案"</string>
    <string name="cryptkeeper_wrong_pattern" msgid="340747269176120242">"圖形不對"</string>
    <string name="cryptkeeper_wrong_password" msgid="7295607881887114486">"密碼錯誤"</string>
    <string name="cryptkeeper_wrong_pin" msgid="2347961593970714201">"PIN 錯誤"</string>
    <string name="checking_decryption" msgid="6111642972615688237">"正在檢查…"</string>
    <string name="starting_android" msgid="6694154070215356186">"正在啟動 Android…"</string>
    <string name="delete" msgid="8330605554706263775">"刪除"</string>
    <string name="misc_files" msgid="6598066985800749585">"其他檔案"</string>
    <string name="misc_files_selected_count" msgid="5597802791672749532">"已選取 <xliff:g id="NUMBER">%1$d</xliff:g> 個，共 <xliff:g id="TOTAL">%2$d</xliff:g> 個"</string>
    <string name="misc_files_selected_count_bytes" msgid="7622766714974500289">"<xliff:g id="NUMBER">%1$s</xliff:g>，總共 <xliff:g id="TOTAL">%2$s</xliff:g>"</string>
    <string name="select_all" msgid="7898929601615536401">"全部選取"</string>
    <string name="data_usage_summary_title" msgid="394067070764360142">"數據用量"</string>
    <string name="data_usage_app_summary_title" msgid="4933742247928064178">"流動數據與 Wi-Fi"</string>
    <string name="data_usage_accounting" msgid="6832015632699116754">"流動網絡供應商的數據計算方式可能與裝置有所不同。"</string>
    <string name="data_usage_app" msgid="6367974637783240699">"應用程式使用情況"</string>
    <string name="data_usage_app_info_label" msgid="3542220416056122841">"應用程式資料"</string>
    <string name="data_usage_cellular_data" msgid="1917226172511825849">"流動數據"</string>
    <string name="data_usage_data_limit" msgid="1120291692444009289">"設定數據上限"</string>
    <string name="data_usage_cycle" msgid="6875568429140150029">"資料用量週期"</string>
    <string name="data_usage_app_items_header_text" msgid="7513812163443595033">"應用程式數據用量"</string>
    <string name="data_usage_menu_roaming" msgid="6864561338842056939">"數據漫遊"</string>
    <string name="data_usage_menu_restrict_background" msgid="1414574366645086133">"限制背景資料"</string>
    <string name="data_usage_menu_allow_background" msgid="6242931073390680432">"允許背景數據"</string>
    <string name="data_usage_menu_split_4g" msgid="3391899816926640583">"分開顯示 4G 用量"</string>
    <string name="data_usage_menu_show_wifi" msgid="6380926350184939975">"顯示 Wi‑Fi 用量"</string>
    <string name="data_usage_menu_hide_wifi" msgid="4694889089278302691">"隱藏 Wi-Fi"</string>
    <string name="data_usage_menu_show_ethernet" msgid="4401026240876938859">"顯示以太網使用量"</string>
    <string name="data_usage_menu_hide_ethernet" msgid="7792365022467586772">"隱藏以太網數據用量"</string>
    <string name="data_usage_menu_metered" msgid="4279260736172851951">"網絡限制"</string>
    <string name="data_usage_menu_auto_sync" msgid="2632694000068175025">"資料自動同步"</string>
    <string name="data_usage_menu_sim_cards" msgid="8966135605336735887">"SIM 卡"</string>
    <string name="data_usage_cellular_data_summary" msgid="8139993171126153316">"已在上限暫停"</string>
    <string name="account_settings_menu_auto_sync" msgid="1660484779001900562">"自動同步處理資料"</string>
    <string name="account_settings_menu_auto_sync_personal" msgid="2905595464540145671">"自動同步處理個人資料"</string>
    <string name="account_settings_menu_auto_sync_work" msgid="8561102487795657789">"自動同步處理工作資料"</string>
    <string name="data_usage_change_cycle" msgid="4501026427365283899">"變更週期…"</string>
    <string name="data_usage_pick_cycle_day" msgid="3548922497494790123">"資料用量週期的重設日期："</string>
    <string name="data_usage_empty" msgid="5619908658853726866">"這段期間沒有應用程式使用數據。"</string>
    <string name="data_usage_label_foreground" msgid="8782117644558473624">"前景"</string>
    <string name="data_usage_label_background" msgid="8862781660427421859">"背景"</string>
    <string name="data_usage_app_restricted" msgid="312065316274378518">"受限制"</string>
    <string name="data_usage_disable_mobile" msgid="6183809500102606801">"要關閉流動數據嗎？"</string>
    <string name="data_usage_disable_mobile_limit" msgid="1370147078938479538">"設定流動數據上限"</string>
    <string name="data_usage_disable_4g_limit" msgid="3084868504051520840">"設定 4G 數據上限"</string>
    <string name="data_usage_disable_3g_limit" msgid="8867555130268898044">"設定 2G 至 3G 的數據上限"</string>
    <string name="data_usage_disable_wifi_limit" msgid="7222459951785404241">"設定 Wi-Fi 數據上限"</string>
    <string name="data_usage_tab_wifi" msgid="801667863336456787">"Wi‑Fi"</string>
    <string name="data_usage_tab_ethernet" msgid="2951873059375493878">"以太網"</string>
    <string name="data_usage_tab_mobile" msgid="952231704205870928">"流動數據"</string>
    <string name="data_usage_tab_4g" msgid="3265237821331861756">"4G"</string>
    <string name="data_usage_tab_3g" msgid="6111070409752123049">"2G - 3G"</string>
    <string name="data_usage_list_mobile" msgid="3738130489722964291">"流動網絡"</string>
    <string name="data_usage_list_none" msgid="2091924522549134855">"無"</string>
    <string name="data_usage_enable_mobile" msgid="1996943748103310201">"流動數據"</string>
    <string name="data_usage_enable_3g" msgid="2818189799905446932">"2G-3G 數據"</string>
    <string name="data_usage_enable_4g" msgid="1526584080251993023">"4G 數據"</string>
    <string name="data_roaming_enable_mobile" msgid="5745287603577995977">"漫遊"</string>
    <string name="data_usage_forground_label" msgid="5762048187044975428">"前景："</string>
    <string name="data_usage_background_label" msgid="5363718469293175279">"背景："</string>
    <string name="data_usage_app_settings" msgid="5693524672522122485">"應用程式設定"</string>
    <string name="data_usage_app_restrict_background" msgid="5728840276368097276">"背景數據"</string>
    <string name="data_usage_app_restrict_background_summary" msgid="2997942775999602794">"允許在背景使用流動數據"</string>
    <string name="data_usage_app_restrict_background_summary_disabled" msgid="8213268097024597864">"如要限制這個應用程式的背景資料，請先設定流動數據上限。"</string>
    <string name="data_usage_app_restrict_dialog_title" msgid="5383874438677899255">"限制背景資料？"</string>
    <string name="data_usage_app_restrict_dialog" msgid="5534272311979978297">"如果採用這項功能，當只可以連接流動網絡時，需要使用背景資料的應用程式可能會停止運作。\n\n您可以前往應用程式內的設定，找出更多適合的數據用量控制。"</string>
    <string name="data_usage_restrict_denied_dialog" msgid="8599940395497268584">"您必須先設定流動數據上限，才能限制背景數據。"</string>
    <string name="data_usage_auto_sync_on_dialog_title" msgid="2048411447974361181">"開啟資料自動同步功能？"</string>
    <string name="data_usage_auto_sync_on_dialog" product="tablet" msgid="6387714350903085918">"您在網絡上對帳戶作出的任何變更都會自動複製到您的平板電腦。\n\n部分帳戶也可能自動將您在平板電腦上作出的變更複製到網絡上。Google 帳戶會按照這種方式運作。"</string>
    <string name="data_usage_auto_sync_on_dialog" product="default" msgid="6457107552266187107">"您在網絡上對帳戶作出的任何變更都會自動複製到您的手機。\n\n部分帳戶也可能自動將您在手機上作出的變更複製到網絡上。Google 帳戶會按照這種方式運作。"</string>
    <string name="data_usage_auto_sync_off_dialog_title" msgid="1783917145440587470">"關閉資料自動同步功能？"</string>
    <string name="data_usage_auto_sync_off_dialog" msgid="6523112583569674837">"這樣可以節省數據用量和電池用量，但您必須手動同步每個帳戶才能獲得最新資料，而且在有更新時不會收到通知。"</string>
    <string name="data_usage_cycle_editor_title" msgid="2019035830921480941">"用量週期重設日期"</string>
    <string name="data_usage_cycle_editor_subtitle" msgid="1026234456777365545">"每月固定日期："</string>
    <string name="data_usage_cycle_editor_positive" msgid="6110165528024717527">"設定"</string>
    <string name="data_usage_warning_editor_title" msgid="5252748452973120016">"設定數據用量警告"</string>
    <string name="data_usage_limit_editor_title" msgid="8826855902435008518">"設定數據用量上限"</string>
    <string name="data_usage_limit_dialog_title" msgid="2053134451707801439">"限制數據用量"</string>
    <string name="data_usage_limit_dialog_mobile" product="tablet" msgid="6000062970083379466">"平板電腦的流動數據用量一達到設定的上限，便會關閉流動數據功能。\n\n由於此數據用量由您的平板電腦計算，而流動網絡供應商的用量計算方式可能不同，因此建議您設定較保守的上限。"</string>
    <string name="data_usage_limit_dialog_mobile" product="default" msgid="4942895670789168024">"手機的流動數據用量一達到設定的上限，便會關閉流動數據功能。\n\n由於此數據用量由您的手機計算，而流動網絡供應商的用量計算方式可能不同，因此建議您設定較保守的上限。"</string>
    <string name="data_usage_restrict_background_title" msgid="2745551538820692821">"限制背景資料？"</string>
    <string name="data_usage_restrict_background" msgid="1893102079135282794">"如果您限制背景流動數據用量，部分應用程式和服務必須在連線至 Wi-Fi 後才能運作。"</string>
    <string name="data_usage_restrict_background_multiuser" product="tablet" msgid="5588623586867665419">"如果您限制背景流動數據用量，部分應用程式和服務必須在連線至 Wi-Fi 後才能運作。\n\n此設定會影響這部平板電腦的所有使用者。"</string>
    <string name="data_usage_restrict_background_multiuser" product="default" msgid="6402714504088590463">"如果您限制背景流動數據用量，部分應用程式和服務必須在連線至 Wi-Fi 後才能運作。\n\n此設定會影響這部手機的所有使用者。"</string>
    <string name="data_usage_sweep_warning" msgid="2072854703184614828"><font size="18">"<xliff:g id="NUMBER">^1</xliff:g>"</font>" "<font size="9">"<xliff:g id="UNIT">^2</xliff:g>"</font>\n<font size="12">"警告"</font></string>
    <string name="data_usage_sweep_limit" msgid="6947019190890086284"><font size="18">"<xliff:g id="NUMBER">^1</xliff:g>"</font><font size="9">"<xliff:g id="UNIT">^2</xliff:g>"</font>\n<font size="12">"限制"</font></string>
    <string name="data_usage_uninstalled_apps" msgid="9065885396147675694">"已移除的應用程式"</string>
    <string name="data_usage_uninstalled_apps_users" msgid="1262228664057122983">"已移除的應用程式和使用者"</string>
    <string name="data_usage_received_sent" msgid="1486740779864806124">"已接收 <xliff:g id="RECEIVED">%1$s</xliff:g>，已傳送 <xliff:g id="SENT">%2$s</xliff:g>"</string>
    <string name="data_usage_total_during_range" msgid="2695893609573024612">"<xliff:g id="RANGE">%2$s</xliff:g>：已使用約 <xliff:g id="TOTAL">%1$s</xliff:g>。"</string>
    <string name="data_usage_total_during_range_mobile" product="tablet" msgid="45300375132284265">"<xliff:g id="RANGE">%2$s</xliff:g>：根據平板電腦計算，已使用約 <xliff:g id="TOTAL">%1$s</xliff:g>。您的流動網絡供應商可能採用不同的方法計算數據用量。"</string>
    <string name="data_usage_total_during_range_mobile" product="default" msgid="3183594094081558193">"<xliff:g id="RANGE">%2$s</xliff:g>：根據手機計算，已使用約 <xliff:g id="TOTAL">%1$s</xliff:g>。您的流動網絡供應商可能採用不同的方法計算數據用量。"</string>
    <string name="data_usage_metered_title" msgid="6421347352444253058">"網絡限制"</string>
    <string name="data_usage_metered_body" msgid="1206840367501998582">"背景數據受限制時，系統會將按用量收費的網絡視為流動網絡。使用這類網絡下載大量數據前，應用程式可能會顯示警告訊息。"</string>
    <string name="data_usage_metered_mobile" msgid="3514227339274396401">"流動網絡"</string>
    <string name="data_usage_metered_wifi" msgid="4807465959110473407">"按用量收費的 Wi-Fi 網絡"</string>
    <string name="data_usage_metered_wifi_disabled" msgid="4664158157415362613">"如要選取按用量收費的網絡，請開啟 Wi-Fi。"</string>
    <string name="data_usage_metered_auto" msgid="1560514082131687116">"自動"</string>
    <string name="wifi_metered_title" msgid="6623732965268033931">"網絡用量"</string>
    <string name="data_usage_metered_yes" msgid="4262598072030135223">"按用量收費"</string>
    <string name="data_usage_metered_no" msgid="1685828958417926268">"非按用量收費"</string>
    <string name="data_usage_disclaimer" msgid="3271450299386176770">"流動網絡供應商的數據計算方式可能與裝置有所不同。"</string>
    <string name="cryptkeeper_emergency_call" msgid="8369322820475703306">"緊急電話"</string>
    <string name="cryptkeeper_return_to_call" msgid="3857250752781151232">"返回通話"</string>
    <string name="vpn_name" msgid="3806456074909253262">"名稱"</string>
    <string name="vpn_type" msgid="5533202873260826663">"類型"</string>
    <string name="vpn_server" msgid="2908816134941973935">"伺服器位址"</string>
    <string name="vpn_mppe" msgid="7366657055055114239">"PPP 加密 (MPPE)"</string>
    <string name="vpn_l2tp_secret" msgid="2356744369959140121">"L2TP 密碼"</string>
    <string name="vpn_ipsec_identifier" msgid="8511842694369254801">"IPSec 識別碼"</string>
    <string name="vpn_ipsec_secret" msgid="532007567355505963">"IPSec 預先共用金鑰"</string>
    <string name="vpn_ipsec_user_cert" msgid="2714372103705048405">"IPSec 使用者憑證"</string>
    <string name="vpn_ipsec_ca_cert" msgid="5558498943577474987">"IPSec CA 憑證"</string>
    <string name="vpn_ipsec_server_cert" msgid="1411390470454731396">"IPSec 伺服器憑證"</string>
    <string name="vpn_show_options" msgid="6105437733943318667">"顯示進階選項"</string>
    <string name="vpn_search_domains" msgid="1973799969613962440">"DNS 搜尋網域"</string>
    <string name="vpn_dns_servers" msgid="6505263074417737107">"DNS 伺服器 (如 8.8.8.8)"</string>
    <string name="vpn_routes" msgid="1218707725375594862">"轉寄路徑 (如 10.0.0.0/8)"</string>
    <string name="vpn_username" msgid="8671768183475960068">"使用者名稱"</string>
    <string name="vpn_password" msgid="1183746907642628127">"密碼"</string>
    <string name="vpn_save_login" msgid="5986762519977472618">"儲存帳戶資訊"</string>
    <string name="vpn_not_used" msgid="7229312881336083354">"(未使用)"</string>
    <string name="vpn_no_ca_cert" msgid="3687379414088677735">"(不要驗證伺服器)"</string>
    <string name="vpn_no_server_cert" msgid="8106540968643125407">"(從伺服器接收)"</string>
    <string name="vpn_always_on_invalid_reason_type" msgid="4699113710248872972">"此 VPN 類型無法隨時保持連線"</string>
    <string name="vpn_always_on_invalid_reason_server" msgid="2635347740046212693">"永久連線的 VPN 只支援數字格式的伺服器位址"</string>
    <string name="vpn_always_on_invalid_reason_no_dns" msgid="3980357762395272467">"必須為永久連線的 VPN 指定網域名稱系統 (DNS) 伺服器"</string>
    <string name="vpn_always_on_invalid_reason_dns" msgid="3934369594591801587">"網域名稱系統 (DNS) 伺服器位址必須為數字，才能使用永久連線的 VPN"</string>
    <string name="vpn_always_on_invalid_reason_other" msgid="4571905303713233321">"輸入的資料不支援永久連線的 VPN"</string>
    <string name="vpn_cancel" msgid="5929410618112404383">"取消"</string>
    <string name="vpn_done" msgid="5137858784289564985">"關閉"</string>
    <string name="vpn_save" msgid="683868204634860888">"儲存"</string>
    <string name="vpn_connect" msgid="7102335248484045354">"連線"</string>
    <string name="vpn_replace" msgid="1533147558671640341">"取代"</string>
    <string name="vpn_edit" msgid="5862301148429324911">"編輯 VPN 設定檔"</string>
    <string name="vpn_forget" msgid="2913950864877236737">"忘記"</string>
    <string name="vpn_connect_to" msgid="216709261691085594">"連接「<xliff:g id="PROFILE">%s</xliff:g>」"</string>
    <string name="vpn_disconnect_confirm" msgid="6356789348816854539">"要解除連結此 VPN 嗎？"</string>
    <string name="vpn_disconnect" msgid="7753808961085867345">"中斷連線"</string>
    <string name="vpn_version" msgid="41856553718304367">"版本為：<xliff:g id="VERSION">%s</xliff:g>"</string>
    <string name="vpn_forget_long" msgid="729132269203870205">"刪除 VPN"</string>
    <string name="vpn_replace_vpn_title" msgid="3994226561866340280">"要取代目前的 VPN 嗎？"</string>
    <string name="vpn_set_vpn_title" msgid="1667539483005810682">"要設定保持開啟的 VPN 嗎？"</string>
    <string name="vpn_first_always_on_vpn_message" msgid="2769478310633047870">"開啟此設定後，您將無法在 VPN 成功連線前連接至互聯網"</string>
    <string name="vpn_replace_always_on_vpn_enable_message" msgid="9154843462740876652">"目前的 VPN 會被取代，且您將無法在 VPN 成功連線前連接至互聯網"</string>
    <string name="vpn_replace_always_on_vpn_disable_message" msgid="4299175336198481106">"您已連線至保持開啟的 VPN。如果您連線至另一個 VPN，目前的 VPN 將會被取代，而保持開啟模式亦將會關閉。"</string>
    <string name="vpn_replace_vpn_message" msgid="1094297700371463386">"您已連線至 VPN。如果您連線至另一個 VPN，目前的 VPN 將會被取代。"</string>
    <string name="vpn_turn_on" msgid="3568307071295211187">"開啟"</string>
    <string name="vpn_cant_connect_title" msgid="5670787575925519386">"無法連接 <xliff:g id="VPN_NAME">%1$s</xliff:g>"</string>
    <string name="vpn_cant_connect_message" msgid="2139148820719163694">"此應用程式不支援永久連線的 VPN"</string>
    <string name="vpn_title" msgid="3068868814145870274">"VPN"</string>
    <string name="vpn_create" msgid="7546073242936894638">"新增 VPN 設定檔"</string>
    <string name="vpn_menu_edit" msgid="5100387853773792379">"編輯設定檔"</string>
    <string name="vpn_menu_delete" msgid="4455966182219039928">"刪除設定檔"</string>
    <string name="vpn_menu_lockdown" msgid="5284041663859541007">"保持開啟 VPN"</string>
    <string name="vpn_no_vpns_added" msgid="7387080769821533728">"尚未新增任何 VPN"</string>
    <string name="vpn_always_on_summary" msgid="2171252372476858166">"隨時與 VPN 保持連線"</string>
    <string name="vpn_always_on_summary_not_supported" msgid="9084872130449368437">"此應用程式不支援此功能"</string>
    <string name="vpn_always_on_summary_active" msgid="2532123735674813569">"保持開啟"</string>
    <string name="vpn_require_connection" msgid="1027347404470060998">"封鎖沒有使用 VPN 的所有連線"</string>
    <string name="vpn_require_connection_title" msgid="4186758487822779039">"需要 VPN 連線嗎？"</string>
    <string name="vpn_lockdown_summary" msgid="4700625960550559029">"選取要永久保持連線的 VPN 設定檔。只在連線至這個 VPN 時才允許網絡流量。"</string>
    <string name="vpn_lockdown_none" msgid="455915403560910517">"無"</string>
    <string name="vpn_lockdown_config_error" msgid="1992071316416371316">"永久連線的 VPN 需要同時具備伺服器和 DNS 的 IP 位址。"</string>
    <string name="vpn_no_network" msgid="7187593680049843763">"沒有網絡連線，請稍後再試。"</string>
    <string name="vpn_disconnected" msgid="7694522069957717501">"已與 VPN 解除連線"</string>
    <string name="vpn_disconnected_summary" msgid="721699709491697712">"無"</string>
    <string name="vpn_missing_cert" msgid="5397309964971068272">"找不到憑證，請嘗試編輯設定檔。"</string>
    <string name="trusted_credentials_system_tab" msgid="675362923690364722">"系統"</string>
    <string name="trusted_credentials_user_tab" msgid="4978365619630094339">"使用者"</string>
    <string name="trusted_credentials_disable_label" msgid="6649583220519447947">"停用"</string>
    <string name="trusted_credentials_enable_label" msgid="5551204878588237991">"啟用"</string>
    <string name="trusted_credentials_remove_label" msgid="8975881053042174913">"移除"</string>
    <string name="trusted_credentials_trust_label" msgid="4841047312274452474">"信任"</string>
    <string name="trusted_credentials_enable_confirmation" msgid="6686528499458144754">"啟用系統 CA 憑證嗎？"</string>
    <string name="trusted_credentials_disable_confirmation" msgid="5131642563381656676">"停用系統 CA 憑證嗎？"</string>
    <string name="trusted_credentials_remove_confirmation" msgid="3420345440353248381">"永久移除使用者 CA 憑證嗎？"</string>
    <string name="credential_contains" msgid="407972262032275476">"此項目包含："</string>
    <string name="one_userkey" msgid="4417212932385103517">"一個使用者金鑰"</string>
    <string name="one_usercrt" msgid="1865069301105101370">"一個使用者憑證"</string>
    <string name="one_cacrt" msgid="7467796501404158399">"1 個 CA 憑證"</string>
    <string name="n_cacrts" msgid="5886462550192731627">"%d 個 CA 憑證"</string>
    <string name="user_credential_title" msgid="4686178602575567298">"憑證詳細資料"</string>
    <string name="user_credential_removed" msgid="4087675887725394743">"已移除憑證：<xliff:g id="CREDENTIAL_NAME">%s</xliff:g>"</string>
    <string name="user_credential_none_installed" msgid="918620912366836994">"沒有安裝使用者憑證"</string>
    <string name="spellcheckers_settings_title" msgid="2799021700580591443">"拼字檢查"</string>
    <string name="spellcheckers_settings_for_work_title" msgid="6471603934176062893">"工作用拼字檢查工具"</string>
    <string name="current_backup_pw_prompt" msgid="4962276598546381140">"輸入目前的完整備份密碼"</string>
    <string name="new_backup_pw_prompt" msgid="4884439230209419503">"輸入完整備份的新密碼"</string>
    <string name="confirm_new_backup_pw_prompt" msgid="5753796799743881356">"重新輸入完整備份的新密碼"</string>
    <string name="backup_pw_set_button_text" msgid="8892357974661340070">"設定備份密碼"</string>
    <string name="backup_pw_cancel_button_text" msgid="2244399819018756323">"取消"</string>
    <string name="additional_system_update_settings_list_item_title" msgid="7230385345152138051">"其他系統更新"</string>
    <string name="ssl_ca_cert_warning" msgid="3898387588657346106">"網絡可能會受到監管"</string>
    <string name="done_button" msgid="6269449526248267">"完成"</string>
    <plurals name="ssl_ca_cert_dialog_title" formatted="false" msgid="5491460811755938449">
      <item quantity="other">信任或移除憑證</item>
      <item quantity="one">信任或移除憑證</item>
    </plurals>
    <plurals name="ssl_ca_cert_info_message_device_owner" formatted="false" msgid="2788832560436163252">
      <item quantity="other"><xliff:g id="MANAGING_DOMAIN_1">%s</xliff:g> 已在您的裝置上安裝憑證，這可能允許憑證核發當局監察您裝置的電郵、應用程式和安全網站等網絡活動。\n\n如需進一步瞭解這些憑證，請聯絡您的管理員。</item>
      <item quantity="one"><xliff:g id="MANAGING_DOMAIN_0">%s</xliff:g> 已在您的裝置上安裝憑證，這可能允許憑證核發當局監察您裝置的電郵、應用程式和安全網站等網絡活動。\n\n如需進一步瞭解此憑證，請聯絡您的管理員。</item>
    </plurals>
    <plurals name="ssl_ca_cert_info_message" formatted="false" msgid="3989916958347169622">
      <item quantity="other"><xliff:g id="MANAGING_DOMAIN_1">%s</xliff:g> 已為您的工作設定檔安裝憑證，這可能允許憑證核發當局監察電郵、應用程式和安全網站等工作網絡活動。\n\n如需進一步瞭解此憑證，請聯絡您的管理員。</item>
      <item quantity="one"><xliff:g id="MANAGING_DOMAIN_0">%s</xliff:g> 已為您的工作設定檔安裝憑證，這可能允許憑證核發當局監察電郵、應用程式和安全網站等工作網絡活動。\n\n如需進一步瞭解此憑證，請聯絡您的管理員。</item>
    </plurals>
    <string name="ssl_ca_cert_warning_message" msgid="4374052724815563051">"第三方可以監察您的網絡活動，包括收發電郵、使用應用程式及瀏覽安全網站。\n\n裝置安裝了信任的憑證後，便可能會出現這種情況。"</string>
    <plurals name="ssl_ca_cert_settings_button" formatted="false" msgid="125941406175485894">
      <item quantity="other">檢查憑證</item>
      <item quantity="one">檢查憑證</item>
    </plurals>
    <string name="user_settings_title" msgid="6550866465409807877">"多個使用者"</string>
    <string name="user_settings_footer_text" product="device" msgid="7523914344521302179">"新增使用者即可分享您的裝置。每位使用者在您的裝置上都有個人空間，以自訂主畫面、帳戶、應用程式、設定等。"</string>
    <string name="user_settings_footer_text" product="tablet" msgid="3730074318510244552">"新增使用者即可分享您的平板電腦。每位使用者在您的平板電腦上都有個人空間，以自訂主畫面、帳戶、應用程式、設定等。"</string>
    <string name="user_settings_footer_text" product="default" msgid="4420915712050349125">"您可以新增使用者來分享這部手機。每位使用者在您的手機上都有個人空間，可以自訂主畫面、帳戶、應用程式、設定等等。"</string>
    <string name="user_list_title" msgid="1387379079186123404">"使用者和個人檔案"</string>
    <string name="user_add_user_or_profile_menu" msgid="305851380425838287">"新增使用者或個人檔案"</string>
    <string name="user_add_user_menu" msgid="6395904234221724625">"新增使用者"</string>
    <string name="user_summary_restricted_profile" msgid="451650609582185813">"限制存取的個人檔案"</string>
    <string name="user_need_lock_message" msgid="440649422412135929">"建立限制存取的個人檔案前，您必須先設定上鎖畫面來保護您的應用程式和個人資料。"</string>
    <string name="user_set_lock_button" msgid="4335657869003970286">"設定上鎖畫面"</string>
    <string name="user_summary_not_set_up" msgid="4602868481732886115">"未設定"</string>
    <string name="user_summary_restricted_not_set_up" msgid="1658946988920104613">"未設定 - 限制存取的個人檔案"</string>
    <string name="user_summary_managed_profile_not_set_up" msgid="5739207307082458746">"尚未設定 - 公司檔案"</string>
    <string name="user_admin" msgid="4024553191395768119">"管理員"</string>
    <string name="user_you" msgid="3070562015202859996">"您 (<xliff:g id="NAME">%s</xliff:g>)"</string>
    <string name="user_nickname" msgid="3763630194459958977">"暱稱"</string>
    <string name="user_add_user_type_title" msgid="6473578279332446184">"新增"</string>
    <string name="user_add_max_count" msgid="5739771048517070983">"您可以加入多達 <xliff:g id="USER_COUNT">%1$d</xliff:g> 個用戶"</string>
    <string name="user_add_user_item_summary" msgid="8558824384636151562">"使用者擁有自己的應用程式和內容"</string>
    <string name="user_add_profile_item_summary" msgid="4321482734772239536">"您可以限制透過您的帳戶存取應用程式和內容"</string>
    <string name="user_add_user_item_title" msgid="7113492080980313503">"使用者"</string>
    <string name="user_add_profile_item_title" msgid="4277967199592309233">"限制存取的個人檔案"</string>
    <string name="user_add_user_title" msgid="5935443242986169507">"新增使用者？"</string>
    <string name="user_add_user_message_long" msgid="5701401361311414925">"您可以建立其他使用者，與他人共用這部裝置。每位使用者都有專屬的空間，並可使用應用程式、桌布等項目自訂個人空間。此外，使用者也可以調整會影響所有人的裝置設定，例如 Wi‑Fi 設定。\n\n新增的使用者需要自行設定個人空間。\n\n任何使用者都可以為所有其他使用者更新應用程式。無障礙功能設定和服務可能無法轉移至新的使用者。"</string>
    <string name="user_add_user_message_short" msgid="6053863324581258810">"新增的使用者需要自行設定個人空間。\n\n任何使用者都可以為其他所有使用者更新應用程式。"</string>
    <string name="user_setup_dialog_title" msgid="7570750684073382843">"立即設定使用者？"</string>
    <string name="user_setup_dialog_message" msgid="7816549760544326181">"請確定對方現在可以使用裝置設定自己的空間"</string>
    <string name="user_setup_profile_dialog_message" msgid="4603580068823045626">"立即設定個人檔案？"</string>
    <string name="user_setup_button_setup_now" msgid="5114269835121551438">"立即設定"</string>
    <string name="user_setup_button_setup_later" msgid="4310999218603207458">"暫時不要"</string>
    <string name="user_cannot_manage_message" product="tablet" msgid="3405022988077682357">"只有平板電腦的擁有者可以管理使用者。"</string>
    <string name="user_cannot_manage_message" product="default" msgid="6434662649769855494">"只有手機的擁有者可以管理使用者。"</string>
    <string name="user_cannot_add_accounts_message" msgid="2351326078338805337">"限制存取的個人檔案無法新增帳戶"</string>
    <string name="user_remove_user_menu" msgid="2183714948094429367">"將 <xliff:g id="USER_NAME">%1$s</xliff:g> 從這部裝置中刪除"</string>
    <string name="user_lockscreen_settings" msgid="4596612658981942092">"上鎖畫面設定"</string>
    <string name="user_add_on_lockscreen_menu" msgid="2539059062034644966">"在上鎖畫面上新增使用者"</string>
    <string name="user_new_user_name" msgid="2984443571709904076">"新使用者"</string>
    <string name="user_new_profile_name" msgid="240709483228678362">"新個人檔案"</string>
    <string name="user_confirm_remove_self_title" msgid="926265330805361832">"您要刪除自己嗎？"</string>
    <string name="user_confirm_remove_title" msgid="3626559103278006002">"要刪除這名使用者嗎？"</string>
    <string name="user_profile_confirm_remove_title" msgid="3131574314149375354">"移除這個設定檔？"</string>
    <string name="work_profile_confirm_remove_title" msgid="6229618888167176036">"要移除公司檔案嗎？"</string>
    <string name="user_confirm_remove_self_message" product="tablet" msgid="439222554798995592">"您將會失去在這部平板電腦上的空間和資料。此操作將無法復原。"</string>
    <string name="user_confirm_remove_self_message" product="default" msgid="5991495192044543230">"您將會失去在這部手機上的空間和資料。此操作將無法復原。"</string>
    <string name="user_confirm_remove_message" msgid="362545924965977597">"所有應用程式和資料都會被刪除。"</string>
    <string name="work_profile_confirm_remove_message" msgid="1037294114103024478">"如果繼續操作，此設定檔中的所有應用程式和資料將被刪除。"</string>
    <string name="user_profile_confirm_remove_message" msgid="3641289528179850718">"所有應用程式和資料都會被刪除。"</string>
    <string name="user_adding_new_user" msgid="7439602720177181412">"正在新增使用者…"</string>
    <string name="user_delete_user_description" msgid="7764153465503821011">"刪除使用者"</string>
    <string name="user_delete_button" msgid="3833498650182594653">"刪除"</string>
    <string name="user_guest" msgid="4545590092001460388">"訪客"</string>
    <string name="user_exit_guest_title" msgid="2653103120908427236">"移除訪客"</string>
    <string name="user_exit_guest_confirm_title" msgid="1284823459630164754">"移除訪客？"</string>
    <string name="user_exit_guest_confirm_message" msgid="8995296853928816554">"這個工作階段中的所有應用程式和資料都會被刪除。"</string>
    <string name="user_exit_guest_dialog_remove" msgid="7067727314172605181">"移除"</string>
    <string name="user_enable_calling" msgid="264875360626905535">"開啟通話功能"</string>
    <string name="user_enable_calling_sms" msgid="8546430559552381324">"開啟通話和短訊功能"</string>
    <string name="user_remove_user" msgid="8468203789739693845">"刪除使用者"</string>
    <string name="user_enable_calling_confirm_title" msgid="7868894792723368364">"開啟通話功能？"</string>
    <string name="user_enable_calling_confirm_message" msgid="4924965198409050155">"通話記錄將與這位使用者分享。"</string>
    <string name="user_enable_calling_and_sms_confirm_title" msgid="4041510268838725520">"開啟通話和短訊功能？"</string>
    <string name="user_enable_calling_and_sms_confirm_message" msgid="367792286597449922">"通話和短訊記錄都會與這位使用者分享。"</string>
    <string name="emergency_info_title" msgid="8233682750953695582">"緊急資料"</string>
    <string name="emergency_info_summary" msgid="8463622253016757697">"<xliff:g id="USER_NAME">%1$s</xliff:g>的相關資訊和聯絡資料"</string>
    <string name="application_restrictions" msgid="276179173572729205">"允許應用程式和內容"</string>
    <string name="apps_with_restrictions_header" msgid="5277698582872267931">"受到限制的應用程式"</string>
    <string name="apps_with_restrictions_settings_button" msgid="2648355133416902221">"展開應用程式設定"</string>
    <!-- no translation found for nfc_payment_settings_title (2043139180030485500) -->
    <skip />
    <string name="nfc_payment_how_it_works" msgid="3658253265242662010">"運作方式"</string>
    <string name="nfc_payment_no_apps" msgid="6840001883471438798">"在商店使用手機付款"</string>
    <string name="nfc_payment_default" msgid="3769788268378614608">"預設付款"</string>
    <string name="nfc_payment_default_not_set" msgid="6471905683119084622">"未設定"</string>
    <string name="nfc_payment_app_and_desc" msgid="2607417639227030398">"<xliff:g id="APP">%1$s</xliff:g> - <xliff:g id="DESCRIPTION">%2$s</xliff:g>"</string>
    <string name="nfc_payment_use_default" msgid="788899906312142803">"使用預設應用程式"</string>
    <string name="nfc_payment_favor_default" msgid="4508491832174644772">"永遠"</string>
    <string name="nfc_payment_favor_open" msgid="8554643344050373346">"其他付款應用程式已開啟除外"</string>
    <string name="nfc_payment_pay_with" msgid="10107565447713526">"於 Tap &amp; Pay 終端機使用的付款方式："</string>
    <string name="nfc_how_it_works_title" msgid="1363791241625771084">"在收款機付款"</string>
    <string name="nfc_how_it_works_content" msgid="1141382684788210772">"設定付款應用程式，然後將機背對準任何終端機的非接觸式符號。"</string>
    <string name="nfc_how_it_works_got_it" msgid="4717868843368296630">"知道了"</string>
    <string name="nfc_more_title" msgid="4202405349433865488">"更多…"</string>
    <string name="nfc_payment_set_default_label" msgid="9046299254316590677">"設為您的偏好設定？"</string>
    <string name="nfc_payment_set_default" msgid="499518459418302061">"每次使用 Tap &amp; Pay 時都使用<xliff:g id="APP">%1$s</xliff:g>？"</string>
    <string name="nfc_payment_set_default_instead_of" msgid="162768672108688747">"每次使用 Tap &amp; Pay 時都使用<xliff:g id="APP_0">%1$s</xliff:g> (而非<xliff:g id="APP_1">%2$s</xliff:g>)？"</string>
    <string name="restriction_settings_title" msgid="4293731103465972557">"限制"</string>
    <string name="restriction_menu_reset" msgid="92859464456364092">"移除限制"</string>
    <string name="restriction_menu_change_pin" msgid="2505923323199003718">"更改 PIN 碼"</string>
    <string name="help_label" msgid="2896538416436125883">"說明和意見反映"</string>
    <string name="support_summary" msgid="1034146931237148885">"說明文章、電話和即時通訊、開始使用"</string>
    <string name="user_account_title" msgid="6389636876210834864">"內容帳戶"</string>
    <string name="user_picture_title" msgid="7176437495107563321">"相片 ID"</string>
    <string name="extreme_threats_title" msgid="1098958631519213856">"極嚴重威脅"</string>
    <string name="extreme_threats_summary" msgid="3560742429496902008">"接收極嚴重的生命財產威脅警示"</string>
    <string name="severe_threats_title" msgid="8962959394373974324">"嚴重威脅"</string>
    <string name="severe_threats_summary" msgid="4982256198071601484">"接收嚴重的生命財產威脅警示"</string>
    <string name="amber_alerts_title" msgid="5238275758191804575">"AMBER 安珀警報"</string>
    <string name="amber_alerts_summary" msgid="5755221775246075883">"接收兒童綁架相關公告"</string>
    <string name="repeat_title" msgid="8676570486899483606">"重複"</string>
    <string name="call_manager_enable_title" msgid="1214301265395158720">"啟用通話管理員"</string>
    <string name="call_manager_enable_summary" msgid="7362506369604163030">"允許此服務管理您的通話方式。"</string>
    <string name="call_manager_title" msgid="3397433159509629466">"通話管理員"</string>
    <!-- no translation found for call_manager_summary (2558839230880919191) -->
    <skip />
    <string name="cell_broadcast_settings" msgid="6414938308090183446">"緊急警示"</string>
    <string name="network_operators_settings" msgid="5105453353329748954">"網絡供應商"</string>
    <string name="access_point_names" msgid="5768430498022188057">"接入點名稱"</string>
    <string name="enhanced_4g_lte_mode_title" msgid="6624700245232361149">"VoLTE"</string>
    <string name="enhanced_4g_lte_mode_title_advanced_calling" msgid="7066009898031465265">"進階通話"</string>
    <string name="enhanced_4g_lte_mode_title_4g_calling" msgid="7445853566718786195">"4G 通話"</string>
    <string name="enhanced_4g_lte_mode_summary" msgid="6776190202179584104">"使用 LTE 服務改善語音及其他通訊 (建議)"</string>
    <string name="enhanced_4g_lte_mode_summary_4g_calling" msgid="7814006095552641136">"使用 4G 服務改善語音及其他通訊 (建議)"</string>
    <string name="contact_discovery_opt_in_title" msgid="4076990635900099116">"聯絡人探索"</string>
    <string name="contact_discovery_opt_in_summary" msgid="4104310593310967300">"允許流動網絡供應商找出聯絡人支援的通話功能。"</string>
    <string name="contact_discovery_opt_in_dialog_title" msgid="6278407286820554079">"要啟用聯絡人探索嗎？"</string>
    <string name="contact_discovery_opt_in_dialog_message" msgid="5787751513924920435">"啟用此功能後，流動網絡供應商將可存取您聯絡人的電話號碼，以便找出號碼支援的通話功能。"</string>
    <string name="preferred_network_type_title" msgid="812509938714590857">"偏好的網絡類型"</string>
    <string name="preferred_network_type_summary" msgid="8786291927331323061">"LTE (建議)"</string>
    <string name="mms_message_title" msgid="6624505196063391964">"MMS 訊息"</string>
    <string name="mms_message_summary" msgid="2855847140141698341">"停用流動數據時收發短訊"</string>
    <string name="data_during_calls_title" msgid="3940276893360429144">"通話時使用數據"</string>
    <string name="data_during_calls_summary" msgid="2289050189544214759">"允許使用此 SIM 卡的流動數據 (只在通話時)"</string>
    <string name="work_sim_title" msgid="8999872928646924429">"啟用 SIM 卡"</string>
    <string name="user_restrictions_title" msgid="4068914244980335993">"應用程式和內容存取權"</string>
    <string name="user_rename" msgid="8735940847878484249">"重新命名"</string>
    <string name="app_restrictions_custom_label" msgid="6949268049087435132">"設定應用程式限制"</string>
    <string name="user_restrictions_controlled_by" msgid="2821526006742851624">"受到「<xliff:g id="APP">%1$s</xliff:g>」控制"</string>
    <string name="app_sees_restricted_accounts" msgid="3526008344222566318">"這個應用程式可以存取您的帳戶"</string>
    <string name="app_sees_restricted_accounts_and_controlled_by" msgid="8338520379923447143">"這個應用程式可以存取您的帳戶。由 <xliff:g id="APP">%1$s</xliff:g> 控制"</string>
    <string name="restriction_wifi_config_title" msgid="2630656989926554685">"Wi‑Fi 與流動網絡"</string>
    <string name="restriction_wifi_config_summary" msgid="920419010472168694">"允許修改 Wi‑Fi 和流動網絡設定"</string>
    <string name="restriction_bluetooth_config_title" msgid="220586273589093821">"藍牙"</string>
    <string name="restriction_bluetooth_config_summary" msgid="7558879931011271603">"允許修改藍牙配對和設定"</string>
    <string name="restriction_nfc_enable_title" msgid="525512312298242911">"NFC"</string>
    <string name="restriction_nfc_enable_summary_config" msgid="8065688740509581028">"允許這部 <xliff:g id="DEVICE_NAME">%1$s</xliff:g> 透過與另一部 NFC 裝置輕觸來傳輸數據"</string>
    <string name="restriction_nfc_enable_summary" product="tablet" msgid="6397567147629410131">"允許平板電腦在與其他裝置接觸時交換資料"</string>
    <string name="restriction_nfc_enable_summary" product="default" msgid="3331800894734678808">"允許手機在與其他裝置接觸時交換資料"</string>
    <string name="restriction_location_enable_title" msgid="4872281754836538066">"位置"</string>
    <string name="restriction_location_enable_summary" msgid="7139292323897390221">"允許應用程式使用您的位置資訊"</string>
    <string name="wizard_back" msgid="8257697435061870191">"返回"</string>
    <string name="wizard_next" msgid="3884832431439072471">"下一步"</string>
    <string name="wizard_finish" msgid="4220258401946825946">"完成"</string>
    <string name="user_image_take_photo" msgid="2601691481533190924">"拍攝相片"</string>
    <string name="user_image_choose_photo" msgid="5904586923236027350">"選擇圖片"</string>
    <string name="user_image_photo_selector" msgid="7727851029781491727">"選取相片"</string>
    <string name="regulatory_info_text" msgid="1154461023369976667"></string>
    <string name="sim_setup_wizard_title" msgid="3945520353564138219">"SIM 卡"</string>
    <string name="sim_settings_title" msgid="8392862852842113531">"SIM 卡"</string>
    <string name="sim_settings_summary" msgid="5777472623476930332">"<xliff:g id="SIM_NAME">%1$s</xliff:g> - <xliff:g id="SIM_NUMBER">%2$s</xliff:g>"</string>
    <string name="sim_cards_changed_message" msgid="7726897488921853655">"已更換 SIM 卡"</string>
    <string name="sim_cards_changed_message_summary" msgid="7338082681445213621">"輕按即可設定活動"</string>
    <string name="sim_cellular_data_unavailable" msgid="4653591727755387534">"無法使用流動數據"</string>
    <string name="sim_cellular_data_unavailable_summary" msgid="6505871722911347881">"輕按即可選取數據連線 SIM 卡"</string>
    <string name="sim_calls_always_use" msgid="967857230039768111">"永遠使用這張 SIM 卡通話"</string>
    <string name="select_sim_for_data" msgid="1577092784244587369">"選取用於流動數據的 SIM 卡"</string>
    <string name="select_sim_for_sms" msgid="5335510076282673497">"選取用於短訊的 SIM 卡"</string>
    <string name="data_switch_started" msgid="6205259094233452188">"正在切換數據 SIM，過程最多可能需要 1 分鐘…"</string>
    <string name="select_sim_for_calls" msgid="7843107015635189868">"選取用於撥號的 SIM 卡："</string>
    <string name="sim_select_card" msgid="1226182454109919045">"選取 SIM 卡"</string>
    <string name="sim_card_number_title" msgid="4728780444646439845">"SIM <xliff:g id="CARD_NUMBER">%1$d</xliff:g>"</string>
    <string name="sim_editor_name" msgid="5900178038499314621">"SIM 卡名稱"</string>
    <string name="sim_name_hint" msgid="8231524869124193119">"輸入 SIM 名稱"</string>
    <string name="sim_editor_title" msgid="918655391915256859">"SIM 卡插槽 %1$d"</string>
    <string name="sim_editor_carrier" msgid="2424593350691002557">"流動網絡供應商"</string>
    <string name="sim_editor_number" msgid="3209002966895156006">"電話號碼"</string>
    <string name="sim_editor_color" msgid="9067029630083892961">"SIM 卡顏色"</string>
    <string name="sim_card_select_title" msgid="8146523005929848793">"選取 SIM 卡"</string>
    <string name="color_orange" msgid="216547825489739010">"橙色"</string>
    <string name="color_purple" msgid="6603701972079904843">"紫色"</string>
    <string name="sim_no_inserted_msg" msgid="7272710974813741735">"尚未插入 SIM 卡"</string>
    <string name="sim_status_title" msgid="6188770698037109774">"SIM 卡狀態"</string>
    <string name="sim_status_title_sim_slot" msgid="4932996839194493313">"SIM 卡狀態 (SIM 卡插槽 %1$d)"</string>
    <string name="sim_call_back_title" msgid="4274099761123657464">"使用預設 SIM 卡回撥"</string>
    <string name="sim_outgoing_call_title" msgid="7759080345748128897">"用於撥出電話的 SIM 卡"</string>
    <string name="sim_other_call_settings" msgid="5956308869284958883">"其他通話設定"</string>
    <string name="preferred_network_offload_title" msgid="6453199586512609557">"偏好的網絡卸載"</string>
    <string name="preferred_network_offload_header" msgid="4842188794016376899">"停用網絡名稱廣播"</string>
    <string name="preferred_network_offload_footer" msgid="374984523082849648">"停用網絡名稱廣播以防止第三方取得您的網絡資料。"</string>
    <string name="preferred_network_offload_popup" msgid="3949937898807213370">"停用網絡名稱廣播將無法自動連線至隱藏的網絡。"</string>
    <string name="sim_signal_strength" msgid="6351052821700294501">"<xliff:g id="DBM">%1$d</xliff:g> dBm <xliff:g id="ASU">%2$d</xliff:g> asu"</string>
    <string name="sim_notification_title" msgid="584752983048661108">"SIM 卡已變更。"</string>
    <string name="sim_notification_summary" msgid="5593339846307029991">"輕按即可設定"</string>
    <string name="sim_calls_ask_first_prefs_title" msgid="3077694594349657933">"每次都詢問"</string>
    <string name="sim_selection_required_pref" msgid="231437651041498359">"請選取偏好設定"</string>
    <string name="sim_selection_channel_title" msgid="3193666315607572484">"SIM 卡選擇"</string>
    <string name="dashboard_title" msgid="5660733037244683387">"設定"</string>
    <plurals name="settings_suggestion_header_summary_hidden_items" formatted="false" msgid="6585075562837786847">
      <item quantity="other">顯示 %d 個隱藏項目</item>
      <item quantity="one">顯示 %d 個隱藏項目</item>
    </plurals>
    <string name="network_dashboard_title" msgid="788543070557731240">"網絡和互聯網"</string>
    <string name="network_dashboard_summary_mobile" msgid="4020746665765996480">"流動網絡"</string>
    <string name="network_dashboard_summary_data_usage" msgid="2531133412846140766">"數據用量"</string>
    <string name="network_dashboard_summary_hotspot" msgid="3798394197274240682">"熱點"</string>
    <string name="connected_devices_dashboard_title" msgid="19868275519754895">"已連接的裝置"</string>
    <string name="connected_devices_dashboard_summary" msgid="6927727617078296491">"藍牙、駕駛模式、NFC"</string>
    <string name="connected_devices_dashboard_no_nfc_summary" msgid="8424794257586524040">"藍牙、駕駛模式"</string>
    <string name="connected_devices_dashboard_no_driving_mode_summary" msgid="7155882619333726331">"藍牙、NFC"</string>
    <string name="connected_devices_dashboard_no_driving_mode_no_nfc_summary" msgid="1175254057213044560">"藍牙"</string>
    <string name="nfc_and_payment_settings_payment_off_nfc_off_summary" msgid="7132040463607801625">"由於 NFC 已關閉，因此無法使用"</string>
    <string name="app_and_notification_dashboard_title" msgid="2861781687031832943">"應用程式和通知"</string>
    <string name="app_and_notification_dashboard_summary" msgid="8047683010984186106">"最近使用的應用程式、預設應用程式"</string>
    <string name="notification_settings_work_profile" msgid="6076211850526353975">"工作設定檔中的應用程式無法存取通知設定。"</string>
    <string name="account_dashboard_title" msgid="2735150283267749852">"帳戶"</string>
    <string name="account_dashboard_default_summary" msgid="2025250151574540063">"未新增任何帳戶"</string>
    <string name="app_default_dashboard_title" msgid="4071015747629103216">"預設應用程式"</string>
    <string name="system_dashboard_summary" msgid="7400745270362833832">"語言、手勢、時間、備份"</string>
    <string name="search_results_title" msgid="3360639917793022533">"設定"</string>
    <string name="keywords_wifi" msgid="8156528242318351490">"Wifi, Wi-Fi, 網絡連線, 互聯網, 無線, 數據, Wifi"</string>
    <string name="keywords_wifi_notify_open_networks" msgid="6580896556389306636">"Wi‑Fi 通知, wifi 通知"</string>
    <string name="keywords_wifi_data_usage" msgid="4718555409695862085">"數據用量"</string>
    <string name="keywords_vibrate_on_touch" msgid="8379369786860641429">"停止震動, 輕按, 鍵盤"</string>
    <string name="keywords_time_format" msgid="5384803098766166820">"使用 24 小時制"</string>
    <string name="keywords_storage_files" msgid="4509695858659705198">"下載"</string>
    <string name="keywords_app_default" msgid="8977706259156428770">"開啟方式"</string>
    <string name="keywords_applications_settings" msgid="999926810912037792">"應用程式"</string>
    <string name="keywords_time_zone" msgid="6402919157244589055">"時區"</string>
    <string name="keywords_draw_overlay" msgid="3170036145197260392">"即時通訊大頭貼, 系統, 通知, 視窗, 對話框, 顯示屏, 在其他應用程式上面, 繪圖"</string>
    <string name="keywords_flashlight" msgid="2133079265697578183">"閃光燈, 燈, 電筒"</string>
    <string name="keywords_change_wifi_state" msgid="7573039644328488165">"WiFi, Wi-Fi, 切換, 控制"</string>
    <string name="keywords_more_mobile_networks" msgid="5041272719326831744">"流動網絡, 流動裝置, 流動網絡供應商, 無線, 數據, 4G, 3G, 2G, LTE"</string>
    <string name="keywords_wifi_calling" msgid="4319184318421027136">"WiFi, Wi-Fi, 通話, 撥號中"</string>
    <string name="keywords_display" msgid="874738809280751745">"螢幕, 觸控螢幕"</string>
    <string name="keywords_display_brightness_level" msgid="850742707616318056">"畫面昏暗, 觸控螢幕, 電池, 明亮"</string>
    <string name="keywords_display_night_display" msgid="4711054330804250058">"畫面昏暗, 夜間, 色調, 夜更, 亮度, 螢幕色彩, 顏色, 色彩"</string>
    <string name="keywords_display_wallpaper" msgid="8478137541939526564">"背景, 個人化, 自訂顯示"</string>
    <string name="keywords_display_font_size" msgid="3593317215149813183">"文字大小"</string>
    <string name="keywords_display_cast_screen" msgid="2572331770299149370">"投影, 投放, 螢幕鏡像, 分享螢幕畫面, 鏡像, 螢幕畫面分享, 螢幕投放"</string>
    <string name="keywords_storage" msgid="3004667910133021783">"空間, 磁碟, 硬碟, 裝置用量"</string>
    <string name="keywords_battery" msgid="7040323668283600530">"電源使用, 充電"</string>
    <string name="keywords_spell_checker" msgid="5148906820603481657">"拼寫, 字典, 拼字檢查, 自動修正"</string>
    <string name="keywords_voice_input" msgid="7534900094659358971">"辨識器, 輸入, 語音, 說話, 語言, 免提耳機, 免提, 辨識, 令人反感, 字詞, 音效, 記錄, 藍牙耳機"</string>
    <string name="keywords_text_to_speech_output" msgid="6728080502619011668">"速度, 語言, 預設, 說話, 語音, 文字轉語音, 無障礙功能, 螢幕閱讀器, 失明"</string>
    <string name="keywords_date_and_time" msgid="4402136313104901312">"時鐘, 軍用"</string>
    <string name="keywords_network_reset" msgid="4075670452112218042">"重設, 還原, 原廠設定"</string>
    <string name="keywords_factory_data_reset" msgid="4979623326958976773">"抹除, 刪除, 還原, 清除, 移除, 回復原廠設定"</string>
    <string name="keywords_printing" msgid="3528250034669909466">"打印機"</string>
    <string name="keywords_sounds" msgid="1850691834585575875">"喇叭提示音, 喇叭, 音量, 靜音, 靜音, 音效, 音樂"</string>
    <string name="keywords_sounds_and_notifications_interruptions" msgid="1500312884808362467">"不得干擾, 騷擾, 干擾, 中斷"</string>
    <string name="keywords_app" msgid="7983814237980258061">"RAM"</string>
    <string name="keywords_location" msgid="8016374808099706213">"附近, 位置, 記錄, 報告, GPS"</string>
    <string name="keywords_accounts" msgid="3482052586502133909">"帳戶, 新增帳戶, 工作設定檔, 加入帳戶"</string>
    <string name="keywords_users" msgid="3497517660077620843">"規限, 限制, 受限"</string>
    <string name="keywords_keyboard_and_ime" msgid="4741098648730042570">"文字更正, 修正, 聲音, 震動, 自動, 語言, 手勢, 建議, 提議, 主題背景, 令人反感, 文字, 輸入, 表情圖案, 國際"</string>
    <string name="keywords_reset_apps" msgid="8254315757754930862">"重設, 偏好, 預設"</string>
    <string name="keywords_all_apps" msgid="9016323378609007166">"應用程式, 下載, 應用程式, 系統"</string>
    <string name="keywords_app_permissions" msgid="2061773665663541610">"應用程式, 權限, 安全性"</string>
    <string name="keywords_default_apps" msgid="4601664230800605416">"應用程式, 預設"</string>
    <string name="keywords_ignore_optimizations" msgid="8967142288569785145">"略過, 優化, 休息模式, 備用應用程式"</string>
    <string name="keywords_color_mode" msgid="1193896024705705826">"生動, RGB, sRGB, 顏色, 自然, 標準"</string>
    <string name="keywords_color_temperature" msgid="8159539138837118453">"色彩, 色溫, D65, D73, 白色, 黃色, 藍色, 暖色, 冷色"</string>
    <string name="keywords_lockscreen" msgid="3656926961043485797">"滑動解鎖、密碼、上鎖圖形、PIN"</string>
    <string name="keywords_profile_challenge" msgid="5135555521652143612">"工作挑戰, 工作, 設定檔"</string>
    <string name="keywords_unification" msgid="2677472004971453468">"工作設定檔, 受管理的設定檔, 整合, 整合, 工作, 設定檔"</string>
    <string name="keywords_gesture" msgid="3456930847450080520">"手勢"</string>
    <string name="keywords_payment_settings" msgid="6268791289277000043">"支付, 輕按, 付款"</string>
    <string name="keywords_backup" msgid="707735920706667685">"備份內容, 備份"</string>
    <string name="keywords_assist_gesture_launch" msgid="7710762655355161924">"手勢"</string>
    <string name="keywords_face_unlock" msgid="545338452730885392">"臉容, 解鎖, 驗證, 登入"</string>
    <string name="keywords_imei_info" msgid="8848791606402333514">"MEI, MEID, MIN, PRL 版本, IMEI SV"</string>
    <string name="keywords_sim_status" msgid="8784456547742075508">"網絡, 流動網絡狀態, 服務狀態, 訊號強度, 流動網絡類型, 漫遊, ICCID, EID"</string>
    <string name="keywords_model_and_hardware" msgid="4723665865709965044">"序號, 硬件版本"</string>
    <string name="keywords_android_version" msgid="1629882125290323070">"Android 安全性修補程式等級, 基頻版本, 核心版本"</string>
    <string name="keywords_dark_ui_mode" msgid="6465231409128452489">"主題背景, 淺色, 深色, 模式"</string>
    <string name="keywords_systemui_theme" msgid="6341194275296707801">"深色主題背景"</string>
    <string name="keywords_device_feedback" msgid="5489930491636300027">"錯誤"</string>
    <string name="keywords_ambient_display_screen" msgid="661492302323274647">"微光螢幕, 上鎖畫面"</string>
    <string name="keywords_lock_screen_notif" msgid="6363144436467429932">"上鎖畫面通知, 通知"</string>
    <string name="keywords_face_settings" msgid="1360447094486865058">"臉孔"</string>
    <string name="keywords_fingerprint_settings" msgid="7345121109302813358">"指紋, 新增指紋"</string>
    <string name="keywords_display_auto_brightness" msgid="7162942396941827998">"調暗螢幕, 觸控螢幕, 電池, 智能亮度, 動態亮度, 自動調整亮度"</string>
    <string name="keywords_display_adaptive_sleep" msgid="8003895686008403685">"調暗螢幕, 休眠, 電池, 逾時, 注意, 顯示屏, 螢幕, 閒置"</string>
    <string name="keywords_auto_rotate" msgid="7914655570000378975">"旋轉, 翻轉, 旋轉, 直向, 橫向, 屏幕定向, 垂直, 水平"</string>
    <string name="keywords_system_update_settings" msgid="5769003488814164931">"升級, Android"</string>
    <string name="keywords_zen_mode_settings" msgid="7810203406522669584">"請勿騷擾, 時間表, 通知, 封鎖, 靜音, 震動, 休眠, 工作, 焦點, 音效, 忽略, 天, 平日, 週末, 平日晚上, 活動"</string>
    <string name="keywords_screen_timeout" msgid="8921857020437540572">"螢幕, 鎖定時間, 逾時, 鎖定螢幕"</string>
    <string name="keywords_storage_settings" msgid="6018856193950281898">"記憶體, 快取, 資料, 刪除, 清除, 釋出, 空間"</string>
    <string name="keywords_bluetooth_settings" msgid="2588159530959868188">"已連線, 裝置, 耳機, 耳機, 喇叭, 無線, 配對, 耳塞, 音樂, 媒體"</string>
    <string name="keywords_wallpaper" msgid="6712776876474488023">"背景, 螢幕, 鎖定螢幕, 主題"</string>
    <string name="keywords_styles" msgid="6312134005271042434">"圖示形狀、強調色、字型"</string>
    <string name="keywords_assist_input" msgid="3086289530227075593">"預設, 助理"</string>
    <string name="keywords_default_payment_app" msgid="5162298193637362104">"付款, 預設"</string>
    <string name="keywords_ambient_display" msgid="3149287105145443697">"收到的通知"</string>
    <string name="keywords_hotspot_tethering" msgid="3688439689671232627">"USB 網絡共享, 藍牙網絡共享, Wi-Fi 熱點"</string>
    <string name="keywords_touch_vibration" msgid="1125291201902251273">"觸覺回饋, 震動, 螢幕, 敏感度"</string>
    <string name="keywords_ring_vibration" msgid="1736301626537417541">"觸感反應, 震動, 手機, 來電, 敏感度, 鈴聲"</string>
    <string name="keywords_notification_vibration" msgid="9162262178415439951">"觸感反應, 震動, 敏感度"</string>
    <string name="keywords_battery_saver_sticky" msgid="1646191718840975110">"省電模式, 固定, 持續, 節電模式, 電池"</string>
    <string name="keywords_battery_saver_schedule" msgid="8240483934368455930">"日常用電情況, 用電安排, 省電模式, 節能模式, 電池, 自動, 百分比"</string>
    <string name="keywords_enhance_4g_lte" msgid="658889360486800978">"VoLTE、進階通話、4G 通話"</string>
    <string name="keywords_add_language" msgid="1882751300359939436">"新增語言、加入語言"</string>
    <string name="default_sound" msgid="6604374495015245195">"預設音效"</string>
    <string name="sound_settings_summary" msgid="944761906531715109">"鈴聲和通知音量已設為 <xliff:g id="PERCENTAGE">%1$s</xliff:g>"</string>
    <string name="sound_dashboard_summary" msgid="6574444810552643312">"音量、震動、請勿騷擾"</string>
    <string name="sound_settings_summary_vibrate" msgid="7192223433295988890">"響鈴設定為震動"</string>
    <string name="sound_settings_summary_silent" msgid="746662794579344761">"響鈴設定為靜音"</string>
    <string name="sound_settings_example_summary" msgid="8125110691864707925">"鈴聲和通知音量已設為 80%"</string>
    <string name="media_volume_option_title" msgid="5966569685119475630">"媒體音量"</string>
    <string name="remote_media_volume_option_title" msgid="8760846743943305764">"投放音量"</string>
    <string name="call_volume_option_title" msgid="1461105986437268924">"通話音量"</string>
    <string name="alarm_volume_option_title" msgid="6398641749273697140">"鬧鐘音量"</string>
    <string name="ring_volume_option_title" msgid="1520802026403038560">"鈴聲和通知音量"</string>
    <string name="notification_volume_option_title" msgid="4838818791683615978">"通知音量"</string>
    <string name="ringtone_title" msgid="3271453110387368088">"電話鈴聲"</string>
    <string name="notification_ringtone_title" msgid="6924501621312095512">"預設通知音效"</string>
    <string name="notification_unknown_sound_title" msgid="1319708450698738980">"應用程式提供的音效"</string>
    <string name="notification_sound_default" msgid="8630353701915294299">"預設通知音效"</string>
    <string name="alarm_ringtone_title" msgid="6680761007731764726">"預設鬧鐘音效"</string>
    <string name="vibrate_when_ringing_title" msgid="3436203665622843196">"來電時震動"</string>
    <string name="vibrate_when_ringing_option_never_vibrate" msgid="6518980907289156517">"永不震動"</string>
    <string name="vibrate_when_ringing_option_always_vibrate" msgid="968652667232075466">"保持震動"</string>
    <string name="vibrate_when_ringing_option_ramping_ringer" msgid="2798848945803840348">"先震動，然後逐漸發出鈴聲"</string>
    <string name="other_sound_settings" msgid="5468360269346162072">"其他音效"</string>
    <string name="dial_pad_tones_title" msgid="3536945335367914892">"撥號鍵盤音效"</string>
    <string name="screen_locking_sounds_title" msgid="1502654020775767536">"螢幕鎖定音效"</string>
    <string name="charging_sounds_title" msgid="5261683808537783668">"充電音效及震動"</string>
    <string name="docking_sounds_title" msgid="5341616179210436159">"座架插入音效"</string>
    <string name="touch_sounds_title" msgid="2200734041857425078">"觸控音效"</string>
    <string name="vibrate_on_touch_title" msgid="9105544449810547716">"觸控震動"</string>
    <string name="vibrate_on_touch_summary" msgid="664831333409399440">"輕按、鍵盤等操作的觸感反應"</string>
    <string name="dock_audio_media_title" msgid="6474579339356398330">"插座喇叭播放音效"</string>
    <string name="dock_audio_media_disabled" msgid="8499927008999532341">"所有音效"</string>
    <string name="dock_audio_media_enabled" msgid="4039126523653131281">"只限媒體音效"</string>
    <string name="emergency_tone_silent" msgid="5048069815418450902">"靜音"</string>
    <string name="emergency_tone_alert" msgid="1977698889522966589">"音效"</string>
    <string name="emergency_tone_vibrate" msgid="6282296789406984698">"震動"</string>
    <string name="boot_sounds_title" msgid="5033062848948884111">"開機聲音"</string>
    <string name="live_caption_title" msgid="8617086825712756983">"即時字幕"</string>
    <string name="live_caption_summary" msgid="2898451867595161809">"自動為媒體加入字幕"</string>
    <string name="zen_mode_settings_summary_off" msgid="7844433300559059480">"永不"</string>
    <plurals name="zen_mode_settings_summary_on" formatted="false" msgid="3254890503929315009">
      <item quantity="other">已啟用 <xliff:g id="ON_COUNT">%d</xliff:g> 個日程表</item>
      <item quantity="one">已啟用 1 個日程表</item>
    </plurals>
    <string name="zen_mode_settings_title" msgid="682676757791334259">"請勿騷擾"</string>
    <string name="zen_mode_settings_summary" msgid="6040862775514495191">"只接收重要聯絡人和應用程式的通知"</string>
    <string name="zen_mode_slice_subtitle" msgid="6849372107272604160">"減少干擾"</string>
    <string name="zen_mode_settings_turn_on_dialog_title" msgid="7500702838426404527">"開啟「請勿騷擾」模式"</string>
    <string name="zen_mode_behavior_settings_title" msgid="2511039563690605227">"例外情況"</string>
    <string name="zen_mode_duration_settings_title" msgid="320658848321158053">"預設持續時間"</string>
    <string name="zen_mode_behavior_allow_title" msgid="5583295331788798416">"允許發出下列類型的音效和震動"</string>
    <string name="zen_mode_behavior_no_sound" msgid="4400056295039161495">"不發出音效"</string>
    <string name="zen_mode_behavior_total_silence" msgid="1164689054595494194">"完全靜音"</string>
    <string name="zen_mode_behavior_no_sound_except" msgid="4004871349051049634">"不發出音效 (<xliff:g id="CATEGORIES">%1$s</xliff:g>除外)"</string>
    <string name="zen_mode_behavior_alarms_only" msgid="8855473182829400759">"不發出音效 (鬧鐘和媒體除外)"</string>
    <string name="zen_mode_automation_settings_title" msgid="3709324184191870926">"預定時間"</string>
    <string name="zen_mode_delete_automatic_rules" msgid="5020468289267191765">"刪除日程表"</string>
    <string name="zen_mode_schedule_delete" msgid="5383420576833765114">"刪除"</string>
    <string name="zen_mode_rule_name_edit" msgid="1053237022416700481">"編輯"</string>
    <string name="zen_mode_automation_settings_page_title" msgid="6217433860514433311">"預定時間"</string>
    <string name="zen_mode_automatic_rule_settings_page_title" msgid="5264835276518295033">"預定時間"</string>
    <string name="zen_mode_schedule_category_title" msgid="1381879916197350988">"預定時間"</string>
    <string name="zen_mode_automation_suggestion_title" msgid="7776129050500707960">"在特定時間將手機設為靜音"</string>
    <string name="zen_mode_automation_suggestion_summary" msgid="1946750790084170826">"設定「請勿騷擾」規則"</string>
    <string name="zen_mode_schedule_title" msgid="7064866561892906613">"預定時間"</string>
    <string name="zen_mode_use_automatic_rule" msgid="733850322530002484">"使用日程表"</string>
    <string name="zen_mode_option_important_interruptions" msgid="1258558302247351758">"只限優先"</string>
    <string name="zen_mode_option_alarms" msgid="5757128948796316657">"只限鬧鐘"</string>
    <string name="zen_mode_option_no_interruptions" msgid="2686373425603566479">"完全靜音"</string>
    <string name="zen_mode_summary_combination" msgid="5944689309915947828">"<xliff:g id="MODE">%1$s</xliff:g>：<xliff:g id="EXIT_CONDITION">%2$s</xliff:g>"</string>
    <string name="zen_mode_visual_interruptions_settings_title" msgid="7806181124566937214">"封鎖視覺干擾"</string>
    <string name="zen_mode_visual_signals_settings_subtitle" msgid="7433077540895876672">"允許視覺訊號"</string>
    <string name="zen_mode_settings_category" msgid="3794956668816783447">"允許發出音效的干擾"</string>
    <string name="zen_mode_restrict_notifications_title" msgid="5881948256821375291">"限制通知"</string>
    <string name="zen_mode_restrict_notifications_mute" msgid="6692072837485018287">"無音效通知"</string>
    <string name="zen_mode_restrict_notifications_mute_summary" msgid="966597459849580949">"您會在螢幕上看到通知"</string>
    <string name="zen_mode_restrict_notifications_mute_footer" msgid="2152115038156049608">"手機收到通知時不會發出音效或震動。"</string>
    <string name="zen_mode_restrict_notifications_hide" msgid="5997930361607752541">"無顯示或音效通知"</string>
    <string name="zen_mode_restrict_notifications_hide_summary" msgid="6005445725686969583">"您不會看到或聽到通知"</string>
    <string name="zen_mode_restrict_notifications_hide_footer" msgid="4314772315731485747">"您的手機不會顯示新通知或現有通知，亦不會為此震動或發出音效。請記住，有關手機活動和狀態的重要通知仍會顯示。\n\n關閉「請勿騷擾」後，您可以從螢幕頂部向下滑動以查看錯過的通知。"</string>
    <string name="zen_mode_restrict_notifications_custom" msgid="5469078057954463796">"自訂"</string>
    <string name="zen_mode_restrict_notifications_enable_custom" msgid="4303255634151330401">"啟用自訂設定"</string>
    <string name="zen_mode_restrict_notifications_disable_custom" msgid="5062332754972217218">"移除自訂設定"</string>
    <string name="zen_mode_restrict_notifications_summary_muted" msgid="4750213316794189968">"無音效通知"</string>
    <string name="zen_mode_restrict_notifications_summary_custom" msgid="3918461289557316364">"隱藏部分通知"</string>
    <string name="zen_mode_restrict_notifications_summary_hidden" msgid="636494600775773296">"無顯示或音效通知"</string>
    <string name="zen_mode_what_to_block_title" msgid="5692710098205334164">"自訂限制"</string>
    <string name="zen_mode_block_effects_screen_on" msgid="8780668375194500987">"螢幕開啟時"</string>
    <string name="zen_mode_block_effects_screen_off" msgid="2291988790355612826">"螢幕關閉時"</string>
    <string name="zen_mode_block_effect_sound" msgid="7929909410442858327">"關閉音效和震動"</string>
    <string name="zen_mode_block_effect_intent" msgid="7621578645742903531">"不要開啟螢幕"</string>
    <string name="zen_mode_block_effect_light" msgid="1997222991427784993">"不要閃燈"</string>
    <string name="zen_mode_block_effect_peek" msgid="2525844009475266022">"不要在畫面上彈出通知"</string>
    <string name="zen_mode_block_effect_status" msgid="5765965061064691918">"隱藏螢幕頂部的狀態列圖示"</string>
    <string name="zen_mode_block_effect_badge" msgid="332151258515152429">"隱藏應用程式圖示上的通知圓點"</string>
    <string name="zen_mode_block_effect_ambient" msgid="1247740599476031543">"不要在收到通知時喚醒裝置"</string>
    <string name="zen_mode_block_effect_list" msgid="7549367848660137118">"從下拉式面板中隱藏"</string>
    <string name="zen_mode_block_effect_summary_none" msgid="6688519142395714659">"永不"</string>
    <string name="zen_mode_block_effect_summary_screen_off" msgid="6989818116297061488">"螢幕關閉時"</string>
    <string name="zen_mode_block_effect_summary_screen_on" msgid="4876016548834916087">"螢幕開啟時"</string>
    <string name="zen_mode_block_effect_summary_sound" msgid="1559968890497946901">"音效和震動"</string>
    <string name="zen_mode_block_effect_summary_some" msgid="2730383453754229650">"通知的音效、震動和個別視像訊號"</string>
    <string name="zen_mode_block_effect_summary_all" msgid="3131918059492425222">"通知的音效、震動和視像訊號"</string>
    <string name="zen_mode_blocked_effects_footer" msgid="1115914818435434668">"基本手機活動及狀態所需的通知一律不會隱藏。"</string>
    <string name="zen_mode_no_exceptions" msgid="1580136061336585873">"無"</string>
    <string name="zen_mode_other_options" msgid="3399967231522580421">"其他選項"</string>
    <string name="zen_mode_add" msgid="8789024026733232566">"新增"</string>
    <string name="zen_mode_enable_dialog_turn_on" msgid="1971034397501675078">"開啟"</string>
    <string name="zen_mode_button_turn_on" msgid="6583862599681052347">"立即開啟"</string>
    <string name="zen_mode_button_turn_off" msgid="2060862413234857296">"立即關閉"</string>
    <string name="zen_mode_settings_dnd_manual_end_time" msgid="8251503918238985549">"「請勿騷擾」功能結束時間：<xliff:g id="FORMATTED_TIME">%s</xliff:g>"</string>
    <string name="zen_mode_settings_dnd_manual_indefinite" msgid="1436568478062106132">"「請勿騷擾」功能會保持開啟，直至您關閉為止"</string>
    <string name="zen_mode_settings_dnd_automatic_rule" msgid="1958092329238152236">"時段 (<xliff:g id="RULE_NAME">%s</xliff:g>) 已自動開啟「請勿騷擾」功能"</string>
    <string name="zen_mode_settings_dnd_automatic_rule_app" msgid="3401685760954156067">"應用程式 (<xliff:g id="APP_NAME">%s</xliff:g>) 已自動開啟「請勿騷擾」功能"</string>
    <string name="zen_mode_settings_dnd_custom_settings_footer" msgid="6566115866660865385">"使用自訂設定，為<xliff:g id="RULE_NAMES">%s</xliff:g>開啟「請勿騷擾」。"</string>
    <string name="zen_mode_settings_dnd_custom_settings_footer_link" msgid="2310353944697868606"><annotation id="link">" 查看自訂設定"</annotation></string>
    <string name="zen_interruption_level_priority" msgid="4854123502362861192">"只限優先"</string>
    <string name="zen_mode_and_condition" msgid="8580896862841920031">"<xliff:g id="ZEN_MODE">%1$s</xliff:g>。<xliff:g id="EXIT_CONDITION">%2$s</xliff:g>"</string>
    <string name="zen_mode_sound_summary_on_with_info" msgid="4803606180235742003">"開啟/<xliff:g id="ID_1">%1$s</xliff:g>"</string>
    <string name="zen_mode_sound_summary_off_with_info" msgid="2032265904095185048">"關閉/<xliff:g id="ID_1">%1$s</xliff:g>"</string>
    <string name="zen_mode_sound_summary_off" msgid="2102424480808968673">"關閉"</string>
    <string name="zen_mode_sound_summary_on" msgid="9077659040104989899">"開啟"</string>
    <string name="zen_mode_duration_summary_always_prompt" msgid="7658172853423383037">"每次都詢問"</string>
    <string name="zen_mode_duration_summary_forever" msgid="5551992961329998606">"直至您關閉為止"</string>
    <plurals name="zen_mode_duration_summary_time_hours" formatted="false" msgid="3601160794696489864">
      <item quantity="other"><xliff:g id="NUM_HOURS">%d</xliff:g> 小時</item>
      <item quantity="one">1 小時</item>
    </plurals>
    <string name="zen_mode_duration_summary_time_minutes" msgid="3187122993179039992">"<xliff:g id="NUM_MINUTES">%d</xliff:g> 分鐘"</string>
    <plurals name="zen_mode_sound_summary_summary_off_info" formatted="false" msgid="3812633366476034740">
      <item quantity="other">系統已自動啟用 <xliff:g id="ON_COUNT">%d</xliff:g> 個日程表</item>
      <item quantity="one">系統已自動啟用 1 個日程表</item>
    </plurals>
    <string name="zen_category_behavior" msgid="9188445582469977640">"開啟「請勿騷擾」模式時的例外情況"</string>
    <string name="zen_category_people" msgid="8252926021894933047">"人物"</string>
    <string name="zen_category_apps" msgid="1167374545618451925">"應用程式"</string>
    <string name="zen_category_exceptions" msgid="1316097981052752811">"鬧鐘和其他干擾"</string>
    <string name="zen_category_schedule" msgid="2003707171924226212">"時間表"</string>
    <string name="zen_category_visuals" msgid="2875037337125038831">"設為靜音的通知"</string>
    <string name="zen_sound_footer" msgid="4090291351903631977">"開啟「請勿騷擾」模式時，除了您在上方允許的項目外，所有音效和震動會設為靜音。"</string>
    <string name="zen_sound_category_title" msgid="3092475944624375238">"全部設為靜音，除了"</string>
    <string name="zen_sound_all_muted" msgid="1134675098348493443">"已設為靜音"</string>
    <string name="zen_sound_none_muted" msgid="1985587320995599306">"未設為靜音"</string>
    <string name="zen_sound_one_allowed" msgid="1050955613144532512">"已設為靜音 (<xliff:g id="SOUND_TYPE">%1$s</xliff:g>除外)"</string>
    <string name="zen_sound_two_allowed" msgid="5150857817893521696">"已設為靜音 (<xliff:g id="SOUND_TYPE_0">%1$s</xliff:g>和<xliff:g id="SOUND_TYPE_1">%2$s</xliff:g>除外)"</string>
    <string name="zen_sound_three_allowed" msgid="3770279281597307824">"已設為靜音 (<xliff:g id="SOUND_TYPE_0">%1$s</xliff:g>、<xliff:g id="SOUND_TYPE_1">%2$s</xliff:g>和<xliff:g id="SOUND_TYPE_2">%3$s</xliff:g>除外)"</string>
    <string name="zen_custom_settings_dialog_title" msgid="4613603772432720380">"自訂設定"</string>
    <string name="zen_custom_settings_dialog_review_schedule" msgid="4674671820584759928">"查看時段"</string>
    <string name="zen_custom_settings_dialog_ok" msgid="8842373418878278246">"知道了"</string>
    <string name="zen_custom_settings_notifications_header" msgid="7635280645171095398">"通知"</string>
    <string name="zen_custom_settings_duration_header" msgid="5065987827522064943">"持續時間"</string>
    <string name="zen_msg_event_reminder_title" msgid="5362025129007417554">"訊息、活動和提醒"</string>
    <string name="zen_msg_event_reminder_footer" msgid="2700459146293750387">"開啟「請勿騷擾」模式時，除了您在上方允許的項目外，所有訊息、提醒和活動均會設為靜音。您可以調整訊息設定，讓好友、家人或其他聯絡人可以聯絡您。"</string>
    <string name="zen_onboarding_ok" msgid="8764248406533833392">"完成"</string>
    <string name="zen_onboarding_settings" msgid="2815839576245114342">"設定"</string>
    <string name="zen_onboarding_new_setting_title" msgid="8813308612916316657">"無顯示或音效通知"</string>
    <string name="zen_onboarding_current_setting_title" msgid="5024603685220407195">"無音效通知"</string>
    <string name="zen_onboarding_new_setting_summary" msgid="7695808354942143707">"您不會看到或聽到通知，但允許顯示已加星號的聯絡人和重複來電者的來電。"</string>
    <string name="zen_onboarding_current_setting_summary" msgid="8864567406905990095">"(目前設定)"</string>
    <string name="zen_onboarding_dnd_visual_disturbances_header" msgid="8639698336231314609">"要變更「請勿騷擾」通知設定嗎？"</string>
    <string name="sound_work_settings" msgid="752627453846309092">"工作設定檔聲音"</string>
    <string name="work_use_personal_sounds_title" msgid="7729428677919173609">"使用個人設定檔聲音"</string>
    <string name="work_use_personal_sounds_summary" msgid="4482832555278975008">"在工作和個人設定檔中使用相同音效"</string>
    <string name="work_ringtone_title" msgid="4810802758746102589">"工作手機鈴聲"</string>
    <string name="work_notification_ringtone_title" msgid="2955312017013255515">"預設工作通知音效"</string>
    <string name="work_alarm_ringtone_title" msgid="3369293796769537392">"預設工作鬧鐘音效"</string>
    <string name="work_sound_same_as_personal" msgid="1836913235401642334">"與個人設定檔相同"</string>
    <string name="work_sync_dialog_title" msgid="2359563902332046231">"要取代音效嗎？"</string>
    <string name="work_sync_dialog_yes" msgid="9161415252411868574">"取代"</string>
    <string name="work_sync_dialog_message" msgid="1328692374812258546">"系統將會在您的工作設定檔中使用個人設定檔音效"</string>
    <string name="ringtones_install_custom_sound_title" msgid="3885712267015760638">"要新增自訂音效嗎？"</string>
    <string name="ringtones_install_custom_sound_content" msgid="5844996763705884979">"此檔案將會複製至「<xliff:g id="FOLDER_NAME">%s</xliff:g>」資料夾"</string>
    <string name="ringtones_category_preference_title" msgid="26680768777533727">"鈴聲"</string>
    <string name="other_sound_category_preference_title" msgid="8182757473602586634">"其他音效和震動"</string>
    <string name="configure_notification_settings" msgid="1492820231694314376">"通知"</string>
    <string name="recent_notifications" msgid="1105631022180160436">"最近傳送通知的應用程式"</string>
    <string name="recent_notifications_see_all_title" msgid="3087299996651692987">"查看過去 7 天的所有應用程式"</string>
    <string name="advanced_section_header" msgid="6003255455888626056">"進階"</string>
    <string name="profile_section_header" msgid="4970209372372610799">"工作通知"</string>
    <string name="smart_notifications_title" msgid="8995288376897952015">"自動調節通知"</string>
    <string name="asst_capability_prioritizer_title" msgid="1181272430009156556">"自動調節通知優先次序"</string>
    <string name="asst_capability_prioritizer_summary" msgid="954988212366568737">"自動將優先度較低的通知設為低重要性"</string>
    <string name="asst_capability_ranking_title" msgid="312998580233257581">"自動調整通知排序"</string>
    <string name="asst_capability_ranking_summary" msgid="2293524677144599450">"自動按相關性為通知排序"</string>
    <string name="asst_capabilities_actions_replies_title" msgid="4392470465646394289">"建議操作和回覆"</string>
    <string name="asst_capabilities_actions_replies_summary" msgid="416234323365645871">"自動顯示建議操作和回覆"</string>
    <string name="notification_history_summary" msgid="6821337322742231789">"開啟通知記錄即可追蹤過去的通知和已延後的通知"</string>
    <string name="notification_history" msgid="8663811361243456201">"通知記錄"</string>
    <string name="notification_history_turn_on" msgid="3298178949776249681">"開啟記錄功能"</string>
    <string name="notification_history_turn_off" msgid="3141050596252009528">"關閉記錄功能"</string>
    <string name="notification_history_off_title_extended" msgid="2174043349602912717">"通知記錄已關閉"</string>
    <string name="notification_history_view_settings" msgid="5269317798670449002">"查看通知設定"</string>
    <string name="snooze_options_title" msgid="2109795569568344617">"允許通知延後"</string>
    <string name="hide_silent_icons_title" msgid="5951392023601167577">"隱藏低重要性通知圖示"</string>
    <string name="hide_silent_icons_summary" msgid="623763437631637232">"低重要性的通知圖示不會顯示在狀態列"</string>
    <string name="notification_badging_title" msgid="3149547223586336353">"允許使用通知圓點"</string>
    <string name="notification_people_strip_title" msgid="1185857822541001139">"顯示最近的對話列"</string>
    <string name="notification_bubbles_title" msgid="5681506665322329301">"小視窗"</string>
    <string name="notification_bubbles_developer_setting_summary" msgid="3675697756601760093">"部分通知可在螢幕上以小視窗形式顯示"</string>
    <string name="bubbles_feature_education" msgid="4088275802688887634">"部分通知和其他內容可在螢幕中以小視窗形式顯示。輕按小視窗即可開啟。如要關閉小視窗，只需將之拖至螢幕下方。"</string>
    <string name="bubbles_app_toggle_title" msgid="5319021259954576150">"小視窗"</string>
    <string name="bubbles_conversation_toggle_summary" msgid="7518341992582158610">"螢幕上會顯示新訊息"</string>
    <string name="bubbles_app_toggle_summary" msgid="1574515698567947948">"允許「<xliff:g id="APP_NAME">%1$s</xliff:g>」以小視窗形式顯示部分通知"</string>
    <string name="bubbles_feature_disabled_dialog_title" msgid="1233382767099262132">"開啟小視窗"</string>
    <string name="bubbles_feature_disabled_dialog_text" msgid="6969068442520056407">"如要開啟此應用程式的小視窗功能，您需要先在裝置開啟這些功能。此操作會影響之前已開啟小視窗功能的其他應用程式。"</string>
    <string name="bubbles_feature_disabled_button_approve" msgid="597665528889599104">"在裝置上啟用"</string>
    <string name="bubbles_feature_disabled_button_cancel" msgid="8963409459448350600">"取消"</string>
    <!-- no translation found for notifications_bubble_setting_on_summary (4641572377430901196) -->
    <skip />
    <!-- no translation found for notifications_bubble_setting_title (8287649393774855268) -->
    <skip />
    <!-- no translation found for notifications_bubble_setting_description (7336770088735025981) -->
    <skip />
    <!-- no translation found for bubble_app_setting_all (312524752846978277) -->
    <skip />
    <!-- no translation found for bubble_app_setting_selected (4324386074198040675) -->
    <skip />
    <!-- no translation found for bubble_app_setting_none (8643594711863996418) -->
    <skip />
    <!-- no translation found for bubble_app_setting_selected_conversation_title (3060958976857529933) -->
    <skip />
    <!-- no translation found for bubble_app_setting_excluded_conversation_title (1847359574855645320) -->
    <skip />
    <string name="swipe_direction_title" msgid="4260320464727178413">"滑動操作"</string>
    <string name="swipe_direction_ltr" msgid="5137180130142633085">"向右滑動關閉選單，向左滑動顯示選單"</string>
    <string name="swipe_direction_rtl" msgid="1707391213940663992">"向左滑動關閉選單，向右滑動顯示選單"</string>
    <string name="gentle_notifications_title" msgid="2793492905132530991">"低重要性通知"</string>
    <string name="gentle_notifications_also_display" msgid="8617545395880297691">"同時顯示於："</string>
    <string name="gentle_notifications_display_status" msgid="7410244447768694856">"狀態列"</string>
    <string name="gentle_notifications_display_lock" msgid="1914245082527924144">"上鎖畫面"</string>
    <string name="gentle_notifications_education" msgid="5957509621826384362">"低重要性通知一律靜音並在下拉式面板中顯示"</string>
    <string name="gentle_notifications_display_summary_shade" msgid="7616926954719310445">"只在下拉式面板中顯示"</string>
    <string name="gentle_notifications_display_summary_shade_lock" msgid="3936088046873705625">"在下拉式面板和上鎖畫面中顯示"</string>
    <string name="gentle_notifications_display_summary_shade_status" msgid="3363137853729359907">"在下拉式面板和狀態列中顯示"</string>
    <string name="gentle_notifications_display_summary_shade_status_lock" msgid="2068738866725616212">"在下拉式面板、狀態列和上鎖畫面中顯示"</string>
    <string name="silent_notifications_status_bar" msgid="6113307620588767516">"隱藏狀態列的靜音通知"</string>
    <string name="notification_pulse_title" msgid="8013178454646671529">"閃燈"</string>
    <string name="lock_screen_notifications_title" msgid="6215543388550190381">"上鎖畫面"</string>
    <string name="lockscreen_bypass_title" msgid="6519964196744088573">"略過上鎖畫面"</string>
    <string name="lockscreen_bypass_summary" msgid="6688592486830491144">"完成「臉孔解鎖」後，直接前往上次使用的畫面"</string>
    <string name="keywords_lockscreen_bypass" msgid="41035425468915498">"上鎖畫面, 鎖定螢幕, 略過, 繞過"</string>
    <string name="locked_work_profile_notification_title" msgid="279367321791301499">"當工作設定檔被鎖定時"</string>
    <string name="lock_screen_notifs_title" msgid="4936392753621150992">"上鎖畫面上的通知"</string>
    <string name="lock_screen_notifs_show_all" msgid="4558869576369331619">"顯示提醒和靜音通知"</string>
    <string name="lock_screen_notifs_show_alerting" msgid="6209541068503094236">"只顯示提醒通知"</string>
    <string name="lock_screen_notifs_show_none" msgid="1324270762051331273">"不要顯示通知"</string>
    <string name="lock_screen_notifs_redact" msgid="9024158855454642296">"敏感通知"</string>
    <string name="lock_screen_notifs_redact_summary" msgid="1395483766035470612">"在螢幕鎖定時顯示敏感內容"</string>
    <string name="lock_screen_notifs_redact_work" msgid="3833920196569208430">"敏感工作設定檔通知"</string>
    <string name="lock_screen_notifs_redact_work_summary" msgid="3238238380405430156">"在螢幕鎖定時顯示敏感工作設定檔內容"</string>
    <string name="lock_screen_notifications_summary_show" msgid="6540443483088311328">"顯示所有通知內容"</string>
    <string name="lock_screen_notifications_summary_hide" msgid="7837303171531166789">"僅在解鎖時顯示敏感內容"</string>
    <string name="lock_screen_notifications_summary_disable" msgid="3388290397947365744">"完全不顯示通知"</string>
    <string name="lock_screen_notifications_interstitial_message" msgid="4688399629301178487">"您希望如何顯示上鎖畫面？"</string>
    <string name="lock_screen_notifications_interstitial_title" msgid="1360388192096354315">"上鎖畫面"</string>
    <string name="lock_screen_notifications_summary_show_profile" msgid="8373401288962523946">"顯示所有工作通知內容"</string>
    <string name="lock_screen_notifications_summary_hide_profile" msgid="2183455323048921579">"隱藏敏感的工作內容"</string>
    <string name="lock_screen_notifications_interstitial_message_profile" msgid="1456262034599029028">"裝置鎖定時，應如何顯示個人檔案通知？"</string>
    <string name="lock_screen_notifications_interstitial_title_profile" msgid="6950124772255324448">"個人檔案通知"</string>
    <string name="notifications_title" msgid="4221655533193721131">"通知"</string>
    <string name="app_notifications_title" msgid="248374669037385148">"應用程式通知"</string>
    <string name="notification_channel_title" msgid="8859880871692797611">"通知類別"</string>
    <string name="notification_group_title" msgid="7525666535695631538">"通知類別群組"</string>
    <string name="notification_importance_title" msgid="1545158655988342703">"行為"</string>
    <string name="notification_importance_unspecified" msgid="1543165530748339700">"允許發出音效"</string>
    <string name="notification_importance_blocked" msgid="4933285639639899394">"永不顯示通知"</string>
    <string name="conversations_category_title" msgid="5586541340846847798">"對話"</string>
    <string name="conversation_category_title" msgid="6777135786004214149">"對話"</string>
    <string name="demote_conversation_title" msgid="6355383023376508485">"並非對話"</string>
    <string name="demote_conversation_summary" msgid="4319929331165604112">"從對話部分中移除"</string>
    <string name="promote_conversation_title" msgid="4731148769888238722">"這是對話"</string>
    <string name="promote_conversation_summary" msgid="3890724115743515035">"新增至對話部分"</string>
    <string name="manage_conversations" msgid="4440289604887824337">"管理對話"</string>
    <string name="important_conversations" msgid="8701454279075552555">"重要對話"</string>
    <string name="all_conversations" msgid="7864274972384490939">"所有對話"</string>
    <string name="important_bubble" msgid="3820813960404079472">"以小視窗顯示重要對話"</string>
    <string name="important_conversation_behavior_summary" msgid="3813751382595404403">"在下拉式面板頂部顯示重要對話。您亦可設定為以小視窗顯示，並中斷「請勿騷擾」。"</string>
    <string name="notification_importance_min" msgid="4609688642942787774">"無聲顯示並將重要性級別最小化"</string>
    <string name="notification_importance_low" msgid="7562535765919565273">"顯示通知但不發出音效"</string>
    <string name="notification_importance_default" msgid="7483906490369073043">"發出音效"</string>
    <string name="notification_importance_high" msgid="8453789143477210550">"發出音效並在螢幕上彈出通知"</string>
    <string name="notification_importance_high_silent" msgid="8977232884004607985">"在螢幕上彈出"</string>
    <string name="notification_importance_min_title" msgid="7676541266705442501">"最小化"</string>
    <string name="notification_importance_low_title" msgid="658158049378796947">"中"</string>
    <string name="notification_importance_default_title" msgid="8875198696330289686">"高"</string>
    <string name="notification_importance_high_title" msgid="394129291760607808">"在螢幕上彈出"</string>
    <string name="notification_block_title" msgid="7392909527700971673">"封鎖"</string>
    <string name="notification_silence_title" msgid="4085829874452944989">"靜音"</string>
    <string name="notification_alert_title" msgid="5605374030042727533">"發出提醒"</string>
    <string name="allow_interruption" msgid="5237201780159482716">"允許打擾"</string>
    <string name="allow_interruption_summary" msgid="9044131663518112543">"允許應用程式發出音效、震動以及/或在螢幕上彈出通知"</string>
    <string name="notification_channel_summary_min" msgid="8823399508450176842">"在下拉式面板中，將通知收合為一行"</string>
    <string name="notification_channel_summary_low" msgid="4842529455460294865">"助您保持專注，不會發出聲音或震動"</string>
    <string name="notification_channel_summary_default" msgid="2919219975379032181">"發出聲音或震動來吸引您的注意"</string>
    <string name="notification_channel_summary_high" msgid="3411637309360617621">"裝置處於解鎖狀態時，系統會在螢幕頂部以橫額形式顯示通知"</string>
    <string name="notification_channel_summary_low_status" msgid="7866565328564018007">"顯示不重要的通知。一律靜音。"</string>
    <string name="notification_channel_summary_low_lock" msgid="4009247523075328235">"顯示不重要的通知。一律靜音。"</string>
    <string name="notification_channel_summary_low_status_lock" msgid="3668028634045057230">"顯示不重要的通知。一律靜音。"</string>
    <string name="notification_switch_label" msgid="6022236996552304892">"「<xliff:g id="APP_NAME">%1$s</xliff:g>」的所有通知"</string>
    <string name="default_notification_assistant" msgid="243718059890346442">"自動調節通知"</string>
    <plurals name="notifications_sent_daily" formatted="false" msgid="1479283620504341566">
      <item quantity="other">~每天 <xliff:g id="NUMBER_1">%d</xliff:g> 個通知</item>
      <item quantity="one">~每天 <xliff:g id="NUMBER_0">%d</xliff:g> 個通知</item>
    </plurals>
    <plurals name="notifications_sent_weekly" formatted="false" msgid="4913443431857170519">
      <item quantity="other">~每星期 <xliff:g id="NUMBER_1">%d</xliff:g> 個通知</item>
      <item quantity="one">~每星期 <xliff:g id="NUMBER_0">%d</xliff:g> 個通知</item>
    </plurals>
    <string name="notifications_sent_never" msgid="9081278709126812062">"永不"</string>
    <string name="manage_notification_access_title" msgid="4714320299084782521">"通知權限"</string>
    <string name="work_profile_notification_access_blocked_summary" msgid="8643809206612366067">"管理員已禁止存取工作設定檔通知"</string>
    <string name="manage_notification_access_summary_zero" msgid="7528633634628627431">"應用程式無法讀取通知"</string>
    <plurals name="manage_notification_access_summary_nonzero" formatted="false" msgid="3703008881487586312">
      <item quantity="other">%d 個應用程式可讀取通知</item>
      <item quantity="one">%d 個應用程式可讀取通知</item>
    </plurals>
    <string name="notification_assistant_title" msgid="6983941403582134437">"自動調節通知"</string>
    <string name="no_notification_assistant" msgid="2533323397091834096">"無"</string>
    <string name="no_notification_listeners" msgid="2839354157349636000">"沒有已安裝的應用程式要求通知存取權。"</string>
    <string name="notification_access_detail_switch" msgid="46386786409608330">"允許存取通知"</string>
    <string name="notification_assistant_security_warning_title" msgid="2972346436050925276">"要允許<xliff:g id="SERVICE">%1$s</xliff:g>存取通知嗎？"</string>
    <!-- no translation found for notification_assistant_security_warning_summary (7362924206925040510) -->
    <skip />
    <string name="notification_listener_security_warning_title" msgid="5791700876622858363">"授權 <xliff:g id="SERVICE">%1$s</xliff:g> 存取通知 ？"</string>
    <!-- no translation found for notification_listener_security_warning_summary (1658213659262173405) -->
    <skip />
    <string name="notification_listener_disable_warning_summary" msgid="8373396293802088961">"如果您關閉「<xliff:g id="NOTIFICATION_LISTENER_NAME">%1$s</xliff:g>」的通知存取權，「請勿騷擾」的存取權亦可能會關閉。"</string>
    <string name="notification_listener_disable_warning_confirm" msgid="841492108402184976">"關閉"</string>
    <string name="notification_listener_disable_warning_cancel" msgid="8802784105045594324">"取消"</string>
    <string name="vr_listeners_title" msgid="4960357292472540964">"VR 助手服務"</string>
    <string name="no_vr_listeners" msgid="8442646085375949755">"沒有已安裝的應用程式要求提供 VR 助手服務。"</string>
    <string name="vr_listener_security_warning_title" msgid="7026351795627615177">"允許 VR 服務存取 <xliff:g id="SERVICE">%1$s</xliff:g> 嗎？"</string>
    <string name="vr_listener_security_warning_summary" msgid="1888843557687017791">"在虛擬實境模式下使用應用程式時，方可使用「<xliff:g id="VR_LISTENER_NAME">%1$s</xliff:g>」。"</string>
    <string name="display_vr_pref_title" msgid="4850474436291113569">"裝置在 VR 模式時"</string>
    <string name="display_vr_pref_low_persistence" msgid="7039841277157739871">"減少模糊 (建議)"</string>
    <string name="display_vr_pref_off" msgid="4008841566387432721">"減少閃爍"</string>
    <string name="picture_in_picture_title" msgid="9001594281840542493">"畫中畫"</string>
    <string name="picture_in_picture_empty_text" msgid="9123600661268731579">"沒有已安裝的應用程式支援畫中畫"</string>
    <string name="picture_in_picture_keywords" msgid="3605379820551656253">"pip 畫中畫"</string>
    <string name="picture_in_picture_app_detail_title" msgid="4442235098255164650">"畫中畫"</string>
    <string name="picture_in_picture_app_detail_switch" msgid="8544190716075624017">"允許畫中畫"</string>
    <string name="picture_in_picture_app_detail_summary" msgid="2503211101305358849">"當您離開正運作中的應用程式時，允許該應用程式建立畫中畫視窗 (例如方便您繼續觀看影片)。該視窗會顯示在您目前使用的其他應用程式上層。"</string>
    <!-- no translation found for interact_across_profiles_title (7285906999927669971) -->
    <skip />
    <!-- no translation found for interact_across_profiles_empty_text (419061031064397168) -->
    <skip />
    <!-- no translation found for interact_across_profiles_keywords (5996472773111665049) -->
    <skip />
    <!-- no translation found for interact_across_profiles_app_detail_title (7776184211173575648) -->
    <skip />
    <!-- no translation found for interact_across_profiles_switch_enabled (7294719120282287495) -->
    <skip />
    <!-- no translation found for interact_across_profiles_switch_disabled (4312196170211463988) -->
    <skip />
    <!-- no translation found for interact_across_profiles_summary_1 (6093976896137600231) -->
    <skip />
    <!-- no translation found for interact_across_profiles_summary_2 (3519987216379855865) -->
    <skip />
    <!-- no translation found for interact_across_profiles_consent_dialog_title (8530621211216508681) -->
    <skip />
    <!-- no translation found for interact_across_profiles_consent_dialog_summary (1683419794750100336) -->
    <skip />
    <!-- no translation found for interact_across_profiles_consent_dialog_app_data_title (8436318876213958940) -->
    <skip />
    <!-- no translation found for interact_across_profiles_consent_dialog_app_data_summary (6057019384328088311) -->
    <skip />
    <!-- no translation found for interact_across_profiles_consent_dialog_permissions_title (2316852600280487055) -->
    <skip />
    <!-- no translation found for interact_across_profiles_consent_dialog_permissions_summary (995051542847604039) -->
    <skip />
    <!-- no translation found for interact_across_profiles_number_of_connected_apps_none (8573289199942092964) -->
    <skip />
    <!-- no translation found for interact_across_profiles_number_of_connected_apps (6991750455661974772) -->
    <!-- no translation found for interact_across_profiles_install_work_app_title (7761038025614718824) -->
    <skip />
    <!-- no translation found for interact_across_profiles_install_work_app_summary (7418653807013809609) -->
    <skip />
    <!-- no translation found for interact_across_profiles_install_personal_app_title (5405510221944166674) -->
    <skip />
    <!-- no translation found for interact_across_profiles_install_personal_app_summary (2464091172295014696) -->
    <skip />
    <!-- no translation found for interact_across_profiles_install_app_action (131173339507809328) -->
    <skip />
    <string name="manage_zen_access_title" msgid="1562322900340107269">"「請勿騷擾」權限"</string>
    <string name="zen_access_detail_switch" msgid="4183681772666138993">"允許請勿騷擾權限"</string>
    <string name="zen_access_empty_text" msgid="3779921853282293080">"沒有已安裝的應用程式要求存取「請勿騷擾」。"</string>
    <string name="loading_notification_apps" msgid="1458413761470945269">"正在載入應用程式…"</string>
    <string name="app_notifications_off_desc" msgid="6691342160980435901">"Android 目前按您的要求防止這個應用程式的通知在此裝置上顯示"</string>
    <string name="channel_notifications_off_desc" msgid="6202042207121633488">"Android 目前按您的要求防止這類通知在此裝置上顯示"</string>
    <string name="channel_group_notifications_off_desc" msgid="9096417708500595424">"Android 目前按您的要求防止這類通知在此裝置上顯示"</string>
    <string name="notification_channels" msgid="1502969522886493799">"類別"</string>
    <string name="notification_channels_other" msgid="18159805343647908">"其他"</string>
    <plurals name="notification_group_summary" formatted="false" msgid="483490958130993160">
      <item quantity="other"><xliff:g id="COUNT_1">%d</xliff:g> 個類別</item>
      <item quantity="one"><xliff:g id="COUNT_0">%d</xliff:g> 個類別</item>
    </plurals>
    <string name="no_channels" msgid="4716199078612071915">"此應用程式未發佈任何通知"</string>
    <string name="app_settings_link" msgid="6725453466705333311">"應用程式中的其他設定"</string>
    <string name="app_notification_listing_summary_zero" msgid="2988400013221120744">"已開啟所有應用程式的通知功能"</string>
    <plurals name="app_notification_listing_summary_others" formatted="false" msgid="1506127395400503717">
      <item quantity="other">已停用 <xliff:g id="COUNT_1">%d</xliff:g> 個應用程式的通知功能</item>
      <item quantity="one">已停用 <xliff:g id="COUNT_0">%d</xliff:g> 個應用程式的通知功能</item>
    </plurals>
    <plurals name="deleted_channels" formatted="false" msgid="5963473421547029532">
      <item quantity="other">已刪除 <xliff:g id="COUNT_1">%d</xliff:g> 個類別</item>
      <item quantity="one">已刪除 <xliff:g id="COUNT_0">%d</xliff:g> 個類別</item>
    </plurals>
    <string name="notification_toggle_on" msgid="1624283327379059003">"開啟"</string>
    <string name="notification_toggle_off" msgid="3295373308338024844">"關閉"</string>
    <string name="app_notification_block_title" msgid="3880322745749900296">"全部封鎖"</string>
    <string name="app_notification_block_summary" msgid="1804611676339341551">"永不顯示這些通知"</string>
    <string name="notification_content_block_title" msgid="6689085826061361351">"顯示通知"</string>
    <string name="notification_content_block_summary" msgid="329171999992248925">"永不在通知欄或周邊裝置上顯示通知"</string>
    <string name="notification_badge_title" msgid="6854537463548411313">"允許通知點示"</string>
    <string name="notification_channel_badge_title" msgid="6505542437385640049">"顯示通知圓點"</string>
    <string name="app_notification_override_dnd_title" msgid="3769539356442226691">"蓋過「請勿騷擾」設定"</string>
    <string name="app_notification_override_dnd_summary" msgid="4894641191397562920">"「請勿騷擾」模式開啟時繼續接收這些通知"</string>
    <string name="app_notification_visibility_override_title" msgid="7778628150022065920">"上鎖畫面"</string>
    <string name="app_notification_row_banned" msgid="4513523107019706924">"已封鎖"</string>
    <string name="app_notification_row_priority" msgid="8100777138078316446">"重要"</string>
    <string name="app_notification_row_sensitive" msgid="7374688948587174964">"敏感"</string>
    <string name="app_notifications_dialog_done" msgid="573716608705273004">"完成"</string>
    <string name="app_notification_importance_title" msgid="8293193440040799998">"重要性"</string>
    <string name="notification_show_lights_title" msgid="5564315979007438583">"閃燈"</string>
    <string name="notification_vibrate_title" msgid="1422330728336623351">"震動"</string>
    <string name="notification_channel_sound_title" msgid="9018031231387273476">"音效"</string>
    <string name="notification_conversation_important" msgid="3502749563429704283">"重要"</string>
    <string name="notification_conversation_add_to_home" msgid="8136269431130231389">"新增至主畫面"</string>
    <string name="zen_mode_rule_delete_button" msgid="7642063606919058862">"刪除"</string>
    <string name="zen_mode_rule_rename_button" msgid="4158377587795511144">"重新命名"</string>
    <string name="zen_mode_rule_name" msgid="7303080427006917702">"日程表名稱"</string>
    <string name="zen_mode_rule_name_hint" msgid="7029432803855827697">"輸入日程表名稱"</string>
    <string name="zen_mode_rule_name_warning" msgid="1244435780807634954">"日程表名稱已使用"</string>
    <string name="zen_mode_add_rule" msgid="4217731747959400770">"加入更多"</string>
    <string name="zen_mode_add_event_rule" msgid="9179404395950854471">"加入日程表 (活動)"</string>
    <string name="zen_mode_add_time_rule" msgid="2621320450155364432">"加入日程表 (時間)"</string>
    <string name="zen_mode_delete_rule" msgid="5419296431989891130">"刪除日程表"</string>
    <string name="zen_mode_choose_rule_type" msgid="7656308563653982975">"選擇日程表類型"</string>
    <string name="zen_mode_delete_rule_confirmation" msgid="6195069346439736688">"要刪除規則「<xliff:g id="RULE">%1$s</xliff:g>」嗎？"</string>
    <string name="zen_mode_delete_rule_button" msgid="8328729110756882244">"刪除"</string>
    <string name="zen_mode_rule_type_unknown" msgid="7819162569994282316">"未知"</string>
    <string name="zen_mode_app_set_behavior" msgid="4319517270279704677">"目前無法變更這些設定。應用程式 (<xliff:g id="APP_NAME">%1$s</xliff:g>) 已透過自訂行為自動開啟「請勿騷擾」功能。"</string>
    <string name="zen_mode_unknown_app_set_behavior" msgid="8544413884273894104">"目前無法變更這些設定。應用程式已透過自訂行為自動開啟「請勿騷擾」功能。"</string>
    <string name="zen_mode_qs_set_behavior" msgid="3805244555649172848">"目前無法變更這些設定。使用者已透過自訂行為自動開啟「請勿騷擾」功能。"</string>
    <string name="zen_schedule_rule_type_name" msgid="8071428540221112090">"時間"</string>
    <string name="zen_schedule_rule_enabled_toast" msgid="6534402316741678208">"在指定時間內，自動規則設為開啟「請勿騷擾」"</string>
    <string name="zen_event_rule_type_name" msgid="1921166617081971754">"活動"</string>
    <string name="zen_event_rule_enabled_toast" msgid="4943723266121388395">"在指定活動期間，自動規則設為開啟「請勿騷擾」"</string>
    <string name="zen_mode_event_rule_calendar" msgid="6279460374929508907">"在以下日曆的活動期間："</string>
    <string name="zen_mode_event_rule_summary_calendar_template" msgid="3065013489987409864">"在<xliff:g id="CALENDAR">%1$s</xliff:g>內的活動期間"</string>
    <string name="zen_mode_event_rule_summary_any_calendar" msgid="8395450413356855311">"任何日曆"</string>
    <string name="zen_mode_event_rule_summary_reply_template" msgid="7786137431469077008">"如回覆是<xliff:g id="REPLY">%1$s</xliff:g>"</string>
    <string name="zen_mode_event_rule_calendar_any" msgid="5152139705998281205">"任何日曆"</string>
    <string name="zen_mode_event_rule_reply" msgid="6099405414361340225">"如回覆是"</string>
    <string name="zen_mode_event_rule_reply_any_except_no" msgid="4672746760505346596">"參加、可能參加或未回覆"</string>
    <string name="zen_mode_event_rule_reply_yes_or_maybe" msgid="6584448788100186574">"參加或可能參加"</string>
    <string name="zen_mode_event_rule_reply_yes" msgid="7812120982734551236">"參加"</string>
    <string name="zen_mode_rule_not_found_text" msgid="5303667326973891036">"找不到規則"</string>
    <string name="zen_mode_rule_summary_enabled_combination" msgid="1183604368083885789">"開啟/<xliff:g id="MODE">%1$s</xliff:g>"</string>
    <string name="zen_mode_rule_summary_provider_combination" msgid="785343032708491365">"<xliff:g id="PACKAGE">%1$s</xliff:g>\n<xliff:g id="SUMMARY">%2$s</xliff:g>"</string>
    <string name="zen_mode_schedule_rule_days" msgid="8633770815307716351">"星期幾"</string>
    <string name="zen_mode_schedule_rule_days_none" msgid="5636604196262227070">"無"</string>
    <string name="zen_mode_schedule_rule_days_all" msgid="1583884351893245169">"每天"</string>
    <string name="zen_mode_schedule_alarm_title" msgid="305237266064819345">"鬧鐘時間可取代結束時間"</string>
    <string name="zen_mode_schedule_alarm_summary" msgid="9162760856136645133">"鬧鐘響起時，系統會關閉日程表"</string>
    <string name="zen_mode_custom_behavior_title" msgid="92525364576358085">"「請勿騷擾」行為"</string>
    <string name="zen_mode_custom_behavior_summary_default" msgid="3259312823717839148">"使用預設設定"</string>
    <string name="zen_mode_custom_behavior_summary" msgid="5390522750884328843">"為此日程表建立自訂設定"</string>
    <string name="zen_mode_custom_behavior_category_title" msgid="7815612569425733764">"時段：「<xliff:g id="SCHEDULE_NAME">%1$s</xliff:g>」"</string>
    <string name="summary_divider_text" msgid="8836285171484563986">"、 "</string>
    <string name="summary_range_symbol_combination" msgid="8447490077794415525">"<xliff:g id="START">%1$s</xliff:g> - <xliff:g id="END">%2$s</xliff:g>"</string>
    <string name="summary_range_verbal_combination" msgid="6022314482293187463">"<xliff:g id="START">%1$s</xliff:g>至<xliff:g id="END">%2$s</xliff:g>"</string>
    <string name="zen_mode_calls" msgid="5370870795759692899">"允許通話"</string>
    <string name="zen_mode_calls_title" msgid="2078578043677037740">"通話"</string>
    <string name="zen_mode_calls_footer" msgid="4486295365803001814">"如要確保允許的來電發出音效，請檢查您的裝置目前設為發出鈴聲、震動還是靜音。"</string>
    <string name="zen_mode_custom_calls_footer" msgid="6521283204577441053">"系統會封鎖「<xliff:g id="SCHEDULE_NAME">%1$s</xliff:g>」時段接收的來電。您可以調整設定，讓好友、家人或其他聯絡人聯絡您。"</string>
    <string name="zen_mode_starred_contacts_title" msgid="630299631659575589">"已加星號的聯絡人"</string>
    <plurals name="zen_mode_starred_contacts_summary_additional_contacts" formatted="false" msgid="7001724653833724925">
      <item quantity="other">另外 <xliff:g id="NUM_PEOPLE">%d</xliff:g> 人</item>
      <item quantity="one">另外 1 人</item>
    </plurals>
    <string name="zen_mode_conversations_title" msgid="5491912973456026379">"對話"</string>
    <string name="zen_mode_from_all_conversations" msgid="4646332080225579376">"來自所有對話"</string>
    <string name="zen_mode_from_important_conversations" msgid="5249278652331540929">"來自重要對話"</string>
    <string name="zen_mode_from_no_conversations" msgid="2525336494889055022">"不允許任何對話"</string>
    <string name="zen_mode_messages" msgid="7835537207069585861">"允許訊息"</string>
    <string name="zen_mode_messages_footer" msgid="6996375319078720643">"如要確保允許的訊息發出音效，請檢查您的裝置目前設為發出鈴聲、震動還是靜音。"</string>
    <string name="zen_mode_custom_messages_footer" msgid="7545180036949550830">"在「<xliff:g id="SCHEDULE_NAME">%1$s</xliff:g>」中，收到的訊息會被封鎖。您可以調整設定，讓好友、家人或其他聯絡人聯絡您。"</string>
    <string name="zen_mode_messages_title" msgid="1894654645929324997">"短訊、MMS 和短訊應用程式"</string>
    <string name="zen_mode_from_anyone" msgid="7484461089733953376">"任何人"</string>
    <string name="zen_mode_from_contacts" msgid="3844421288733778469">"只限聯絡人"</string>
    <string name="zen_mode_from_starred" msgid="3173969343266078914">"只限已加星號的聯絡人"</string>
    <string name="zen_calls_summary_starred_repeat" msgid="8078759939219244001">"已加星號的聯絡人和重複來電者"</string>
    <string name="zen_calls_summary_contacts_repeat" msgid="2276432091940405376">"聯絡人和重複來電者"</string>
    <string name="zen_calls_summary_repeat_only" msgid="7748352153193832632">"僅限重複來電者"</string>
    <string name="zen_mode_from_none" msgid="8456745188276131873">"無"</string>
    <string name="zen_mode_from_none_calls" msgid="419514492513274710">"不允許任何通話"</string>
    <string name="zen_mode_from_none_messages" msgid="122458013195428548">"不允許任何訊息"</string>
    <string name="zen_mode_alarms" msgid="5989343060100771099">"鬧鐘"</string>
    <string name="zen_mode_alarms_summary" msgid="3388679177457223967">"來自計時器、鬧鐘、保安系統和其他應用程式"</string>
    <string name="zen_mode_alarms_list" msgid="334782233067365405">"鬧鐘"</string>
    <string name="zen_mode_media" msgid="885017672250984735">"媒體音效"</string>
    <string name="zen_mode_media_summary" msgid="3052407079117545815">"來自影片、遊戲和其他媒體"</string>
    <string name="zen_mode_media_list" msgid="2006413476596092020">"媒體"</string>
    <string name="zen_mode_system" msgid="7301665021634204942">"觸控音效"</string>
    <string name="zen_mode_system_summary" msgid="7905531918458452765">"來自鍵盤和其他按鈕"</string>
    <string name="zen_mode_system_list" msgid="2256218792042306434">"觸控音效"</string>
    <string name="zen_mode_reminders" msgid="1970224691551417906">"提醒"</string>
    <string name="zen_mode_reminders_summary" msgid="3961627037429412382">"來自工作和提醒"</string>
    <string name="zen_mode_reminders_list" msgid="3133513621980999858">"提醒"</string>
    <string name="zen_mode_events" msgid="7455308377739125312">"活動"</string>
    <string name="zen_mode_events_summary" msgid="3241903481309766428">"來自即將開始的日曆活動"</string>
    <string name="zen_mode_bypassing_apps" msgid="625309443389126481">"允許應用程式取代「請勿騷擾」"</string>
    <string name="zen_mode_bypassing_apps_title" msgid="4142154650779609193">"應用程式例外情況"</string>
    <string name="zen_mode_bypassing_apps_subtext_none" msgid="5957749795766020218">"沒有應用程式可覆寫「請勿騷擾」"</string>
    <plurals name="zen_mode_bypassing_apps_subtext" formatted="false" msgid="3992144201138339160">
      <item quantity="other"><xliff:g id="NUMBER">%1$d</xliff:g> 個應用程式的通知可蓋過「請勿騷擾」設定</item>
      <item quantity="one">1 個應用程式的通知可蓋過「請勿騷擾」設定</item>
    </plurals>
    <string name="zen_mode_events_list" msgid="7191316245742097229">"活動"</string>
    <string name="zen_mode_all_callers" msgid="8104755389401941875">"任何人"</string>
    <string name="zen_mode_contacts_callers" msgid="5429267704011896833">"聯絡人"</string>
    <string name="zen_mode_starred_callers" msgid="1002370699564211178">"已加星號的聯絡人"</string>
    <string name="zen_mode_repeat_callers" msgid="2270356100287792138">"重複來電"</string>
    <string name="zen_mode_repeat_callers_list" msgid="181819778783743847">"重複來電者"</string>
    <string name="zen_mode_repeat_callers_title" msgid="8016699240338264781">"允許重複來電者"</string>
    <string name="zen_mode_calls_summary_one" msgid="6384227957828089023">"允許<xliff:g id="CALLER_TYPE">%1$s</xliff:g>"</string>
    <string name="zen_mode_calls_summary_two" msgid="4020474684516812002">"允許<xliff:g id="CALLER_TYPE">%1$s</xliff:g>和<xliff:g id="CALLERT_TPYE">%2$s</xliff:g>"</string>
    <string name="zen_mode_repeat_callers_summary" msgid="2986979589055491521">"如果同一人在 <xliff:g id="MINUTES">%d</xliff:g> 分鐘內第二次來電"</string>
    <string name="zen_mode_behavior_summary_custom" msgid="3126805555852783860">"自訂"</string>
    <string name="zen_mode_when" msgid="5710214762051824755">"自動開啟"</string>
    <string name="zen_mode_when_never" msgid="2537537280091840672">"永不"</string>
    <string name="zen_mode_when_every_night" msgid="9018738747936038166">"每天晚上"</string>
    <string name="zen_mode_when_weeknights" msgid="531342225633264368">"星期一至星期五晚"</string>
    <string name="zen_mode_start_time" msgid="1252665038977523332">"開始時間"</string>
    <string name="zen_mode_end_time" msgid="223502560367331706">"結束時間"</string>
    <string name="zen_mode_end_time_next_day_summary_format" msgid="419683704068360804">"翌日<xliff:g id="FORMATTED_TIME">%s</xliff:g>"</string>
    <string name="zen_mode_summary_alarms_only_indefinite" msgid="910047326128154945">"變更為永遠只允許鬧鐘"</string>
    <plurals name="zen_mode_summary_alarms_only_by_minute" formatted="false" msgid="1900512966361163390">
      <item quantity="other">變更為 <xliff:g id="DURATION">%1$d</xliff:g> 分鐘內只限鬧鐘（直至 <xliff:g id="FORMATTEDTIME_1">%2$s</xliff:g>）</item>
      <item quantity="one">變更為一分鐘內只限鬧鐘，直至 <xliff:g id="FORMATTEDTIME_0">%2$s</xliff:g></item>
    </plurals>
    <plurals name="zen_mode_summary_alarms_only_by_hour" formatted="false" msgid="955991428001659124">
      <item quantity="other">變更為 <xliff:g id="DURATION">%1$d</xliff:g> 小時內只限鬧鐘，直至 <xliff:g id="FORMATTEDTIME_1">%2$s</xliff:g></item>
      <item quantity="one">變更為一小時內只限鬧鐘，直至 <xliff:g id="FORMATTEDTIME_0">%2$s</xliff:g></item>
    </plurals>
    <string name="zen_mode_summary_alarms_only_by_time" msgid="8140619669703968810">"響 <xliff:g id="FORMATTEDTIME">%1$s</xliff:g>前改為只允許鬧鐘"</string>
    <string name="zen_mode_summary_always" msgid="722093064250082317">"變更為永遠允許干擾"</string>
    <string name="zen_mode_screen_on" msgid="7312758100468915319">"螢幕開啟時"</string>
    <string name="zen_mode_screen_on_summary" msgid="510055058460316698">"允許「請勿騷擾」模式設為靜音的通知在畫面上彈出通知，並顯示狀態列圖示"</string>
    <string name="zen_mode_screen_off" msgid="7069798697669366075">"螢幕關閉時"</string>
    <string name="zen_mode_screen_off_summary" msgid="4698018253505406152">"允許「請勿騷擾」模式設為靜音的通知開啟螢幕及閃燈"</string>
    <string name="zen_mode_screen_off_summary_no_led" msgid="1958271859408992636">"允許「請勿騷擾」模式設為靜音的通知開啟螢幕"</string>
    <string name="notification_app_settings_button" msgid="4692549882609342128">"通知設定"</string>
    <string name="suggestion_button_text" msgid="4370673818678692873">"確定"</string>
    <string name="suggestion_button_close" msgid="6865170855573283759">"關閉"</string>
    <string name="device_feedback" msgid="5351614458411688608">"傳送您對這部裝置的意見"</string>
    <string name="restr_pin_enter_admin_pin" msgid="4435410646541671918">"輸入管理員 PIN 碼"</string>
    <string name="switch_on_text" msgid="5664542327776075105">"開啟"</string>
    <string name="switch_off_text" msgid="1315547447393646667">"關閉"</string>
    <string name="screen_pinning_title" msgid="5203530107022449124">"螢幕固定"</string>
    <string name="screen_pinning_description" msgid="5181462036494390860">"開啟此設定時，您可以使用螢幕固定功能來繼續顯示目前的畫面，直到取消固定為止。\n\n如何使用螢幕固定功能：\n\n1. 確認已開啟螢幕固定功能\n\n2. 開啟 [概覽]\n\n3. 輕按螢幕頂部的應用程式圖示，然後輕按 [固定]"</string>
    <string name="screen_pinning_unlock_pattern" msgid="1345877794180829153">"取消固定時必須提供解鎖圖形"</string>
    <string name="screen_pinning_unlock_pin" msgid="8716638956097417023">"取消固定時必須輸入 PIN"</string>
    <string name="screen_pinning_unlock_password" msgid="4957969621904790573">"取消固定時必須輸入密碼"</string>
    <string name="screen_pinning_unlock_none" msgid="2474959642431856316">"取消固定時鎖定裝置"</string>
    <string name="confirm_sim_deletion_title" msgid="9199369003530237871">"確認刪除 SIM 卡"</string>
    <string name="confirm_sim_deletion_description" msgid="8937609409607338516">"如要清除已下載的 SIM 卡，請驗證這是您本人"</string>
    <string name="opening_paragraph_delete_profile_unknown_company" msgid="2951348192319498135">"這個工作設定檔由以下應用程式管理："</string>
    <string name="managing_admin" msgid="2633920317425356619">"由<xliff:g id="ADMIN_APP_LABEL">%s</xliff:g>管理"</string>
    <string name="experimental_preference" msgid="869354050717870055">"(實驗性)"</string>
    <string name="encryption_interstitial_header" msgid="4418014339568737685">"安全啟動"</string>
    <string name="encryption_continue_button" msgid="3591796237625134622">"繼續"</string>
    <string name="encryption_interstitial_message_pin" msgid="1413575143234269985">"為加強保護此裝置，您可以在裝置啟動前要求輸入 PIN 碼。裝置啟動前，您將無法接收來電、訊息或通知 (包括鬧鐘)。\n\n這有助保護遺失或被盜裝置上的資料。要在啟動裝置時要求輸入 PIN 碼嗎？"</string>
    <string name="encryption_interstitial_message_pattern" msgid="726550613252236854">"為加強保護此裝置，您可以在裝置啟動前要求畫出上鎖圖案。裝置啟動前，您將無法接收來電、訊息或通知 (包括鬧鐘)。\n\n這有助保護遺失或被盜裝置上的資料。要在啟動裝置時要求畫出上鎖圖案嗎？"</string>
    <string name="encryption_interstitial_message_password" msgid="6051054565294909975">"為加強保護此裝置，您可以在裝置啟動前要求輸入密碼。裝置啟動前，您將無法接收來電、訊息或通知 (包括鬧鐘)。\n\n這有助保護遺失或被盜裝置上的資料。要在啟動裝置時要求輸入密碼嗎？"</string>
    <string name="encryption_interstitial_message_pin_for_fingerprint" msgid="7152770518093102916">"為加強保護此裝置，除了使用指紋解鎖裝置外，您亦可以在裝置啟動前要求輸入 PIN 碼。裝置啟動前，您將無法接收來電、訊息或通知 (包括鬧鐘)。\n\n這有助保護遺失或被盜裝置上的資料。要在啟動裝置時要求輸入 PIN 碼嗎？"</string>
    <string name="encryption_interstitial_message_pattern_for_fingerprint" msgid="6257856552043740490">"為加強保護此裝置，除了使用指紋解鎖裝置外，您亦可以在裝置啟動前要求畫出上鎖圖案。裝置啟動前，您將無法接收來電、訊息或通知 (包括鬧鐘)。\n\n這有助保護遺失或被盜裝置上的資料。要在啟動裝置時要求畫出上鎖圖案嗎？"</string>
    <string name="encryption_interstitial_message_password_for_fingerprint" msgid="7710804822643612867">"除了使用指紋解鎖外，您亦可以設定裝置必需密碼才能啟動，再加一重保護。裝置必須成功啟動才能接收來電、訊息或通知 (包括鬧鐘)。\n\n即使裝置遺失或遭竊，資料仍會安全無虞。要設定裝置必需密碼才能啟動嗎？"</string>
    <string name="encryption_interstitial_message_pin_for_face" msgid="8577135499926738241">"除了使用臉孔解鎖裝置外，您亦可以設定裝置必需 PIN 才能啟動，再加一重保護。裝置必須成功啟動才能接收來電、訊息或通知 (包括鬧鐘)。\n\n即使裝置遺失或遭竊，資料仍會安全無虞。要設定裝置必需 PIN 才能啟動嗎？"</string>
    <string name="encryption_interstitial_message_pattern_for_face" msgid="5851725964283239644">"除了使用臉孔解鎖裝置外，您亦可以設定裝置必需圖案才能啟動，再加一重保護。裝置必須成功啟動才能接收來電、訊息或通知 (包括鬧鐘)。\n\n即使裝置遺失或遭竊，資料仍會安全無虞。要設定裝置必需圖案才能啟動嗎？"</string>
    <string name="encryption_interstitial_message_password_for_face" msgid="3553329272456428461">"除了使用臉孔解鎖外，您亦可以設定裝置必需密碼才能啟動，再加一重保護。裝置必須成功啟動才能接收來電、訊息或通知 (包括鬧鐘)。\n\n即使裝置遺失或遭竊，資料仍會安全無虞。要設定裝置必需密碼才能啟動嗎？"</string>
    <string name="encryption_interstitial_yes" msgid="1948016725089728181">"是"</string>
    <string name="encryption_interstitial_no" msgid="3352331535473118487">"否"</string>
    <string name="restricted_true_label" msgid="612852292488747564">"受限制"</string>
    <string name="restricted_false_label" msgid="2837053797913490628">"應用程式可在背景使用電量"</string>
    <string name="encrypt_talkback_dialog_require_pin" msgid="8974156384205924887">"要求輸入 PIN 嗎？"</string>
    <string name="encrypt_talkback_dialog_require_pattern" msgid="1587587568721873184">"要求輸入解鎖圖案嗎？"</string>
    <string name="encrypt_talkback_dialog_require_password" msgid="2701793623210531836">"要求輸入密碼嗎？"</string>
    <string name="encrypt_talkback_dialog_message_pin" msgid="4482887117824444481">"輸入您的 PIN 碼以啟動裝置後，您將無法直接使用 <xliff:g id="SERVICE">%1$s</xliff:g> 等協助工具服務。"</string>
    <string name="encrypt_talkback_dialog_message_pattern" msgid="5156321541636018756">"輸入您的解鎖圖案以啟動裝置後，您將無法直接使用 <xliff:g id="SERVICE">%1$s</xliff:g> 等協助工具服務。"</string>
    <string name="encrypt_talkback_dialog_message_password" msgid="1917287751192953034">"輸入您的密碼以啟動裝置後，您將無法直接使用 <xliff:g id="SERVICE">%1$s</xliff:g> 等協助工具服務。"</string>
    <string name="direct_boot_unaware_dialog_message" msgid="5766006106305996844">"請注意：如果您重新啟動手機並設定了螢幕鎖定，就必須先將手機解鎖，才可執行這個應用程式"</string>
    <string name="imei_information_title" msgid="8703564992893669514">"IMEI 資料"</string>
    <string name="imei_information_summary" msgid="4763358372990258786">"IMEI 相對資料"</string>
    <string name="slot_number" msgid="2663789411468530397">"(插槽 <xliff:g id="SLOT_NUM">%1$d</xliff:g>)"</string>
    <string name="launch_by_default" msgid="892824422067985734">"預設開啟"</string>
    <string name="app_launch_domain_links_title" msgid="6702041169676128550">"開啟連結"</string>
    <string name="app_launch_open_domain_urls_title" msgid="4805388403977096285">"開啟支援連結"</string>
    <string name="app_launch_open_domain_urls_summary" msgid="3609156836041234957">"直接開啟，不用再詢問"</string>
    <string name="app_launch_supported_domain_urls_title" msgid="5088779668667217369">"支援連結"</string>
    <string name="app_launch_other_defaults_title" msgid="3296350563585863885">"其他預設值"</string>
    <string name="storage_summary_format" msgid="5721782272185284276">"<xliff:g id="STORAGE_TYPE">%2$s</xliff:g>已使用 <xliff:g id="SIZE">%1$s</xliff:g>"</string>
    <string name="storage_type_internal" msgid="8072987826282477558">"內部儲存空間"</string>
    <string name="storage_type_external" msgid="8258689891893683905">"外部儲存空間"</string>
    <string name="data_summary_format" msgid="8802057788950096650">"自 <xliff:g id="DATE">%2$s</xliff:g>至今使用了 <xliff:g id="SIZE">%1$s</xliff:g>"</string>
    <string name="storage_used" msgid="2591194906751432725">"已使用的儲存空間"</string>
    <string name="change" msgid="273206077375322595">"變更"</string>
    <string name="change_storage" msgid="8773820275624113401">"改變儲存空間"</string>
    <string name="notifications_label" msgid="8471624476040164538">"通知"</string>
    <string name="notifications_enabled" msgid="7743168481579361019">"開啟"</string>
    <string name="notifications_enabled_with_info" msgid="1808946629277684308">"<xliff:g id="NOTIFICATIONS_SENT">%1$s</xliff:g> / <xliff:g id="NOTIFICATIONS_CATEGORIES_OFF">%2$s</xliff:g>"</string>
    <string name="notifications_disabled" msgid="5603160425378437143">"關閉"</string>
    <string name="notifications_partly_blocked" msgid="5738239705473445725">"已關閉 <xliff:g id="COUNT_0">%1$d</xliff:g> 個 (共 <xliff:g id="COUNT_1">%2$d</xliff:g> 個) 的類別通知"</string>
    <string name="notifications_silenced" msgid="2673798575466545098">"不顯示通知"</string>
    <string name="notifications_redacted" msgid="8820993927920208612">"不會在上鎖畫面上顯示敏感內容"</string>
    <string name="notifications_hidden" msgid="2415415452913806859">"不會在上鎖畫面上顯示通知"</string>
    <string name="notifications_priority" msgid="9068574646650663837">"已取代「請勿騷擾」"</string>
    <string name="notifications_summary_divider" msgid="6877149909390030983">" / "</string>
    <string name="notification_summary_level" msgid="4074326972839105652">"第 %d 級"</string>
    <string name="notification_summary_channel" msgid="8459033623057872803">"<xliff:g id="CHANNEL_NAME">%1$s</xliff:g> • <xliff:g id="GROUP_NAME">%2$s</xliff:g>"</string>
    <plurals name="notifications_categories_off" formatted="false" msgid="1385401442703692986">
      <item quantity="other">已關閉 <xliff:g id="COUNT_1">%d</xliff:g> 個類別</item>
      <item quantity="one">已關閉 <xliff:g id="COUNT_0">%d</xliff:g> 個類別</item>
    </plurals>
    <plurals name="permissions_summary" formatted="false" msgid="5015472550875144481">
      <item quantity="other">已授予 <xliff:g id="COUNT_1">%d</xliff:g> 項權限</item>
      <item quantity="one">已授予 <xliff:g id="COUNT_0">%d</xliff:g> 項權限</item>
    </plurals>
    <plurals name="runtime_permissions_summary" formatted="false" msgid="2091022049141391855">
      <item quantity="other">已授權 <xliff:g id="COUNT_2">%d</xliff:g> 個 (共 <xliff:g id="COUNT_3">%d</xliff:g> 個) 權限</item>
      <item quantity="one">已授權 <xliff:g id="COUNT_0">%d</xliff:g> 個 (共 <xliff:g id="COUNT_1">%d</xliff:g> 個) 權限</item>
    </plurals>
    <plurals name="runtime_permissions_additional_count" formatted="false" msgid="5888624648943937645">
      <item quantity="other"><xliff:g id="COUNT_1">%d</xliff:g> 個其他權限</item>
      <item quantity="one"><xliff:g id="COUNT_0">%d</xliff:g> 個其他權限</item>
    </plurals>
    <string name="runtime_permissions_summary_no_permissions_granted" msgid="7456745929035665029">"沒有授予權限"</string>
    <string name="runtime_permissions_summary_no_permissions_requested" msgid="7174876170116073356">"沒有要求權限"</string>
    <string name="filter_all_apps" msgid="6645539744080251371">"所有應用程式"</string>
    <string name="filter_enabled_apps" msgid="8868356616126759124">"已安裝的應用程式"</string>
    <string name="filter_instant_apps" msgid="2292108467020380068">"免安裝應用程式"</string>
    <string name="filter_notif_all_apps" msgid="2764590815789208306">"應用程式：全部"</string>
    <string name="filter_notif_blocked_apps" msgid="1065653868850012325">"已關閉"</string>
    <string name="filter_notif_urgent_channels" msgid="875381675739324318">"類別：緊急重要性"</string>
    <string name="filter_notif_low_channels" msgid="2163005243095264537">"類別：低重要性"</string>
    <string name="filter_notif_blocked_channels" msgid="1131444963543380495">"類別：已關閉"</string>
    <string name="filter_notif_dnd_channels" msgid="13445325087914932">"類別：取代「請勿騷擾」設定"</string>
    <string name="advanced_apps" msgid="7643010673326578815">"進階"</string>
    <string name="configure_apps" msgid="5468359087126598115">"設定應用程式"</string>
    <string name="unknown_app" msgid="2027248925719898714">"不明應用程式"</string>
    <string name="app_permissions" msgid="8666537659217653626">"權限管理工具"</string>
    <string name="app_permissions_summary" msgid="2709819220672938860">"使用<xliff:g id="APPS">%1$s</xliff:g>的應用程式"</string>
    <string name="app_permissions_summary_more" msgid="6247952473615352350">"有權存取<xliff:g id="APPS">%1$s</xliff:g>和其他項目的應用程式"</string>
    <string name="tap_to_wake" msgid="3313433536261440068">"輕按以喚醒"</string>
    <string name="tap_to_wake_summary" msgid="6641039858241611072">"在螢幕上任何地方連按兩下即可喚醒裝置"</string>
    <string name="domain_urls_title" msgid="7012209752049678876">"開啟連結"</string>
    <string name="domain_urls_summary_none" msgid="1132578967643384733">"不要開啟支援連結"</string>
    <string name="domain_urls_summary_one" msgid="3312008753802762892">"開啟 <xliff:g id="DOMAIN">%s</xliff:g>"</string>
    <string name="domain_urls_summary_some" msgid="1197692164421314523">"開啟 <xliff:g id="DOMAIN">%s</xliff:g> 和其他網址"</string>
    <string name="domain_urls_apps_summary_off" msgid="2534980824850890416">"沒有應用程式可開啟支援的連結"</string>
    <plurals name="domain_urls_apps_summary_on" formatted="false" msgid="7864816862441985323">
      <item quantity="other"><xliff:g id="COUNT">%d</xliff:g> 個應用程式可開啟支援的連結</item>
      <item quantity="one">一個應用程式可開啟支援的連結</item>
    </plurals>
    <string name="app_link_open_always" msgid="9167065494930657503">"允許應用程式開啟支援連結"</string>
    <string name="app_link_open_ask" msgid="2422450109908936371">"每次都詢問"</string>
    <string name="app_link_open_never" msgid="5299808605386052350">"不允許應用程式開啟連結"</string>
    <plurals name="app_link_open_always_summary" formatted="false" msgid="1816161439007251694">
      <item quantity="other">應用程式聲稱可處理 <xliff:g id="COUNT_1">%d</xliff:g> 個連結</item>
      <item quantity="one">應用程式聲稱可處理 <xliff:g id="COUNT_0">%d</xliff:g> 個連結</item>
    </plurals>
    <string name="open_supported_links_footer" msgid="3188808142432787933">"應用程式聲稱可處理以下連結："</string>
    <string name="default_apps_title" msgid="6943471331817718664">"預設"</string>
    <string name="default_for_work" msgid="537558180548617528">"預設工作設定"</string>
    <string name="assist_and_voice_input_title" msgid="6317935163145135914">"小幫手及語音輸入"</string>
    <string name="default_assist_title" msgid="1182435129627493758">"數碼助理應用程式"</string>
    <string name="default_digital_assistant_title" msgid="5654663086385490838">"預設數碼助理應用程式"</string>
    <string name="assistant_security_warning_title" msgid="6444187332360938730">"讓 <xliff:g id="ASSISTANT_APP_NAME">%s</xliff:g> 成為您的小幫手？"</string>
    <string name="assistant_security_warning" msgid="5623237187748811070">"這個小幫手將能讀取系統目前使用的應用程式資料，包括螢幕顯示的資料或可在應用程式中存取的資料。"</string>
    <string name="assistant_security_warning_agree" msgid="9013334158753473359">"同意"</string>
    <string name="assistant_security_warning_disagree" msgid="1539182108068356410">"不同意"</string>
    <string name="choose_voice_input_title" msgid="4855506199101586943">"選擇語音輸入"</string>
    <string name="default_browser_title" msgid="8342074390782390458">"瀏覽器應用程式"</string>
    <string name="default_browser_title_none" msgid="4691907418284764833">"沒有預設瀏覽器"</string>
    <string name="default_phone_title" msgid="7616730756650803827">"電話應用程式"</string>
    <string name="default_app" msgid="445053777504688596">"(預設)"</string>
    <string name="system_app" msgid="1863291702508355041">"(系統)"</string>
    <string name="system_default_app" msgid="2647834628622214931">"(系統預設)"</string>
    <string name="apps_storage" msgid="643866814746927111">"應用程式儲存空間"</string>
    <string name="usage_access" msgid="5487993885373893282">"使用紀錄存取權"</string>
    <string name="permit_usage_access" msgid="179630895262172674">"允許使用記錄存取權"</string>
    <string name="app_usage_preference" msgid="7062447555623339120">"應用程式使用喜好"</string>
    <string name="time_spent_in_app_pref_title" msgid="25327097913383330">"裝置使用時間"</string>
    <string name="usage_access_description" msgid="8547716253713890707">"使用記錄存取權允許應用程式追蹤您正在使用的其他應用程式、使用頻率、流動服務供應商、語言設定和其他詳情。"</string>
    <string name="memory_settings_title" msgid="6582588646363308430">"記憶體"</string>
    <string name="memory_details_title" msgid="3048107441540417799">"記憶體詳情"</string>
    <string name="always_running" msgid="9012705720688200252">"經常執行 (<xliff:g id="PERCENTAGE">%s</xliff:g>)"</string>
    <string name="sometimes_running" msgid="7954947311082655448">"間中執行 (<xliff:g id="PERCENTAGE">%s</xliff:g>)"</string>
    <string name="rarely_running" msgid="2704869567353196798">"甚少執行 (<xliff:g id="PERCENTAGE">%s</xliff:g>)"</string>
    <string name="memory_max_use" msgid="8721866158069974846">"最大"</string>
    <string name="memory_avg_use" msgid="4620476409349875703">"平均"</string>
    <string name="memory_max_desc" msgid="6966923521720393526">"最大 <xliff:g id="MEMORY">%1$s</xliff:g>"</string>
    <string name="memory_avg_desc" msgid="2632995851138152303">"平均 <xliff:g id="MEMORY">%1$s</xliff:g>"</string>
    <string name="memory_use_running_format" msgid="4376086847362492613">"<xliff:g id="MEMORY">%1$s</xliff:g> / <xliff:g id="RUNNING">%2$s</xliff:g>"</string>
    <string name="process_format" msgid="4239069158701023623">"<xliff:g id="APP_NAME">%1$s</xliff:g> (<xliff:g id="COUNT">%2$d</xliff:g>)"</string>
    <string name="high_power_apps" msgid="5623152700992102510">"電池優化"</string>
    <string name="additional_battery_info" msgid="3104208543623068714">"用量警示"</string>
    <string name="show_all_apps" msgid="4490719452453223082">"顯示裝置用電量詳情"</string>
    <string name="hide_extra_apps" msgid="7313907836289865123">"顯示應用程式使用情況"</string>
    <plurals name="power_high_usage_summary" formatted="false" msgid="573433136005336970">
      <item quantity="other"><xliff:g id="NUMBER">%2$d</xliff:g> 個應用程式不正常執行中</item>
      <item quantity="one"><xliff:g id="APP">%1$s</xliff:g> 不正常執行中</item>
    </plurals>
    <plurals name="power_high_usage_title" formatted="false" msgid="8013115866788425817">
      <item quantity="other">應用程式正在大量耗電</item>
      <item quantity="one">「<xliff:g id="APP">%1$s</xliff:g>」正在大量耗電</item>
    </plurals>
    <string name="high_power_filter_on" msgid="447849271630431531">"尚未優化"</string>
    <string name="high_power_on" msgid="8778058701270819268">"尚未優化"</string>
    <string name="high_power_off" msgid="317000444619279018">"優化電池用量"</string>
    <string name="high_power_system" msgid="3966701453644915787">"不支援電池優化"</string>
    <string name="high_power_desc" msgid="2753076899835765338">"不使用電池優化，可能會加速耗電。"</string>
    <string name="high_power_prompt_title" msgid="2574478825228409124">"允許應用程式一律在背景中執行嗎？"</string>
    <string name="high_power_prompt_body" msgid="6460557929559616041">"允許「<xliff:g id="APP_NAME">%1$s</xliff:g>」一律在背景中執行可能會縮短電池壽命。\n\n您日後可以前往「設定」&gt;「應用程式與通知」中變更這項設定。"</string>
    <string name="battery_summary" msgid="2491764359695671207">"上次充滿電後使用了 <xliff:g id="PERCENTAGE">%1$s</xliff:g>"</string>
    <string name="battery_power_management" msgid="7507188088567087384">"電量管理"</string>
    <string name="no_battery_summary" msgid="5769159953384122003">"上次充滿電後沒有耗電"</string>
    <string name="app_notification_preferences" msgid="2004680717999108725">"應用程式設定"</string>
    <string name="system_ui_settings" msgid="936169564323330967">"顯示系統使用者介面調諧器"</string>
    <string name="additional_permissions" msgid="4656871347558988462">"其他權限"</string>
    <string name="additional_permissions_more" msgid="8188145515437525307">"還有 <xliff:g id="COUNT">%1$d</xliff:g> 個"</string>
    <string name="share_remote_bugreport_dialog_title" msgid="1575283098565582433">"要分享錯誤報告嗎？"</string>
    <string name="share_remote_bugreport_dialog_message_finished" msgid="4869053468609007680">"您的 IT 管理員要求您提供錯誤報告，以協助解決此裝置的問題。報告可能包含應用程式和相關資料。"</string>
    <string name="share_remote_bugreport_dialog_message" msgid="8714439220818865391">"您的 IT 管理員要求您提供錯誤報告，以協助解決此裝置的問題。報告可能包含應用程式和相關資料，裝置的運作速度也可能暫時減慢。"</string>
    <string name="sharing_remote_bugreport_dialog_message" msgid="3523877008096439251">"您已向 IT 管理員提供此錯誤報告。請聯絡他們以瞭解詳情。"</string>
    <string name="share_remote_bugreport_action" msgid="7173093464692893276">"分享"</string>
    <string name="decline_remote_bugreport_action" msgid="1276509879613158895">"拒絕"</string>
    <string name="usb_use_charging_only" msgid="1743303747327057947">"不用於資料轉移"</string>
    <string name="usb_use_charging_only_desc" msgid="1234421230461847336">"只為此裝置充電"</string>
    <string name="usb_use_power_only" msgid="3408055485802114621">"為連接的裝置充電"</string>
    <string name="usb_use_file_transfers" msgid="483915710802018503">"檔案轉移"</string>
    <string name="usb_use_file_transfers_desc" msgid="1020257823387107336">"傳送檔案至另一部裝置"</string>
    <string name="usb_use_photo_transfers" msgid="4641181628966036093">"PTP"</string>
    <string name="usb_use_photo_transfers_desc" msgid="7490250033610745765">"如不支援媒體傳輸協定，則使用相片傳輸協定傳送相片或檔案"</string>
    <string name="usb_use_tethering" msgid="2897063414491670531">"USB 網絡共享"</string>
    <string name="usb_use_MIDI" msgid="8621338227628859789">"MIDI"</string>
    <string name="usb_use_MIDI_desc" msgid="6464135515868405143">"在 MIDI 模式下使用此裝置"</string>
    <string name="usb_use" msgid="6783183432648438528">"USB 用途"</string>
    <string name="usb_default_label" msgid="3372838450371060750">"預設 USB 設定"</string>
    <string name="usb_default_info" msgid="167172599497085266">"連接至其他裝置且您的手機處於解鎖狀態時，系統便會套用這些設定。請務必只連接至信任的裝置。"</string>
    <string name="usb_pref" msgid="8521832005703261700">"USB"</string>
    <string name="usb_preference" msgid="5084550082591493765">"USB 偏好設定"</string>
    <string name="usb_control_title" msgid="1946791559052157693">"USB 由以下裝置控制"</string>
    <string name="usb_control_host" msgid="7404215921555021871">"已連接的裝置"</string>
    <string name="usb_control_device" msgid="527916783743021577">"此裝置"</string>
    <string name="usb_switching" msgid="3713602881103295766">"正在切換…"</string>
    <string name="usb_switching_failed" msgid="5721262697715454137">"無法切換"</string>
    <string name="usb_summary_charging_only" msgid="678095599403565146">"為此裝置充電"</string>
    <string name="usb_summary_power_only" msgid="4901734938857822887">"正在為連接的裝置充電"</string>
    <string name="usb_summary_file_transfers" msgid="5498487271972556431">"檔案轉移"</string>
    <string name="usb_summary_tether" msgid="2554569836525075702">"USB 網絡共享"</string>
    <string name="usb_summary_photo_transfers" msgid="7331503733435780492">"PTP"</string>
    <string name="usb_summary_MIDI" msgid="2372443732675899571">"MIDI"</string>
    <string name="usb_summary_file_transfers_power" msgid="2788374660532868630">"檔案轉移和供應電源"</string>
    <string name="usb_summary_tether_power" msgid="4853034392919904792">"USB 網絡共享和供應電源"</string>
    <string name="usb_summary_photo_transfers_power" msgid="9077173567697482239">"PTP 和供應電源"</string>
    <string name="usb_summary_MIDI_power" msgid="1184681982025435815">"MIDI 和供應電源"</string>
    <string name="background_check_pref" msgid="5304564658578987535">"背景檢查"</string>
    <string name="background_check_title" msgid="225170874283229686">"完整背景存取權"</string>
    <string name="assist_access_context_title" msgid="5201495523514096201">"使用螢幕上的文字"</string>
    <string name="assist_access_context_summary" msgid="6951814413185646275">"允許小幫手應用程式存取螢幕的文字內容"</string>
    <string name="assist_access_screenshot_title" msgid="4395902231753643633">"使用螢幕截圖"</string>
    <string name="assist_access_screenshot_summary" msgid="5276593070956201863">"允許小幫手應用程式存取螢幕截圖"</string>
    <string name="assist_flash_title" msgid="5449512572885550108">"閃動畫面"</string>
    <string name="assist_flash_summary" msgid="3032289860177784594">"小幫手應用程式存取螢幕或螢幕截圖上的文字時閃動畫面邊沿"</string>
    <string name="assist_footer" msgid="8248015363806299068">"小幫手應用程式能根據您正在查看的螢幕資訊提供協助，部分應用程式可同時支援啟動器及語音輸入服務，提供更全面的協助。"</string>
    <string name="average_memory_use" msgid="717313706368825388">"平均記憶體用量"</string>
    <string name="maximum_memory_use" msgid="2171779724001152933">"最高記憶體用量"</string>
    <string name="memory_usage" msgid="5594133403819880617">"記憶體用量"</string>
    <string name="app_list_memory_use" msgid="3178720339027577869">"應用程式數據用量"</string>
    <string name="memory_details" msgid="6133226869214421347">"詳細資料"</string>
    <string name="memory_use_summary" msgid="3915964794146424142">"最近 3 小時平均使用 <xliff:g id="SIZE">%1$s</xliff:g> 記憶體"</string>
    <string name="no_memory_use_summary" msgid="6708111974923274436">"最近 3 小時並未使用記憶體"</string>
    <string name="sort_avg_use" msgid="4416841047669186903">"按照平均用量排序"</string>
    <string name="sort_max_use" msgid="3370552820889448484">"按照最高用量排序"</string>
    <string name="memory_performance" msgid="5448274293336927570">"效能"</string>
    <string name="total_memory" msgid="5244174393008910567">"總記憶體"</string>
    <string name="average_used" msgid="690235917394070169">"平均用量 (%)"</string>
    <string name="free_memory" msgid="439783742246854785">"可用"</string>
    <string name="memory_usage_apps" msgid="5776108502569850579">"應用程式的記憶體用量"</string>
    <plurals name="memory_usage_apps_summary" formatted="false" msgid="1355637088533572208">
      <item quantity="other">在過去 <xliff:g id="DURATION_1">%2$s</xliff:g>，<xliff:g id="COUNT">%1$d</xliff:g> 個應用程式使用了記憶體</item>
      <item quantity="one">在過去 <xliff:g id="DURATION_0">%2$s</xliff:g>，1 個應用程式使用了記憶體</item>
    </plurals>
    <string name="running_frequency" msgid="7260225121706316639">"頻率"</string>
    <string name="memory_maximum_usage" msgid="2047013391595835607">"最高用量"</string>
    <string name="no_data_usage" msgid="4665617440434654132">"並未使用數據"</string>
    <string name="zen_access_warning_dialog_title" msgid="6323325813123130154">"允許「<xliff:g id="APP">%1$s</xliff:g>」存取「請勿騷擾」嗎？"</string>
    <string name="zen_access_warning_dialog_summary" msgid="8468714854067428987">"應用程式能開啟或關閉「請勿騷擾」，並變更有關設定。"</string>
    <string name="zen_access_disabled_package_warning" msgid="6565908224294537889">"請啟用功能，通知存取權已開放"</string>
    <string name="zen_access_revoke_warning_dialog_title" msgid="7377261509261811449">"要撤銷「<xliff:g id="APP">%1$s</xliff:g>」存取「請勿騷擾」的權限嗎？"</string>
    <string name="zen_access_revoke_warning_dialog_summary" msgid="8689801842914183595">"此應用程式建立的所有「請勿騷擾」規則將會移除。"</string>
    <string name="ignore_optimizations_on" msgid="6865583039303804932">"不要優化"</string>
    <string name="ignore_optimizations_off" msgid="9186557038453586295">"優化"</string>
    <string name="ignore_optimizations_on_desc" msgid="1280043916460939932">"這可能會加速耗電。系統將不再限制應用程式的背景耗電量。"</string>
    <string name="ignore_optimizations_off_desc" msgid="3324571675983286177">"建議用於延長電池使用時間"</string>
    <string name="ignore_optimizations_title" msgid="3464172726254542889">"允許<xliff:g id="APP">%s</xliff:g>忽略電池優化？"</string>
    <string name="app_list_preference_none" msgid="1635406344616653756">"無"</string>
    <string name="work_profile_usage_access_warning" msgid="3477719910927319122">"關閉這個應用程式的使用記錄存取權，並不會阻止管理員追蹤您工作設定檔中的應用程式數據用量"</string>
    <string name="accessibility_lock_screen_progress" msgid="4597298121698665401">"已使用 <xliff:g id="COUNT_0">%1$d</xliff:g> 個字元 (共 <xliff:g id="COUNT_1">%2$d</xliff:g> 個)"</string>
    <string name="draw_overlay" msgid="7902083260500573027">"在其他應用程式上面顯示"</string>
    <string name="system_alert_window_settings" msgid="6458633954424862521">"在其他應用程式上面顯示"</string>
    <string name="system_alert_window_apps_title" msgid="1537949185175079866">"應用程式"</string>
    <string name="system_alert_window_access_title" msgid="3074573819155116817">"在其他應用程式上面顯示"</string>
    <string name="permit_draw_overlay" msgid="4468994037192804075">"可顯示在其他應用程式上面"</string>
    <!-- no translation found for allow_overlay_description (1607235723669496298) -->
    <skip />
    <string name="manage_external_storage_title" msgid="8024521099838816100">"所有檔案存取權"</string>
    <string name="permit_manage_external_storage" msgid="6928847280689401761">"允許存取以管理所有檔案"</string>
    <string name="allow_manage_external_storage_description" msgid="5707948153603253225">"允許此應用程式讀取、修改和刪除此裝置或任何已連接的儲存空間卷宗上的所有檔案。如獲得權限，應用程式可能會在您不知情的情況下存取檔案。"</string>
    <string name="filter_manage_external_storage" msgid="6751640571715343804">"可存取所有檔案"</string>
    <string name="keywords_vr_listener" msgid="902737490270081131">"VR 虛擬實境 接聽器 立體聲 協助服務"</string>
    <string name="overlay_settings" msgid="2030836934139139469">"在其他應用程式上面顯示"</string>
    <string name="system_alert_window_summary" msgid="1435856750594492891">"<xliff:g id="COUNT_0">%1$d</xliff:g> 個應用程式 (共 <xliff:g id="COUNT_1">%2$d</xliff:g> 個) 可顯示在其他應用程式上面"</string>
    <string name="filter_overlay_apps" msgid="2483998217116789206">"擁有權限的應用程式"</string>
    <string name="app_permission_summary_allowed" msgid="1155115629167757278">"允許"</string>
    <string name="app_permission_summary_not_allowed" msgid="2673793662439097900">"不允許"</string>
    <string name="keywords_install_other_apps" msgid="563895867658775580">"安裝來自不明來源的應用程式"</string>
    <string name="write_settings" msgid="6864794401614425894">"修改系統設定"</string>
    <string name="keywords_write_settings" msgid="6908708078855507813">"寫入修改系統設定"</string>
    <string name="write_settings_summary" msgid="2085800775513476479">"<xliff:g id="COUNT_0">%1$d</xliff:g> 個應用程式 (共 <xliff:g id="COUNT_1">%2$d</xliff:g> 個) 允許修改系統設定"</string>
    <string name="filter_install_sources_apps" msgid="6930762738519588431">"可安裝其他應用程式"</string>
    <string name="filter_write_settings_apps" msgid="4754994984909024093">"可以修改系統設定"</string>
    <string name="write_settings_title" msgid="3011034187823288557">"可以修改系統設定"</string>
    <string name="write_system_settings" msgid="5555707701419757421">"修改系統設定"</string>
    <string name="permit_write_settings" msgid="3113056800709924871">"允許修改系統設定"</string>
    <string name="write_settings_description" msgid="1474881759793261146">"此權限允許應用程式修改系統設定。"</string>
    <string name="write_settings_on" msgid="8533286548451191112">"允許"</string>
    <string name="write_settings_off" msgid="1781103034490679144">"不允許"</string>
    <string name="external_source_switch_title" msgid="101571983954849473">"允許此來源的應用程式"</string>
    <string name="camera_gesture_title" msgid="5559439253128696180">"轉動兩下即可使用相機功能"</string>
    <string name="camera_gesture_desc" msgid="7557645057320805328">"轉動手腕兩下即可開啟相機應用程式"</string>
    <string name="camera_double_tap_power_gesture_title" msgid="8264757967127716261">"連按開關按鈕兩次以啟動相機"</string>
    <string name="camera_double_tap_power_gesture_desc" msgid="1539147023700755155">"快速開啟相機，無需解鎖螢幕"</string>
    <string name="screen_zoom_title" msgid="6928045302654960559">"顯示大小"</string>
    <string name="screen_zoom_short_summary" msgid="2458636490408833800">"放大或縮小畫面上的項目"</string>
    <string name="screen_zoom_keywords" msgid="5964023524422386592">"顯示密度, 螢幕縮放, 比例, 按比例"</string>
    <string name="screen_zoom_summary" msgid="1362984939045594989">"縮小或放大畫面上的項目。畫面上部分應用程式可能會移位。"</string>
    <string name="screen_zoom_preview_title" msgid="5288355628444562735">"預覽"</string>
    <string name="screen_zoom_make_smaller_desc" msgid="2628662648068995971">"縮小"</string>
    <string name="screen_zoom_make_larger_desc" msgid="7268794713428853139">"放大"</string>
    <string name="screen_zoom_conversation_icon_alex" msgid="2896036059049355968">"A"</string>
    <string name="screen_zoom_conversation_icon_pete" msgid="4873109337506890558">"P"</string>
    <string name="screen_zoom_conversation_message_1" msgid="2641317981482545659">"喂，阿 Pete！"</string>
    <string name="screen_zoom_conversation_message_2" msgid="6528272610590915790">"Hey，一陣去飲杯咖啡，傾下偈？"</string>
    <string name="screen_zoom_conversation_message_3" msgid="6930848361702066106">"好啊，我知道附近有間幾好嘅。"</string>
    <string name="screen_zoom_conversation_message_4" msgid="2501043894465807210">"一於咁話！"</string>
    <string name="screen_zoom_conversation_timestamp_1" msgid="512353741016062507">"星期二下午 6:00"</string>
    <string name="screen_zoom_conversation_timestamp_2" msgid="472183807915497199">"星期二下午 6:01"</string>
    <string name="screen_zoom_conversation_timestamp_3" msgid="1659313906250856104">"星期二下午 6:02"</string>
    <string name="screen_zoom_conversation_timestamp_4" msgid="2046797647382623313">"星期二下午 6:03"</string>
    <string name="disconnected" msgid="3469373726996129247">"未連線"</string>
    <string name="keyboard_disconnected" msgid="796053864561894531">"未連接"</string>
    <string name="data_usage_summary_format" msgid="6844301859713164522">"使用了 <xliff:g id="AMOUNT">%1$s</xliff:g> 數據"</string>
    <string name="data_usage_wifi_format" msgid="7644390582649568117">"已使用 <xliff:g id="AMOUNT">^1</xliff:g> (透過 Wi-Fi)"</string>
    <plurals name="notification_summary" formatted="false" msgid="7638388920823212470">
      <item quantity="other">已停用 <xliff:g id="COUNT">%d</xliff:g> 個應用程式的通知</item>
      <item quantity="one">已停用 1 個應用程式的通知</item>
    </plurals>
    <string name="notification_summary_none" msgid="9179312319023988089">"已開啟所有應用程式的通知"</string>
    <string name="apps_summary" msgid="4007416751775414252">"已安裝 <xliff:g id="COUNT">%1$d</xliff:g> 個應用程式"</string>
    <string name="apps_summary_example" msgid="6034002063446955592">"已安裝 24 個應用程式"</string>
    <string name="storage_summary" msgid="5903562203143572768">"已使用：<xliff:g id="PERCENTAGE">%1$s</xliff:g> - 可用空間：<xliff:g id="FREE_SPACE">%2$s</xliff:g>"</string>
    <string name="storage_summary_with_sdcard" msgid="2063780050580228868">"內部儲存空間：已使用 <xliff:g id="PERCENTAGE">%1$s</xliff:g>，剩餘 <xliff:g id="FREE_SPACE">%2$s</xliff:g>"</string>
    <string name="display_summary" msgid="5526061030874717172">"閒置 <xliff:g id="TIMEOUT_DESCRIPTION">%1$s</xliff:g>後進入休眠狀態"</string>
    <string name="display_dashboard_summary" msgid="5102247404958535634">"桌布、休眠、字型大小"</string>
    <string name="display_dashboard_summary_with_style" msgid="2792175367835485163">"樣式、桌布、螢幕逾時、字型大小"</string>
    <string name="display_dashboard_nowallpaper_summary" msgid="6198590533661927162">"休眠、字型大小"</string>
    <string name="display_summary_example" msgid="4275121979039344438">"閒置 10 分鐘後進入休眠狀態"</string>
    <string name="memory_summary" msgid="8221954450951651735">"平均記憶體用量為 <xliff:g id="USED_MEMORY">%1$s</xliff:g> (共 <xliff:g id="TOTAL_MEMORY">%2$s</xliff:g>)"</string>
    <string name="users_summary" msgid="8473589474976307510">"已使用<xliff:g id="USER_NAME">%1$s</xliff:g>的身分登入"</string>
    <string name="payment_summary" msgid="5513009140568552693">"預設使用「<xliff:g id="APP_NAME">%1$s</xliff:g>」"</string>
    <string name="backup_disabled" msgid="4503062265560959320">"已停用備份功能"</string>
    <string name="android_version_summary" msgid="7818952662015042768">"已更新至 Android <xliff:g id="VERSION">%1$s</xliff:g>"</string>
    <string name="android_version_pending_update_summary" msgid="5404532347171027730">"有可用的更新"</string>
    <string name="disabled_by_policy_title" msgid="8296938784202750494">"不允許執行此操作"</string>
    <string name="disabled_by_policy_title_adjust_volume" msgid="1669689058213728099">"無法變更音量"</string>
    <string name="disabled_by_policy_title_outgoing_calls" msgid="2776004460663768982">"不允許撥打電話"</string>
    <string name="disabled_by_policy_title_sms" msgid="6309460145439706922">"不允許傳送短訊"</string>
    <string name="disabled_by_policy_title_camera" msgid="8567781468959299078">"不允許使用相機"</string>
    <string name="disabled_by_policy_title_screen_capture" msgid="6137746705692573992">"不允許擷取螢幕畫面"</string>
    <string name="disabled_by_policy_title_suspend_packages" msgid="4223983156635729793">"無法開啟此應用程式"</string>
    <string name="default_admin_support_msg" msgid="8338570262037182531">"如有任何問題，請與 IT 管理員聯絡"</string>
    <string name="admin_support_more_info" msgid="8407433155725898290">"更多詳細資料"</string>
    <string name="admin_profile_owner_message" msgid="8860709969532649195">"您的管理員可以監控及管理與工作設定檔相關的應用程式和資料，包括設定、權限、公司存取權、網絡活動，以及裝置的位置資料。"</string>
    <string name="admin_profile_owner_user_message" msgid="4929926887231544950">"您的管理員可以監控及管理與此使用者相關的應用程式和資料，包括設定、權限、公司存取權、網絡活動，以及裝置的位置資料。"</string>
    <string name="admin_device_owner_message" msgid="5503131744126520590">"您的管理員可以監控及管理與此裝置相關的應用程式和資料，包括設定、權限、公司存取權、網絡活動，以及裝置的位置資料。"</string>
    <string name="condition_turn_off" msgid="402707350778441939">"關閉"</string>
    <string name="condition_turn_on" msgid="3911077299444314791">"開啟"</string>
    <string name="condition_expand_show" msgid="1501084007540953213">"顯示"</string>
    <string name="condition_expand_hide" msgid="8347564076209121058">"隱藏"</string>
    <string name="condition_hotspot_title" msgid="7903918338790641071">"已啟用熱點"</string>
    <string name="condition_airplane_title" msgid="5847967403687381705">"已開啟飛行模式"</string>
    <string name="condition_airplane_summary" msgid="1964500689287879888">"網絡無法使用"</string>
    <string name="condition_zen_title" msgid="7674761111934567490">"「請勿騷擾」已開啟"</string>
    <string name="condition_zen_summary_phone_muted" msgid="6516753722927681820">"手機已設為靜音"</string>
    <string name="condition_zen_summary_with_exceptions" msgid="9019937492602199663">"允許例外情況"</string>
    <string name="condition_battery_title" msgid="6395113995454385248">"已開啟「省電模式」"</string>
    <string name="condition_battery_summary" msgid="8436806157833107886">"功能受限"</string>
    <string name="condition_cellular_title" msgid="155474690792125747">"流動數據已關閉"</string>
    <string name="condition_cellular_summary" msgid="1678098728303268851">"只能透過連接 Wi-Fi 來使用互聯網"</string>
    <string name="condition_bg_data_title" msgid="2719263664589753094">"數據節省模式"</string>
    <string name="condition_bg_data_summary" msgid="1736255283216193834">"功能受限"</string>
    <string name="condition_work_title" msgid="174326145616998813">"已停用工作設定檔"</string>
    <string name="condition_work_summary" msgid="7113473121312772398">"適用於應用程式及通知"</string>
    <string name="condition_device_muted_action_turn_on_sound" msgid="4078406807327674934">"開啟音效"</string>
    <string name="condition_device_muted_title" msgid="2446306263428466378">"鈴聲已設為靜音"</string>
    <string name="condition_device_muted_summary" msgid="3772178424510397327">"適用於來電及通知"</string>
    <string name="condition_device_vibrate_title" msgid="9058943409545158583">"只會震動"</string>
    <string name="condition_device_vibrate_summary" msgid="7537724181691903202">"適用於來電及通知"</string>
    <string name="night_display_suggestion_title" msgid="5418911386429667704">"設定夜燈模式時間表"</string>
    <string name="night_display_suggestion_summary" msgid="4218017907425509769">"每晚自動調整螢幕色調"</string>
    <string name="condition_night_display_title" msgid="1072880897812554421">"「夜燈模式」已開啟"</string>
    <string name="condition_night_display_summary" msgid="3278349775875166984">"螢幕已調校至琥珀色"</string>
    <string name="condition_grayscale_title" msgid="9029271080007984542">"灰階螢幕"</string>
    <string name="condition_grayscale_summary" msgid="1306034149271251292">"僅以灰色顯示"</string>
    <string name="homepage_condition_footer_content_description" msgid="1568313430995646108">"收合"</string>
    <string name="suggestions_title_v2" msgid="421003737901460147">"為您推薦"</string>
    <string name="suggestions_title" msgid="61841299295602686">"建議"</string>
    <string name="suggestions_summary" msgid="1709710458908440469">"還有 <xliff:g id="ID_1">%1$d</xliff:g> 個建議"</string>
    <string name="suggestions_more_title" msgid="240124526378997009">"另外 <xliff:g id="ID_1">%1$d</xliff:g> 項"</string>
    <plurals name="suggestions_collapsed_title" formatted="false" msgid="5023679825210836444">
      <item quantity="other"><xliff:g id="COUNT">%1$d</xliff:g> 項建議</item>
      <item quantity="one">1 項建議</item>
    </plurals>
    <plurals name="suggestions_collapsed_summary" formatted="false" msgid="3789011332018516832">
      <item quantity="other">另外 <xliff:g id="COUNT">%1$d</xliff:g> 項建議</item>
      <item quantity="one">另外 1 項建議</item>
    </plurals>
    <string name="suggestion_remove" msgid="6753986344585367776">"移除"</string>
    <string name="color_temperature" msgid="8256912135746305176">"冷色色溫"</string>
    <string name="color_temperature_desc" msgid="6713259535885669622">"使用較冷的顯示器顏色"</string>
    <string name="color_temperature_toast" msgid="7611532183532407342">"如要套用色溫變更，請先關閉螢幕"</string>
    <string name="camera_laser_sensor_switch" msgid="7097842750947187671">"相機鐳射感應器"</string>
    <string name="ota_disable_automatic_update" msgid="1953894421412420231">"自動系統更新"</string>
    <string name="ota_disable_automatic_update_summary" msgid="7803279951533276841">"裝置重新啟動後套用更新"</string>
    <string name="usage" msgid="287782903846013936">"用量"</string>
    <string name="cellular_data_usage" msgid="5874156338825285334">"流動數據用量"</string>
    <string name="app_cellular_data_usage" msgid="7603292978956033926">"應用程式數據用量"</string>
    <string name="wifi_data_usage" msgid="6868503699134605707">"Wi-Fi 數據用量"</string>
    <string name="ethernet_data_usage" msgid="4552227880905679761">"以太網數據用量"</string>
    <string name="wifi" msgid="2932584495223243842">"Wi-Fi"</string>
    <string name="ethernet" msgid="4665162609974492983">"以太網"</string>
    <string name="cell_data_template" msgid="6077963976103260821">"<xliff:g id="AMOUNT">^1</xliff:g> 流動數據"</string>
    <string name="wifi_data_template" msgid="935934798340307438">"<xliff:g id="AMOUNT">^1</xliff:g> Wi-Fi 數據"</string>
    <string name="ethernet_data_template" msgid="1429173767445201145">"<xliff:g id="AMOUNT">^1</xliff:g> 以太網數據"</string>
    <string name="billing_cycle" msgid="6618424022653876279">"數據用量警告和限制"</string>
    <string name="app_usage_cycle" msgid="2209413447659270456">"應用程式數據用量週期"</string>
    <string name="cell_data_warning" msgid="5664921950473359634">"<xliff:g id="ID_1">^1</xliff:g> 數據用量警告"</string>
    <string name="cell_data_limit" msgid="256855024790622112">"<xliff:g id="ID_1">^1</xliff:g> 數據用量上限"</string>
    <string name="cell_data_warning_and_limit" msgid="8393200831986035724">"<xliff:g id="ID_1">^1</xliff:g> 數據用量警告/<xliff:g id="ID_2">^2</xliff:g> 數據用量上限"</string>
    <string name="billing_cycle_fragment_summary" msgid="6346655500491631357">"每月第 <xliff:g id="ID_1">%1$s</xliff:g> 日"</string>
    <string name="network_restrictions" msgid="8385824604048229846">"網絡限制"</string>
    <plurals name="network_restrictions_summary" formatted="false" msgid="3875128958788008975">
      <item quantity="other"><xliff:g id="COUNT">%1$d</xliff:g> 個限制</item>
      <item quantity="one">1 個限制</item>
    </plurals>
    <string name="operator_warning" msgid="5672761970087591211">"流動網絡供應商的數據計算方式可能與裝置有所不同"</string>
    <string name="data_used_template" msgid="8229342096562327646">"已用 <xliff:g id="ID_1">%1$s</xliff:g>"</string>
    <string name="set_data_warning" msgid="1685771882794205462">"設定數據用量警告"</string>
    <string name="data_warning" msgid="2925054658166062884">"數據用量警告"</string>
    <string name="data_warning_footnote" msgid="5991901765915710592">"您的裝置會自行計算數據用量警告和數據用量上限。這可能會與流動網絡供應商的計算結果不同。"</string>
    <string name="set_data_limit" msgid="9010326815874642680">"設定數據上限"</string>
    <string name="data_limit" msgid="8731731657513652363">"數據上限"</string>
    <string name="data_usage_template" msgid="3822452362629968010">"<xliff:g id="ID_2">%2$s</xliff:g>期間使用了 <xliff:g id="ID_1">%1$s</xliff:g>"</string>
    <string name="configure" msgid="1499586749829665889">"設定"</string>
    <string name="data_usage_other_apps" msgid="5649047093607329537">"其他使用數據的應用程式"</string>
    <plurals name="data_saver_unrestricted_summary" formatted="false" msgid="3316296488378947221">
      <item quantity="other">「數據節省模式」開啟時，允許 <xliff:g id="COUNT">%1$d</xliff:g> 個應用程式使用無限制數據</item>
      <item quantity="one">「數據節省模式」開啟時，允許 1 個應用程式使用無限制數據</item>
    </plurals>
    <string name="data_usage_title" msgid="4039024073687469094">"主要數據"</string>
    <string name="data_usage_wifi_title" msgid="1060495519280456926">"Wi‑Fi 數據"</string>
    <string name="data_used" msgid="7770571947591789895">"已使用 <xliff:g id="ID_1">^1</xliff:g>"</string>
    <string name="data_used_formatted" msgid="7913920278059077938">"已使用 <xliff:g id="ID_1">^1</xliff:g> <xliff:g id="ID_2">^2</xliff:g>"</string>
    <string name="data_overusage" msgid="3680477320458707259">"超過了 <xliff:g id="ID_1">^1</xliff:g>"</string>
    <string name="data_remaining" msgid="6316251496381922837">"剩餘 <xliff:g id="ID_1">^1</xliff:g>"</string>
    <string name="data_usage_chart_brief_content_description" msgid="5548074070258881530">"顯示 <xliff:g id="START_DATE">%1$s</xliff:g>至 <xliff:g id="END_DATE">%2$s</xliff:g>期間數據用量的圖表。"</string>
    <string name="data_usage_chart_no_data_content_description" msgid="5481968839079467231">"此日期範圍內沒有資料"</string>
    <plurals name="billing_cycle_days_left" formatted="false" msgid="661792524671718753">
      <item quantity="other">尚餘 %d 天</item>
      <item quantity="one">尚餘 %d 天</item>
    </plurals>
    <string name="billing_cycle_none_left" msgid="1694844019159277504">"已沒有剩餘時間"</string>
    <string name="billing_cycle_less_than_one_day_left" msgid="1210202399053992163">"剩餘不到 1 天"</string>
    <string name="carrier_and_update_text" msgid="5363656651921656280">"<xliff:g id="ID_1">^1</xliff:g> 於 <xliff:g id="ID_2">^2</xliff:g>前更新"</string>
    <string name="no_carrier_update_text" msgid="5432798085593055966">"<xliff:g id="ID_1">^2</xliff:g>前更新"</string>
    <string name="carrier_and_update_now_text" msgid="5075861262344398849">"<xliff:g id="ID_1">^1</xliff:g> 於剛剛更新"</string>
    <string name="no_carrier_update_now_text" msgid="7898004907837200752">"剛剛更新"</string>
    <string name="launch_mdp_app_text" msgid="8791816789749304897">"查看數據計劃"</string>
    <string name="launch_wifi_text" msgid="976421974332512894">"查看詳情"</string>
    <string name="data_saver_title" msgid="2593804270788863815">"數據節省模式"</string>
    <string name="unrestricted_data_saver" msgid="7922563266857367495">"無限制數據用量"</string>
    <string name="restrict_background_blacklisted" msgid="7953049316098373715">"背景數據已關閉"</string>
    <string name="data_saver_on" msgid="7848893946018448793">"開啟"</string>
    <string name="data_saver_off" msgid="5891210864117269045">"關閉"</string>
    <string name="data_saver_switch_title" msgid="7111538580123722959">"使用數據節省模式"</string>
    <string name="unrestricted_app_title" msgid="7117585996574329284">"無限制數據用量"</string>
    <string name="unrestricted_app_summary" msgid="282698963532000403">"數據節省模式開啟時，允許存取無限制數據"</string>
    <string name="home_app" msgid="6056850504746902747">"主畫面應用程式"</string>
    <string name="no_default_home" msgid="3588073707316139318">"沒有預設主畫面"</string>
    <string name="lockpattern_settings_require_cred_before_startup" msgid="4098653943835666086">"安全啟動"</string>
    <string name="lockpattern_settings_require_pattern_before_startup_summary" msgid="311325321794497404">"畫出上鎖圖形後，才能啟動裝置。裝置關機時無法接聽來電、訊息、通知或使用鬧鐘。"</string>
    <string name="lockpattern_settings_require_pin_before_startup_summary" msgid="1881271630312222251">"必須輸入 PIN 才能啟動裝置。裝置關機時無法接聽來電、訊息、通知或使用鬧鐘。"</string>
    <string name="lockpattern_settings_require_password_before_startup_summary" msgid="8651761245246411947">"必須輸入密碼才能啟動裝置。裝置關機時無法接聽來電、訊息、通知或使用鬧鐘。"</string>
    <string name="suggestion_additional_fingerprints" msgid="4726777300101156208">"加入其他指紋"</string>
    <string name="suggestion_additional_fingerprints_summary" msgid="2825364645039666674">"使用另一個指紋解鎖"</string>
    <string name="battery_saver_on_summary" msgid="4605146593966255848">"開啟"</string>
    <string name="battery_saver_off_scheduled_summary" msgid="2193875981740829819">"將會在電量為 <xliff:g id="BATTERY_PERCENTAGE">%1$s</xliff:g> 時開啟"</string>
    <string name="battery_saver_off_summary" msgid="4411561435493109261">"關閉"</string>
    <string name="battery_saver_button_turn_on" msgid="2206239048232352476">"立即開啟"</string>
    <string name="battery_saver_button_turn_off" msgid="6371072408072481484">"立即關閉"</string>
    <string name="not_battery_optimizing" msgid="8361294470943376258">"未啟用電池優化功能"</string>
    <string name="lockscreen_remote_input" msgid="6030274311185811503">"裝置處於上鎖狀態時，禁止在通知中輸入回覆內容或其他文字"</string>
    <string name="default_spell_checker" msgid="7108373288347014351">"預設拼字檢查工具"</string>
    <string name="choose_spell_checker" msgid="7402513404783243675">"選擇「拼字檢查工具」"</string>
    <string name="spell_checker_master_switch_title" msgid="1233180004430328851">"使用拼字檢查工具"</string>
    <string name="spell_checker_not_selected" msgid="8818618543474481451">"未選取"</string>
    <string name="notification_log_no_title" msgid="2343315128609978203">"(無)"</string>
    <string name="notification_log_details_delimiter" msgid="2475986465985309821">"： "</string>
    <string name="notification_log_details_package" msgid="3205243985502010202">"pkg"</string>
    <string name="notification_log_details_key" msgid="2690467272328709046">"金鑰"</string>
    <string name="notification_log_details_group" msgid="1765952974599794393">"群組"</string>
    <string name="notification_log_details_group_summary" msgid="4364622087007803822">"(摘要)"</string>
    <string name="notification_log_details_visibility" msgid="6811292866832243357">"顯示設定"</string>
    <string name="notification_log_details_public_version" msgid="3057653571018432759">"publicVersion"</string>
    <string name="notification_log_details_priority" msgid="4772047133062255513">"優先次序"</string>
    <string name="notification_log_details_importance" msgid="8516198274667183446">"重要性"</string>
    <string name="notification_log_details_explanation" msgid="6966274549873070059">"說明"</string>
    <string name="notification_log_details_badge" msgid="648647240928645446">"可顯示徽章"</string>
    <string name="notification_log_details_content_intent" msgid="2768423554375629089">"意圖"</string>
    <string name="notification_log_details_delete_intent" msgid="8296434571041573503">"刪除意圖"</string>
    <string name="notification_log_details_full_screen_intent" msgid="4151243693072002296">"全螢幕意圖"</string>
    <string name="notification_log_details_actions" msgid="2269605330470905236">"操作"</string>
    <string name="notification_log_details_title" msgid="8365761340979164197">"標題"</string>
    <string name="notification_log_details_remoteinput" msgid="264204203044885921">"遠端輸入"</string>
    <string name="notification_log_details_content_view" msgid="7193602999512479112">"自訂檢視"</string>
    <string name="notification_log_details_extras" msgid="8602887256103970989">"其他資訊"</string>
    <string name="notification_log_details_icon" msgid="6728710746466389675">"圖示"</string>
    <string name="notification_log_details_parcel" msgid="2098454650154230531">"包裹大小"</string>
    <string name="notification_log_details_ashmem" msgid="6163312898302809015">"ashmem"</string>
    <string name="notification_log_details_alerted" msgid="5285078967825048406">"已傳送通知"</string>
    <string name="notification_log_channel" msgid="3406738695621767204">"頻道"</string>
    <string name="notification_log_details_none" msgid="1090852853755089991">"無"</string>
    <string name="notification_log_details_ranking_null" msgid="6607596177723101524">"沒有評級物件。"</string>
    <string name="notification_log_details_ranking_none" msgid="2484105338466675261">"評級物件不包含此密鑰。"</string>
    <string name="theme_customization_device_default" msgid="7641813022590999286">"裝置預設設定"</string>
    <string name="display_cutout_emulation" msgid="1421648375408281244">"顯示屏凹口"</string>
    <string name="display_cutout_emulation_keywords" msgid="4506580703807358127">"顯示屏凹口 (缺口)"</string>
    <string name="overlay_option_device_default" msgid="7986355499809313848">"裝置預設設定"</string>
    <string name="overlay_toast_failed_to_apply" msgid="4839587811338164960">"無法套用重疊"</string>
    <string name="special_access" msgid="1767980727423395147">"特別應用程式權限"</string>
    <plurals name="special_access_summary" formatted="false" msgid="4995506406763570815">
      <item quantity="other"><xliff:g id="COUNT">%d</xliff:g> 個應用程式可使用無限數據</item>
      <item quantity="one">1 個應用程式可使用無限數據</item>
    </plurals>
    <string name="special_access_more" msgid="132919514147475846">"查看更多"</string>
    <string name="confirm_convert_to_fbe_warning" msgid="3783325656948378111">"您確定要清除使用者資料並轉換為加密檔案嗎？"</string>
    <string name="button_confirm_convert_fbe" msgid="339648921918438106">"清除並轉換"</string>
    <string name="reset_shortcut_manager_throttling" msgid="2183940254903144298">"重設 ShortcutManager 的速率限制"</string>
    <string name="reset_shortcut_manager_throttling_complete" msgid="8949943009096885470">"已重設 ShortcutManager 的速率限制"</string>
    <string name="notification_suggestion_title" msgid="6309263655965785411">"控制上鎖畫面上顯示的資料"</string>
    <string name="notification_suggestion_summary" msgid="7615611244249276113">"顯示或隱藏通知內容"</string>
    <string name="page_tab_title_summary" msgid="7188875610123234454">"全部"</string>
    <string name="page_tab_title_support" msgid="3235725053332345773">"提示和支援"</string>
    <string name="developer_smallest_width" msgid="632354817870920911">"最小寬度"</string>
    <string name="premium_sms_none" msgid="8737045049886416739">"沒有已安裝的應用程式要求發送付費短訊的權限"</string>
    <string name="premium_sms_warning" msgid="2192300872411073324">"付費短訊的費用可能高昂，並會增加您流動網絡供應商帳單的款項。如果您為應用程式開放權限，將可以透過該應用程式發送付費短訊。"</string>
    <string name="premium_sms_access" msgid="5605970342699013212">"付費短訊權限"</string>
    <string name="bluetooth_disabled" msgid="835838280837359514">"關閉"</string>
    <string name="bluetooth_connected_summary" msgid="8043167194934315712">"已連接至 <xliff:g id="ID_1">%1$s</xliff:g>"</string>
    <string name="bluetooth_connected_multiple_devices_summary" msgid="2294954614327771844">"已連接多部裝置"</string>
    <string name="demo_mode" msgid="6566167465451386728">"系統使用者介面示範模式"</string>
    <string name="dark_ui_mode" msgid="898146394425795281">"深色主題背景"</string>
    <string name="dark_ui_mode_disabled_summary_dark_theme_on" msgid="3936676430482852520">"開啟/由於「省電模式」已開啟，因此切換功能暫時停用"</string>
    <string name="dark_ui_mode_disabled_summary_dark_theme_off" msgid="4154227921313505702">"由於「省電模式」已關閉，因此切換功能暫時啟用"</string>
    <string name="dark_ui_settings_dark_summary" msgid="1214821092462388494">"受支援的應用程式也會切換至深色主題背景"</string>
    <string name="dark_ui_settings_dialog_acknowledge" msgid="250437497729953965">"知道了"</string>
    <string name="dark_theme_slice_title" msgid="4684222119481114062">"試用深色主題背景"</string>
    <string name="dark_theme_slice_subtitle" msgid="5555724345330434268">"有助延長電池壽命"</string>
    <string name="quick_settings_developer_tiles" msgid="7336007844525766623">"快速設定開發人員圖塊"</string>
    <!-- no translation found for adb_authorization_timeout_title (6996844506783749754) -->
    <skip />
    <!-- no translation found for adb_authorization_timeout_summary (409931540424019778) -->
    <skip />
    <string name="winscope_trace_quick_settings_title" msgid="4104768565053226689">"Winscope 追蹤"</string>
    <string name="sensors_off_quick_settings_title" msgid="8472151847125917167">"感應器已關閉"</string>
    <string name="managed_profile_settings_title" msgid="3400923723423564217">"工作設定檔設定"</string>
    <string name="managed_profile_contact_search_title" msgid="7685402733942182110">"聯絡人搜尋"</string>
    <string name="managed_profile_contact_search_summary" msgid="2771343453017731940">"允許您的機構搜尋聯絡人，以識別來電者和聯絡人"</string>
    <string name="cross_profile_calendar_title" msgid="7570277841490216947">"跨設定檔日曆"</string>
    <string name="cross_profile_calendar_summary" msgid="8856185206722860069">"在個人日曆中顯示工作活動"</string>
    <string name="cross_profile_calendar_restricted_summary" msgid="282962670405516067">"貴機構不允許個人應用程式存取「Google 日曆」"</string>
    <plurals name="hours" formatted="false" msgid="1853396353451635458">
      <item quantity="other"><xliff:g id="NUMBER">%s</xliff:g> 小時</item>
      <item quantity="one">1 小時</item>
    </plurals>
    <plurals name="minutes" formatted="false" msgid="6244503272924425418">
      <item quantity="other"><xliff:g id="NUMBER">%s</xliff:g> 分鐘</item>
      <item quantity="one">1 分鐘</item>
    </plurals>
    <plurals name="seconds" formatted="false" msgid="4237020272336995370">
      <item quantity="other"><xliff:g id="NUMBER">%s</xliff:g> 秒</item>
      <item quantity="one">1 秒</item>
    </plurals>
    <string name="automatic_storage_manager_settings" msgid="519158151463974656">"管理儲存空間"</string>
    <string name="automatic_storage_manager_text" msgid="6900593059927987273">"儲存空間管理員會從您的裝置移除備份相片和影片，以釋放儲存空間。"</string>
    <string name="automatic_storage_manager_days_title" msgid="5077286114860539367">"移除相片和影片"</string>
    <string name="automatic_storage_manager_preference_title" msgid="3483357910142595444">"存儲空間管理員"</string>
    <string name="automatic_storage_manager_master_switch_title" msgid="8492707479615609185">"使用儲存空間管理員"</string>
    <string name="deletion_helper_automatic_title" msgid="597196990024769472">"自動"</string>
    <string name="deletion_helper_manual_title" msgid="1068812971600327101">"手動"</string>
    <string name="deletion_helper_preference_title" msgid="6364023246849161274">"立即釋放空間"</string>
    <string name="gesture_preference_title" msgid="8291899281322647187">"手勢"</string>
    <string name="gesture_preference_summary" product="default" msgid="7941981260703379398">"快速手勢讓您控制手機"</string>
    <string name="gesture_preference_summary" product="tablet" msgid="4031666250963488007">"快速手勢讓您控制平板電腦"</string>
    <string name="gesture_preference_summary" product="device" msgid="3520072325356373349">"快速手勢讓您控制裝置"</string>
    <string name="double_tap_power_for_camera_title" msgid="7888308618710578563">"快速開啟相機"</string>
    <string name="double_tap_power_for_camera_summary" msgid="1100926048598415509">"在任何畫面上按開關按鈕兩下，即可快速開啟相機。"</string>
    <string name="double_tap_power_for_camera_suggestion_title" msgid="4299496243418753571">"快速開啟相機"</string>
    <string name="double_twist_for_camera_mode_title" msgid="8387290007393716098">"切換相機鏡頭"</string>
    <string name="double_twist_for_camera_mode_summary" msgid="592503740044744951"></string>
    <string name="double_twist_for_camera_suggestion_title" msgid="8178844037382604158">"自拍更快速"</string>
    <string name="system_navigation_title" msgid="1698862900901417194">"系統導覽"</string>
    <string name="swipe_up_to_switch_apps_title" msgid="6677266952021118342">"雙按鈕導覽"</string>
    <string name="swipe_up_to_switch_apps_summary" msgid="1415457307836359560">"如要切換應用程式，請從主按鈕向上滑動。如要查看所有應用程式，請再次向上滑動。如要返回，請輕按 [返回] 按鈕。"</string>
    <string name="swipe_up_to_switch_apps_suggestion_title" msgid="5754081720589900007">"試按新版主按鈕"</string>
    <string name="swipe_up_to_switch_apps_suggestion_summary" msgid="8885866570559435110">"啟用新手勢即可切換應用程式"</string>
    <string name="edge_to_edge_navigation_title" msgid="714427081306043819">"手勢導覽"</string>
    <string name="edge_to_edge_navigation_summary" msgid="8497033810637690561">"如要前往主畫面，請從螢幕底部向上滑動。如要切換應用程式，請從螢幕底部向上滑動並按住，然後放手。如要返回，請從左側或右側邊緣滑動。"</string>
    <string name="legacy_navigation_title" msgid="7877402855994423727">"3 按鈕導覽"</string>
    <string name="legacy_navigation_summary" msgid="5905301067778326433">"使用畫面底部的按鈕返回上一個畫面、前往主畫面和切換應用程式。"</string>
    <string name="keywords_system_navigation" msgid="3196622931210138387">"系統導覽, 雙按鈕導覽, 3 按鈕導覽, 手勢導覽"</string>
    <string name="gesture_not_supported_dialog_message" msgid="5316512246119347889">"您的預設主畫面應用程式「<xliff:g id="DEFAULT_HOME_APP">%s</xliff:g>」不支援此功能"</string>
    <string name="gesture_not_supported_positive_button" msgid="7909969459977021893">"切換預設主畫面應用程式"</string>
    <string name="information_label" msgid="6939310810756569298">"資料"</string>
    <string name="low_label" msgid="6525629096999711220">"低"</string>
    <string name="high_label" msgid="357503396626018487">"高"</string>
    <string name="left_edge" msgid="1513576842959071849">"左側邊緣"</string>
    <string name="right_edge" msgid="1505309103265829121">"右側邊緣"</string>
    <string name="back_sensitivity_dialog_message" msgid="6638367716784103306">"較高的敏感度可能會與任何在螢幕邊緣的應用程式手勢互相衝突。"</string>
    <string name="back_sensitivity_dialog_title" msgid="6153608904168908264">"返回手勢的敏感度"</string>
    <string name="gesture_settings_activity_title" msgid="6047431928567911330">"手勢設定"</string>
    <string name="keywords_gesture_navigation_settings" msgid="667561222717238931">"手勢導覽, 返回手勢的敏感度, 返回手勢"</string>
    <string name="ambient_display_title" product="default" msgid="5885136049497127396">"輕按兩下以查看手機"</string>
    <string name="ambient_display_title" product="tablet" msgid="205744440641466921">"輕按兩下即可查看平板電腦"</string>
    <string name="ambient_display_title" product="device" msgid="4164103424628824786">"輕按兩下即可查看裝置"</string>
    <string name="ambient_display_summary" msgid="2650326740502690434">"輕按螢幕兩下即可查看時間、通知和其他資訊。"</string>
    <string name="ambient_display_pickup_title" product="default" msgid="4418310591912877548">"拿起即可查看手機"</string>
    <string name="ambient_display_pickup_title" product="tablet" msgid="8055486872070888377">"拿起即可查看平板電腦"</string>
    <string name="ambient_display_pickup_title" product="device" msgid="8980156994848721455">"拿起即可查看裝置"</string>
    <string name="ambient_display_wake_screen_title" msgid="7637678749035378085">"喚醒顯示屏"</string>
    <string name="ambient_display_pickup_summary" product="default" msgid="1087355013674109242">"拿起您的手機即可查看時間、通知和其他資訊。"</string>
    <string name="ambient_display_pickup_summary" product="tablet" msgid="2589556997034530529">"拿起您的平板電腦即可查看時間、通知和其他資訊。"</string>
    <string name="ambient_display_pickup_summary" product="device" msgid="1916011370011115627">"拿起您的裝置即可查看時間、通知和其他資訊。"</string>
    <string name="ambient_display_tap_screen_title" product="default" msgid="2811332293938467179">"輕按即可查看手機"</string>
    <string name="ambient_display_tap_screen_title" product="tablet" msgid="6461531447715370632">"輕按即可查看平板電腦"</string>
    <string name="ambient_display_tap_screen_title" product="device" msgid="4423803387551153840">"輕按即可查看裝置"</string>
    <string name="ambient_display_tap_screen_summary" msgid="4480489179996521405">"輕按螢幕即可查看時間、通知和其他資訊。"</string>
    <string name="fingerprint_swipe_for_notifications_title" msgid="2271217256447175017">"在指紋感應器滑動以查看通知"</string>
    <string name="fingerprint_gesture_screen_title" msgid="9086261338232806522">"滑動指紋"</string>
    <string name="fingerprint_swipe_for_notifications_summary" product="default" msgid="286662791588779673">"在手機背面的指紋感應器向下滑動，即可查看通知。"</string>
    <string name="fingerprint_swipe_for_notifications_summary" product="tablet" msgid="8642092907817554454">"向下滑動平板電腦背面的指紋感應器，即可查看通知。"</string>
    <string name="fingerprint_swipe_for_notifications_summary" product="device" msgid="3888927017311372398">"向下滑動裝置背面的指紋感應器，即可查看通知。"</string>
    <string name="fingerprint_swipe_for_notifications_suggestion_title" msgid="2956636269742745449">"快速查看通知"</string>
    <string name="gesture_setting_on" msgid="3223448394997988591">"開啟"</string>
    <string name="gesture_setting_off" msgid="3444029475726294919">"關閉"</string>
    <string name="oem_unlock_enable_disabled_summary_bootloader_unlocked" msgid="65713754674288193">"載入器已解鎖"</string>
    <string name="oem_unlock_enable_disabled_summary_connectivity" msgid="8045017109714463041">"請先連線至互聯網"</string>
    <string name="oem_unlock_enable_disabled_summary_connectivity_or_locked" msgid="7425519481227423860">"連線至互聯網或聯絡您的流動網絡供應商"</string>
    <string name="oem_unlock_enable_disabled_summary_sim_locked_device" msgid="168124660162907358">"無法在已遭流動網絡供應商鎖定的裝置上啟用"</string>
    <string name="oem_lock_info_message" msgid="8843145669619429197">"請重新啟動裝置以啟用裝置保護功能。"</string>
    <string name="automatic_storage_manager_freed_bytes" msgid="706230592123831676">"已釋放共 <xliff:g id="SIZE">%1$s</xliff:g>\n\n上次執行時間：<xliff:g id="DATE">%2$s</xliff:g>"</string>
    <string name="web_action_enable_title" msgid="6654581786741216382">"免安裝應用程式"</string>
    <string name="web_action_enable_summary" msgid="2658930257777545990">"即使您沒有安裝應用程式，亦可在應用程式內開啟連結"</string>
    <string name="web_action_section_title" msgid="994717569424234098">"免安裝應用程式"</string>
    <string name="instant_apps_settings" msgid="4280942494969957858">"免安裝應用程式偏好設定"</string>
    <string name="domain_url_section_title" msgid="9028890472923474958">"已安裝的應用程式"</string>
    <string name="automatic_storage_manager_activation_warning" msgid="170508173207142665">"您的儲存空間即將由儲存空間管理員管理"</string>
    <string name="account_for_section_header" msgid="7466759342105251096">"<xliff:g id="USER_NAME">%1$s</xliff:g>的帳戶"</string>
    <string name="configure_section_header" msgid="3126887329521705210">"設定"</string>
    <string name="auto_sync_account_title" msgid="1458391453998755273">"自動同步處理資料"</string>
    <string name="auto_sync_personal_account_title" msgid="3544275021920818595">"自動同步處理個人資料"</string>
    <string name="auto_sync_work_account_title" msgid="6060310415978781885">"自動同步處理工作資料"</string>
    <string name="auto_sync_account_summary" msgid="7580352130028957346">"允許應用程式自動重新整理資料"</string>
    <string name="account_sync_title" msgid="7036067017433297574">"帳戶同步"</string>
    <string name="account_sync_summary_some_on" msgid="911460286297968724">"<xliff:g id="ID_1">%1$d</xliff:g> 個項目 (共 <xliff:g id="ID_2">%2$d</xliff:g> 個) 的同步功能已開啟"</string>
    <string name="account_sync_summary_all_on" msgid="2953682111836599841">"所有項目的同步功能已開啟"</string>
    <string name="account_sync_summary_all_off" msgid="6378301874540507884">"所有項目的同步功能已關閉"</string>
    <string name="enterprise_privacy_settings" msgid="786350385374794180">"受管理的裝置資料"</string>
    <string name="enterprise_privacy_settings_summary_generic" msgid="5471858290610344646">"由您的機構管理的變更和設定"</string>
    <string name="enterprise_privacy_settings_summary_with_name" msgid="1315413275836515937">"由「<xliff:g id="ORGANIZATION_NAME">%s</xliff:g>」管理的變更和設定"</string>
    <string name="enterprise_privacy_header" msgid="4626225398848641603">"為讓您存取工作資料，您的機構可能會在裝置上變更設定和安裝軟件。\n\n如要瞭解詳情，請與您機構的管理員聯絡。"</string>
    <string name="enterprise_privacy_exposure_category" msgid="2507761423540037308">"您機構可查看的資訊類型"</string>
    <string name="enterprise_privacy_exposure_changes_category" msgid="5459989751333816587">"您機構管理員作出的變更"</string>
    <string name="enterprise_privacy_device_access_category" msgid="140157499478630004">"您對此裝置的存取權"</string>
    <string name="enterprise_privacy_enterprise_data" msgid="3963070078195245028">"與您工作帳戶相關聯的資料，例如電郵和日曆"</string>
    <string name="enterprise_privacy_installed_packages" msgid="6707006112254572820">"您裝置上的應用程式清單"</string>
    <string name="enterprise_privacy_usage_stats" msgid="6328506963853465534">"每個應用程式的使用時間和數據用量"</string>
    <string name="enterprise_privacy_network_logs" msgid="3081744541193695887">"最近的網絡流量記錄"</string>
    <string name="enterprise_privacy_bug_reports" msgid="2635897583413134123">"最新的錯誤報告"</string>
    <string name="enterprise_privacy_security_logs" msgid="8494681624247959075">"最新的安全性記錄"</string>
    <string name="enterprise_privacy_none" msgid="6026527690979756431">"無"</string>
    <string name="enterprise_privacy_enterprise_installed_packages" msgid="9114143640515900082">"已安裝的應用程式"</string>
    <string name="enterprise_privacy_apps_count_estimation_info" msgid="7959907857710107792">"應用程式數量為估計值，其中可能不包括在「Play 商店」以外安裝的應用程式。"</string>
    <plurals name="enterprise_privacy_number_packages_lower_bound" formatted="false" msgid="5403847001419529018">
      <item quantity="other">最少 <xliff:g id="COUNT_1">%d</xliff:g> 個應用程式</item>
      <item quantity="one">最少 <xliff:g id="COUNT_0">%d</xliff:g> 個應用程式</item>
    </plurals>
    <string name="enterprise_privacy_location_access" msgid="8023838718108456971">"位置資訊權限"</string>
    <string name="enterprise_privacy_microphone_access" msgid="7242958026470143653">"麥克風權限"</string>
    <string name="enterprise_privacy_camera_access" msgid="7685460535880069016">"相機權限"</string>
    <string name="enterprise_privacy_enterprise_set_default_apps" msgid="7498546659083996300">"預設應用程式"</string>
    <plurals name="enterprise_privacy_number_packages" formatted="false" msgid="8568544906431825430">
      <item quantity="other"><xliff:g id="COUNT_1">%d</xliff:g> 個應用程式</item>
      <item quantity="one"><xliff:g id="COUNT_0">%d</xliff:g> 個應用程式</item>
    </plurals>
    <string name="enterprise_privacy_input_method" msgid="3278314982700662246">"預設鍵盤"</string>
    <string name="enterprise_privacy_input_method_name" msgid="2974859490559054584">"已設定為「<xliff:g id="APP_LABEL">%s</xliff:g>」"</string>
    <string name="enterprise_privacy_always_on_vpn_device" msgid="1735829327405126695">"已開啟「永久連線的 VPN」"</string>
    <string name="enterprise_privacy_always_on_vpn_personal" msgid="8395903360175064841">"已開啟您個人設定檔中的「永久連線的 VPN」"</string>
    <string name="enterprise_privacy_always_on_vpn_work" msgid="2496961514592522377">"已開啟您工作設定檔中的「永久連線的 VPN」"</string>
    <string name="enterprise_privacy_global_http_proxy" msgid="4350347418068037051">"已設定全域 HTTP Proxy"</string>
    <string name="enterprise_privacy_ca_certs_device" msgid="1816495877258727663">"信任的憑證"</string>
    <string name="enterprise_privacy_ca_certs_personal" msgid="1516422660828485795">"您個人設定檔中信任的憑證"</string>
    <string name="enterprise_privacy_ca_certs_work" msgid="4318941788592655561">"您工作設定檔中信任的憑證"</string>
    <plurals name="enterprise_privacy_number_ca_certs" formatted="false" msgid="6459725295322004179">
      <item quantity="other">最少 <xliff:g id="COUNT_1">%d</xliff:g> 個 CA 憑證</item>
      <item quantity="one">最少 <xliff:g id="COUNT_0">%d</xliff:g> 個 CA 憑證</item>
    </plurals>
    <string name="enterprise_privacy_lock_device" msgid="464054894363899866">"管理員可以將裝置上鎖和重設密碼"</string>
    <string name="enterprise_privacy_wipe_device" msgid="869589182352244591">"管理員可以刪除所有裝置資料"</string>
    <string name="enterprise_privacy_failed_password_wipe_device" msgid="7045164901334821226">"輸入錯誤密碼的次數上限；如果超出此上限，系統將刪除所有裝置資料"</string>
    <string name="enterprise_privacy_failed_password_wipe_work" msgid="2537582942554484170">"輸入錯誤密碼的次數上限；如果超出此上限，系統將刪除工作設定檔資料"</string>
    <plurals name="enterprise_privacy_number_failed_password_wipe" formatted="false" msgid="8811973918944217791">
      <item quantity="other"><xliff:g id="COUNT_1">%d</xliff:g> 次嘗試</item>
      <item quantity="one"><xliff:g id="COUNT_0">%d</xliff:g> 次嘗試</item>
    </plurals>
    <string name="do_disclosure_generic" msgid="3067459392402324538">"此裝置由您的機構管理。"</string>
    <string name="do_disclosure_with_name" msgid="867544298924410766">"此裝置由 <xliff:g id="ORGANIZATION_NAME">%s</xliff:g> 管理。"</string>
    <string name="do_disclosure_learn_more_separator" msgid="5714364437437041671">" "</string>
    <string name="learn_more" msgid="3534519107947510952">"瞭解詳情"</string>
    <plurals name="default_camera_app_title" formatted="false" msgid="8112432929729136399">
      <item quantity="other">相機應用程式</item>
      <item quantity="one">相機應用程式</item>
    </plurals>
    <string name="default_calendar_app_title" msgid="1870095225089706093">"日曆應用程式"</string>
    <string name="default_contacts_app_title" msgid="7740028900741944569">"通訊錄應用程式"</string>
    <plurals name="default_email_app_title" formatted="false" msgid="8338194872609410234">
      <item quantity="other">電子郵件用戶端應用程式</item>
      <item quantity="one">電子郵件用戶端應用程式</item>
    </plurals>
    <string name="default_map_app_title" msgid="7569231732944853320">"地圖應用程式"</string>
    <plurals name="default_phone_app_title" formatted="false" msgid="4222188821845826493">
      <item quantity="other">手機應用程式</item>
      <item quantity="one">手機應用程式</item>
    </plurals>
    <string name="app_names_concatenation_template_2" msgid="8320181646458855457">"<xliff:g id="FIRST_APP_NAME">%1$s</xliff:g>、<xliff:g id="SECOND_APP_NAME">%2$s</xliff:g>"</string>
    <string name="app_names_concatenation_template_3" msgid="7019703249717854148">"<xliff:g id="FIRST_APP_NAME">%1$s</xliff:g>、<xliff:g id="SECOND_APP_NAME">%2$s</xliff:g>、<xliff:g id="THIRD_APP_NAME">%3$s</xliff:g>"</string>
    <string name="storage_photos_videos" msgid="6926197783745481869">"相片和影片"</string>
    <string name="storage_music_audio" msgid="1185624135490182822">"音樂和音訊"</string>
    <string name="storage_games" msgid="1176568610086802469">"遊戲"</string>
    <string name="storage_other_apps" msgid="5902520888043081176">"其他應用程式"</string>
    <string name="storage_files" msgid="7968460921272772299">"檔案"</string>
    <string name="storage_size_large_alternate" msgid="7555149858858591495">"<xliff:g id="NUMBER">^1</xliff:g>"<small>" "<font size="20">"<xliff:g id="UNIT">^2</xliff:g>"</font></small>""</string>
    <string name="storage_volume_total" msgid="7102720999351050601">"已使用 (共 <xliff:g id="TOTAL">%1$s</xliff:g>)"</string>
    <string name="storage_percent_full" msgid="7211888326013020857">"已使用"</string>
    <string name="clear_instant_app_data" msgid="5951258323364386357">"清除應用程式"</string>
    <string name="clear_instant_app_confirmation" msgid="3964731334459209482">"您要移除此免安裝應用程式嗎？"</string>
    <string name="launch_instant_app" msgid="8503927414339606561">"開啟"</string>
    <string name="game_storage_settings" msgid="2521393115726178837">"遊戲"</string>
    <string name="audio_files_title" msgid="5981409295669041303">"音訊檔案"</string>
    <string name="app_info_storage_title" msgid="4076977173803093808">"佔用的儲存空間"</string>
    <string name="webview_uninstalled_for_user" msgid="627352948986275488">"(已為使用者 (<xliff:g id="USER">%s</xliff:g>) 解除安裝)"</string>
    <string name="webview_disabled_for_user" msgid="5809886172032644498">"(已為使用者<xliff:g id="USER">%s</xliff:g>停用)"</string>
    <string name="autofill_app" msgid="7595308061826307921">"自動填入服務"</string>
    <string name="autofill_keywords" msgid="6260653325195017912">"自動, 填入, 自動填入"</string>
    <string name="autofill_confirmation_message" msgid="4888767934273494272">"&lt;b&gt;請確定您信任此應用程式&lt;/b&gt; &lt;br/&gt; &lt;br/&gt; &lt;xliff:g id=app_name example=Google Autofill&gt;%1$s&lt;/xliff:g&gt; 應用程式會根據您畫面上的內容判斷可自動填入的資料。"</string>
    <string name="debug_autofill_category" msgid="5998163555428196185">"自動填入"</string>
    <string name="autofill_logging_level_title" msgid="3733958845861098307">"記錄等級"</string>
    <string name="autofill_max_partitions" msgid="7342195529574406366">"每個工作階段的要求數量上限"</string>
    <string name="autofill_max_visible_datasets" msgid="4970201981694392229">"數據集顯示上限"</string>
    <string name="autofill_reset_developer_options" msgid="6425613608979498608">"重設為預設值"</string>
    <string name="autofill_reset_developer_options_complete" msgid="1276741935956594965">"自動填入開發人員選項已重設"</string>
    <string name="device_theme" msgid="5027604586494772471">"裝置主題"</string>
    <string name="default_theme" msgid="4815428567082263639">"預設"</string>
    <string name="show_operator_name_title" msgid="3355910331531144028">"網絡名稱"</string>
    <string name="show_operator_name_summary" msgid="5352696579216501773">"在狀態列中顯示網絡名稱"</string>
    <string name="storage_manager_indicator" msgid="6187509172735927297">"儲存空間管理員：<xliff:g id="STATUS">^1</xliff:g>"</string>
    <string name="storage_manager_indicator_off" msgid="2705959642617709265">"關閉"</string>
    <string name="storage_manager_indicator_on" msgid="8380330763647785309">"開啟"</string>
    <string name="install_type_instant" msgid="7685381859060486009">"免安裝應用程式"</string>
    <string name="automatic_storage_manager_deactivation_warning" msgid="4905106133215702099">"要停用儲存空間管理員嗎？"</string>
    <string name="storage_movies_tv" msgid="7897612625450668593">"電影和電視應用程式"</string>
    <string name="carrier_provisioning" msgid="7217868336140325816">"流動網絡供應商佈建資料"</string>
    <string name="trigger_carrier_provisioning" msgid="3288805742683538597">"觸發流動網絡供應商佈建程序"</string>
    <string name="zen_suggestion_title" msgid="4555260320474465668">"更新請勿騷擾模式"</string>
    <string name="zen_suggestion_summary" msgid="1984990920503217">"暫停通知，助您保持專注"</string>
    <string name="disabled_feature" msgid="7151433782819744211">"功能無法使用"</string>
    <string name="disabled_feature_reason_slow_down_phone" msgid="5743569256308510404">"由於這項功能會降低手機運行速度，因此已關閉"</string>
    <string name="enable_gnss_raw_meas_full_tracking" msgid="1206679951510243341">"強制啟用完整的 GNSS 測量資料"</string>
    <string name="enable_gnss_raw_meas_full_tracking_summary" msgid="3841463141138247167">"在停用工作週期的情況下追蹤所有 GNSS 星座圖和頻率"</string>
    <string name="show_first_crash_dialog" msgid="1696584857732637389">"一律顯示當機對話框"</string>
    <string name="show_first_crash_dialog_summary" msgid="4692334286984681111">"在每次應用程式當機時顯示對話框"</string>
    <string name="angle_enabled_app" msgid="6044941043384239076">"選取支援 ANGLE 的應用程式"</string>
    <string name="angle_enabled_app_not_set" msgid="4472572224881726067">"尚未設定支援 ANGLE 的應用程式"</string>
    <string name="angle_enabled_app_set" msgid="7811829383833353021">"支援 ANGLE 的應用程式：<xliff:g id="APP_NAME">%1$s</xliff:g>"</string>
    <string name="graphics_driver_dashboard_title" msgid="5661084817492587796">"顯示卡驅動程式偏好設定"</string>
    <string name="graphics_driver_dashboard_summary" msgid="6348759885315793654">"修改顯示卡驅動程式設定"</string>
    <string name="graphics_driver_footer_text" msgid="5123754522284046790">"若您有多個顯示卡驅動程式，便可為安裝在裝置上的應用程式選擇是否使用更新的顯示卡驅動程式。"</string>
    <string name="graphics_driver_all_apps_preference_title" msgid="1343065382898127360">"為所有應用程式啟用此設定"</string>
    <string name="graphics_driver_app_preference_title" msgid="3133255818657706857">"選取顯示卡驅動程式"</string>
    <string name="graphics_driver_app_preference_default" msgid="764432460281859855">"預設"</string>
    <string name="graphics_driver_app_preference_game_driver" msgid="3115277644656023504">"遊戲驅動程式"</string>
    <string name="graphics_driver_app_preference_prerelease_driver" msgid="7355929161805829480">"開發人員驅動程式"</string>
    <string name="graphics_driver_app_preference_system" msgid="3754748149113184126">"系統顯示卡驅動程式"</string>
    <!-- no translation found for graphics_driver_all_apps_preference_values:0 (8039644515855740879) -->
    <!-- no translation found for graphics_driver_all_apps_preference_values:1 (157748136905839375) -->
    <!-- no translation found for graphics_driver_all_apps_preference_values:2 (8104576549429294026) -->
    <!-- no translation found for graphics_driver_app_preference_values:0 (6403705826179314116) -->
    <!-- no translation found for graphics_driver_app_preference_values:1 (485288770206606512) -->
    <!-- no translation found for graphics_driver_app_preference_values:2 (5391218026495225599) -->
    <!-- no translation found for graphics_driver_app_preference_values:3 (2586045835780389650) -->
    <string name="platform_compat_dashboard_title" msgid="1323980546791790236">"應用程式兼容性變更"</string>
    <string name="platform_compat_dashboard_summary" msgid="4036546607938791337">"切換應用程式兼容性變更"</string>
    <string name="platform_compat_default_enabled_title" msgid="8973137337738388024">"預設為啟用的變更"</string>
    <string name="platform_compat_default_disabled_title" msgid="3975847180953793602">"預設為已停用的變更"</string>
    <string name="unsupported_setting_summary" product="default" msgid="1085229417771470172">"此手機不支援這項設定"</string>
    <string name="unsupported_setting_summary" product="tablet" msgid="7402414129786489664">"此平板電腦不支援這項設定"</string>
    <string name="unsupported_setting_summary" product="device" msgid="3422953459122926833">"此裝置不支援這項設定"</string>
    <string name="disabled_for_user_setting_summary" msgid="9096036019081828639">"目前的使用者無法變更設定"</string>
    <string name="disabled_dependent_setting_summary" msgid="4508635725315852504">"必須一併變更其他設定"</string>
    <string name="unknown_unavailability_setting_summary" msgid="9060213910510360231">"無法變更設定"</string>
    <string name="my_device_info_account_preference_title" msgid="9197139254007133175">"帳戶"</string>
    <string name="my_device_info_device_name_preference_title" msgid="8053298498727237971">"裝置名稱"</string>
    <string name="change_wifi_state_title" msgid="5629648102837821525">"Wi-Fi 控制"</string>
    <string name="change_wifi_state_app_detail_switch" msgid="1385358508267180745">"允許應用程式控制 Wi-Fi"</string>
    <string name="change_wifi_state_app_detail_summary" msgid="8230854855584217111">"允許這個應用程式開啟或關閉 Wi-Fi，掃瞄和連線至 Wi-Fi 網絡、新增或移除網絡，或啟動僅限本機的熱點"</string>
    <string name="media_output_title" msgid="8283629315159510680">"播放媒體的裝置"</string>
    <string name="media_output_default_summary" msgid="4200343059396412376">"此裝置"</string>
    <string name="media_output_summary" product="default" msgid="4760338801715262899">"手機"</string>
    <string name="media_output_summary" product="tablet" msgid="5138101426462250247">"平板電腦"</string>
    <string name="media_output_summary" product="device" msgid="3598300438694764381">"裝置"</string>
    <string name="media_out_summary_ongoing_call_state" msgid="475188726850090363">"通話時無法使用"</string>
    <string name="media_output_summary_unavailable" msgid="2695058965888813093">"無法使用"</string>
    <string name="media_output_group_panel_title" msgid="3086245179062913037">"新增輸出裝置"</string>
    <string name="media_output_group" msgid="7918231774595274396">"群組"</string>
    <string name="media_output_group_panel_single_device_summary" msgid="5027884071572180516">"已選取 1 部裝置"</string>
    <string name="media_output_group_panel_multiple_devices_summary" msgid="4838305763151455248">"已選取 <xliff:g id="COUNT">%1$d</xliff:g> 部裝置"</string>
    <string name="media_output_switching" msgid="7488216595474868546">"正在切換…"</string>
    <string name="take_call_on_title" msgid="1159417893879946757">"接聽來電時使用的裝置"</string>
    <string name="cannot_change_apn_toast" msgid="296540724089240405">"無法變更此 APN。"</string>
    <string name="battery_suggestion_title" product="tablet" msgid="1525940496459255289">"延長平板電腦的電池壽命"</string>
    <string name="battery_suggestion_title" product="device" msgid="2280773774080720377">"延長裝置的電池壽命"</string>
    <string name="battery_suggestion_title" product="default" msgid="4811554469047272537">"延長手機的電池壽命"</string>
    <string name="battery_suggestion_summary" msgid="8186720080540016197"></string>
    <string name="gesture_prevent_ringing_screen_title" msgid="8293094715267769349">"暫停響鈴"</string>
    <string name="gesture_prevent_ringing_title" msgid="5978577898997523581">"同時按下電源和調高音量按鈕來設定"</string>
    <string name="gesture_prevent_ringing_sound_title" msgid="4529077822282099235">"停止鈴聲的捷徑"</string>
    <string name="prevent_ringing_option_vibrate" msgid="5456962289649581737">"震動"</string>
    <string name="prevent_ringing_option_mute" msgid="7446121133560945051">"靜音"</string>
    <string name="prevent_ringing_option_none" msgid="7776676007180834163">"不執行任何操作"</string>
    <string name="prevent_ringing_option_vibrate_summary" msgid="5649569082721304741">"開啟 (震動)"</string>
    <string name="prevent_ringing_option_mute_summary" msgid="4885288334872920616">"開啟 (靜音)"</string>
    <string name="prevent_ringing_option_none_summary" msgid="7004926708584574224">"關閉"</string>
    <string name="pref_title_network_details" msgid="7329759534269363308">"網絡詳細資料"</string>
    <string name="about_phone_device_name_warning" msgid="764557372426153827">"您的裝置名稱會在手機的應用程式上顯示。當您連接藍牙裝置或設定 Wi-Fi 熱點時，其他人亦可能會看到您的裝置名稱。"</string>
    <string name="devices_title" msgid="649715719278562515">"裝置"</string>
    <string name="homepage_all_settings" msgid="1877827279189801035">"所有設定"</string>
    <string name="homepage_personal_settings" msgid="8312279476519359656">"建議"</string>
    <string name="choose_network_title" msgid="5355609223363859430">"選擇網絡"</string>
    <string name="network_disconnected" msgid="8281188173486212661">"連接已中斷"</string>
    <string name="network_connected" msgid="7637745547242487795">"已連接"</string>
    <string name="network_connecting" msgid="6856124847029124041">"連接中…"</string>
    <string name="network_could_not_connect" msgid="676574629319069922">"無法連接"</string>
    <string name="empty_networks_list" msgid="6519489879480673428">"找不到網絡。"</string>
    <string name="network_query_error" msgid="6406348372070035274">"找不到網絡，請再試一次。"</string>
    <string name="forbidden_network" msgid="7404863971282262991">"(禁止)"</string>
    <string name="no_sim_card" msgid="1497407489810953863">"沒有 SIM 卡"</string>
    <string name="preferred_network_mode_wcdma_perf_summary" msgid="230527592752934655">"首選網絡模式：首選 WCDMA"</string>
    <string name="preferred_network_mode_gsm_only_summary" msgid="2936969642076535162">"首選網絡模式：僅限 GSM"</string>
    <string name="preferred_network_mode_wcdma_only_summary" msgid="632816273979433076">"首選網絡模式：僅限 WCDMA"</string>
    <string name="preferred_network_mode_gsm_wcdma_summary" msgid="6419309630040697488">"首選網絡模式：GSM/WCDMA"</string>
    <string name="preferred_network_mode_cdma_summary" msgid="5735467143380764681">"首選網絡模式：CDMA"</string>
    <string name="preferred_network_mode_cdma_evdo_summary" msgid="1667358006735235626">"首選網絡模式：CDMA/EvDo"</string>
    <string name="preferred_network_mode_cdma_only_summary" msgid="6305930965673800101">"首選網絡模式：僅限 CDMA"</string>
    <string name="preferred_network_mode_evdo_only_summary" msgid="613903666107299289">"首選網絡模式：僅限 EvDo"</string>
    <string name="preferred_network_mode_cdma_evdo_gsm_wcdma_summary" msgid="5643603478619124717">"首選網絡模式：CDMA/EvDo/GSM/WCDMA"</string>
    <string name="preferred_network_mode_lte_summary" msgid="4236015557975544307">"首選網絡模式：LTE"</string>
    <string name="preferred_network_mode_lte_gsm_wcdma_summary" msgid="1377100995001285751">"首選網絡模式：GSM/WCDMA/LTE"</string>
    <string name="preferred_network_mode_lte_cdma_evdo_summary" msgid="1221806410911793222">"首選網絡模式：CDMA+LTE/EVDO"</string>
    <string name="preferred_network_mode_lte_cdma_evdo_gsm_wcdma_summary" msgid="8974263692041299883">"首選網絡模式：LTE/CDMA/EvDo/GSM/WCDMA"</string>
    <string name="preferred_network_mode_global_summary" msgid="817118763629102239">"首選網絡模式：全球"</string>
    <string name="preferred_network_mode_lte_wcdma_summary" msgid="7326137039981934928">"首選網絡模式：LTE/WCDMA"</string>
    <string name="preferred_network_mode_lte_gsm_umts_summary" msgid="5105989927899481131">"首選網絡模式：LTE/GSM/UMTS"</string>
    <string name="preferred_network_mode_lte_cdma_summary" msgid="2364210682008525703">"首選網絡模式：LTE/CDMA"</string>
    <string name="preferred_network_mode_tdscdma_summary" msgid="796303916110624922">"首選網絡模式：TDSCDMA"</string>
    <string name="preferred_network_mode_tdscdma_wcdma_summary" msgid="1465990745594594173">"首選網絡模式：TDSCDMA/WCDMA"</string>
    <string name="preferred_network_mode_lte_tdscdma_summary" msgid="3771917510642642724">"首選網絡模式：LTE/TDSCDMA"</string>
    <string name="preferred_network_mode_tdscdma_gsm_summary" msgid="8906951876805688851">"首選網絡模式：TDSCDMA/GSM"</string>
    <string name="preferred_network_mode_lte_tdscdma_gsm_summary" msgid="2264537129425897267">"首選網絡模式：LTE/GSM/TDSCDMA"</string>
    <string name="preferred_network_mode_tdscdma_gsm_wcdma_summary" msgid="2469046704847661521">"首選網絡模式：TDSCDMA/GSM/WCDMA"</string>
    <string name="preferred_network_mode_lte_tdscdma_wcdma_summary" msgid="2276439307637315057">"首選網絡模式：LTE/TDSCDMA/WCDMA"</string>
    <string name="preferred_network_mode_lte_tdscdma_gsm_wcdma_summary" msgid="1640309016390119366">"首選網絡模式：LTE/TDSCDMA/GSM/WCDMA"</string>
    <string name="preferred_network_mode_tdscdma_cdma_evdo_gsm_wcdma_summary" msgid="8918066490624875671">"首選網絡模式：TDSCDMA/CDMA/EvDo/GSM/WCDMA"</string>
    <string name="preferred_network_mode_lte_tdscdma_cdma_evdo_gsm_wcdma_summary" msgid="1059705864131001171">"首選網絡模式：LTE/TDSCDMA/CDMA/EvDo/GSM/WCDMA"</string>
    <string name="preferred_network_mode_nr_only_summary" msgid="9153575102136218656">"首選網絡模式：僅限 NR"</string>
    <string name="preferred_network_mode_nr_lte_summary" msgid="4326679533556458480">"首選網絡模式：NR/LTE"</string>
    <string name="preferred_network_mode_nr_lte_cdma_evdo_summary" msgid="4030662583832600005">"首選網絡模式：NR/LTE/CDMA/EvDo"</string>
    <string name="preferred_network_mode_nr_lte_gsm_wcdma_summary" msgid="8327982533965785835">"首選網絡模式：NR/LTE/GSM/WCDMA"</string>
    <string name="preferred_network_mode_nr_lte_cdma_evdo_gsm_wcdma_summary" msgid="7892233480076496041">"首選網絡模式：NR/LTE/CDMA/EvDo/GSM/WCDMA"</string>
    <string name="preferred_network_mode_nr_lte_wcdma_summary" msgid="5762334298562095421">"首選網絡模式：NR/LTE/WCDMA"</string>
    <string name="preferred_network_mode_nr_lte_tdscdma_summary" msgid="2356681171665091175">"首選網絡模式：NR/LTE/TDSCDMA"</string>
    <string name="preferred_network_mode_nr_lte_tdscdma_gsm_summary" msgid="8889597344872814893">"首選網絡模式：NR/LTE/TDSCDMA/GSM"</string>
    <string name="preferred_network_mode_nr_lte_tdscdma_wcdma_summary" msgid="506057560516483258">"首選網絡模式：NR/LTE/TDSCDMA/WCDMA"</string>
    <string name="preferred_network_mode_nr_lte_tdscdma_gsm_wcdma_summary" msgid="4337061745216872524">"首選網絡模式：NR/LTE/TDSCDMA/GSM/WCDMA"</string>
    <string name="preferred_network_mode_nr_lte_tdscdma_cdma_evdo_gsm_wcdma_summary" msgid="3396717432149544381">"首選網絡模式：NR/LTE/TDSCDMA/CDMA/EvDo/GSM/WCDMA"</string>
    <string name="network_recommended" msgid="4665525658003183348">" (建議)"</string>
    <string name="network_lte" msgid="2449425437381668780">"LTE (建議)"</string>
    <string name="network_4G" msgid="9018841362928321047">"4G (建議)"</string>
    <string name="label_available" msgid="5305726869955838606">"可用的網絡"</string>
    <string name="load_networks_progress" msgid="4717874401621250401">"正在搜尋…"</string>
    <string name="register_on_network" msgid="2169662800750709709">"正在註冊<xliff:g id="NETWORK">%s</xliff:g>…"</string>
    <string name="not_allowed" msgid="5756935665192962915">"您的 SIM 卡無法連接這個網絡。"</string>
    <string name="connect_later" msgid="2330538069949281352">"目前無法連接這個網絡，請稍後再試。"</string>
    <string name="registration_done" msgid="1750434215698850123">"已在網絡上註冊。"</string>
    <string name="select_automatically" msgid="2419752566747259155">"自動選取網絡"</string>
    <string name="carrier_settings_title" msgid="6959295328730560529">"流動網絡供應商設定"</string>
    <string name="cdma_lte_data_service" msgid="6937443423651347345">"設定數據服務"</string>
    <string name="mobile_data_settings_title" msgid="3927524078598009792">"流動數據"</string>
    <string name="mobile_data_settings_summary" msgid="7323978798199919063">"使用流動網絡存取數據"</string>
    <string name="mobile_data_settings_summary_auto_switch" msgid="7851549787645698945">"當進入覆蓋範圍內時，手機便會自動切換至此流動網絡供應商"</string>
    <string name="calls_preference" msgid="2166481296066890129">"通話偏好設定"</string>
    <string name="sms_preference" msgid="7742964962568219351">"短訊偏好設定"</string>
    <string name="calls_and_sms_ask_every_time" msgid="3178743088737726677">"每次都詢問"</string>
    <string name="mobile_network_summary_add_a_network" msgid="9079866102827526779">"新增網絡"</string>
    <plurals name="mobile_network_summary_count" formatted="false" msgid="5173633860800230925">
      <item quantity="other"><xliff:g id="COUNT_1">%1$d</xliff:g> 張 SIM 卡</item>
      <item quantity="one"><xliff:g id="COUNT_0">%1$d</xliff:g> 張 SIM 卡</item>
    </plurals>
    <string name="default_for_calls" msgid="2788950217176988034">"預設用於通話"</string>
    <string name="default_for_sms" msgid="1316988329407434771">"預設用於短訊"</string>
    <string name="default_for_calls_and_sms" msgid="8223971369339958151">"預設用於通話和短訊"</string>
    <string name="default_for_mobile_data" msgid="3725773640392315626">"預設用於流動數據"</string>
    <string name="mobile_data_active" msgid="8683694456401350210">"流動數據已啟用"</string>
    <string name="mobile_data_off" msgid="2702029611959308269">"流動數據已關閉"</string>
    <string name="subscription_available" msgid="2659722770210403365">"可用"</string>
    <string name="mobile_network_in_range" msgid="3528320750936028369">"位於覆蓋範圍內"</string>
    <string name="mobile_network_not_in_range" msgid="5680896182395366584">"不在覆蓋範圍內"</string>
    <string name="mobile_network_list_add_more" msgid="4478586073355236604">"新增更多"</string>
    <string name="mobile_network_active_sim" msgid="6397581267971410039">"已啟用/SIM 卡"</string>
    <string name="mobile_network_inactive_sim" msgid="5829757490580409899">"已停用/SIM 卡"</string>
    <string name="mobile_network_active_esim" msgid="4673190244386572318">"已啟用/已下載的 SIM 卡"</string>
    <string name="mobile_network_inactive_esim" msgid="2901035056727849007">"已停用/已下載的 SIM 卡"</string>
    <string name="mobile_network_sim_name" msgid="3187192894150386537">"SIM 卡名稱和顏色"</string>
    <string name="mobile_network_sim_name_label" msgid="1452440641628369625">"名稱"</string>
    <string name="mobile_network_sim_color_label" msgid="5293944087609632340">"顏色 (由兼容應用程式使用)"</string>
    <string name="mobile_network_sim_name_rename" msgid="5967588549571582924">"儲存"</string>
    <string name="mobile_network_use_sim_on" msgid="7298332437547707908">"使用 SIM 卡"</string>
    <string name="mobile_network_use_sim_off" msgid="6303281166199670639">"關"</string>
    <string name="mobile_network_disable_sim_explanation" msgid="2851862257846773796">"如要停用此 SIM 卡，請將其移除"</string>
    <string name="mobile_network_tap_to_activate" msgid="4139979375717958102">"輕按即可啟用<xliff:g id="CARRIER">%1$s</xliff:g>"</string>
    <string name="mobile_network_esim_swap_confirm_title" msgid="2762744961192218789">"要切換至<xliff:g id="CARRIER">%1$s</xliff:g>？"</string>
    <string name="mobile_network_esim_swap_confirm_body" msgid="8168680839542031781">"每次只可啟用一張已下載的 SIM 卡。\n\n切換至<xliff:g id="CARRIER1">%1$s</xliff:g>將不會取消您的<xliff:g id="CARRIER2">%2$s</xliff:g>服務。"</string>
    <string name="mobile_network_esim_swap_confirm_ok" msgid="8695772737522378095">"切換至<xliff:g id="CARRIER">%1$s</xliff:g>"</string>
    <string name="mobile_network_erase_sim" msgid="4629071168032714930">"清除 SIM 卡"</string>
    <string name="mobile_network_erase_sim_error_dialog_title" msgid="6680959559589234726">"無法清除 SIM 卡"</string>
    <string name="mobile_network_erase_sim_error_dialog_body" msgid="6401922869095572710">"由於發生錯誤，因此無法清除此 SIM 卡。\n\n請重新開機，然後再試一次。"</string>
    <string name="preferred_network_mode_title" msgid="3083431168988535628">"首選網絡類型"</string>
    <string name="preferred_network_mode_summary" msgid="537577807865497546">"更改網絡操作模式"</string>
    <string name="preferred_network_mode_dialogtitle" msgid="4179420486180351631">"首選網絡類型"</string>
    <string name="carrier_settings_euicc" msgid="1541279297111378907">"流動網絡供應商"</string>
    <string name="carrier_settings_version" msgid="4738147451583140935">"設定版本"</string>
    <string name="call_category" msgid="641461844504128789">"通話"</string>
    <string name="video_calling_settings_title" msgid="5490466306783552190">"流動網絡供應商視像通話"</string>
    <string name="cdma_system_select_title" msgid="8261408056382123386">"系統選擇"</string>
    <string name="cdma_system_select_summary" msgid="384128007068464145">"更改 CDMA 漫遊模式"</string>
    <string name="cdma_system_select_dialogtitle" msgid="6143586810486936984">"系統選擇"</string>
    <string name="network_operator_category" msgid="5309383730335681395">"網絡"</string>
    <string name="network_select_title" msgid="4532395144000206685">"網絡"</string>
    <string name="cdma_subscription_title" msgid="3107207913315872336">"CDMA 訂閱"</string>
    <string name="cdma_subscription_summary" msgid="7134032708555561334">"在 RUIM/SIM 和 NV 之間切換"</string>
    <string name="cdma_subscription_dialogtitle" msgid="555971296756231647">"訂閱"</string>
    <string name="register_automatically" msgid="5208258089316657167">"自動註冊…"</string>
    <string name="roaming_alert_title" msgid="9052791521868787985">"要允許數據漫遊嗎？"</string>
    <string name="roaming_check_price_warning" msgid="5876977438036791361">"請聯絡您的網絡供應商查詢定價。"</string>
    <string name="mobile_data_usage_title" msgid="2047864499317759728">"應用程式數據用量"</string>
    <string name="mobile_network_mode_error" msgid="9222056129897416074">"網絡模式 <xliff:g id="NETWORKMODEID">%1$d</xliff:g> 無效。忽略。"</string>
    <string name="mobile_network_apn_title" msgid="5582995550142073054">"接入點名稱 (APN)"</string>
    <string name="manual_mode_disallowed_summary" msgid="4243142645520152175">"無法在連接至<xliff:g id="CARRIER">%1$s</xliff:g>時使用"</string>
    <string name="see_more" msgid="7499355691042812723">"查看更多"</string>
    <string name="see_less" msgid="2642392725363552793">"顯示較少"</string>
    <string name="network_connection_request_dialog_title" msgid="4683049769192109232">"可配合<xliff:g id="APPNAME">%1$s</xliff:g>使用的裝置"</string>
    <string name="network_connection_timeout_dialog_message" msgid="598509083077743772">"找不到任何裝置。請確保裝置已開啟，並可連接網絡。"</string>
    <string name="network_connection_timeout_dialog_ok" msgid="6022675321823723755">"請再試一次"</string>
    <string name="network_connection_errorstate_dialog_message" msgid="3360714322047603239">"發生錯誤。應用程式已取消選擇裝置的要求。"</string>
    <string name="network_connection_connect_successful" msgid="2587314077675642476">"連線成功"</string>
    <string name="network_connection_request_dialog_showall" msgid="6392059758456994944">"顯示全部"</string>
    <string name="network_connection_searching_message" msgid="8521819623516926482">"正在搜尋裝置…"</string>
    <string name="network_connection_connecting_message" msgid="433189540877274889">"正在連接裝置…"</string>
    <string name="bluetooth_left_name" msgid="7440064067910080502">"左耳"</string>
    <string name="bluetooth_right_name" msgid="7588088072444124949">"右耳"</string>
    <string name="bluetooth_middle_name" msgid="3909371955137442319">"耳機盒"</string>
    <string name="settings_panel_title" msgid="346363079938069215">"設定面板"</string>
    <string name="internet_connectivity_panel_title" msgid="2044237561024730108">"互聯網連線"</string>
    <string name="volume_connectivity_panel_title" msgid="8772438444782726321">"音量"</string>
    <string name="mobile_data_ap_mode_disabled" msgid="6067959496888990983">"飛行模式啟用期間無法使用"</string>
    <string name="force_desktop_mode" msgid="1336913605091334238">"強制執行桌面模式"</string>
    <string name="force_desktop_mode_summary" msgid="4587416867846930479">"在次要顯示屏強制執行實驗版桌面模式"</string>
    <string name="enable_sizecompat_freeform" msgid="3799755160777404309">"啟用可自由移動的尺寸兼容應用程式"</string>
    <string name="enable_sizecompat_freeform_summary" msgid="1484050174538201499">"允許尺寸兼容應用程式處於可自由移動狀態"</string>
    <string name="hwui_force_dark_title" msgid="4256904905631994219">"蓋過強制深色模式"</string>
    <string name="hwui_force_dark_summary" msgid="6515748781487952769">"蓋過永遠啟用強制深色模式的設定"</string>
    <!-- no translation found for enable_blurs_on_windows_title (4218144213800778872) -->
    <skip />
    <!-- no translation found for enable_blurs_on_windows_summary (8962906921531490386) -->
    <skip />
    <string name="privacy_dashboard_title" msgid="6845403825611829558">"私隱"</string>
    <string name="privacy_dashboard_summary" msgid="5775090172422786808">"權限、帳戶活動、個人資料"</string>
    <string name="contextual_card_dismiss_remove" msgid="8636557343011606722">"移除"</string>
    <string name="contextual_card_dismiss_keep" msgid="440516181066490747">"保留"</string>
    <string name="contextual_card_dismiss_confirm_message" msgid="6434344989238055188">"要移除這項建議嗎？"</string>
    <string name="contextual_card_removed_message" msgid="5755438207494260867">"已移除推薦"</string>
    <string name="contextual_card_undo_dismissal_text" msgid="5200381837316691406">"復原"</string>
    <string name="low_storage_summary" msgid="1979492757417779718">"儲存空間不足。已使用 <xliff:g id="PERCENTAGE">%1$s</xliff:g>，剩餘 <xliff:g id="FREE_SPACE">%2$s</xliff:g>"</string>
    <string name="contextual_card_feedback_send" msgid="7409408664417908922">"傳送意見"</string>
    <string name="contextual_card_feedback_confirm_message" msgid="3186334562157665381">"您願意就這個建議為我們提供意見嗎？"</string>
    <string name="copyable_slice_toast" msgid="1008251852798990606">"「<xliff:g id="COPY_CONTENT">%1$s</xliff:g>」已複製到剪貼簿。"</string>
    <string name="search_bar_account_avatar_content_description" msgid="880523277036898350"></string>
    <string name="permission_bar_chart_empty_text" msgid="4856719891991325077">"沒有應用程式使用過權限"</string>
    <string name="permission_bar_chart_title" msgid="2493212904955611441">"過去 24 小時內的權限使用情況"</string>
    <string name="permission_bar_chart_details" msgid="5816698018592357088">"在「資訊主頁」查看全部"</string>
    <plurals name="permission_bar_chart_label" formatted="false" msgid="4853396794340896078">
      <item quantity="other"><xliff:g id="NUMBER">%s</xliff:g> 個應用程式</item>
      <item quantity="one">1 個應用程式</item>
    </plurals>
    <string name="accessibility_usage_title" msgid="9190967143518779145">"無障礙功能使用情況"</string>
    <plurals name="accessibility_usage_summary" formatted="false" msgid="6910643986958263005">
      <item quantity="other"><xliff:g id="SERVICE_COUNT">%1$d</xliff:g> 個應用程式擁有您裝置的完整存取權</item>
      <item quantity="one">1 個應用程式擁有您裝置的完整存取權</item>
    </plurals>
    <string name="manage_app_notification" msgid="8272999309499332742">"管理<xliff:g id="APP_NAME">%1$s</xliff:g>通知"</string>
    <string name="no_suggested_app" msgid="2482015948111074654">"沒有建議的應用程式"</string>
    <plurals name="notification_few_channel_count_summary" formatted="false" msgid="6610904178351403728">
      <item quantity="other"><xliff:g id="NOTIFICATION_CHANNEL_COUNT_1">%1$d</xliff:g> 個通知渠道。</item>
      <item quantity="one"><xliff:g id="NOTIFICATION_CHANNEL_COUNT_0">%1$d</xliff:g> 個通知渠道。</item>
    </plurals>
    <string name="notification_many_channel_count_summary" msgid="6324166979527102233">"<xliff:g id="NOTIFICATION_CHANNEL_COUNT">%1$d</xliff:g> 個通知渠道。輕按即可管理所有渠道。"</string>
    <string name="recently_installed_app" msgid="2899861390925377564">"您最近安裝過此應用程式。"</string>
    <string name="media_output_panel_title" msgid="5920946795078065159">"切換輸出"</string>
    <string name="media_output_panel_summary_of_playing_device" msgid="6998758947764222915">"目前正在「<xliff:g id="DEVICE_NAME">%1$s</xliff:g>」上播放"</string>
    <string name="media_output_disconnected_status" msgid="5567111639832431865">"<xliff:g id="DEVICE_NAME">%1$s</xliff:g> (連線中斷)"</string>
    <string name="media_output_switch_error_text" msgid="603563475910236831">"無法切換，輕按即可重試。"</string>
    <string name="wfc_disclaimer_title_text" msgid="4617195934203523503">"重要資料"</string>
    <string name="wfc_disclaimer_agree_button_text" msgid="4082872292910770344">"繼續"</string>
    <string name="wfc_disclaimer_disagree_text" msgid="8424457394700137703">"不用了，謝謝"</string>
    <string name="wfc_disclaimer_location_title_text" msgid="7913919887475418423">"位置"</string>
    <string name="wfc_disclaimer_location_desc_text" msgid="2799241640320172899">"服務供應商可能會收集您的位置資訊以提供此項服務。\n\n詳情請查看服務供應商私隱權政策。"</string>
    <string name="forget_passpoint_dialog_message" msgid="2433875063907365760">"您可能會失去所有剩餘時間或資料的存取權。移除前，請聯絡您的供應商尋求指示。"</string>
    <string name="keywords_content_capture" msgid="7802155522681936956">"內容擷取, 應用程式內容"</string>
    <string name="content_capture" msgid="868372905432812238">"應用程式內容"</string>
    <string name="content_capture_summary" msgid="49720773699715531">"允許應用程式向 Android 系統傳送內容"</string>
    <string name="capture_system_heap_dump_title" msgid="9210974110606886455">"擷取系統堆轉儲"</string>
    <string name="capturing_system_heap_dump_message" msgid="8410503247477360622">"正在擷取系統堆轉儲"</string>
    <string name="error_capturing_system_heap_dump_message" msgid="2352983250048200052">"無法擷取系統堆轉儲"</string>
    <string name="automatic_system_heap_dump_title" msgid="4093306504711109479">"自動擷取系統堆轉儲"</string>
    <string name="automatic_system_heap_dump_summary" msgid="4060846186592886986">"當使用過多記憶體時，自動為 Android 系統擷取堆轉儲"</string>
    <string name="wifi_disconnect_button_text" msgid="5698154296678571998">"解除連接"</string>
    <string name="wfc_disclaimer_emergency_limitation_title_text" msgid="8276287227589397162">"緊急通話"</string>
    <string name="wfc_disclaimer_emergency_limitation_desc_text" msgid="5503902001191552196">"您的電訊商目前不支援透過 Wi-Fi 通話撥打緊急電話。\n裝置會自動切換至流動網絡以撥打緊急電話。\n您只可在流動網絡覆蓋的區域撥打緊急電話。"</string>
    <string name="wifi_calling_summary" msgid="8566648389959032967">"使用 Wi‑Fi 撥打電話，以提升通話質素"</string>
    <string name="enable_receiving_mms_notification_title" msgid="6465218559386990248">"收到的 MMS 訊息"</string>
    <string name="enable_sending_mms_notification_title" msgid="7120641300854953375">"無法傳送 MMS 訊息"</string>
    <string name="enable_mms_notification_summary" msgid="6432752438276672500">"輕按即可在流動數據關閉的情況下透過<xliff:g id="OPERATOR_NAME">%1$s</xliff:g>傳送 MMS 訊息"</string>
    <string name="enable_mms_notification_channel_title" msgid="1798206332620642108">"MMS 訊息"</string>
    <string name="sim_combination_warning_notification_title" msgid="1365401631492986487">"SIM 卡組合問題"</string>
    <string name="dual_cdma_sim_warning_notification_summary" msgid="2826474790710586487">"使用<xliff:g id="OPERATOR_NAMES">%1$s</xliff:g>可能會使部分功能受到限制。輕按即可瞭解詳情。"</string>
    <string name="dual_cdma_sim_warning_notification_channel_title" msgid="1049161096896074364">"SIM 卡組合"</string>
    <string name="work_policy_privacy_settings" msgid="2702644843505242596">"您的工作政策資料"</string>
    <string name="work_policy_privacy_settings_summary" msgid="690118670737638405">"由 IT 管理員管理的設定"</string>
    <string name="track_frame_time_keywords" msgid="7885340257945922239">"GPU"</string>
    <string name="bug_report_handler_title" msgid="713439959113250125">"錯誤報告處理常式"</string>
    <string name="bug_report_handler_picker_footer_text" msgid="4935758328366585673">"選擇裝置上負責處理錯誤報告快速鍵的應用程式。"</string>
    <string name="personal_profile_app_subtext" msgid="5586060806997067676">"個人"</string>
    <string name="work_profile_app_subtext" msgid="5043419461440127879">"公司"</string>
    <string name="system_default_app_subtext" msgid="5212055189703164839">"系統預設"</string>
    <string name="select_invalid_bug_report_handler_toast_text" msgid="8857326334015386692">"此選擇已失效，請再試一次。"</string>
    <string name="rtt_settings_title" msgid="7049259598645966354"></string>
    <string name="rtt_settings_no_visible" msgid="7440356831140948382"></string>
    <string name="rtt_settings_visible_during_call" msgid="7866181103286073700"></string>
    <string name="rtt_settings_always_visible" msgid="2364173070088756238"></string>
    <string name="media_output_panel_stop_casting_button" msgid="6094875883164119035">"停止投放"</string>
<<<<<<< HEAD
    <string name="qtifeedback_settings_title">硬件反饋</string>
    <string name="qtifeedback_settings_subtitle">Qualcomm Technologies, Inc 報告</string>
=======
    <!-- no translation found for volte_5G_limited_title (5908052268836750629) -->
    <skip />
    <!-- no translation found for volte_5G_limited_text (7150583768725182345) -->
    <skip />
>>>>>>> cef65bcc
</resources><|MERGE_RESOLUTION|>--- conflicted
+++ resolved
@@ -4889,13 +4889,10 @@
     <string name="rtt_settings_visible_during_call" msgid="7866181103286073700"></string>
     <string name="rtt_settings_always_visible" msgid="2364173070088756238"></string>
     <string name="media_output_panel_stop_casting_button" msgid="6094875883164119035">"停止投放"</string>
-<<<<<<< HEAD
+    <!-- no translation found for volte_5G_limited_title (5908052268836750629) -->
+    <skip />
+    <!-- no translation found for volte_5G_limited_text (7150583768725182345) -->
+    <skip />
     <string name="qtifeedback_settings_title">硬件反饋</string>
     <string name="qtifeedback_settings_subtitle">Qualcomm Technologies, Inc 報告</string>
-=======
-    <!-- no translation found for volte_5G_limited_title (5908052268836750629) -->
-    <skip />
-    <!-- no translation found for volte_5G_limited_text (7150583768725182345) -->
-    <skip />
->>>>>>> cef65bcc
 </resources>