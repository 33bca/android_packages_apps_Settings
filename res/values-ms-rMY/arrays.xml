--- conflicted
+++ resolved
@@ -405,14 +405,9 @@
     <item msgid="8085867209202153403">"1M"</item>
   </string-array>
   <string-array name="select_logd_size_summaries">
-<<<<<<< HEAD
-    <item msgid="7346595473588765019">"64K per pnimbal log"</item>
-    <item msgid="2822309747675758628">"256K per pnmbal log"</item>
-=======
     <item msgid="4663095428454779138">"Mati"</item>
     <item msgid="7346595473588765019">"64K per penimbal log"</item>
     <item msgid="2822309747675758628">"256K per penimbal log"</item>
->>>>>>> f3cc2352
     <item msgid="6699306198357496731">"1M per penimbal log"</item>
     <item msgid="5748528643937500349">"4M per penimbal log"</item>
     <item msgid="1978629051085111592">"16M per pnimbal log"</item>
