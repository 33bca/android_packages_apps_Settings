--- conflicted
+++ resolved
@@ -4203,7 +4203,17 @@
     <string name="angle_enabled_app" msgid="1841862539745838255">"选择已启用 ANGLE 的应用"</string>
     <string name="angle_enabled_app_not_set" msgid="864740024581634768">"未设置已启用 ANGLE 的应用"</string>
     <string name="angle_enabled_app_set" msgid="226015765615525056">"已启用 ANGLE 的应用：<xliff:g id="APP_NAME">%1$s</xliff:g>"</string>
-<<<<<<< HEAD
+    <string name="gup_dashboard_title" msgid="6365053025908111197">"游戏更新软件包偏好设置"</string>
+    <string name="gup_dashboard_summary" msgid="7454221684538769577">"修改游戏更新软件包的设置"</string>
+    <!-- no translation found for gup_all_apps_switch_title (8071650410524064369) -->
+    <skip />
+    <string name="gup_app_preference_title" msgid="7176388161899486800">"选择图形驱动程序"</string>
+    <string name="gup_app_preference_default" msgid="7995039180348956109">"默认"</string>
+    <string name="gup_app_preference_gup" msgid="5605778469372613985">"游戏更新软件包"</string>
+    <string name="gup_app_preference_system" msgid="5701853677984004799">"系统图形驱动程序"</string>
+    <!-- no translation found for gup_app_preference_values:0 (8465947040872291983) -->
+    <!-- no translation found for gup_app_preference_values:1 (2528348813076808406) -->
+    <!-- no translation found for gup_app_preference_values:2 (1224045073126150618) -->
     <!-- apn names for carriers -->
     <string name="APN_NAME_CMNET">中国移动NET</string>
     <string name="APN_NAME_CMWAP">中国移动WAP</string>
@@ -4217,19 +4227,6 @@
     <string name="APN_NAME_CTLTE">中国电信互联网设置 ctlte</string>
     <string name="APN_NAME_CTMMS">中国电信彩信设置 CTWAP</string>
     <string name="directory_on_volume" msgid="1246959267814974387">"<xliff:g id="VOLUME">%1$s</xliff:g>（<xliff:g id="DIRECTORY">%2$s</xliff:g>）"</string>
-=======
-    <string name="gup_dashboard_title" msgid="6365053025908111197">"游戏更新软件包偏好设置"</string>
-    <string name="gup_dashboard_summary" msgid="7454221684538769577">"修改游戏更新软件包的设置"</string>
-    <!-- no translation found for gup_all_apps_switch_title (8071650410524064369) -->
-    <skip />
-    <string name="gup_app_preference_title" msgid="7176388161899486800">"选择图形驱动程序"</string>
-    <string name="gup_app_preference_default" msgid="7995039180348956109">"默认"</string>
-    <string name="gup_app_preference_gup" msgid="5605778469372613985">"游戏更新软件包"</string>
-    <string name="gup_app_preference_system" msgid="5701853677984004799">"系统图形驱动程序"</string>
-    <!-- no translation found for gup_app_preference_values:0 (8465947040872291983) -->
-    <!-- no translation found for gup_app_preference_values:1 (2528348813076808406) -->
-    <!-- no translation found for gup_app_preference_values:2 (1224045073126150618) -->
->>>>>>> 200d0d49
     <string name="unsupported_setting_summary" product="default" msgid="11246953620654225">"此手机不支持这项设置"</string>
     <string name="unsupported_setting_summary" product="tablet" msgid="6328431665635673717">"此平板电脑不支持这项设置"</string>
     <string name="unsupported_setting_summary" product="device" msgid="2348970994972110886">"此设备不支持这项设置"</string>
@@ -4369,10 +4366,6 @@
     <string name="volume_connectivity_panel_title" msgid="9192664643867101356">"音量"</string>
     <string name="force_desktop_mode" msgid="4303240595324847998">"强制使用桌面模式"</string>
     <string name="force_desktop_mode_summary" msgid="6259798246015387202">"在辅助显示屏上强制使用实验桌面模式"</string>
-<<<<<<< HEAD
-    <string name="qtifeedback_settings_title">硬件反馈</string>
-    <string name="qtifeedback_settings_subtitle">Qualcomm Technologies, Inc 报告</string>
-=======
     <string name="hwui_force_dark_title" msgid="2466919877609396257">"覆盖“强制启用 SmartDark 功能”的设置"</string>
     <string name="hwui_force_dark_summary" msgid="8705328793382981780">"覆盖“强制 SmartDark 功能始终开启”的设置"</string>
     <string name="privacy_dashboard_title" msgid="2458407399263943923">"隐私权"</string>
@@ -4389,5 +4382,6 @@
     <skip />
     <!-- no translation found for gesture_silence_title (8991427657123202574) -->
     <skip />
->>>>>>> 200d0d49
+    <string name="qtifeedback_settings_title">硬件反馈</string>
+    <string name="qtifeedback_settings_subtitle">Qualcomm Technologies, Inc 报告</string>
 </resources>