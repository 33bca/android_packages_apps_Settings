--- conflicted
+++ resolved
@@ -4884,22 +4884,16 @@
     <string name="media_output_panel_stop_casting_button" msgid="6094875883164119035">"停止投射"</string>
     <string name="volte_5G_limited_title" msgid="5908052268836750629">"要关闭 VoLTE 吗？"</string>
     <string name="volte_5G_limited_text" msgid="7150583768725182345">"此操作也会关闭您的 5G 连接。\n在语音通话期间，您无法使用互联网，并且部分应用可能无法正常运行。"</string>
-<<<<<<< HEAD
-    <string name="no_5g_in_dsds_text" product="default" msgid="6373046128796395865">"使用 2 个 SIM 卡时，此手机无法连接到 5G 网络。了解详情"</string>
-    <string name="no_5g_in_dsds_text" product="tablet" msgid="315154701631933377">"使用 2 个 SIM 卡时，此平板电脑无法连接到 5G 网络。了解详情"</string>
-    <string name="no_5g_in_dsds_text" product="device" msgid="729541315259742240">"使用 2 个 SIM 卡时，此设备无法连接到 5G 网络。了解详情"</string>
+    <!-- no translation found for no_5g_in_dsds_text (4190689671789979105) -->
+    <skip />
+    <!-- no translation found for no_5g_in_dsds_text (4818918108340095381) -->
+    <skip />
+    <!-- no translation found for no_5g_in_dsds_text (3901515020072229315) -->
+    <skip />
     <string name="qtifeedback_settings_title">硬件反馈</string>
     <string name="qtifeedback_settings_subtitle">Qualcomm Technologies, Inc 报告</string>
     <string name="ram_total_size">运行内存</string>
     <string name="rom_total_size">机身存储</string>
     <string name="software_version">软件版本</string>
     <string name="model_hardware_summary">"型号:%1$s; 硬件:%2$s"</string>
-=======
-    <!-- no translation found for no_5g_in_dsds_text (4190689671789979105) -->
-    <skip />
-    <!-- no translation found for no_5g_in_dsds_text (4818918108340095381) -->
-    <skip />
-    <!-- no translation found for no_5g_in_dsds_text (3901515020072229315) -->
-    <skip />
->>>>>>> e3d6ef90
 </resources>