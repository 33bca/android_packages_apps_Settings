--- conflicted
+++ resolved
@@ -4563,15 +4563,12 @@
     <string name="wifi_disconnect_button_text" msgid="2032651902928903819">"断开连接"</string>
     <string name="wfc_disclaimer_emergency_limitation_title_text" msgid="3354031536141983602">"紧急呼叫"</string>
     <string name="wfc_disclaimer_emergency_limitation_desc_text" msgid="6068582272230311464">"您的运营商不支持通过 WLAN 通话进行紧急呼叫。\n设备会自动切换到移动网络，以拨打紧急呼叫电话。\n只能在移动网络覆盖区域内进行紧急呼叫。"</string>
-<<<<<<< HEAD
+    <!-- no translation found for wifi_calling_summary (513599567573172420) -->
+    <skip />
     <string name="qtifeedback_settings_title">硬件反馈</string>
     <string name="qtifeedback_settings_subtitle">Qualcomm Technologies, Inc 报告</string>
     <string name="ram_total_size">运行内存</string>
     <string name="rom_total_size">机身存储</string>
     <string name="software_version">软件版本</string>
     <string name="model_hardware_summary">"型号:%1$s; 硬件:%2$s"</string>
-=======
-    <!-- no translation found for wifi_calling_summary (513599567573172420) -->
-    <skip />
->>>>>>> 7289112f
 </resources>