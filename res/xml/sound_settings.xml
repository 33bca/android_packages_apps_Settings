<?xml version="1.0" encoding="utf-8"?>
<!-- Copyright (C) 2017 The Android Open Source Project

     Licensed under the Apache License, Version 2.0 (the "License");
     you may not use this file except in compliance with the License.
     You may obtain a copy of the License at

          http://www.apache.org/licenses/LICENSE-2.0

     Unless required by applicable law or agreed to in writing, software
     distributed under the License is distributed on an "AS IS" BASIS,
     WITHOUT WARRANTIES OR CONDITIONS OF ANY KIND, either express or implied.
     See the License for the specific language governing permissions and
     limitations under the License.
-->

<PreferenceScreen
    xmlns:android="http://schemas.android.com/apk/res/android"
    xmlns:settings="http://schemas.android.com/apk/res-auto"
    android:title="@string/sound_settings"
    android:key="sound_settings"
    settings:keywords="@string/keywords_sounds">

    <!-- Remote volume group -->
    <PreferenceCategory
        android:key="remote_media_group"
        android:title=""
        android:order="-185"
        settings:allowDividerBelow="true"
        settings:controller="com.android.settings.notification.RemoteVolumeGroupController">
    </PreferenceCategory>

    <!-- Media volume -->
    <com.android.settings.notification.VolumeSeekBarPreference
        android:key="media_volume"
        android:icon="@drawable/ic_media_stream"
        android:title="@string/media_volume_option_title"
        android:order="-180"
        settings:controller="com.android.settings.notification.MediaVolumePreferenceController"/>

    <!-- Media output switcher -->
    <Preference
        android:key="media_output"
        android:title="@string/media_output_title"
        android:dialogTitle="@string/media_output_title"
        android:order="-175"
        settings:searchable="false"
        settings:controller="com.android.settings.sound.MediaOutputPreferenceController"/>

    <!-- Call volume -->
    <com.android.settings.notification.VolumeSeekBarPreference
        android:key="call_volume"
        android:icon="@drawable/ic_local_phone_24_lib"
        android:title="@string/call_volume_option_title"
        android:order="-170"
        settings:controller="com.android.settings.notification.CallVolumePreferenceController"/>

    <!-- Hands free profile output switcher -->
    <ListPreference
        android:key="take_call_on_output"
        android:title="@string/take_call_on_title"
        android:dialogTitle="@string/take_call_on_title"
        android:order="-165"
        settings:searchable="false"
        settings:controller="com.android.settings.sound.HandsFreeProfileOutputPreferenceController"/>

    <!-- Ring volume -->
    <com.android.settings.notification.VolumeSeekBarPreference
        android:key="ring_volume"
        android:icon="@drawable/ic_notifications"
        android:title="@string/ring_volume_option_title"
        android:order="-160"
        settings:controller="com.android.settings.notification.RingVolumePreferenceController"/>


    <!-- Alarm volume -->
    <com.android.settings.notification.VolumeSeekBarPreference
        android:key="alarm_volume"
        android:icon="@*android:drawable/ic_audio_alarm"
        android:title="@string/alarm_volume_option_title"
        android:order="-150"
        settings:controller="com.android.settings.notification.AlarmVolumePreferenceController"/>

    <!-- Notification volume -->
    <com.android.settings.notification.VolumeSeekBarPreference
        android:key="notification_volume"
        android:icon="@drawable/ic_notifications"
        android:title="@string/notification_volume_option_title"
        android:order="-140"
        settings:controller="com.android.settings.notification.NotificationVolumePreferenceController"/>

    <!-- TODO(b/174964721): make this a PrimarySwitchPreference -->
    <!-- Interruptions -->
    <com.android.settingslib.RestrictedPreference
        android:key="zen_mode"
        android:title="@string/zen_mode_settings_title"
        android:fragment="com.android.settings.notification.zen.ZenModeSettings"
        android:order="-130"
        settings:useAdminDisabledSummary="true"
        settings:keywords="@string/keywords_sounds_and_notifications_interruptions"
        settings:controller="com.android.settings.notification.zen.ZenModePreferenceController"/>

    <!-- Phone ringtone -->
    <com.android.settings.DefaultRingtonePreference
        android:key="phone_ringtone"
        android:title="@string/ringtone_title"
        android:dialogTitle="@string/ringtone_title"
        android:summary="@string/summary_placeholder"
        android:ringtoneType="ringtone"
        android:order="-120"
        settings:keywords="@string/sound_settings"/>

    <!-- Live Caption -110 and Now Playing -105-->
    <Preference
        android:key="media_controls_summary"
        android:title="@string/media_controls_title"
        android:fragment="com.android.settings.sound.MediaControlsSettings"
        android:order="-100"
        settings:controller="com.android.settings.sound.MediaControlsParentPreferenceController"
        settings:keywords="@string/keywords_media_controls"/>

    <!-- Also vibrate for calls -->
    <Preference
        android:fragment="com.android.settings.sound.VibrateForCallsPreferenceFragment"
        android:key="vibrate_for_calls"
        android:title="@string/vibrate_when_ringing_title"
        android:order="-90"
        settings:controller="com.android.settings.sound.VibrateForCallsPreferenceController"
        settings:keywords="@string/keywords_vibrate_for_calls"/>

    <com.android.settings.widget.PrimarySwitchPreference
        android:key="gesture_prevent_ringing_sound"
        android:title="@string/gesture_prevent_ringing_sound_title"
        android:order="-80"
        android:fragment="com.android.settings.gestures.PreventRingingGestureSettings"
        settings:controller="com.android.settings.gestures.PreventRingingParentPreferenceController"/>

    <!-- Default notification ringtone -->
    <com.android.settings.DefaultRingtonePreference
        android:key="notification_ringtone"
        android:title="@string/notification_ringtone_title"
        android:dialogTitle="@string/notification_ringtone_title"
        android:summary="@string/summary_placeholder"
        android:ringtoneType="notification"
        android:order="-70"/>

    <!-- Default alarm ringtone -->
    <com.android.settings.DefaultRingtonePreference
        android:key="alarm_ringtone"
        android:title="@string/alarm_ringtone_title"
        android:dialogTitle="@string/alarm_ringtone_title"
        android:summary="@string/summary_placeholder"
        android:persistent="false"
        android:ringtoneType="alarm"
        android:order="-60"/>

    <!-- Dial pad tones -->
    <SwitchPreference
        android:key="dial_pad_tones"
        android:title="@string/dial_pad_tones_title"
        android:order="-50"/>

    <!-- Screen locking sounds -->
    <SwitchPreference
        android:key="screen_locking_sounds"
        android:title="@string/screen_locking_sounds_title"
        android:order="-45"/>

    <!-- Charging sounds -->
    <SwitchPreference
        android:key="charging_sounds"
        android:title="@string/charging_sounds_title"
        android:order="-40"/>

    <!-- Docking sounds -->
    <SwitchPreference
        android:key="docking_sounds"
        android:title="@string/docking_sounds_title"
        android:order="-35"/>

    <!-- Touch sounds -->
    <SwitchPreference
        android:key="touch_sounds"
        android:title="@string/touch_sounds_title"
        android:order="-30"/>

    <!-- Vibrate on touch -->
    <SwitchPreference
        android:key="vibrate_on_touch"
        android:title="@string/vibrate_on_touch_title"
        android:summary="@string/vibrate_on_touch_summary"
        settings:keywords="@string/keywords_vibrate_on_touch"
        android:order="-25"/>

    <!-- Dock speaker plays -->
    <DropDownPreference
        android:key="dock_audio_media"
        android:title="@string/dock_audio_media_title"
        android:summary="%s"
        android:order="-20"/>

    <!-- Boot sounds -->
    <SwitchPreference
        android:key="boot_sounds"
        android:title="@string/boot_sounds_title"
        android:order="-15"/>

    <!-- Emergency tone -->
    <DropDownPreference
        android:key="emergency_tone"
        android:title="@string/emergency_tone_title"
        android:summary="%s"
        android:order="-10"/>

<<<<<<< HEAD
    <!-- Other sounds -->
    <PreferenceCategory
          android:key="other_sounds_and_vibrations_category"
          android:title="@string/other_sound_category_preference_title"
          android:order="-50">

        <!-- Dial pad tones -->
        <SwitchPreference
          android:key="dial_pad_tones"
          android:title="@string/dial_pad_tones_title"/>

        <!-- Call connected tones -->
        <SwitchPreference
          android:key="call_connected_tones"
          android:title="@string/call_connected_tones_title" />

        <!-- Screen locking sounds -->
        <SwitchPreference
          android:key="screen_locking_sounds"
          android:title="@string/screen_locking_sounds_title"/>

        <!-- Charging sounds -->
        <SwitchPreference
          android:key="charging_sounds"
          android:title="@string/charging_sounds_title"/>

        <!-- Docking sounds -->
        <SwitchPreference
          android:key="docking_sounds"
          android:title="@string/docking_sounds_title"/>

        <!-- Touch sounds -->
        <SwitchPreference
          android:key="touch_sounds"
          android:title="@string/touch_sounds_title"/>

        <!-- Vibrate on touch -->
        <SwitchPreference
          android:key="vibrate_on_touch"
          android:title="@string/vibrate_on_touch_title"
          android:summary="@string/vibrate_on_touch_summary"
          settings:keywords="@string/keywords_vibrate_on_touch"/>

        <!-- Dock speaker plays -->
        <DropDownPreference
          android:key="dock_audio_media"
          android:title="@string/dock_audio_media_title"
          android:summary="%s"/>

        <!-- Boot sounds -->
        <SwitchPreference
          android:key="boot_sounds"
          android:title="@string/boot_sounds_title"/>

        <!-- Emergency tone -->
        <DropDownPreference
          android:key="emergency_tone"
          android:title="@string/emergency_tone_title"
          android:summary="%s"/>
    </PreferenceCategory>

    <com.android.settings.widget.WorkOnlyCategory
        android:key="sound_work_settings_section"
=======
    <Preference
        android:key="sound_work_settings"
>>>>>>> 9f1d4a83
        android:title="@string/sound_work_settings"
        android:fragment="com.android.settings.notification.SoundWorkSettings"
        android:order="100"
        settings:controller="com.android.settings.notification.WorkSoundsPreferenceController"/>
</PreferenceScreen><|MERGE_RESOLUTION|>--- conflicted
+++ resolved
@@ -211,75 +211,15 @@
         android:title="@string/emergency_tone_title"
         android:summary="%s"
         android:order="-10"/>
-
-<<<<<<< HEAD
-    <!-- Other sounds -->
-    <PreferenceCategory
-          android:key="other_sounds_and_vibrations_category"
-          android:title="@string/other_sound_category_preference_title"
-          android:order="-50">
-
-        <!-- Dial pad tones -->
-        <SwitchPreference
-          android:key="dial_pad_tones"
-          android:title="@string/dial_pad_tones_title"/>
-
         <!-- Call connected tones -->
+
         <SwitchPreference
           android:key="call_connected_tones"
           android:title="@string/call_connected_tones_title" />
 
-        <!-- Screen locking sounds -->
-        <SwitchPreference
-          android:key="screen_locking_sounds"
-          android:title="@string/screen_locking_sounds_title"/>
-
-        <!-- Charging sounds -->
-        <SwitchPreference
-          android:key="charging_sounds"
-          android:title="@string/charging_sounds_title"/>
-
-        <!-- Docking sounds -->
-        <SwitchPreference
-          android:key="docking_sounds"
-          android:title="@string/docking_sounds_title"/>
-
-        <!-- Touch sounds -->
-        <SwitchPreference
-          android:key="touch_sounds"
-          android:title="@string/touch_sounds_title"/>
-
-        <!-- Vibrate on touch -->
-        <SwitchPreference
-          android:key="vibrate_on_touch"
-          android:title="@string/vibrate_on_touch_title"
-          android:summary="@string/vibrate_on_touch_summary"
-          settings:keywords="@string/keywords_vibrate_on_touch"/>
-
-        <!-- Dock speaker plays -->
-        <DropDownPreference
-          android:key="dock_audio_media"
-          android:title="@string/dock_audio_media_title"
-          android:summary="%s"/>
-
-        <!-- Boot sounds -->
-        <SwitchPreference
-          android:key="boot_sounds"
-          android:title="@string/boot_sounds_title"/>
-
-        <!-- Emergency tone -->
-        <DropDownPreference
-          android:key="emergency_tone"
-          android:title="@string/emergency_tone_title"
-          android:summary="%s"/>
-    </PreferenceCategory>
-
-    <com.android.settings.widget.WorkOnlyCategory
-        android:key="sound_work_settings_section"
-=======
+
     <Preference
         android:key="sound_work_settings"
->>>>>>> 9f1d4a83
         android:title="@string/sound_work_settings"
         android:fragment="com.android.settings.notification.SoundWorkSettings"
         android:order="100"
