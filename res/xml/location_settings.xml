--- conflicted
+++ resolved
@@ -33,22 +33,16 @@
         android:fragment="com.android.settings.location.RecentLocationRequestSeeAllFragment"
         settings:searchable="false"/>
 
-<<<<<<< HEAD
             <CheckBoxPreference
                 android:key="assisted_gps"
                 android:title="@string/assisted_gps"
                 android:summaryOn="@string/assisted_gps_enabled"
-                android:summaryOff="@string/assisted_gps_disabled"/>
-        <PreferenceCategory
-            android:key="location_advanced_settings"
-            android:layout="@layout/preference_category_no_label"
-            settings:initialExpandedChildrenCount="2">
-=======
+                android:summaryOff="@string/assisted_gps_disabled"
+                settings:controller="com.android.settings.location.AgpsPreferenceController"/>
     <PreferenceCategory
         android:key="location_advanced_settings"
         android:layout="@layout/preference_category_no_label"
         settings:initialExpandedChildrenCount="2">
->>>>>>> 4f66fffe
 
         <!-- This preference category gets removed if new_recent_location_ui is disabled -->
         <Preference
