--- conflicted
+++ resolved
@@ -14,56 +14,6 @@
      limitations under the License.
 -->
 
-<<<<<<< HEAD
-<PreferenceScreen xmlns:android="http://schemas.android.com/apk/res/android"
-                  xmlns:settings="http://schemas.android.com/apk/res-auto"
-        android:key="location_settings"
-        android:title="@string/location_settings_title"
-        settings:keywords="@string/keywords_location">
-
-        <PreferenceCategory
-            android:key="location_services" />
-
-        <com.android.settingslib.widget.LayoutPreference
-            android:key="apps_dashboard"
-            android:layout="@layout/app_entities_header"
-            android:selectable="false"
-            settings:allowDividerBelow="true" />
-
-        <PreferenceCategory
-            android:key="location_advanced_settings"
-            settings:initialExpandedChildrenCount="0">
-
-            <!-- This preference category gets removed if new_recent_location_ui is disabled -->
-            <Preference
-                android:key="app_level_permissions"
-                android:title="@string/location_app_level_permissions">
-                <intent android:action="android.intent.action.MANAGE_PERMISSION_APPS">
-                    <extra android:name="android.intent.extra.PERMISSION_NAME"
-                           android:value="android.permission-group.LOCATION" />
-                </intent>
-            </Preference>
-
-            <Preference
-                android:key="location_scanning"
-                android:title="@string/location_scanning_screen_title"
-                android:fragment="com.android.settings.location.ScanningSettings"/>
-
-            <!-- This preference gets removed if there is no managed profile -->
-            <com.android.settingslib.RestrictedSwitchPreference
-                android:key="managed_profile_location_switch"
-                android:title="@string/managed_profile_location_switch_title"
-                settings:useAdminDisabledSummary="true"
-                android:enabled="false"
-                android:selectable="true" />
-
-            <CheckBoxPreference
-                android:key="assisted_gps"
-                android:title="@string/assisted_gps"
-                android:summaryOn="@string/assisted_gps_enabled"
-                android:summaryOff="@string/assisted_gps_disabled"/>
-        </PreferenceCategory>
-=======
 <PreferenceScreen
     xmlns:android="http://schemas.android.com/apk/res/android"
     xmlns:settings="http://schemas.android.com/apk/res-auto"
@@ -71,11 +21,6 @@
     android:title="@string/location_settings_title"
     settings:keywords="@string/keywords_location">
 
-    <com.android.settingslib.widget.LayoutPreference
-        android:key="apps_dashboard"
-        android:layout="@layout/app_entities_header"
-        android:selectable="false"
-        settings:allowDividerBelow="true"/>
 
     <PreferenceCategory android:key="location_advanced_settings">
 
@@ -102,11 +47,14 @@
             android:enabled="false"
             android:selectable="true"/>
 
+            <CheckBoxPreference
+                android:key="assisted_gps"
+                android:title="@string/assisted_gps"
+                android:summaryOn="@string/assisted_gps_enabled"
+                android:summaryOff="@string/assisted_gps_disabled"/>
         <PreferenceCategory
             android:key="location_services"/>
     </PreferenceCategory>
->>>>>>> dd858884
-
     <PreferenceCategory
         android:key="location_footer"
         settings:allowDividerAbove="false"/>
