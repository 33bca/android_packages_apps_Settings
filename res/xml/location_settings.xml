<?xml version="1.0" encoding="utf-8"?>
<!-- Copyright (C) 2011 The Android Open Source Project

     Licensed under the Apache License, Version 2.0 (the "License");
     you may not use this file except in compliance with the License.
     You may obtain a copy of the License at

          http://www.apache.org/licenses/LICENSE-2.0

     Unless required by applicable law or agreed to in writing, software
     distributed under the License is distributed on an "AS IS" BASIS,
     WITHOUT WARRANTIES OR CONDITIONS OF ANY KIND, either express or implied.
     See the License for the specific language governing permissions and
     limitations under the License.
-->

<PreferenceScreen xmlns:android="http://schemas.android.com/apk/res/android"
                  xmlns:settings="http://schemas.android.com/apk/res-auto"
        android:key="location_settings"
        android:title="@string/location_settings_title"
        settings:keywords="@string/keywords_location">

        <com.android.settingslib.widget.LayoutPreference
            android:key="apps_dashboard"
            android:layout="@layout/app_entities_header"
            android:selectable="false"
            settings:allowDividerBelow="true" />

            <CheckBoxPreference
                android:key="assisted_gps"
                android:title="@string/assisted_gps"
                android:summaryOn="@string/assisted_gps_enabled"
                android:summaryOff="@string/assisted_gps_disabled"/>
        <PreferenceCategory
<<<<<<< HEAD
            android:key="location_services"/>
    </PreferenceCategory>
    <PreferenceCategory
        android:key="location_footer"
        settings:allowDividerAbove="false"/>
=======
            android:key="location_advanced_settings"
            settings:initialExpandedChildrenCount="2">

            <!-- This preference category gets removed if new_recent_location_ui is disabled -->
            <Preference
                android:key="app_level_permissions"
                android:title="@string/location_app_level_permissions">
                <intent android:action="android.intent.action.MANAGE_PERMISSION_APPS">
                    <extra android:name="android.intent.extra.PERMISSION_NAME"
                           android:value="android.permission-group.LOCATION" />
                </intent>
            </Preference>

            <Preference
                android:key="location_scanning"
                android:title="@string/location_scanning_screen_title"
                android:fragment="com.android.settings.location.ScanningSettings"/>

            <!-- This preference gets removed if there is no managed profile -->
            <com.android.settingslib.RestrictedSwitchPreference
                android:key="managed_profile_location_switch"
                android:title="@string/managed_profile_location_switch_title"
                settings:useAdminDisabledSummary="true"
                android:enabled="false"
                android:selectable="true" />

            <PreferenceCategory
                android:key="location_services" />
        </PreferenceCategory>

        <PreferenceCategory
            android:key="location_footer"
            settings:allowDividerAbove="false"/>
>>>>>>> 2604451a
</PreferenceScreen><|MERGE_RESOLUTION|>--- conflicted
+++ resolved
@@ -32,13 +32,6 @@
                 android:summaryOn="@string/assisted_gps_enabled"
                 android:summaryOff="@string/assisted_gps_disabled"/>
         <PreferenceCategory
-<<<<<<< HEAD
-            android:key="location_services"/>
-    </PreferenceCategory>
-    <PreferenceCategory
-        android:key="location_footer"
-        settings:allowDividerAbove="false"/>
-=======
             android:key="location_advanced_settings"
             settings:initialExpandedChildrenCount="2">
 
@@ -72,5 +65,4 @@
         <PreferenceCategory
             android:key="location_footer"
             settings:allowDividerAbove="false"/>
->>>>>>> 2604451a
 </PreferenceScreen>