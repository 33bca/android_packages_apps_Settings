--- conflicted
+++ resolved
@@ -39,10 +39,7 @@
         android:title="@string/battery_saver"
         android:selectable="false"
         android:summary="@string/battery_saver_turn_on_summary"
-<<<<<<< HEAD
-=======
         settings:allowDividerBelow="true"
->>>>>>> 490ac798
         settings:textOn="@string/battery_saver_button_turn_on"
         settings:textOff="@string/battery_saver_button_turn_off"
         settings:controller="com.android.settings.fuelgauge.batterysaver.BatterySaverButtonPreferenceController"/>
