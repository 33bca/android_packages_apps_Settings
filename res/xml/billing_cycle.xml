--- conflicted
+++ resolved
@@ -16,10 +16,7 @@
 
 <PreferenceScreen
     xmlns:android="http://schemas.android.com/apk/res/android"
-<<<<<<< HEAD
-=======
     xmlns:settings="http://schemas.android.com/apk/res-auto"
->>>>>>> 490ac798
     android:key="billing_cycle_settings"
     android:title="@string/billing_cycle">
 
