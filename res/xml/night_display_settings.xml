--- conflicted
+++ resolved
@@ -15,11 +15,11 @@
 -->
 
 <PreferenceScreen
-        xmlns:android="http://schemas.android.com/apk/res/android"
-        xmlns:settings="http://schemas.android.com/apk/res-auto"
-        android:title="@string/night_display_title"
-        android:key="night_display_title"
-        settings:keywords="@string/keywords_display_night_display">
+    xmlns:android="http://schemas.android.com/apk/res/android"
+    xmlns:settings="http://schemas.android.com/apk/res-auto"
+    android:title="@string/night_display_title"
+    android:key="night_display_title"
+    settings:keywords="@string/keywords_display_night_display">
 
     <DropDownPreference
         android:key="night_display_auto_mode"
@@ -42,11 +42,7 @@
         android:title="@string/night_display_temperature_title"
         settings:keywords="@string/keywords_display_night_display"
         settings:controller="com.android.settings.display.NightDisplayIntensityPreferenceController"
-<<<<<<< HEAD
-        settings:unavailableSliceSubtitle="@string/night_display_not_currently_on" />
-=======
         settings:unavailableSliceSubtitle="@string/night_display_not_currently_on"/>
->>>>>>> 490ac798
 
     <com.android.settingslib.widget.LayoutPreference
         android:key="night_display_activated"
