--- conflicted
+++ resolved
@@ -23,12 +23,7 @@
         android:icon="@drawable/ic_add_24dp"
         android:key="add_virtual_keyboard_screen"
         android:title="@string/add_virtual_keyboard"
-<<<<<<< HEAD
-        android:fragment="com.android.settings.inputmethod.AvailableVirtualKeyboardFragment"
-        settings:searchable="false"/>
-=======
         android:order="1000"
         android:fragment="com.android.settings.inputmethod.AvailableVirtualKeyboardFragment"
         settings:controller="com.android.settings.inputmethod.InputMethodPreferenceController" />
->>>>>>> 490ac798
 </PreferenceScreen>