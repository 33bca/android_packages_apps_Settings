--- conflicted
+++ resolved
@@ -15,19 +15,11 @@
 -->
 
 <PreferenceScreen
-<<<<<<< HEAD
-        xmlns:android="http://schemas.android.com/apk/res/android"
-        xmlns:settings="http://schemas.android.com/apk/res-auto"
-        android:key="accessibility_settings_screen"
-        android:title="@string/accessibility_settings"
-        android:persistent="true">
-=======
     xmlns:android="http://schemas.android.com/apk/res/android"
     xmlns:settings="http://schemas.android.com/apk/res-auto"
     android:key="accessibility_settings_screen"
     android:title="@string/accessibility_settings"
     android:persistent="true">
->>>>>>> 490ac798
 
     <Preference
         android:key="accessibility_shortcut_preference"
@@ -45,17 +37,10 @@
         android:title="@string/screen_reader_category_title">
 
         <Preference
-<<<<<<< HEAD
-                android:key="tts_settings_preference"
-                android:fragment="com.android.settings.tts.TextToSpeechSettings"
-                android:title="@string/tts_settings_title"
-                settings:searchable="false"/>
-=======
             android:key="tts_settings_preference"
             android:title="@string/tts_settings_title"
             android:fragment="com.android.settings.tts.TextToSpeechSettings"
             settings:controller="com.android.settings.language.TtsPreferenceController"/>
->>>>>>> 490ac798
     </PreferenceCategory>
 
     <PreferenceCategory
@@ -63,16 +48,10 @@
         android:title="@string/display_category_title">
 
         <Preference
-<<<<<<< HEAD
-            android:fragment="com.android.settings.display.ToggleFontSizePreferenceFragment"
-            android:key="font_size_preference_screen"
-            android:title="@string/title_font_size"
-=======
             android:key="font_size_preference_screen"
             android:title="@string/title_font_size"
             android:fragment="com.android.settings.display.ToggleFontSizePreferenceFragment"
             settings:controller="com.android.settings.display.FontSizePreferenceController"
->>>>>>> 490ac798
             settings:searchable="false"/>
 
         <com.android.settings.display.ScreenZoomPreference
@@ -84,22 +63,15 @@
         <SwitchPreference
             android:key="dark_ui_mode_accessibility"
             android:title="@string/dark_ui_mode"
-<<<<<<< HEAD
-=======
             settings:controller="com.android.settings.display.DarkUIPreferenceController"
->>>>>>> 490ac798
             settings:searchable="false"/>
 
         <Preference
             android:key="magnification_preference_screen"
             android:title="@string/accessibility_screen_magnification_title"
-<<<<<<< HEAD
-            android:icon="@drawable/ic_accessibility_magnification" />
-=======
             android:icon="@drawable/ic_accessibility_magnification"
             android:fragment="com.android.settings.accessibility.MagnificationPreferenceFragment"
             settings:controller="com.android.settings.accessibility.MagnificationPreferenceController"/>
->>>>>>> 490ac798
 
         <SwitchPreference
             android:key="toggle_large_pointer_icon"
@@ -108,12 +80,8 @@
 
         <SwitchPreference
             android:key="toggle_disable_animations"
-<<<<<<< HEAD
-            android:title="@string/accessibility_disable_animations" />
-=======
             android:title="@string/accessibility_disable_animations"
             settings:controller="com.android.settings.accessibility.DisableAnimationsPreferenceController"/>
->>>>>>> 490ac798
 
     </PreferenceCategory>
 
@@ -122,17 +90,10 @@
         android:title="@string/interaction_control_category_title">
 
         <Preference
-<<<<<<< HEAD
-                android:fragment="com.android.settings.accessibility.ToggleAutoclickPreferenceFragment"
-                android:key="autoclick_preference"
-                android:title="@string/accessibility_autoclick_preference_title"
-                settings:searchable="false"/>
-=======
             android:key="autoclick_preference"
             android:title="@string/accessibility_autoclick_preference_title"
             android:fragment="com.android.settings.accessibility.ToggleAutoclickPreferenceFragment"
             settings:controller="com.android.settings.accessibility.AutoclickPreferenceController"/>
->>>>>>> 490ac798
 
         <SwitchPreference
             android:key="toggle_power_button_ends_call_preference"
@@ -162,16 +123,6 @@
             settings:controller="com.android.settings.accessibility.AccessibilityTimeoutPreferenceController"/>
 
         <Preference
-<<<<<<< HEAD
-            android:fragment="com.android.settings.accessibility.AccessibilityControlTimeoutPreferenceFragment"
-            android:key="accessibility_control_timeout_preference_fragment"
-            android:title="@string/accessibility_setting_item_control_timeout_title"
-            android:persistent="false" />
-
-        <Preference
-            android:fragment="com.android.settings.accessibility.VibrationSettings"
-=======
->>>>>>> 490ac798
             android:key="vibration_preference_screen"
             android:title="@string/accessibility_vibration_settings_title"
             android:fragment="com.android.settings.accessibility.VibrationSettings"
@@ -188,12 +139,6 @@
     <PreferenceCategory
         android:key="audio_and_captions_category"
         android:title="@string/audio_and_captions_category_title">
-
-        <Preference
-            android:key="live_caption"
-            android:title="@string/live_caption_title"
-            android:summary="@string/live_caption_summary"
-            settings:controller="com.android.settings.accessibility.LiveCaptionPreferenceController"/>
 
         <Preference
             android:key="live_caption"
@@ -218,15 +163,6 @@
             android:title="@string/accessibility_hearingaid_title"
             settings:controller="com.android.settings.accessibility.AccessibilityHearingAidPreferenceController"/>
 
-        <com.android.settings.accessibility.BalanceSeekBarPreference
-                android:key="seekbar_master_balance"
-                android:title="@string/accessibility_toggle_master_balance_title" />
-
-        <Preference
-            android:key="hearing_aid_preference"
-            android:summary="@string/accessibility_hearingaid_not_connected_summary"
-            android:title="@string/accessibility_hearingaid_title"/>
-
         <Preference
             android:key="captioning_preference_screen"
             android:title="@string/accessibility_captioning_title"
@@ -244,21 +180,6 @@
             settings:controller="com.android.settings.accessibility.HighTextContrastPreferenceController"/>
 
         <Preference
-<<<<<<< HEAD
-                android:fragment="com.android.settings.accessibility.ToggleDaltonizerPreferenceFragment"
-                android:key="daltonizer_preference"
-                android:title="@string/accessibility_display_daltonizer_preference_title"
-                android:icon="@drawable/ic_daltonizer"
-                settings:searchable="false"/>
-
-        <SwitchPreference
-                android:key="toggle_inversion_preference"
-                android:title="@string/accessibility_display_inversion_preference_title"
-                android:summary="@string/accessibility_display_inversion_preference_subtitle"
-                android:persistent="false"
-                android:icon="@drawable/ic_color_inversion"
-                settings:controller="com.android.settings.accessibility.ColorInversionPreferenceController"/>
-=======
             android:key="daltonizer_preference"
             android:title="@string/accessibility_display_daltonizer_preference_title"
             android:icon="@drawable/ic_daltonizer"
@@ -272,6 +193,5 @@
             android:persistent="false"
             android:icon="@drawable/ic_color_inversion"
             settings:controller="com.android.settings.accessibility.ColorInversionPreferenceController"/>
->>>>>>> 490ac798
     </PreferenceCategory>
 </PreferenceScreen>