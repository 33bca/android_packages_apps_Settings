<?xml version="1.0" encoding="UTF-8"?>
<!--  Copyright (C) 2007 The Android Open Source Project

     Licensed under the Apache License, Version 2.0 (the "License");
     you may not use this file except in compliance with the License.
     You may obtain a copy of the License at

          http://www.apache.org/licenses/LICENSE-2.0

     Unless required by applicable law or agreed to in writing, software
     distributed under the License is distributed on an "AS IS" BASIS,
     WITHOUT WARRANTIES OR CONDITIONS OF ANY KIND, either express or implied.
     See the License for the specific language governing permissions and
     limitations under the License.
 -->

<resources xmlns:android="http://schemas.android.com/apk/res/android"
    xmlns:xliff="urn:oasis:names:tc:xliff:document:1.2">
    <string name="yes" msgid="4676390750360727396">"አዎ"</string>
    <string name="no" msgid="6731231425810196216">"አይ"</string>
    <string name="create" msgid="3578857613172647409">"ፍጠር"</string>
    <string name="allow" msgid="3349662621170855910">"ይፍቀዱ"</string>
    <string name="deny" msgid="6947806159746484865">"ይከልክሉ"</string>
    <string name="dlg_close" msgid="7471087791340790015">"ዝጋ"</string>
    <string name="dlg_switch" msgid="6243971420240639064">"ቀይር"</string>
    <string name="device_info_default" msgid="7847265875578739287">"ያልታወቀ"</string>
    <plurals name="show_dev_countdown" formatted="false" msgid="7201398282729229649">
      <item quantity="one">አሁን ገንቢ ለመሆን <xliff:g id="STEP_COUNT_1">%1$d</xliff:g> ደረጃዎች ይቀርዎታል።</item>
      <item quantity="other">አሁን ገንቢ ለመሆን <xliff:g id="STEP_COUNT_1">%1$d</xliff:g> ደረጃዎች ይቀርዎታል።</item>
    </plurals>
    <string name="show_dev_on" msgid="1110711554982716293">"አሁን ገንቢ ሆነዋል!"</string>
    <string name="show_dev_already" msgid="2151632240145446227">"አያስፈልግም፣ አስቀድሞ ገንቢ ሆነዋል።"</string>
    <string name="dev_settings_disabled_warning" msgid="4909448907673974370">"እባክዎ በመጀመሪያ የገንቢ አማራጮችን ያንቁ።"</string>
    <string name="header_category_wireless_networks" msgid="5110914332313954940">"የገመድ አልባና አውታረ መረቦች"</string>
    <string name="header_category_connections" msgid="6471513040815680662">"ግንኙነቶች"</string>
    <string name="header_category_device" msgid="4544026001618307754">"መሣሪያ"</string>
    <string name="header_category_personal" msgid="3310195187905720823">"የግል"</string>
    <string name="header_category_access" msgid="7580499097416970962">"መዳረሻ"</string>
    <string name="header_category_system" msgid="2816866961183068977">"ስርዓት"</string>
    <string name="radio_info_data_connection_enable" msgid="8656750679353982712">"የውሂብ ግንኙነትን አንቃ"</string>
    <string name="radio_info_data_connection_disable" msgid="8541302390883231216">"የውሂብ ግንኙነትን አሰናክል"</string>
    <string name="volte_provisioned_switch_string" msgid="7979882929810283786">"በVoLTE የቀረበ"</string>
    <string name="vt_provisioned_switch_string" msgid="7876998291744854759">"የቪዲዮ ጥሪ ቀርቧል"</string>
    <string name="wfc_provisioned_switch_string" msgid="3985406545172898078">"የWifi ጥሪ ቀርቧል"</string>
    <string name="eab_provisioned_switch_string" msgid="3482272907448592975">"የEAB/ተገኝነት ቀርቧል"</string>
    <string name="radio_info_radio_power" msgid="7187666084867419643">"የተንቀሳቃሽ ሬዲዮ ኃይል"</string>
    <string name="radioInfo_menu_viewADN" msgid="7069468158519465139">"የሲም አድራሻ ደብተር አሳይ"</string>
    <string name="radioInfo_menu_viewFDN" msgid="7934301566925610318">"በቋሚነት የሚደወልባቸው  ቁጥሮች"</string>
    <string name="radioInfo_menu_viewSDN" msgid="7130280686244955669">"የአገልግሎት መደወያ ቁጥሮችን ዕይ"</string>
    <string name="radioInfo_menu_getIMS" msgid="185171476413967831">"IMS አገልግሎት ሁነታ"</string>
    <string name="radio_info_ims_reg_status_title" msgid="16971785902696970">"IMS ሁነታ"</string>
    <string name="radio_info_ims_reg_status_registered" msgid="5614116179751126247">"የተመዘገበ"</string>
    <string name="radio_info_ims_reg_status_not_registered" msgid="4438054067642750717">"አልተመዘገበም"</string>
    <string name="radio_info_ims_feature_status_available" msgid="3687807290327566879">"የሚገኙ"</string>
    <string name="radio_info_ims_feature_status_unavailable" msgid="4606182208970114368">"አይገኝም"</string>
    <string name="radio_info_ims_reg_status" msgid="7534612158445529715">"የIMS ምዝገባ፦ <xliff:g id="STATUS">%1$s</xliff:g>\nበLTE በኩል ድምፅ፦ <xliff:g id="AVAILABILITY_0">%2$s</xliff:g>\nበWiFi በኩል ድምፅ፦ <xliff:g id="AVAILABILITY_1">%3$s</xliff:g>\nየቪድዮ ጥሪ፦ <xliff:g id="AVAILABILITY_2">%4$s</xliff:g>\nUT በይነገጽ፦ <xliff:g id="AVAILABILITY_3">%5$s</xliff:g>"</string>
    <string name="radioInfo_service_in" msgid="1697703164394784618">"በአገልግሎት ውስጥ"</string>
    <string name="radioInfo_service_out" msgid="7999094221728929681">"ከአገልግሎት ውጪ"</string>
    <string name="radioInfo_service_emergency" msgid="6274434235469661525">"የአደጋ ጊዜ ጥሪዎች ብቻ"</string>
    <string name="radioInfo_service_off" msgid="7536423790014501173">"ሬዲዮ ጠፍቷል"</string>
    <string name="radioInfo_roaming_in" msgid="9045363884600341051">"በመንቀሳቀስ ላይ"</string>
    <string name="radioInfo_roaming_not" msgid="4849214885629672819">"በሌላ አውታረ መረብ እያንዣበበ አይደለም"</string>
    <string name="radioInfo_phone_idle" msgid="7489244938838742820">"ስራ ፈት"</string>
    <string name="radioInfo_phone_ringing" msgid="4883724645684297895">"እየጠራ ነው"</string>
    <string name="radioInfo_phone_offhook" msgid="5873835692449118954">"መደወል በሂደት ላይ"</string>
    <string name="radioInfo_data_disconnected" msgid="1959735267890719418">"ተለያይቷል"</string>
    <string name="radioInfo_data_connecting" msgid="8404571440697917823">"በማገናኘት ላይ"</string>
    <string name="radioInfo_data_connected" msgid="7074301157399238697">"ተገናኝቷል"</string>
    <string name="radioInfo_data_suspended" msgid="5315325487890334196">"ታግዷል"</string>
    <string name="radioInfo_unknown" msgid="1476509178755955088">"ያልታወቀ"</string>
    <string name="radioInfo_display_packets" msgid="8654359809877290639">"pkts"</string>
    <string name="radioInfo_display_bytes" msgid="4018206969492931883">"ባይትስ"</string>
    <string name="radioInfo_display_dbm" msgid="3621221793699882781">"dBm"</string>
    <string name="radioInfo_display_asu" msgid="1422248392727818082">"asu"</string>
    <string name="radioInfo_lac" msgid="8415219164758307156">"LAC"</string>
    <string name="radioInfo_cid" msgid="4362599198392643138">"CID"</string>
    <string name="sdcard_unmount" product="nosdcard" msgid="6325292633327972272">"የUSB  ማከማቻ ንቀል"</string>
    <string name="sdcard_unmount" product="default" msgid="3364184561355611897">"SD ካርድ ንቀል"</string>
    <string name="sdcard_format" product="nosdcard" msgid="6285310523155166716">"USB ማከማቻ አጥፋ"</string>
    <string name="sdcard_format" product="default" msgid="6713185532039187532">"የSD ካርድ አጥፋ"</string>
    <string name="preview_pager_content_description" msgid="8926235999291761243">"ቅድመ-ዕይታ"</string>
    <string name="preview_page_indicator_content_description" msgid="4821343428913401264">"ቅድመ-እይታ፣ ገጽ <xliff:g id="CURRENT_PAGE">%1$d</xliff:g> ከ<xliff:g id="NUM_PAGES">%2$d</xliff:g>"</string>
    <string name="font_size_summary" msgid="1690992332887488183">"በማያ ገጽ ላይ ያለውን ጽሑፍ ያሳንሱ ወይም ያተልቁ።"</string>
    <string name="font_size_make_smaller_desc" msgid="7919995133365371569">"አነስ አድርግ"</string>
    <string name="font_size_make_larger_desc" msgid="4316986572233686061">"ተለቅ አድርግ"</string>
    <!-- no translation found for font_size_preview_text (4818424565068376732) -->
    <skip />
    <string name="font_size_preview_text_headline" msgid="7955317408475392247">"የናሙና ጽሑፍ"</string>
    <string name="font_size_preview_text_title" msgid="1310536233106975546">"አስደናቂው የኦዝ ምትሃተኛ"</string>
    <string name="font_size_preview_text_subtitle" msgid="4231671528173110093">"ምዕራፍ 11፦ ኦዝ፣ አስደናቂዋ የኤምራልድ ከተማ"</string>
    <string name="font_size_preview_text_body" msgid="2846183528684496723">"ምንም እንኳን ዶርቲ እና ጓደኞችዋ በአረንጓዴ መነጽሮች ዓይኖቻቸው የተጠበቁ የነበሩ ቢሆንም በአስገራሚዋ ከተማ ብርቅርቅታ ገና ከመጀመሪያው ዓይኖቻቸው ተጭበርብረው ነበር። ጎዳናዎቹ ሁሉም ከአረንጓዴ እብነበረድ በተሠሩ በየቦታው ከሚያንጸባርቁ ውድ ኤምራልድ ድንጋዮች ያጌጡ ግድግዳዎች ባለቸው ቆንጆ ቤቶች ሰልፍ ይዘዋል። መልኩ ተመሳሳይ ከሆነ ከአረንጓዴ እብነበረድ ከተሠራው የእግረኛ መንገድ ላይ፣ የእግረኛ መንገዱ ክፍልፋዮች አጠገብ ለአጠገብ ጣል ጣል በተደረጉ እርስበርሳቸው በተጠላለፉ የኤምራልድ ረድፎች፣ በእግራቸው ሲንሸራሸሩ ኤምራሎዶቹ በፀሐይዋ ብርሃን ብርቅርቅ ይሉ ነበር። የአረንጓዴ መስታውቶቹ የመስኮት ክፈፎች፤ ሌላው ሳይቀር ከከተማዋ አናት ላይ ያለው ሰማይ አረንጓዴ ቀለም የተቀባ ይመስል ነበር፤ የፀሐይዋ ጨረሮችም አረንጓዴ ነበሩ። \n\nወዲያ ወዲህ የሚሉ በርካታ ሰዎች፣ ወንዶች፣ ሴቶች እና ሕፃናት ነበሩ፤ ሁሉም ደግሞ አረንጓዴ ልብሶችን ለብሰዋል ቆዳቸውም አረንጓዴ ሆኗል። ዶርቲን እና በግራሞት አፋቸውን የከፈቱ ጀሌዎችዋን በመደነቅ ዓይን እያዩዋቸው ያልፋሉ፤ እና ድንገት አንበሳውን ሲያዩ ሕፃናቱ ሮጠው ከእናቶቻቸው ጀርባ ተደበቁ፤ ግን ማንም ሰው ምን እንደሆኑ አልጠየቃቸውም። በርካታ ሱቆች በጎዳናው ላይ ተደርድረዋል፤ እና ዶርቲ በውስጣቸው ያለው ሁሉም ነገር አረንጓዴ እንደሆነ ተመለከተች። አረንጓዴ ከረሜላ እና አረንጓዴ ፈንድሻ እንዲሁም አረንጓዴ ጫማዎች፣ አረንጓዴ ባርኔጣዎች እና አረንጓዴ ልብሶች በዓይነት በዓይነቱ በቅናሽ ዋጋ ለሽያጭ ቀርበዋል። አንዱ ቦታ ላይ የሆነ ሰውዬ አረንጓዴ ሎሚ ጭማቂዎችን እየሸጠ ነበር፤ ልጆቹ ሲገዙት አረንጓዴ ሳንቲሞች ተጠቀመው እንደሚከፍሉት ዶርቲ ታይ ነበር። \n\nምንም ዓይነት ፈረሶች ወይም ምንም ዓይነት እንስሳቶች በቦታው አይታዩም፤ ሰዎቹ ዕቃዎችን የሚያጓጉዙት አረንጓዴ ጋሪዎችን ተጠቅመው እራሳቸው ከኋላ ሆነው ወደፊት በመግፋት ነበር። ሁሉም ሰው ደስተኛ እና ፍልቅልቅ ያለ እና ባለጠጋ ይመስል ነበር።"</string>
    <string name="font_size_save" msgid="3450855718056759095">"እሺ"</string>
    <string name="sdcard_setting" product="nosdcard" msgid="8281011784066476192">"የUSB  ማከማቻ"</string>
    <string name="sdcard_setting" product="default" msgid="5922637503871474866">"SD ካርድ"</string>
    <string name="bluetooth" msgid="5549625000628014477">"ብሉቱዝ"</string>
    <string name="bluetooth_is_discoverable" msgid="8373421452106840526">"ለሁሉም የብሉቱዝ መሣሪያዎች(<xliff:g id="DISCOVERABLE_TIME_PERIOD">%1$s</xliff:g>) የሚታይ"</string>
    <string name="bluetooth_is_discoverable_always" msgid="2849387702249327748">"ለሁሉም የብሉቱዝ መሣሪያዎች የሚታይ"</string>
    <string name="bluetooth_not_visible_to_other_devices" msgid="9120274591523391910">"ለሌሎች የብሉቱዝ መሣሪያዎች አይታይም"</string>
    <string name="bluetooth_only_visible_to_paired_devices" msgid="2049983392373296028">"ለተጣመሩ መሣሪያዎች ብቻ የሚታይ"</string>
    <string name="bluetooth_visibility_timeout" msgid="8002247464357005429">"የታይነትጊዜ አብቅቷል"</string>
    <string name="bluetooth_lock_voice_dialing" msgid="3139322992062086225">"በድምፅ መደወያ ቆልፍ"</string>
    <string name="bluetooth_lock_voice_dialing_summary" msgid="4741338867496787042">"ማያው ሲቆለፍ የብሉቱዝ ደዋዩ እንዳይጠቀምበት ተከላከል።"</string>
    <string name="bluetooth_devices" msgid="1886018064039454227">"የብሉቱዝመሣሪያዎች"</string>
    <string name="bluetooth_device_name" msgid="8415828355207423800">"የመሣሪያ ስም"</string>
    <string name="bluetooth_device_details" msgid="4594773497930028085">"የመሳሪያ ቅንብሮች"</string>
    <string name="bluetooth_profile_details" msgid="6823621790324933337">"የመገለጫ ቅንብሮች"</string>
    <string name="bluetooth_name_not_set" msgid="2653752006416027426">"የመለያ ስም በመጠቀም፣ ምንም ስም አልተዘጋጀም"</string>
    <string name="bluetooth_scan_for_devices" msgid="9214184305566815727">"መሣሪያዎችን ቃኝ"</string>
    <string name="bluetooth_rename_device" msgid="4352483834491958740">"ይህን መሣሪያ ዳግም ሰይም"</string>
    <string name="bluetooth_rename_button" msgid="1648028693822994566">"እንደገና ሰይም"</string>
    <string name="bluetooth_disconnect_title" msgid="7830252930348734303">"የመሣሪያ ግንኙነት ይቋረጥ?"</string>
    <string name="bluetooth_disconnect_all_profiles" product="default" msgid="8208712728668714199">"የእርስዎን ስልክ ከ<xliff:g id="DEVICE_NAME">%1$s</xliff:g> ግንኙነቱ ይቋረጣል።"</string>
    <string name="bluetooth_disconnect_all_profiles" product="tablet" msgid="6611038575213485336">"የእርስዎ ጡባዊ ከ<xliff:g id="DEVICE_NAME">%1$s</xliff:g> ግንኙነቱ ይቋረጣል።"</string>
    <string name="bluetooth_disconnect_all_profiles" product="device" msgid="3995834526315103965">"የእርስዎ መሣሪያ ከ<xliff:g id="DEVICE_NAME">%1$s</xliff:g> ግንኙነቱ ያቋረጣል።"</string>
    <string name="bluetooth_disconnect_dialog_ok" msgid="3308586619539119106">"ግንኙነት አቋርጥ"</string>
    <string name="bluetooth_empty_list_user_restricted" msgid="603521233563983689">"የብሉቱዝ ቅንብሮችን ለመለወጥ ፈቃድ የልዎትም።"</string>
    <string name="bluetooth_pairing_pref_title" msgid="7429413067477968637">"አዲስ መሣሪያ ያጣምሩ"</string>
    <string name="bluetooth_is_visible_message" msgid="6222396240776971862">"<xliff:g id="DEVICE_NAME">%1$s</xliff:g> የብሉቱዝ ቅንብሮች ክፍት ሆኖ ሳለ አቅራቢያ ላሉ መሣሪያዎች ይታያል።"</string>
    <string name="bluetooth_footer_mac_message" product="default" msgid="1109366350000220283">"የስልክ የብሉቱዝ አድራሻ፦ <xliff:g id="BLUETOOTH_MAC_ADDRESS">%1$s</xliff:g>"</string>
    <string name="bluetooth_footer_mac_message" product="tablet" msgid="6807634484499166486">"የጡባዊ የብሉቱዝ አድራሻ፦ <xliff:g id="BLUETOOTH_MAC_ADDRESS">%1$s</xliff:g>"</string>
    <string name="bluetooth_footer_mac_message" product="device" msgid="8413944740341742061">"የመሣሪያ የብሉቱዝ አድራሻ፦ <xliff:g id="BLUETOOTH_MAC_ADDRESS">%1$s</xliff:g>"</string>
    <string name="bluetooth_is_disconnect_question" msgid="5334933802445256306">"የ<xliff:g id="DEVICE_NAME">%1$s</xliff:g> ግንኙነት ይቋረጥ?"</string>
    <string name="bluetooth_broadcasting" msgid="16583128958125247">"ማሰራጨት"</string>
    <string name="bluetooth_disable_profile_title" msgid="5916643979709342557">"መገለጫ ይቦዝን?"</string>
    <string name="bluetooth_disable_profile_message" msgid="2895844842011809904">"ይህ:&lt;br&gt;&lt;b&gt;<xliff:g id="PROFILE_NAME">%1$s</xliff:g>&lt;/b&gt;&lt;br&gt;&lt;br&gt;From:&lt;br&gt;&lt;b&gt;<xliff:g id="DEVICE_NAME">%2$s</xliff:g>&lt;/b&gt; ያቦዝናል"</string>
    <string name="bluetooth_unknown" msgid="644716244548801421"></string>
    <string name="bluetooth_device" msgid="5291950341750186887">"ስም አልባ የብሉቱዝ መሣሪያ"</string>
    <string name="progress_scanning" msgid="192587958424295789">"በመፈለግ ላይ"</string>
    <string name="bluetooth_no_devices_found" msgid="1085232930277181436">"በአቅራቢያው ምንም የብሉቱዝ መሳሪያዎች አልተገኙም::"</string>
    <string name="bluetooth_notif_ticker" msgid="4726721390078512173">"የብሉቱዝ ማገናኛ ጥየቃ"</string>
    <string name="bluetooth_notif_title" msgid="2485175521845371514">"ማጣመሪያ ጥየቃ"</string>
    <string name="bluetooth_notif_message" msgid="5057417127600942904">"ከ«<xliff:g id="DEVICE_NAME">%1$s</xliff:g>» ለማጣመር ነካ ያድርጉ።"</string>
    <string name="bluetooth_show_received_files" msgid="3144149432555230410">"የደረሱ ፋይሎች"</string>
    <string name="device_picker" msgid="4978696506172252813">"የብሉቱዝ መሣሪያ ምረጥ"</string>
    <string name="bluetooth_ask_enablement" msgid="3387222809404177525">"<xliff:g id="APP_NAME">%1$s</xliff:g> ብሉቱዝን ማብራት ይፈልጋል"</string>
    <string name="bluetooth_ask_disablement" msgid="5890386255790160573">"<xliff:g id="APP_NAME">%1$s</xliff:g> ብሉቱዝን ማጥፋት ይፈልጋል"</string>
    <string name="bluetooth_ask_enablement_no_name" msgid="1644353686104482763">"አንድ መተግበሪያ ብሉቱዝን ማብራት ይፈልጋል"</string>
    <string name="bluetooth_ask_disablement_no_name" msgid="9218830122674868548">"አንድ መተግበሪያ ብሉቱዝን ማጥፋት ይፈልጋል"</string>
    <string name="bluetooth_ask_discovery" product="tablet" msgid="4791779658660357386">"<xliff:g id="APP_NAME">%1$s</xliff:g> ጡባዊዎን ለ<xliff:g id="TIMEOUT">%2$d</xliff:g> ሰከንዶች ያህል ለሌሎች የብሉቱዝ መሣሪያዎች እንዲታይ ይፈልጋል።"</string>
    <string name="bluetooth_ask_discovery" product="default" msgid="1308225382575535366">"<xliff:g id="APP_NAME">%1$s</xliff:g> ስልክዎን ለ<xliff:g id="TIMEOUT">%2$d</xliff:g> ሰከንዶች ያህል ለሌሎች የብሉቱዝ መሣሪያዎች እንዲታይ ይፈልጋል።"</string>
    <string name="bluetooth_ask_discovery_no_name" product="tablet" msgid="225715443477752935">"አንድ መተግበሪያ ጡባዊዎን ለ<xliff:g id="TIMEOUT">%1$d</xliff:g> ሰከንዶች ያህል ለሌሎች የብሉቱዝ መሣሪያዎች እንዲታይ ሊያደርገው ይፈልጋል።"</string>
    <string name="bluetooth_ask_discovery_no_name" product="default" msgid="4949152735544109994">"አንድ መተግበሪያ ስልክዎን ለ<xliff:g id="TIMEOUT">%1$d</xliff:g> ሰከንዶች ያህል ለሌሎች የብሉቱዝ መሣሪያዎች እንዲታይ ሊያደርገው ይፈልጋል።"</string>
    <string name="bluetooth_ask_lasting_discovery" product="tablet" msgid="8528329166577187961">"<xliff:g id="APP_NAME">%1$s</xliff:g> ጡባዊዎን ለሌሎች የብሉቱዝ መሣሪያዎች እንዲታይ ሊያደርገው ይፈልጋል። ይሄን በኋላ ላይ በብሉቱዝ ቅንብሮች ውስጥ ሊቀይሩት ይችላሉ።"</string>
    <string name="bluetooth_ask_lasting_discovery" product="default" msgid="4398738575307583138">"<xliff:g id="APP_NAME">%1$s</xliff:g> ስልክዎን ለሌሎች የብሉቱዝ መሣሪያዎች እንዲታይ ሊያደርገው ይፈልጋል። ይሄን በኋላ ላይ በብሉቱዝ ቅንብሮች ውስጥ ሊቀይሩት ይችላሉ።"</string>
    <string name="bluetooth_ask_lasting_discovery_no_name" product="tablet" msgid="1702590641426207062">"አንድ መተግበሪያ ጡባዊዎን ለሌሎች የብሉቱዝ መሣሪያዎች እንዲታይ ሊያደርገው ይፈልጋል። ይሄን በኋላ ላይ በብሉቱዝ ቅንብሮች ውስጥ ሊቀይሩት ይችላሉ።"</string>
    <string name="bluetooth_ask_lasting_discovery_no_name" product="default" msgid="8549952177383992238">"አንድ መተግበሪያ ስልክዎን ለሌሎች የብሉቱዝ መሣሪያዎች እንዲታይ ሊያደርገው ይፈልጋል። ይሄን በኋላ ላይ በብሉቱዝ ቅንብሮች ውስጥ ሊቀይሩት ይችላሉ።"</string>
    <string name="bluetooth_ask_enablement_and_discovery" product="tablet" msgid="1141843490422565755">"<xliff:g id="APP_NAME">%1$s</xliff:g> ብሉቱዝን አብርቶ ጡባዊዎ ለ<xliff:g id="TIMEOUT">%2$d</xliff:g> ሰከንዶች ለሌሎች መሣሪያዎች እንዲታይ ሊያደርገው ይፈልጋል።"</string>
    <string name="bluetooth_ask_enablement_and_discovery" product="default" msgid="5195836980079191473">"<xliff:g id="APP_NAME">%1$s</xliff:g> ብሉቱዝን አብርቶ ስልክዎ ለ<xliff:g id="TIMEOUT">%2$d</xliff:g> ሰከንዶች ለሌሎች መሣሪያዎች እንዲታይ ሊያደርገው ይፈልጋል።"</string>
    <string name="bluetooth_ask_enablement_and_discovery_no_name" product="tablet" msgid="7009338445281693765">"አንድ መተግበሪያ ብሉቱዝን አብርቶ ጡባዊዎን ለ<xliff:g id="TIMEOUT">%1$d</xliff:g> ሰከንዶች ያህል ለሌሎች መሣሪያዎች እንዲታይ ሊያደርገው ይፈልጋል።"</string>
    <string name="bluetooth_ask_enablement_and_discovery_no_name" product="default" msgid="8386904242279878734">"አንድ መተግበሪያ ብሉቱዝን አብርቶ ስልክዎን ለ<xliff:g id="TIMEOUT">%1$d</xliff:g> ሰከንዶች ያህል ለሌሎች መሣሪያዎች እንዲታይ ሊያደርገው ይፈልጋል።"</string>
    <string name="bluetooth_ask_enablement_and_lasting_discovery" product="tablet" msgid="2279471426575892686">"<xliff:g id="APP_NAME">%1$s</xliff:g> ብሉቱዝን አብርቶ ጡባዊዎን ለሌሎች መሣሪያዎች እንዲታይ ሊያደርገው ይፈልጋል። ይህን በኋላ ላይ በብሉቱዝ ቅንብሮች ውስጥ መቀየር ይችላሉ።"</string>
    <string name="bluetooth_ask_enablement_and_lasting_discovery" product="default" msgid="6961969825475461450">"<xliff:g id="APP_NAME">%1$s</xliff:g> ብሉቱዝን አብርቶ ስልክዎን ለሌሎች መሣሪያዎች እንዲታይ ሊያደርገው ይፈልጋል። ይህን በኋላ ላይ በብሉቱዝ ቅንብሮች ውስጥ መቀየር ይችላሉ።"</string>
    <string name="bluetooth_ask_enablement_and_lasting_discovery_no_name" product="tablet" msgid="692477613671555006">"አንድ መተግበሪያ ብሉቱዝን አብርቶ ጡባዊዎን ለሌሎች መሣሪያዎች እንዲታይ ሊያደርገው ይፈልጋል። ይሄን በኋላ ላይ በብሉቱዝ ቅንብሮች ውስጥ ሊቀይሩት ይችላሉ።"</string>
    <string name="bluetooth_ask_enablement_and_lasting_discovery_no_name" product="default" msgid="6374480121751597648">"አንድ መተግበሪያ ብሉቱዝን አብርቶ ስልክዎን ለሌሎች መሣሪያዎች እንዲታይ ሊያደርገው ይፈልጋል። ይሄን በኋላ ላይ በብሉቱዝ ቅንብሮች ውስጥ ሊቀይሩት ይችላሉ።"</string>
    <string name="bluetooth_turning_on" msgid="4850574877288036646">"ብሉቱዝ በማብራት ላይ..."</string>
    <string name="bluetooth_turning_off" msgid="2337747302892025192">"ብሉቱዝ በማጥፋት ላይ..."</string>
    <string name="bluetooth_auto_connect" msgid="40711424456733571">"በራስ ሰር ተገናኝ"</string>
    <string name="bluetooth_connection_permission_request" msgid="4747918249032890077">"የብሉቱዝ ተያያዥ ጠይቅ"</string>
    <string name="bluetooth_connection_notif_message" msgid="3603316575471431846">"ከ«<xliff:g id="DEVICE_NAME">%1$s</xliff:g>» ለመገናኘት ነካ ያድርጉ።"</string>
    <string name="bluetooth_connection_dialog_text" msgid="8455427559949998023">"ወደ\"<xliff:g id="DEVICE_NAME">%1$s</xliff:g>\" ለማያያዝ ይፈልጋሉ?"</string>
    <string name="bluetooth_phonebook_request" msgid="3951420080540915279">"የስልክ ደብተር መዳረሻ ጥያቄ"</string>
    <string name="bluetooth_pb_acceptance_dialog_text" msgid="8930347091018455505">"<xliff:g id="DEVICE_NAME_0">%1$s</xliff:g> የእርስዎን እውቂያዎች እና የጥሪ ታሪክን መድረስ ይፈልጋል። መዳረሻ ለ<xliff:g id="DEVICE_NAME_1">%2$s</xliff:g> ይሰጥ?"</string>
    <string name="bluetooth_remember_choice" msgid="6919682671787049800">"ዳግመኛ አትጠይቅ"</string>
    <string name="bluetooth_pb_remember_choice" msgid="3622898084442402071">"ዳግመኛ አትጠይቅ"</string>
    <string name="bluetooth_map_request" msgid="4595727689513143902">"የመልዕክት መዳረሻ ጥያቄ"</string>
    <string name="bluetooth_map_acceptance_dialog_text" msgid="8712508202081143737">"%1$s የእርስዎን መልዕክቶች ሊደርስበት ይፈልጋል። መዳረሻ ለ%2$s ይሰጥ?"</string>
    <string name="bluetooth_sap_request" msgid="2669762224045354417">"የሲም መዳረሻ ጥያቄ"</string>
    <string name="bluetooth_sap_acceptance_dialog_text" msgid="4414253873553608690">"<xliff:g id="DEVICE_NAME_0">%1$s</xliff:g> የእርስዎ ሲም ካርድ ላይ መድረስ ይፈልጋል። ወደ ሲም ካርዱ መዳረሻ መስጠት በእርስዎ መሣሪያ ላይ ግንኙነቱ ላይ በሚቆይበት ጊዜ  ያክል የውሂብ ተገኚነትን ያሰናክላል። ለ<xliff:g id="DEVICE_NAME_1">%2$s?</xliff:g> መዳረሻ ስጥ"</string>
    <string name="bluetooth_device_name_summary" msgid="522235742194965734">"ለሌሎች መሣሪያዎች እንደ «<xliff:g id="DEVICE_NAME">^1</xliff:g>» ሆኖ ይታያል"</string>
    <string name="bluetooth_off_footer" msgid="8406865700572772936">"ወደ ሌላ መሣሪያዎች ለማገናኘት ብሉቱዝ ያብሩ"</string>
    <string name="bluetooth_paired_device_title" msgid="8638994696317952019">"የእርስዎ መሣሪያዎች"</string>
    <string name="bluetooth_pairing_page_title" msgid="7712127387361962608">"አዲስ መሣሪያ ያጣምሩ"</string>
    <string name="bluetooth_pref_summary" product="tablet" msgid="3520035819421024105">"ከአቅራቢያ ካሉ የብሉቱዝ መሣሪያዎች ጋር መልዕክት ለመለዋወጥ እንዲችል የእርስዎን ጡባዊ ይፍቀዱለት"</string>
    <string name="bluetooth_pref_summary" product="device" msgid="2205100629387332862">"ከአቅራቢያ ካሉ የብሉቱዝ መሣሪያዎች ጋር መልዕክት ለመለዋወጥ እንዲችል የእርስዎን መሣሪያ ይፍቀዱለት"</string>
    <string name="bluetooth_pref_summary" product="default" msgid="782032074675157079">"ከአቅራቢያ ካሉ የብሉቱዝ መሣሪያዎች ጋር መልዕክት ለመለዋወጥ እንዲችል የእርስዎን ስልክ ይፍቀዱለት"</string>
    <string name="bluetooth_disable_a2dp_hw_offload" msgid="4936610906348223810">"የብሉቱዝ A2DP ሃርድዌር ማራገፍን አሰናክል"</string>
    <string name="bluetooth_disable_a2dp_hw_offload_dialog_title" msgid="4340101417209145308">"መሣሪያ ዳግም ይጀምር?"</string>
    <string name="bluetooth_disable_a2dp_hw_offload_dialog_message" msgid="8827019472003234568">"ይህን ቅንብር ለመለወጥ የእርስዎን መሣሪያ ዳግም ማስጀመር ያስፈልግዎታል።"</string>
    <string name="bluetooth_disable_a2dp_hw_offload_dialog_confirm" msgid="2053793518537051975">"ዳግም ጀምር"</string>
    <string name="bluetooth_disable_a2dp_hw_offload_dialog_cancel" msgid="2382443064737856652">"ይቅር"</string>
    <string name="connected_device_available_media_title" msgid="2560067541413280645">"የሚገኙ የማህደረመረጃ መሣሪያዎች"</string>
    <string name="connected_device_available_call_title" msgid="697154660967595684">"የሚገኙ የጥሪ መሣሪያዎች"</string>
    <string name="connected_device_connected_title" msgid="5871712271201945606">"አሁን ላይ ተገናኝቷል"</string>
    <string name="connected_device_saved_title" msgid="688364359746674536">"የተቀመጡ መሣሪያዎች"</string>
    <string name="connected_device_add_device_title" msgid="7803521577708810621">"መሣሪያ ያክሉ"</string>
    <string name="connected_device_add_device_summary" msgid="4041865900298680338">"ብሉቱዝ ለማጣመር ይበራል"</string>
    <string name="connected_device_connections_title" msgid="5988939345181466770">"የግንኙነት ምርጫዎች"</string>
    <string name="connected_device_previously_connected_title" msgid="491765792822244604">"ከዚህ ቀደም የተገናኙ መሣሪያዎች"</string>
    <string name="date_and_time" msgid="9062980487860757694">"ቀን እና ሰዓት"</string>
    <string name="choose_timezone" msgid="1362834506479536274">"የጊዜ ሰቅ ምረጥ"</string>
    <!-- no translation found for intent_sender_data_label (6332324780477289261) -->
    <skip />
    <string name="intent_sender_sendbroadcast_text" msgid="1415735148895872715">" ይላኩ <xliff:g id="BROADCAST">broadcast</xliff:g>"</string>
    <string name="intent_sender_action_label" msgid="616458370005452389">"<xliff:g id="ACTION">Action</xliff:g>:"</string>
    <string name="intent_sender_startactivity_text" msgid="5080516029580421895">"ጀምር <xliff:g id="ACTIVITY">activity</xliff:g>"</string>
    <string name="intent_sender_resource_label" msgid="6963659726895482829">"<xliff:g id="RESOURCE">Resource</xliff:g>:"</string>
    <string name="intent_sender_account_label" msgid="465210404475603404">"መለያ:"</string>
    <string name="proxy_settings_title" msgid="9049437837600320881">"ተኪ"</string>
    <string name="proxy_clear_text" msgid="5555400754952012657">"አጽዳ"</string>
    <string name="proxy_port_label" msgid="5655276502233453400">"የእጅ አዙርወደብ"</string>
    <string name="proxy_exclusionlist_label" msgid="7700491504623418701">"የእጅ አዙሩን በጎንእለፍ"</string>
    <string name="proxy_defaultView_text" msgid="6387985519141433291">"ወደ ነባሪዎች  እነበረበት መልስ"</string>
    <string name="proxy_action_text" msgid="2957063145357903951">"ተከናውኗል"</string>
    <string name="proxy_hostname_label" msgid="8490171412999373362">"የእጅ አዙር ስመ ካዳም"</string>
    <string name="proxy_error" msgid="8926675299638611451">"ትኩረት"</string>
    <string name="proxy_error_dismiss" msgid="4993171795485460060">"እሺ"</string>
    <string name="proxy_error_invalid_host" msgid="6865850167802455230">"የተየብከው የአስተናጋጅ ስም ትክክል አይደለም።"</string>
    <string name="proxy_error_invalid_exclusion_list" msgid="678527645450894773">"የተየብካቸው ከቁጥር የማይገቡ ዝርዝሮች በትክክል አልተቀረፁም። እባክህ በነጠላ ሰረዝ የተለዩትን ከቁጥር የማይገቡ ጎራ ዝርዝሮችን አስገባ።"</string>
    <string name="proxy_error_empty_port" msgid="5539106187558215246">"የወደብ መስኩን ማጠናቀቅ ያስፈልግሃል።"</string>
    <string name="proxy_error_empty_host_set_port" msgid="2451694104858226781">"የአስተናጋጁ መስክ ባዶ ከሆነ የወደብ መስኩ ባዶ መሆን አለበት።"</string>
    <string name="proxy_error_invalid_port" msgid="5988270202074492710">"የተየብከው ወደብ ትክክል አይደለም።"</string>
    <string name="proxy_warning_limited_support" msgid="7229337138062837422">"አሳሹ የHTTP ተተኪ ተጠቅሟል ሆኖም በሌሎች መተግበሪያዎች ላይጠቀም ይችላል።"</string>
    <string name="proxy_url_title" msgid="7185282894936042359">"የፒኤሲ ዩአርኤል፦ "</string>
    <string name="radio_info_dl_kbps" msgid="6894556071523815984">"የውርድ መተላለፊያ ይዘት (ኪቢ/ሴ)፦"</string>
    <string name="radio_info_ul_kbps" msgid="946464073571185678">"የሰቀላ መተላለፊያ ይዘት (ኪቢ/ሴ)፦"</string>
    <string name="radio_info_signal_location_label" msgid="3242990404410530456">"የሕዋስ የአካባቢ መረጃ (የተቋረጠ)፦"</string>
    <string name="radio_info_neighboring_location_label" msgid="5766020323342985397">"የጎረቤት ሕዋስ መረጃ (የተቋረጠ)፦"</string>
    <string name="radio_info_phy_chan_config" msgid="7133247058801474028">"የLTE አካላዊ ሰርጥ ውቅረት፦"</string>
    <string name="radio_info_cell_info_refresh_rate" msgid="7062777594049622128">"ሕዋስ መረጃ እድሳት ፍጥነት፦"</string>
    <string name="radio_info_cellinfo_label" msgid="6213223844927623098">"ሁሉም የሕዋስ መለኪያ መረጃ፦"</string>
    <string name="radio_info_dcrtinfo_label" msgid="4062076024399431876">"ቅጽበታዊ የውሂብ ግንኙነት መረጃ፦"</string>
    <string name="radio_info_gprs_service_label" msgid="4209624131644060517">"የውሂብ አገልግሎት፦"</string>
    <string name="radio_info_roaming_label" msgid="6141505430275138647">"በመንቀሳቀስ ላይ:"</string>
    <string name="radio_info_imei_label" msgid="1220524224732944192">"IMEI:"</string>
    <string name="radio_info_call_redirect_label" msgid="2743797189722106231">"ጥሪ ተዛውሯል፦"</string>
    <string name="radio_info_ppp_resets_label" msgid="3587319503902576102">"ከተነሳ ጀምሮ የPPP ድጋሚ ጅምር ብዛት"</string>
    <string name="radio_info_current_network_label" msgid="9151285540639134945">"የአሁኑ አውታረ መረብ፦"</string>
    <string name="radio_info_ppp_received_label" msgid="363579470428151850">"ውሂብ ተቀብሏል"</string>
    <string name="radio_info_gsm_service_label" msgid="1370863866816125489">"የድምፅ አገልግሎት፦"</string>
    <string name="radio_info_signal_strength_label" msgid="5155734002519307416">"የሲግናል ጥንካሬ፦"</string>
    <string name="radio_info_call_status_label" msgid="2611065018172747413">"የድምጽ ጥሪ ሁኔታ፦"</string>
    <string name="radio_info_ppp_sent_label" msgid="7748668735880404586">"የተላከው ውሂብ፦"</string>
    <string name="radio_info_message_waiting_label" msgid="1037302619943328273">"መልዕክት በመጠበቅ ላይ፦"</string>
    <string name="radio_info_phone_number_label" msgid="7942153178953255231">"ስልክ ቁጥር፦"</string>
    <string name="radio_info_band_mode_label" msgid="8730871744887454509">"የሬዲዮ ባንድ ይምረጡ"</string>
    <string name="radio_info_voice_network_type_label" msgid="1443496502370667071">"የድምፅ የአውታረ መረብ ዓይነት፦"</string>
    <string name="radio_info_data_network_type_label" msgid="7094323145105149312">"የውሂብ አውታረ መረብ ዓይነት፦"</string>
    <string name="radio_info_set_perferred_label" msgid="3511830813500105512">"ተመራጩ የአውታረ መረብ አይነት ያቀናብሩ፦"</string>
    <string name="radio_info_ping_hostname_v4" msgid="7045103377818314709">"ፒንግ ስመ ከዳም(www.google.com) IPv4፦"</string>
    <string name="radio_info_ping_hostname_v6" msgid="1130906124160553954">"ፒንግ ስመ ካዳም(www.google.com) IPv6፦"</string>
    <string name="radio_info_http_client_test" msgid="2382286093023138339">"የኤችቲቲፒ ደንበኛ ፍተሻ፦"</string>
    <string name="ping_test_label" msgid="579228584343892613">"የፒንግ ሙከራን አስሂድ"</string>
    <string name="radio_info_smsc_label" msgid="6399460520126501354">"SMSC:"</string>
    <string name="radio_info_smsc_update_label" msgid="7258686760358791539">"አዘምን"</string>
    <string name="radio_info_smsc_refresh_label" msgid="6902302130315125102">"አድስ"</string>
    <string name="radio_info_toggle_dns_check_label" msgid="6625185764803245075">"የDNS ፍተሻን ቀያይር"</string>
    <string name="oem_radio_info_label" msgid="6163141792477958941">"OEM-የተወሰነ መረጃ/ቅንብሮች"</string>
    <string name="band_mode_title" msgid="4071411679019296568">"የሬዲዮ ባንድ ሁነታን ያቀናብሩ"</string>
    <string name="band_mode_loading" msgid="3555063585133586152">"የባንድ ዝርዝርን በመጫን ላይ…"</string>
    <string name="band_mode_set" msgid="5730560180249458484">"አዘጋጅ"</string>
    <string name="band_mode_failed" msgid="1495968863884716379">"አልተሳካም"</string>
    <string name="band_mode_succeeded" msgid="2701016190055887575">"ስኬታማ"</string>
    <string name="sdcard_changes_instructions" msgid="4482324130377280131">"የUSB ሽቦ ድጋሚ ሲገናኝ ለውጡ ስራ ላይ ይውላል።"</string>
    <string name="sdcard_settings_screen_mass_storage_text" msgid="3741220147296482474">"የUSB  ሰፊማከማቻ አንቃ"</string>
    <string name="sdcard_settings_total_bytes_label" msgid="9184160745785062144">"ጠቅላላ ባይቶች፡"</string>
    <string name="sdcard_settings_not_present_status" product="nosdcard" msgid="1636218515775929394">"የUSB ማከማቻ አልተሰካም።"</string>
    <string name="sdcard_settings_not_present_status" product="default" msgid="2048419626134861599">"ምንም SD ካርድ የለም።"</string>
    <string name="sdcard_settings_available_bytes_label" msgid="763232429899373001">"የተገኙ ባይቶች፡"</string>
    <string name="sdcard_settings_mass_storage_status" product="nosdcard" msgid="7993410985895217054">"USB ማከማቻ እንደብዙ ማከማቻ መሣሪያ በማገልገል ላይ ነው።"</string>
    <string name="sdcard_settings_mass_storage_status" product="default" msgid="2742075324087038036">"SD ካርድ እንደብዙ ማከማቻ መሣሪያ በማገልገል ላይ ነው።"</string>
    <string name="sdcard_settings_unmounted_status" product="nosdcard" msgid="5128923500235719226">"አሁን የUSB ማከማቻውን ለማስወገድ አስተማመኝ ነው።"</string>
    <string name="sdcard_settings_unmounted_status" product="default" msgid="666233604712540408">"አሁን የSD ማከማቻውን ለማስወገድ አስተማመኝ ነው።"</string>
    <string name="sdcard_settings_bad_removal_status" product="nosdcard" msgid="7761390725880773697">"የUSB  ማከማቻ በጥቅም ላይ እያለ ተወግዶ ነበር!"</string>
    <string name="sdcard_settings_bad_removal_status" product="default" msgid="5145797653495907970">"የSD ማከማቻ በጥቅም ላይ እያለ ተወግዶ ነበር!"</string>
    <string name="sdcard_settings_used_bytes_label" msgid="8820289486001170836">"ያገለገሉ ባይቶች፡"</string>
    <string name="sdcard_settings_scanning_status" product="nosdcard" msgid="7503429447676219564">"ለማህደረ መረጃ የUSB ማከማቻ በመቃኘት ላይ...."</string>
    <string name="sdcard_settings_scanning_status" product="default" msgid="2763464949274455656">"ለማህደረ መረጃ የ SD ካርደ በመቃኘት ላይ..."</string>
    <string name="sdcard_settings_read_only_status" product="nosdcard" msgid="3624143937437417788">"የUSB ማከማቻ አንብብ -ብቻ ሰክቷል።"</string>
    <string name="sdcard_settings_read_only_status" product="default" msgid="4518291824764698112">"የSD ካርድ አንባቢ- ብቻ ተሰክቷል።"</string>
    <string name="skip_label" msgid="47510779345218297">"ዝለል"</string>
    <string name="next_label" msgid="4693520878012668114">"ቀጥል"</string>
    <string name="language_picker_title" msgid="3596315202551687690">"ቋንቋዎች"</string>
    <string name="pref_title_lang_selection" msgid="2014920136978776034">"የቋንቋ ምርጫዎች"</string>
    <string name="locale_remove_menu" msgid="7651301406723638854">"አስወግድ"</string>
    <string name="add_a_language" msgid="2330538812283783022">"ቋንቋ አክል"</string>
    <plurals name="dlg_remove_locales_title" formatted="false" msgid="4276642359346122396">
      <item quantity="one">የተመረጡት ቋንቋዎች ይወገዱ?</item>
      <item quantity="other">የተመረጡት ቋንቋዎች ይወገዱ?</item>
    </plurals>
    <string name="dlg_remove_locales_message" msgid="1361354927342876114">"ጽሑፍ በሌላ ቋንቋ ይታያል።"</string>
    <string name="dlg_remove_locales_error_title" msgid="2653242337224911425">"ሁሉንም ቋንቋዎች ማስወገድ አይቻልም"</string>
    <string name="dlg_remove_locales_error_message" msgid="6697381512654262821">"ቢያንስ አንድ የተመረጠ ቋንቋ ያቆዩ"</string>
    <string name="locale_not_translated" msgid="516862628177166755">"በአንዳንድ መተግበሪያዎች ውስጥ ላይገኝ ይችላል"</string>
    <string name="action_drag_label_move_up" msgid="9052210023727612540">"ወደ ላይ ውሰድ"</string>
    <string name="action_drag_label_move_down" msgid="7448713844582912157">"ወደ ታች ውሰድ"</string>
    <string name="action_drag_label_move_top" msgid="557081389352288310">"ወደ ላይ ውሰድ"</string>
    <string name="action_drag_label_move_bottom" msgid="2468642142414126482">"ወደ ታች ውሰድ"</string>
    <string name="action_drag_label_remove" msgid="2861038147166966206">"ቋንቋን አስወግድ"</string>
    <string name="activity_picker_label" msgid="6295660302548177109">"እንቅስቃሴ ምረጥ"</string>
    <string name="device_info_label" msgid="6551553813651711205">"የመሣሪያ መረጃ"</string>
    <string name="display_label" msgid="8074070940506840792">"ማያ"</string>
    <string name="phone_info_label" product="tablet" msgid="7820855350955963628">"የጡባዊ መረጃ"</string>
    <string name="phone_info_label" product="default" msgid="2127552523124277664">"የስልክ መረጃ"</string>
    <string name="sd_card_settings_label" product="nosdcard" msgid="8101475181301178428">"የUSB  ማከማቻ"</string>
    <string name="sd_card_settings_label" product="default" msgid="5743100901106177102">"SD ካርድ"</string>
    <string name="proxy_settings_label" msgid="3271174136184391743">"የእጅ አዙር ቅንብሮች"</string>
    <string name="cancel" msgid="6859253417269739139">"ይቅር"</string>
    <string name="okay" msgid="1997666393121016642">"እሺ"</string>
    <string name="forget" msgid="1400428660472591263">"እርሳ"</string>
    <string name="save" msgid="879993180139353333">"አስቀምጥ"</string>
    <string name="done" msgid="6942539184162713160">"ተከናውኗል"</string>
    <string name="apply" msgid="1577045208487259229">"ተግብር"</string>
    <string name="settings_label" msgid="1626402585530130914">"ቅንብሮች"</string>
    <string name="settings_label_launcher" msgid="8344735489639482340">"ቅንብሮች"</string>
    <string name="settings_shortcut" msgid="3936651951364030415">"የቅንብሮች አቋራጭ"</string>
    <string name="activity_list_empty" msgid="6428823323471264836">"ምንም ተመሳሳይ እንቅስቃሴዎች አልተገኙም።"</string>
    <string name="airplane_mode" msgid="8837269988154128601">"የአውሮፕላን ሁነታ"</string>
    <string name="radio_controls_title" msgid="3447085191369779032">"ተጨማሪ"</string>
    <string name="wireless_networks_settings_title" msgid="3643009077742794212">"ገመድ አልባ&amp; አውታረ መረቦች"</string>
    <string name="radio_controls_summary" msgid="1838624369870907268">"Wi-Fi፣ ብሉቱዝ፣ የአውሮፕላን ሁነታ፣ የተንቀሳቃሽ አውታረ መረቦች፣ እና VPNዎችን ያቀናብሩ"</string>
    <string name="cellular_data_title" msgid="6835451574385496662">"የተንቀሳቃሽ ስልክ ውሂብ"</string>
    <string name="calls_title" msgid="3544471959217176768">"ጥሪዎች"</string>
    <string name="sms_messages_title" msgid="1778636286080572535">"የኤስኤምኤስ መልዕክቶች"</string>
    <string name="cellular_data_summary" msgid="4660351864416939504">"በተንቀሳቃሽ ስልክ አውታረ መረብ ላይ ውሂብ መጠቀም ፍቀድ"</string>
    <string name="allow_data_usage_title" msgid="2238205944729213062">"በሌላ የስልክ አውታረ መረብ መንቀሳቀስ ላይ ሳሉ የውሂብ መጠቀም ይፈቀድ"</string>
    <string name="roaming" msgid="3596055926335478572">"ውሂብ በእንቅስቃሴ ላይ"</string>
    <string name="roaming_enable" msgid="3737380951525303961">"በእንቅስቃሴ ላይ ሲሆን ወደ ውሂብ አገልግሎቶች ተያያዝ"</string>
    <string name="roaming_disable" msgid="1295279574370898378">"በእንቅስቃሴ ላይ ሲሆን ወደ ውሂብ አገልግሎቶች ተያያዝ"</string>
    <string name="roaming_reenable_message" msgid="9141007271031717369">"የውሂብዎ ተያያዥነት ጠፍቷል ምክንያቱም የቤትዎን አውታረመረብ በእንቅስቃሴ ላይ አጥፋተው በመተዎ ነው።"</string>
    <string name="roaming_turn_it_on_button" msgid="4387601818162120589">"አብራው"</string>
    <string name="roaming_warning" msgid="4275443317524544705">"ቀላል የማይባል ክፍያ ሊጠየቁ ይችሉ ይሆናል።"</string>
    <string name="roaming_warning_multiuser" product="tablet" msgid="6458990250829214777">"የውሂብ ዝውውር ሲፈቅዱ ጉልህ የሆኑ የውሂብ ዝውውር ክፍያዎች ሊደርስብዎት ይችላል!\n\nይህ ቅንብር እዚህ ጡባዊ ላይ ያሉት ሁሉም ተጠቃሚዎች ይመለከታቸዋል።"</string>
    <string name="roaming_warning_multiuser" product="default" msgid="6368421100292355440">"የውሂብ ዝውውር ሲፈቅዱ ጉልህ የሆኑ የውሂብ ዝውውር ክፍያዎች ሊደርስብዎት ይችላል!\n\nይህ ቅንብር እዚህ ስልክ ላይ ያሉት ሁሉም ተጠቃሚዎች ይመለከታቸዋል።"</string>
    <string name="roaming_reenable_title" msgid="6068100976707316772">"የውሂብ ዝውውር ፍቀድ?"</string>
    <string name="networks" msgid="6333316876545927039">"የከዋኝ ምርጫ"</string>
    <string name="sum_carrier_select" msgid="3616956422251879163">"የአውታረ መረብ ከዋኝ ምረጥ"</string>
    <string name="date_and_time_settings_title" msgid="3350640463596716780">"ቀን እና ሰዓት"</string>
    <string name="date_and_time_settings_title_setup_wizard" msgid="2391530758339384324">"ቀን እና ሰዓት አዘጋጅ"</string>
    <string name="date_and_time_settings_summary" msgid="7095318986757583584">"ቀን፣ ሰዓት፣ የጊዜ ሰቅ&amp; ቅርፀቶች አዘጋጅ"</string>
    <string name="date_time_auto" msgid="7076906458515908345">"ራስ ሰር ቀን እና ሰዓት"</string>
    <string name="date_time_auto_summaryOn" msgid="4609619490075140381">"በአውታረ መረብ የቀረበ ሰዓት ተጠቀም"</string>
    <string name="date_time_auto_summaryOff" msgid="8698762649061882791">"በአውታረ መረብ የቀረበ ሰዓት ተጠቀም"</string>
    <string name="zone_auto" msgid="334783869352026648">"ራስ ሰር ሰዓት ሰቅ"</string>
    <string name="zone_auto_summaryOn" msgid="6142830927278458314">"በአውታረ መረብ የቀረበ የሰዓት ሰቅ ተጠቀም"</string>
    <string name="zone_auto_summaryOff" msgid="2597745783162041390">"በአውታረ መረብ የቀረበ የሰዓት ሰቅ ተጠቀም"</string>
    <string name="date_time_24hour_auto" msgid="2117383168985653422">"ራስ-ሰር የ24-ሰዓት ቅርጸት"</string>
    <string name="date_time_24hour_auto_summary" msgid="6351812925651480277">"የቋንቋ ነባሪ ይጠቀሙ"</string>
    <string name="date_time_24hour_title" msgid="3203537578602803850">"የ24‑ሰዓት ቅርጸት"</string>
    <string name="date_time_24hour" msgid="1193032284921000063">"24 ሰዓት ቅርፀት ተጠቀም"</string>
    <string name="date_time_set_time_title" msgid="6296795651349047016">"ሰዓት"</string>
    <string name="date_time_set_time" msgid="5716856602742530696">"ጊዜ አዘጋጅ"</string>
    <string name="date_time_set_timezone_title" msgid="3047322337368233197">"የሰዓት ሰቅ"</string>
    <string name="date_time_set_timezone" msgid="5045627174274377814">"የሰዓት ሰቅ"</string>
    <string name="date_time_set_date_title" msgid="6928286765325608604">"ቀን"</string>
    <string name="date_time_set_date" msgid="7021491668550232105">"ውሂብ አዘጋጅ"</string>
    <string name="date_time_search_region" msgid="2478334699004021972">"ክልል ይፈልጉ"</string>
    <string name="date_time_select_region" msgid="5434001881313168586">"ክልል"</string>
    <string name="date_time_select_zone" msgid="8883690857762652278">"የሰዓት ሰቅ"</string>
    <string name="date_time_set_timezone_in_region" msgid="7935631939393423886">"በ<xliff:g id="REGION">%1$s</xliff:g> ውስጥ የጊዜ ሰቆች"</string>
    <string name="date_time_select_fixed_offset_time_zones" msgid="6084375085203448645">"የዩቲሲ ማሸጋሸጊያን ይምረጡ"</string>
    <string name="zone_list_menu_sort_alphabetically" msgid="5683377702671088588">"በፊደል ተራ ለይ"</string>
    <string name="zone_list_menu_sort_by_timezone" msgid="2720190443744884114">"በሰዓት ሰቅ ለይ"</string>
    <string name="zone_change_to_from_dst" msgid="118656001224045590">"<xliff:g id="TIME_TYPE">%1$s</xliff:g> በ<xliff:g id="TRANSITION_DATE">%2$s</xliff:g> ላይ ይጀምራል።"</string>
    <string name="zone_info_exemplar_location_and_offset" msgid="1359698475641349336">"<xliff:g id="EXEMPLAR_LOCATION">%1$s</xliff:g> (<xliff:g id="OFFSET">%2$s</xliff:g>)"</string>
    <string name="zone_info_offset_and_name" msgid="164876167707284017">"<xliff:g id="TIME_TYPE">%2$s</xliff:g> (<xliff:g id="OFFSET">%1$s</xliff:g>)"</string>
    <string name="zone_info_footer" msgid="4192803402331390389">"<xliff:g id="OFFSET_AND_NAME">%1$s</xliff:g>ን ይጠቀማል። <xliff:g id="DST_TIME_TYPE">%2$s</xliff:g> <xliff:g id="TRANSITION_DATE">%3$s</xliff:g> ላይ ይጀምራል።"</string>
    <string name="zone_info_footer_no_dst" msgid="8652423870143056964">"<xliff:g id="OFFSET_AND_NAME">%1$s</xliff:g>ን ይጠቀማል። ምንም የቀን ብርሃን ቁጠባ ሰዓት የለም።"</string>
    <string name="zone_time_type_dst" msgid="8850494578766845276">"የቀን ብርሃን ቁጠባዎች ጊዜ"</string>
    <string name="zone_time_type_standard" msgid="3462424485380376522">"መደበኛ ሰዓት"</string>
    <string name="zone_menu_by_region" msgid="8370437123807764346">"በክልል ምረጥ"</string>
    <string name="zone_menu_by_offset" msgid="7161573994228041794">"በUTC ሽግሽግ ምረጥ"</string>
    <string name="date_picker_title" msgid="1338210036394128512">"ቀን"</string>
    <string name="time_picker_title" msgid="483460752287255019">"ጊዜ"</string>
    <string name="lock_after_timeout" msgid="4590337686681194648">"በራስ ሰር ቆልፍ"</string>
    <string name="lock_after_timeout_summary" msgid="6128431871360905631">"<xliff:g id="TIMEOUT_STRING">%1$s</xliff:g> ከእንቅልፍ በኋላ"</string>
    <string name="lock_immediately_summary_with_exception" msgid="9119632173886172690">"ከእንቅልፍ በኋላ ወዲያውኑ፣ በ<xliff:g id="TRUST_AGENT_NAME">%1$s</xliff:g> ተከፍቶ እንዲቆይ ካልተደረገ በቀር"</string>
    <string name="lock_after_timeout_summary_with_exception" msgid="5579064842797188409">"ከእንቅልፍ በኋላ <xliff:g id="TIMEOUT_STRING">%1$s</xliff:g>፣ በ<xliff:g id="TRUST_AGENT_NAME">%2$s</xliff:g> ከተከፈተ በስተቀር"</string>
    <string name="show_owner_info_on_lockscreen_label" msgid="5074906168357568434">"በተቆለፈ ማያ የባለቤት መረጃ አሳይ"</string>
    <string name="owner_info_settings_title" msgid="5530285568897386122">"የቁልፍ ገጽ መልዕክት"</string>
    <string name="security_enable_widgets_title" msgid="2754833397070967846">"ንዑስ ፕሮግራሞችን አንቃ"</string>
    <string name="security_enable_widgets_disabled_summary" msgid="6392489775303464905">"በአስተዳዳሪ ተሰናክሏል"</string>
    <string name="lockdown_settings_title" msgid="7393790212603280213">"የመቆለፊያ አማራጭን አሳይ"</string>
    <string name="lockdown_settings_summary" msgid="429230431748285997">"Smart Lockን፣ በጣት አሻራን መክፈት እና በማያ ገጹ ቁልፉ ላይ ማሳወቂያዎችን የሚያጠፋ የኃይል አዝራር አማራጩን አሳይ"</string>
    <string name="owner_info_settings_summary" msgid="7472393443779227052">"ምንም"</string>
    <string name="owner_info_settings_status" msgid="120407527726476378">"<xliff:g id="COUNT_0">%1$d</xliff:g> / <xliff:g id="COUNT_1">%2$d</xliff:g>"</string>
    <string name="owner_info_settings_edit_text_hint" msgid="7591869574491036360">"ለምሳሌ፦ የአበበ Android።"</string>
    <string name="user_info_settings_title" msgid="1195015434996724736">"የተጠቃሚ መረጃ"</string>
    <string name="show_profile_info_on_lockscreen_label" msgid="2741208907263877990">"የመገለጫ መረጃ በቁልፍ ማያ ገጽ ላይ አሳይ"</string>
    <string name="profile_info_settings_title" msgid="3518603215935346604">"የመገለጫ መረጃ"</string>
    <string name="Accounts_settings_title" msgid="1643879107901699406">"መለያዎች"</string>
    <string name="location_settings_title" msgid="1369675479310751735">"አካባቢ"</string>
    <string name="location_settings_master_switch_title" msgid="3560242980335542411">"አካባቢን ተጠቀም"</string>
    <string name="account_settings_title" msgid="626177544686329806">"መለያዎች"</string>
    <string name="security_settings_title" msgid="4918904614964215087">"ደህንነት እና ሥፍራ"</string>
    <string name="encryption_and_credential_settings_title" msgid="6514904533438791561">"ምስጠራ እና ምስክርነቶች"</string>
    <string name="encryption_and_credential_settings_summary" product="default" msgid="8721883002237981248">"ስልክ ተመስጥሯል"</string>
    <string name="decryption_settings_summary" product="default" msgid="5671817824042639849">"ስልክ አልተመሰጠረም"</string>
    <string name="encryption_and_credential_settings_summary" product="tablet" msgid="7200428573872395685">"መሣሪያ ተመሣጥሯል"</string>
    <string name="decryption_settings_summary" product="tablet" msgid="5794135636155570977">"መሣሪያ አልተመሰጠረም"</string>
    <string name="lockscreen_settings_title" msgid="3922976395527087455">"የማያ ገጽ ቁልፍ ምርጫዎች"</string>
    <string name="security_settings_summary" msgid="967393342537986570">"የእኔን ስፍራ፣ማያ ክፈት፣SIM ካርድ ሽንጉር፣ መረጃ ማከማቻ ሽንጉር አዘጋጅ።"</string>
    <string name="cdma_security_settings_summary" msgid="6068799952798901542">"የእኔን ስፍራ፣ማያ ክፈት፣ መረጃ ማከማቻ ሽንጉር አዘጋጅ።"</string>
    <string name="security_passwords_title" msgid="2881269890053568809">"ግላዊነት"</string>
    <string name="disabled_by_administrator_summary" msgid="1601828700318996341">"በአስተዳዳሪ ተሰናክሏል"</string>
    <string name="security_status_title" msgid="5848766673665944640">"የደህንነት ሁኔታ"</string>
    <string name="security_dashboard_summary" msgid="6757421634477554939">"የማያ ገጽ ቁልፍ፣ የጣት አሻራ"</string>
    <string name="security_dashboard_summary_no_fingerprint" msgid="8129641548372335540">"ማሳያ መቆለፊያ"</string>
    <string name="security_settings_fingerprint_preference_title" msgid="2488725232406204350">"የጣት አሻራ"</string>
    <string name="fingerprint_manage_category_title" msgid="8293801041700001681">"የጣት አሻራዎችን ያስተዳድሩ"</string>
    <string name="fingerprint_usage_category_title" msgid="8438526918999536619">"የጣት አሻራን ይጠቀሙ ለ"</string>
    <string name="fingerprint_add_title" msgid="1926752654454033904">"የጣት አሻራ አክል"</string>
    <string name="fingerprint_enable_keyguard_toggle_title" msgid="5078060939636911795">"ማያ ገጽ መቆለፊያ"</string>
    <plurals name="security_settings_fingerprint_preference_summary" formatted="false" msgid="624961700033979880">
      <item quantity="one">የ<xliff:g id="COUNT_1">%1$d</xliff:g> ጣት አሻራዎች ማዋቀር</item>
      <item quantity="other">የ<xliff:g id="COUNT_1">%1$d</xliff:g> ጣት አሻራዎች ማዋቀር</item>
    </plurals>
    <string name="security_settings_fingerprint_preference_summary_none" msgid="1507739327565151923"></string>
    <string name="security_settings_fingerprint_enroll_introduction_title" msgid="3201556857492526098">"በጣት አሻራ ይክፈቱ"</string>
    <string name="security_settings_fingerprint_enroll_introduction_title_unlock_disabled" msgid="7066417934622827305">"ጣት አሻራዎን ይጠቀሙ"</string>
    <string name="security_settings_fingerprint_enroll_introduction_message" msgid="3508870672887336095">"ስልክዎን ለመክፈት፣ ግዢዎችን ለመፍቀድ ወይም ወደ መተግበሪያዎች ለመግባት በቀላሉ የጣት አሻራ ዳሳሹን ይንኩ። የማን ጣት አሻራዎችን እንደሚያክሉ ላይ ይጠንቀቁ። አንዲት የታከለ አሻራ ራሱ እነዚህን ሊያደርግ ይችላል።\n\nማስታወሻ፦ የጣት አሻራዎ ደህንነት ከጠንካራ ስርዓተ ጥለት ወይም ፒን ያነሰ ሊሆን ይችላል።"</string>
    <string name="security_settings_fingerprint_enroll_introduction_message_unlock_disabled" msgid="1550756694054944874">"የእርስዎን ስልክ ለመክፈት ወይም ግዢዎችን ለማጽደቅ የእርስዎን የጣት አሻራ ይጠቀሙ።\n\nማስታወሻ፦ ይህን መሣሪያ ለመክፈት የጣት አሻራን መጠቀም አይችሉም። ለተጨማሪ መረጃ፣ የእርስዎን ድርጅት አስተዳዳሪ ያነጋግሩ።"</string>
    <string name="security_settings_fingerprint_enroll_introduction_message_setup" msgid="6817326798834882531">"የእርስዎን ስልክ ለመክፈት ወይም ግዢዎችን ለማጽደቅ የእርስዎን የጣት አሻራ ይጠቀሙ።\n\nማስታወሻ፦ የእርስዎ የጣት አሻራ ከጠንካራ ሥርዓተ ጥለት ወይም ፒን ይልቅ ያነሰ ለደህንነት አስተማማኝ ሊሆን ይችላል።"</string>
    <string name="security_settings_fingerprint_enroll_introduction_cancel" msgid="3199351118385606526">"ይቅር"</string>
    <string name="security_settings_fingerprint_enroll_introduction_continue" msgid="7472492858148162530">"ቀጥል"</string>
    <string name="security_settings_fingerprint_enroll_introduction_cancel_setup" msgid="5021369420474432665">"ዝለል"</string>
    <string name="security_settings_fingerprint_enroll_introduction_continue_setup" msgid="1961957425135180242">"ቀጣይ"</string>
    <string name="setup_fingerprint_enroll_skip_title" msgid="362050541117362034">"ጣት አሻራ ይዘለል?"</string>
    <string name="setup_fingerprint_enroll_skip_after_adding_lock_text" msgid="958990414356204763">"ጣት አሻራን ማዋቀር አንድ ወይም ሁለት ደቂቃ ብቻ ነው የሚወስደው። ይህን ከዘለሉት ጣት አሻራዎን በኋላ ላይ በቅንብሮች ውስጥ ማከል ይችላሉ።"</string>
    <string name="lock_screen_intro_skip_title" msgid="4988210105913705679">"የማያ ገጽ መቆለፊያ ይዘለል?"</string>
    <string name="lock_screen_intro_skip_dialog_text_frp" product="tablet" msgid="1581834104051243425">"የመሣሪያ ጥበቃ ባህሪያት አይበሩም። ይህ ጡባዊ ቢጠፋ፣ ቢሰረቅ ወይም ዳግም እንዲቀናበር ቢደረግ ሌሎች እንዳይጠቀሙበት መከላከል አይችሉም።"</string>
    <string name="lock_screen_intro_skip_dialog_text_frp" product="device" msgid="4629503416877189572">"የመሣሪያ ጥበቃ ባህሪያት አይበሩም። ይህ መሣሪያ ቢጠፋ፣ ቢሰረቅ ወይም ዳግም እንዲቀናበር ቢደረግ ሌሎች እንዳይጠቀሙበት መከላከል አይችሉም።"</string>
    <string name="lock_screen_intro_skip_dialog_text_frp" product="default" msgid="2423428240245737909">"የመሣሪያ ጥበቃ ባህሪያት አይበሩም። ይህ ስልክ ቢጠፋ፣ ቢሰረቅ ወይም ዳግም እንዲቀናበር ቢደረግ ሌሎች እንዳይጠቀሙበት መከላከል አይችሉም።"</string>
    <string name="lock_screen_intro_skip_dialog_text" product="tablet" msgid="5219287483885558525">"የመሣሪያ ጥበቃ ባህሪያት አይበሩም። ይህ ጡባዊ ቢጠፋ ወይም ቢሰረቅ ሌሎች እንዳይጠቀሙበት መከላከል አይችሉም።"</string>
    <string name="lock_screen_intro_skip_dialog_text" product="device" msgid="1466238255429527112">"የመሣሪያ ጥበቃ ባህሪያት አይበሩም። ይህ መሣሪያ ቢጠፋ ወይም ቢሰረቅ ሌሎች እንዳይጠቀሙበት መከላከል አይችሉም።"</string>
    <string name="lock_screen_intro_skip_dialog_text" product="default" msgid="3008526710555416125">"የመሣሪያ ጥበቃ ባህሪያት አይበሩም። ይህ ስልክ ቢጠፋ ወይም ቢሰረቅ ሌሎች እንዳይጠቀሙበት መከላከል አይችሉም።"</string>
    <string name="skip_anyway_button_label" msgid="2323522873558834513">"ለማንኛውም ዝለል"</string>
    <string name="go_back_button_label" msgid="4745265266186209467">"ወደኋላ ተመለስ"</string>
    <string name="security_settings_fingerprint_enroll_find_sensor_title" msgid="3051496861358227199">"ዳሳሹን ይንኩ"</string>
    <string name="security_settings_fingerprint_enroll_find_sensor_message" msgid="8793966374365960368">"በእርስዎ ስልክ ጀርባ ላይ ነው። የእርስዎን አመልካች ጣት ይጠቀሙ።"</string>
    <string name="security_settings_fingerprint_enroll_find_sensor_content_description" msgid="2058830032070449160">"ከመሣሪያ እና የጣት አሻራ አነፍናፊ መገኛ አካባቢ መግለጫ ስዕል ጋር"</string>
    <string name="security_settings_fingerprint_enroll_dialog_name_label" msgid="7086763077909041106">"ስም"</string>
    <string name="security_settings_fingerprint_enroll_dialog_ok" msgid="4150384963879569750">"እሺ"</string>
    <string name="security_settings_fingerprint_enroll_dialog_delete" msgid="4114615413240707936">"ሰርዝ"</string>
    <string name="security_settings_fingerprint_enroll_start_title" msgid="2068961812439460133">"ዳሳሹን ይንኩ"</string>
    <string name="security_settings_fingerprint_enroll_start_message" msgid="3909929328942564524">"ጣትዎን በዳሳሹ ላይ ያስቀምጡትና ንዝረት ከተሰማዎት በኋላ ያንሱት"</string>
    <string name="security_settings_fingerprint_enroll_repeat_title" msgid="2819679722403209778">"ያንሱ፣ በመቀጠል መልሰው ይንኩ"</string>
    <string name="security_settings_fingerprint_enroll_repeat_message" msgid="6158989350522518586">"የእርስዎን የጣት አሻራ የተለያዩ ክፍሎችን ለማከል ጣትዎትን ማንሳትና ማስቀመጥዎን ይቀጥሉ"</string>
    <string name="security_settings_fingerprint_enroll_finish_title" msgid="7567276170287972230">"የጣት አሻራ ታክሏል"</string>
    <string name="security_settings_fingerprint_enroll_finish_message" msgid="8970048776120548976">"ይህን አዶ ሲመለከቱ ለይቶ ለማወቅ ወይም ግዢዎችን ለማጽደቅ የእርስዎን የጣት አሻራ ይጠቀሙ።"</string>
    <string name="security_settings_fingerprint_enroll_enrolling_skip" msgid="3710211704052369752">"በኋላ ላይ ያድርጉት"</string>
    <string name="setup_fingerprint_enroll_enrolling_skip_title" msgid="6808422329107426923">"የጣት አሻራን ማቀናበር ይዘለል?"</string>
    <string name="setup_fingerprint_enroll_enrolling_skip_message" msgid="274849306857859783">"የእርስዎን ስልክ ለመክፈት የጣት አሻራዎችዎን እንደ አንድ መንገድ መርጠዋል። አሁን ከዘለሉት ይህንን በኋላ ላይ ማዘጋጀት ይኖርብዎታል። ማዘጋጀት አንድ ወይም ሁለት ደቂቃ ብቻ ነው የሚወስደው።"</string>
    <string name="security_settings_fingerprint_enroll_setup_screen_lock" msgid="1195743489835505376">"ማያ ገጽ መቆለፊያ ያዋቅሩ"</string>
    <string name="security_settings_fingerprint_enroll_done" msgid="4014607378328187567">"ተከናውኗል"</string>
    <string name="security_settings_fingerprint_enroll_touch_dialog_title" msgid="1863561601428695160">"አረግ አረግ፣ አነፍናፊው ያ አይደለም"</string>
    <string name="security_settings_fingerprint_enroll_touch_dialog_message" msgid="2989019978041986175">"በእርስዎ ስልክ ጀርባ ላይ ያለውን ዳሳሽ ይንኩ። የእርስዎን አመልካች ጣት ይጠቀሙ።"</string>
    <string name="security_settings_fingerprint_enroll_error_dialog_title" msgid="3618021988442639280">"ምዝገባ አልተጠናቀቀም"</string>
    <string name="security_settings_fingerprint_enroll_error_timeout_dialog_message" msgid="2942551158278899627">"የጣት አሻራ ምዝገባ ጊዜ ገደብ ላይ ተደርሷል። እንደገና ይሞክሩ።"</string>
    <string name="security_settings_fingerprint_enroll_error_generic_dialog_message" msgid="3624760637222239293">"የጣት አሻራ ምዝገባ አልሰራም። እንደገና ይሞክሩ ወይም የተለየ ጣት ይጠቀሙ።"</string>
    <string name="fingerprint_enroll_button_add" msgid="6317978977419045463">"ሌላ ያክሉ"</string>
    <string name="fingerprint_enroll_button_next" msgid="6247009337616342759">"ቀጣይ"</string>
    <string name="security_settings_fingerprint_enroll_disclaimer" msgid="2624905914239271751">"ስልክዎን ከማስከፈት በተጨማሪም እንዲሁም ግዢዎችን እና የመተግበሪያ መዳረሻን ለመፍቀድ የጣት አሻራዎንም መጠቀም ይችላሉ። "<annotation id="url">"ተጨማሪ ለመረዳት"</annotation></string>
    <string name="security_settings_fingerprint_enroll_disclaimer_lockscreen_disabled" msgid="7846871823167357942">" የማያ ገጽ ቁልፍ አማራጩ ተሰናክሏል። ተጨማሪ ለማወቅ የድርጅትዎን አስተዳዳሪ ያነጋግሩ። "<annotation id="admin_details">"ተጨማሪ ዝርዝሮች"</annotation>\n\n"ለግዢዎች እና የመተግበሪያ መዳረሻ ፈቃድ ለመስጠት አሁንም የጣት አሻራዎን መጠቀም ይችላሉ። "<annotation id="url">"የበለጠ ለመረዳት"</annotation></string>
    <string name="security_settings_fingerprint_enroll_lift_touch_again" msgid="1888772560642539718">"ጣትዎን ያንሱ፣ ከዚያ በድጋሚ ዳሳሽ ይንኩ"</string>
    <string name="fingerprint_add_max" msgid="1020927549936895822">"እስከ <xliff:g id="COUNT">%d</xliff:g> የሚደርሱ የጣት አሻራዎችን ማከል ይችላሉ"</string>
    <string name="fingerprint_intro_error_max" msgid="6864066984678078441">"የሚፈቀደውን ከፍተኛ የጣት አሻራ ብዛት አክለዋል"</string>
    <string name="fingerprint_intro_error_unknown" msgid="1905692132326523040">"ተጨማሪ የጣት አሻራዎችን ማከል አይቻልም"</string>
    <string name="fingerprint_last_delete_title" msgid="6410310101247028988">"ሁሉም የጣት አሻራዎች ይወገዱ?"</string>
    <string name="fingerprint_delete_title" msgid="1368196182612202898">"«<xliff:g id="FINGERPRINT_ID">%1$s</xliff:g>»ን ያስወግዱ"</string>
    <string name="fingerprint_delete_message" msgid="8597787803567398131">"ይህን የጣት አሻራ መሰረዝ ይፈልጋሉ?"</string>
    <string name="fingerprint_last_delete_message" msgid="7852321001254275878">"ስልክዎን ለመክፈት፣ ለግዢዎች ፍቃድ ለመስጠት ወይም በጣት አሻራዎችዎ በመለያ ወደ መተግበሪያዎች ለመግባት የእርስዎን የጣት አሻራዎች መጠቀም አይችሉም"</string>
    <string name="fingerprint_last_delete_message_profile_challenge" msgid="6521520787746771912">"የጣት አሻራዎችዎን ተጠቅመው የስራ መገለጫዎን መክፈት፣ ግዢዎችን ማጽደቅ ወይም ወደ የስራ መተግበሪያዎች መግባት አይችሉም"</string>
    <string name="fingerprint_last_delete_confirm" msgid="2634726361059274289">"አዎ፣ አስወግድ"</string>
    <string name="confirm_fingerprint_icon_content_description" msgid="5255544532157079096">"ለመቀጠል የእርስዎን የጣት አሻራ ይጠቀሙ።"</string>
    <string name="crypt_keeper_settings_title" msgid="4219233835490520414">"ማመስጠሪያ"</string>
    <string name="crypt_keeper_encrypt_title" product="tablet" msgid="1060273569887301457">"ጡባዊ አመስጥር"</string>
    <string name="crypt_keeper_encrypt_title" product="default" msgid="1878996487755806122">"ስልክ አመስጥር"</string>
    <string name="crypt_keeper_encrypted_summary" msgid="1868233637888132906">"ተመስጥሯል"</string>
    <string name="crypt_keeper_desc" product="tablet" msgid="503014594435731275">"የእርስዎን መለያዎች፣ ቅንብሮች፣ የወረዱ መተግበሪያዎች እና ውሂባቸው፣ ማህደረመረጃቸው እና ሌሎች ፋይሎቻቸውን ማመስጠር ይችላሉ። ጡባዊዎን ካመሰጠሩት በኋላ የማያ ገጽ ቁልፍ እንዳዋቀሩ ታሳቢ በማድረግ (ማለትም ስርዓተ-ጥለት፣ ቁጥራዊ ፒን ወይም የይለፍ ቃል) ጡባዊዎን ባበሩት ቁጥር ጡባዊውን ለመፍታት ማያ ገጹን መክፈት ይኖርብዎታል። የሚፈቱበት ሌላኛው ብቻ መንገድ የፋብሪካ ዳግም ማስጀመር ነው፣ ሁሉንም ውሂብዎን በመደምሰስ።\n\nማመስጠር አንድ ሰዓት ወይም ከዚያ በላይ ይወስዳል። በሙሉ ባትሪ መጀመር አለብዎት፣ እና ሂደቱ እስኪያልቅ ድረስ ጡባዊዎ መሰካት አለበት። ካቋረጡት አንዳንድ ወይም ሁሉም ውሂብዎን ያጣሉ።"</string>
    <string name="crypt_keeper_desc" product="default" msgid="2579929266645543631">"የእርስዎን መለያዎች፣ ቅንብሮች፣ የወረዱ መተግበሪያዎች እና ውሂባቸው፣ ማህደረመረጃቸው እና ሌሎች ፋይሎቻቸውን ማመስጠር ይችላሉ። ስልክዎን ካመሰጠሩት በኋላ የማያ ገጽ ቁልፍ እንዳዋቀሩ ታሳቢ በማድረግ (ማለትም ስርዓተ-ጥለት፣ ቁጥራዊ ፒን ወይም የይለፍ ቃል) ስልክዎን ባበሩት ቁጥር ስልኩን ለመፍታት ማያ ገጹን መክፈት ይኖርብዎታል። የሚፈቱበት ሌላኛው ብቻ መንገድ የፋብሪካ ዳግም ማስጀመር ነው፣ ሁሉንም ውሂብዎን በመደምሰስ።\n\nማመስጠር አንድ ሰዓት ወይም ከዚያ በላይ ይወስዳል። በሙሉ ባትሪ መጀመር አለብዎት፣ እና ሂደቱ እስኪያልቅ ድረስ ስልክዎ መሰካት አለበት። ካቋረጡት አንዳንድ ወይም ሁሉም ውሂብዎን ያጣሉ።"</string>
    <string name="crypt_keeper_button_text" product="tablet" msgid="1189623490604750854">"ጡባዊ አመስጥር"</string>
    <string name="crypt_keeper_button_text" product="default" msgid="2008346408473255519">"ስልክ አመስጥር"</string>
    <string name="crypt_keeper_low_charge_text" msgid="2029407131227814893">"እባክዎ ባትሪዎን ኃይል ይሙላ እና እንደገና ይሞክሩ።"</string>
    <string name="crypt_keeper_unplugged_text" msgid="4785376766063053901">"እባክዎ የኃይል መሙያዎን ይሰኩ እና እንደገና ይሞክሩ።"</string>
    <string name="crypt_keeper_dialog_need_password_title" msgid="4058971800557767">"ምንም የማያቆልፍ ፒን  ወይም ይለፍቃል የለም"</string>
    <string name="crypt_keeper_dialog_need_password_message" msgid="4071395977297369642">"ምስጠራ ከመጀመርህ በፊት የማያ ቆልፍ ፒን  ወይም ይለፍቃል ማዘጋጀት አለብህ።"</string>
    <string name="crypt_keeper_confirm_title" msgid="5100339496381875522">"ይመስጠር?"</string>
    <string name="crypt_keeper_final_desc" product="tablet" msgid="517662068757620756">"የምስጠራ ክንውኑ የማይመለስ ነው እና ካቋረጡት፤ ውሂብ ያጣሉ።ምስጠራ 1 ሰዓት ወይም ከዛ የበለጠ ይወስዳል፤ በዛ ጊዜ ስልኩ ለብዙ ጊዜያቶች በድጋሚ ይነሳል።"</string>
    <string name="crypt_keeper_final_desc" product="default" msgid="287503113671320916">"የምስጠራ ክንውኑ የማይመለስ ነው እና ካቋረጡት፤ ውሂብ ያጣሉ።ምስጠራ 1 ሰዓት ወይም ከዛ የበለጠ ይወስዳል፤ በዛ ጊዜ ስልኩ ለብዙ ጊዜያቶች በድጋሚ ይነሳል።"</string>
    <string name="crypt_keeper_setup_title" msgid="1783951453124244969">"ማመስጠሪያ"</string>
    <string name="crypt_keeper_setup_description" product="tablet" msgid="6689952371032099350">"እባክህ ጡባዊህ እስኪመሳጠር ድረስ ጠብቅ።<xliff:g id="PERCENT">^1</xliff:g> ተጠናቋል።"</string>
    <string name="crypt_keeper_setup_description" product="default" msgid="951918761585534875">"እባክህ  ስልክህ እስኪመሳጠር ድረስ ጠብቅ። <xliff:g id="PERCENT">^1</xliff:g>% ተጠናቋል።"</string>
    <string name="crypt_keeper_setup_time_remaining" product="tablet" msgid="1655047311546745695">"ጡባዊዎ እስኪመሰጠር ድረስ ይጠብቁ። ቀሪ ጊዜ፦ <xliff:g id="DURATION">^1</xliff:g>"</string>
    <string name="crypt_keeper_setup_time_remaining" product="default" msgid="1862964662304683072">"ስልክዎ እስኪመሰጠር ድረስ ይጠብቁ። ቀሪ ጊዜ፦ <xliff:g id="DURATION">^1</xliff:g>"</string>
    <string name="crypt_keeper_force_power_cycle" product="tablet" msgid="556504311511212648">"ጡባዊዎን ለማስከፈት ያጥፉትና ከዚያ ያብሩት።"</string>
    <string name="crypt_keeper_force_power_cycle" product="default" msgid="1794353635603020327">"ስልክዎን ለማስከፈት ያጥፉትና ከዚያ ያብሩት።"</string>
    <string name="crypt_keeper_warn_wipe" msgid="2738374897337991667">"ማስጠንቀቂያ፦ መሳሪያዎ ከ<xliff:g id="COUNT">^1</xliff:g> ተጨማሪ የመክፈት ሙከራዎች በኋላ ይጠረጋል!"</string>
    <string name="crypt_keeper_enter_password" msgid="2223340178473871064">"የይለፍቃልህን ተይብ"</string>
    <string name="crypt_keeper_failed_title" msgid="7133499413023075961">"ምስጠራ ስኬታማ አልነበረም"</string>
    <string name="crypt_keeper_failed_summary" product="tablet" msgid="8219375738445017266">"ማመስጠር ተቆራርጧል እና መጨረስ አይችልም። በመሆኑም፣ በጡባዊዎ ላይ ያለውን ውሂብ እስከነጭራሹ መድረስ አይቻልም። \n\n ጡባዊህን በመጠቀም ለመቀጠል፣ የፋብሪካ ዳግም አስጀምር ማከናወን አለብህ። ጡባዊህን ዳግም ካስጀመርክ በኋላ ስታዘጋጅ፣ ወደ Google መለያህ አስጠብቀህ የነበረውን ውሂብ እነበረበት ለመመለስ እድሉን ታገኛለህ።"</string>
    <string name="crypt_keeper_failed_summary" product="default" msgid="3270131542549577953">"ማመስጠር ተቆራርጧል እና መጨረስ አይችልም። በመሆኑም፣ በስልክዎ ላይ ያለውን ውሂብ እስከነጭራሹ መድረስ አይቻልም። \n\n ስልክዎን በመጠቀም ለመቀጠል፣ የፋብሪካ ዳግም አስጀምር ማከናወን አለብዎት። ስልክዎን ዳግም ካስጀመሩ በኋላ ሲያዘጋጁ፣ ወደ Google መለያዎ አስጠብቀው የነበረውን ውሂብ እነበረበት ለመመለስ እድሉን ያገኛሉ።"</string>
    <string name="crypt_keeper_data_corrupt_title" msgid="8759119849089795751">"መፍታት አልተሳካም"</string>
    <string name="crypt_keeper_data_corrupt_summary" product="tablet" msgid="840107296925798402">"ያስገቡት የይለፍ ቃል ትክክል ነው፣ ይሁንና ውሂብዎ የተበላሸ ነው። \n\nጡባዊዎን መጠቀሙን ለመቀጠል የፋብሪካ ዳግም ማስጀመር ማከናወን ያስፈልግዎታል። ከዳግም ማስጀመሩ በኋላ ጡባዊዎን ሲያዋቅሩት በGoogle መለያዎ ላይ ምትኬ የተቀመጠለት ማንኛውም ውሂብ ወደነበረበት የመመለስ አጋጣሚ ይኖርዎታል።"</string>
    <string name="crypt_keeper_data_corrupt_summary" product="default" msgid="8843311420059663824">"ያስገቡት የይለፍ ቃል ትክክል ነው፣ ይሁንና ውሂብዎ የተበላሸ ነው። \n\nስልክዎን መጠቀሙን ለመቀጠል የፋብሪካ ዳግም ማስጀመር ማከናወን ያስፈልግዎታል። ከዳግም ማስጀመሩ በኋላ ስልክዎን ሲያዋቅሩት በGoogle መለያዎ ላይ ምትኬ የተቀመጠለት ማንኛውም ውሂብ ወደነበረበት የመመለስ አጋጣሚ ይኖርዎታል።"</string>
    <string name="crypt_keeper_switch_input_method" msgid="4168332125223483198">"የግቤት ስልት ቀይር"</string>
    <string name="suggested_lock_settings_title" msgid="8498743819223200961">"የስልክዎን ደህንነት ይጠብቁ"</string>
    <string name="suggested_lock_settings_summary" product="tablet" msgid="2296800316150748710">"ጡባዊን ለመጠበቅ የማያ ገጽ ቁልፍን ያቀናብሩ"</string>
    <string name="suggested_lock_settings_summary" product="device" msgid="7562847814806365373">"መሣሪያን ለመጠበቅ የማያ ገጽ ቁልፍን ያቀናብሩ"</string>
    <string name="suggested_lock_settings_summary" product="default" msgid="1526355348444658181">"ስልክን ለመጠበቅ የማያ ገጽ ቁልፍን ያቀናብሩ"</string>
    <string name="suggested_fingerprint_lock_settings_title" msgid="2174553391551398081">"ለመክፈት የጣት አሻራን ያክሉ"</string>
    <string name="suggested_fingerprint_lock_settings_summary" product="tablet" msgid="5738274583658668124"></string>
    <string name="suggested_fingerprint_lock_settings_summary" product="device" msgid="5738274583658668124"></string>
    <string name="suggested_fingerprint_lock_settings_summary" product="default" msgid="5738274583658668124"></string>
    <string name="lock_settings_picker_title" msgid="1095755849152582712">"ማሳያ ቆልፍ ምረጥ"</string>
    <string name="lock_settings_picker_title_profile" msgid="8822511284992306796">"የስራ ቁልፍ ይምረጡ"</string>
    <string name="setup_lock_settings_picker_title" product="tablet" msgid="90329443364067215">"ለጡባዊዎ ጥበቃ ያድርጉ"</string>
    <string name="setup_lock_settings_picker_title" product="device" msgid="2399952075134938929">"ለመሣሪያዎ ጥበቃ ያድርጉ"</string>
    <string name="setup_lock_settings_picker_title" product="default" msgid="1572244299605153324">"ለእርስዎ ስልክ ጥበቃ ይድርጉ"</string>
    <string name="lock_settings_picker_fingerprint_added_security_message" msgid="5008939545428518367">"ለተጨማሪ ደህንነት ሲባል የምትኬ ማያ ገጽ መቆለፊያን ያቀናብሩ"</string>
    <string name="setup_lock_settings_picker_message" product="tablet" msgid="8919671129189936210">"የመሣሪያ ጥበቃ ባህሪያትን በማግበር ሌሎች ይህን ጡባዊ ያለእርስዎ ፈቃድ እንዳይጠቀሙበት ይከልክሉ። መጠቀም የሚፈልጉትን የማያ ገጽ መቆለፊያ ይምረጡ።"</string>
    <string name="setup_lock_settings_picker_message" product="device" msgid="3787276514406353777">"የመሣሪያ ጥበቃ ማድረጊያ ባሕሪዎችን በማግበር ያለ እርስዎ ፈቃድ ሌሎች ይህን መሣሪያ እንዳይጠቀሙ ይከላከሉዋቸው። መጠቀም የሚፈልጉትን ማያ ገጽ መቆለፊያ ይምረጡ።"</string>
    <string name="setup_lock_settings_picker_message" product="default" msgid="3692856437543730446">"የመሣሪያ ጥበቃ ባህሪያትን በማግበር ሌሎች ይህን ስልክ ያለእርስዎ ፈቃድ እንዳይጠቀሙበት ይከልክሉ። መጠቀም የሚፈልጉትን የማያ ገጽ መቆለፊያ ይምረጡ።"</string>
    <string name="lock_settings_picker_fingerprint_message" msgid="4755230324778371292">"የምትኬ ቁልፍ ገጽ ስልትዎን ይምረጡ"</string>
    <string name="setup_lock_settings_options_button_label" msgid="8511153243629402929">"ማያ ገጽ መቆለፊያ አማራጮች"</string>
    <string name="setup_lock_settings_options_dialog_title" msgid="5058207955455973917">"ማያ ገጽ መቆለፊያ አማራጮች"</string>
    <string name="unlock_set_unlock_launch_picker_title" msgid="2084576942666016993">"ማሳያ መቆለፊያ"</string>
    <string name="unlock_set_unlock_launch_picker_summary_lock_immediately" msgid="5967714169972542586">"<xliff:g id="UNLOCK_METHOD">%1$s</xliff:g> / ወዲያውኑ ከእንቅልፍ በኋላ"</string>
    <string name="unlock_set_unlock_launch_picker_summary_lock_after_timeout" msgid="4696710373399258413">"<xliff:g id="UNLOCK_METHOD">%1$s</xliff:g> / ከእንቅልፍ በኋላ <xliff:g id="TIMEOUT_STRING">%2$s</xliff:g>"</string>
    <string name="unlock_set_unlock_launch_picker_title_profile" msgid="124176557311393483">"የስራ መገለጫ መቆለፊያ"</string>
    <string name="unlock_set_unlock_launch_picker_change_title" msgid="5045866882028324941">"ማሳያ ቆልፍን ለውጥ"</string>
    <string name="unlock_set_unlock_launch_picker_change_summary" msgid="2790960639554590668">"ስርዓተ ጥለት፣  ፒን ፣ ወይም የይለፍ ቃል ለውጥ ወይም አቦዝን"</string>
    <string name="unlock_set_unlock_launch_picker_enable_summary" msgid="4791110798817242301">"ማያውን ለመቆለፍ ሜተድ ምረጥ"</string>
    <string name="unlock_set_unlock_off_title" msgid="7117155352183088342">"ምንም"</string>
    <string name="unlock_set_unlock_off_summary" msgid="94361581669110415"></string>
    <string name="unlock_set_unlock_none_title" msgid="5679243878975864640">"ማንሸራተት"</string>
    <string name="unlock_set_unlock_none_summary" msgid="8914673583104628191">"ምንም ጥበቃ የለም"</string>
    <string name="unlock_set_unlock_pattern_title" msgid="2912067603917311700">"ስርዓተ ጥለት"</string>
    <string name="unlock_set_unlock_pattern_summary" msgid="7062696666227725593">"መካከለኛ ጥበቃ"</string>
    <string name="unlock_set_unlock_pin_title" msgid="5846029709462329515">"ፒን"</string>
    <string name="unlock_set_unlock_pin_summary" msgid="907878650556383388">"ከመካከለኛ እስከ ከፍተኛ ጥበቃ"</string>
    <string name="unlock_set_unlock_password_title" msgid="8775603825675090937">" የይለፍ ቃል፡"</string>
    <string name="unlock_set_unlock_password_summary" msgid="8856220848940929546">"ከፍተኛ ጥበቃ"</string>
    <string name="unlock_set_do_later_title" msgid="4894767558414979243">"አሁን አይደለም"</string>
    <string name="current_screen_lock" msgid="4104091715420072219">"አሁን ያለ ማያ ገጽ መቆለፊያ"</string>
    <string name="fingerprint_unlock_set_unlock_pattern" msgid="4939057588092120368">"የጣት አሻራ + ሥርዓተ ጥለት"</string>
    <string name="fingerprint_unlock_set_unlock_pin" msgid="8010746824051056986">"የጣት አሻራ + ፒን"</string>
    <string name="fingerprint_unlock_set_unlock_password" msgid="7351131075806338634">"የጣት አሻራ + የይለፍ ቃል"</string>
    <string name="fingerprint_unlock_skip_fingerprint" msgid="1441077909803666681">"ያለጣት አሻራ ይቀጥሉ"</string>
    <string name="fingerprint_unlock_title" msgid="2826226740306003991">"የእርስዎን የጣት አሻራ ተጠቅመው ስልክዎን መክፈት ይችላሉ። ለደህንነት ሲባል ይህ አማራጭ የመጠባበቂያ ማያ ገጽ መቆለፊያ ያስፈልገዋል።"</string>
    <string name="unlock_set_unlock_disabled_summary" msgid="2051593894736282302">"በአስተዳዳሪ፣ የምስጠራ መመሪያ ወይም የምስክርነት ማከማቻ ተሰናክሏል"</string>
    <string name="unlock_set_unlock_mode_off" msgid="5881952274566013651">"ምንም"</string>
    <string name="unlock_set_unlock_mode_none" msgid="8467360084676871617">"ማንሸራተት"</string>
    <string name="unlock_set_unlock_mode_pattern" msgid="7837270780919299289">"ሥርዓተ ጥለት"</string>
    <string name="unlock_set_unlock_mode_pin" msgid="3541326261341386690">"ፒን"</string>
    <string name="unlock_set_unlock_mode_password" msgid="1203938057264146610">"የይለፍ ቃል"</string>
    <string name="unlock_setup_wizard_fingerprint_details" msgid="7893457665921363009">"አንድ ጊዜ የማያ ገጽ መቆለፊያን ካቀናበሩ በኋላ፣ በቅንብሮች እና ደህንነት ውስጥ የጣት አሻራን ማቀናበር ይችላሉ።"</string>
    <string name="unlock_disable_lock_title" msgid="1427036227416979120">"የማያ መዝጊያ አጥፋ"</string>
    <string name="unlock_disable_frp_warning_title" msgid="264008934468492550">"የመሳሪያ ጥበቃ ይወገድ?"</string>
    <string name="unlock_disable_frp_warning_title_profile" msgid="5507136301904313583">"የመገለጫ ጥበቃ ይወገድ?"</string>
    <string name="unlock_disable_frp_warning_content_pattern" msgid="8869767290771023461">"የመሣሪያ ጥበቃ ባህሪዎች ያለ የእርስዎ ስርዓተ ጥለት አይሰሩም።"</string>
    <string name="unlock_disable_frp_warning_content_pattern_fingerprint" msgid="2986105377420905314">"የመሣሪያ ጥበቃ ባህሪዎች ያለ የእርስዎ ስርዓተ ጥለት አይሠሩም።<xliff:g id="EMPTY_LINE">

</xliff:g>የተቀመጡ የእርስዎ የጣት አሻራዎችም እንዲሁም ከዚህ መሳሪያ ይወገዳሉ፣ እና በእነሱ ስልክዎን መክፈት፣ ግዢዎችን መፍቀድ፣ ወይም ወደ መተግበሪያ መግባት አይችሉም።»"</string>
    <string name="unlock_disable_frp_warning_content_pin" msgid="586996206210265131">"የመሣሪያ ጥበቃ ባህሪዎች ያለ የእርስዎ ፒን አይሰሩም።"</string>
    <string name="unlock_disable_frp_warning_content_pin_fingerprint" msgid="3370462835533123695">"የመሣሪያ ጥበቃ ባህሪዎች ያለ የእርስዎ ፒን አይሰሩም።<xliff:g id="EMPTY_LINE">

</xliff:g>የተቀመጡ የእርስዎ የጣት አሻራዎችም እንዲሁም ከዚህ መሳሪያ ይወገዳሉ፣ እና በእነሱ ስልክዎን መክፈት፣ ግዢዎችን መፍቀድ፣ ወይም ወደ መተግበሪያ መግባት አይችሉም።»"</string>
    <string name="unlock_disable_frp_warning_content_password" msgid="5420612686852555537">"የመሣሪያ ጥበቃ ባህሪዎች ያለ የእርስዎ የይለፍ ቃል አይሰሩም።"</string>
    <string name="unlock_disable_frp_warning_content_password_fingerprint" msgid="3595476296430536798">"የመሣሪያ ጥበቃ ባህሪዎች ያለ የእርስዎ የይለፍ ቃል አይሠሩም።<xliff:g id="EMPTY_LINE">

</xliff:g>የተቀመጡ የእርስዎ የጣት አሻራዎችም እንዲሁም ከዚህ መሳሪያ ይወገዳሉ፣ እና በእነሱ ስልክዎን መክፈት፣ ግዢዎችን መፍቀድ፣ ወይም ወደ መተግበሪያ መግባት አይችሉም።»"</string>
    <string name="unlock_disable_frp_warning_content_unknown" msgid="1550718040483548220">"የመሣሪያ ጥበቃ ባህሪዎች ያለ የእርስዎ ቁልፍ ገጽ አይሰሩም።"</string>
    <string name="unlock_disable_frp_warning_content_unknown_fingerprint" msgid="3679351662094349506">"የመሣሪያ ጥበቃ ባህሪዎች ያለ የእርስዎ ቁልፍ ገጽ አይሰሩም።<xliff:g id="EMPTY_LINE">

</xliff:g>የተቀመጡ የእርስዎ የጣት አሻራዎችም እንዲሁም ከዚህ መሳሪያ ይወገዳሉ፣ እና በእነሱ ስልክዎን መክፈት፣ ግዢዎችን መፍቀድ፣ ወይም ወደ መተግበሪያ መግባት አይችሉም።»"</string>
    <string name="unlock_disable_frp_warning_content_pattern_profile" msgid="8682200103576359918">"የመሣሪያ ጥበቃ ባሕሪዎች ያለ የእርስዎ ሥርዓተ ጥለት አይሠሩም።"</string>
    <string name="unlock_disable_frp_warning_content_pattern_fingerprint_profile" msgid="6718155854303231675">"የመገለጫ ጥበቃ ባሕሪዎች ያለ የእርስዎ ሥርዓተ ጥለት አይሠሩም።<xliff:g id="EMPTY_LINE">

</xliff:g>እንዲሁም የተቀመጡ የእርስዎ ጣት አሻራዎች ከዚህ መገለጫ ይወገዳሉ፣ እና የእርስዎን መገለጫ መክፈት፣ ግዢዎችን መፍቀድ ወይም እነሱን ተጠቅመው በመለያ ወደ መተግበሪያዎች መግባት አይችሉም።»"</string>
    <string name="unlock_disable_frp_warning_content_pin_profile" msgid="7790688070593867767">"የመሣሪያ ጥበቃ ባሕሪዎች ያለ የእርስዎ ፒን አይሠሩም።"</string>
    <string name="unlock_disable_frp_warning_content_pin_fingerprint_profile" msgid="4209564603132870532">"የመገለጫ ጥበቃ ባሕሪዎች ያለ የእርስዎ ፒን አይሠሩም።<xliff:g id="EMPTY_LINE">

</xliff:g>እንዲሁም የተቀመጡ የእርስዎ ጣት አሻራዎች ከዚህ መገለጫ ይወገዳሉ፣ እና የእርስዎን መገለጫ መክፈት፣ ግዢዎችን መፍቀድ ወይም እነሱን ተጠቅመው በመለያ ወደ መተግበሪያዎች መግባት አይችሉም።»"</string>
    <string name="unlock_disable_frp_warning_content_password_profile" msgid="7569285520567674461">"የመገለጫ ጥበቃ ባሕሪዎች ያለ የእርስዎ ይለፍ ቃል አይሠሩም።"</string>
    <string name="unlock_disable_frp_warning_content_password_fingerprint_profile" msgid="2994300676764706047">"የመገለጫ ጥበቃ ባሕሪዎች ያለ የይለፍ ቃልዎ አይሠሩም።<xliff:g id="EMPTY_LINE">

</xliff:g>እንዲሁም የተቀመጡ የእርስዎ ጣት አሻራዎች ከዚህ መገለጫ ይወገዳሉ፣ እና የእርስዎን መገለጫ መክፈት፣ ግዢዎችን መፍቀድ ወይም እነሱን ተጠቅመው በመለያ ወደ መተግበሪያዎች መግባት አይችሉም።»"</string>
    <string name="unlock_disable_frp_warning_content_unknown_profile" msgid="6984215718701688202">"የመሣሪያ ጥበቃ ባሕሪዎች ያለ የእርስዎ ማያ ገጽ መቆለፊያ አይሠሩም።"</string>
    <string name="unlock_disable_frp_warning_content_unknown_fingerprint_profile" msgid="4994062501123299418">"የመገለጫ ጥበቃ ባሕሪዎች ያለ የእርስዎ የማያ ገጽ መቆለፊያ አይሠሩም።<xliff:g id="EMPTY_LINE">

</xliff:g>እንዲሁም የተቀመጡ የእርስዎ ጣት አሻራዎች ከዚህ መገለጫ ይወገዳሉ፣ እና የእርስዎን መገለጫ መክፈት፣ ግዢዎችን መፍቀድ ወይም እነሱን ተጠቅመው በመለያ ወደ መተግበሪያዎች መግባት አይችሉም።»"</string>
    <string name="unlock_disable_frp_warning_ok" msgid="7075138677177748705">"አዎ፣ አስወግድ"</string>
    <string name="unlock_change_lock_pattern_title" msgid="2044092014872741130">"መክፈቻ ስርዓት ጥለት ለውጥ"</string>
    <string name="unlock_change_lock_pin_title" msgid="806629901095938484">"መክፈቻ ፒን  ለውጥ"</string>
    <string name="unlock_change_lock_password_title" msgid="5606298470358768865">"መክፈቻ ይለፍ ቃል ለውጥ"</string>
    <string name="lock_failed_attempts_before_wipe" msgid="2219711062197089783">"እንደገና ይሞክሩ። ሙከራ <xliff:g id="CURRENT_ATTEMPTS">%1$d</xliff:g> ከ<xliff:g id="TOTAL_ATTEMPTS">%2$d</xliff:g>።"</string>
    <string name="lock_last_attempt_before_wipe_warning_title" msgid="4277765862798876826">"የእርስዎ ውሂብ ይሰረዛል"</string>
    <string name="lock_last_pattern_attempt_before_wipe_device" msgid="1688030823464420974">"በሚቀጥለው ሙከራ ላይ ትክክል ያልሆነ ሥርዓተ ጥለት ካስገቡ የዚህ መሣሪያ ውሂብ ይሰረዛል"</string>
    <string name="lock_last_pin_attempt_before_wipe_device" msgid="5350785938296254352">"በሚቀጥለው ሙከራ ላይ ትክክል ያልሆነ ፒን ካስገቡ የዚህ መሣሪያ ውሂብ ይሰረዛል"</string>
    <string name="lock_last_password_attempt_before_wipe_device" msgid="6208035114731421034">"በሚቀጥለው ሙከራ ላይ ትክክል ያልሆነ የይለፍ ቃል ካስገቡ የዚህ መሣሪያ ውሂብ ይሰረዛል"</string>
    <string name="lock_last_pattern_attempt_before_wipe_user" msgid="7851504071368235547">"በሚቀጥለው ሙከራ ላይ ትክክል ያልሆነ ሥርዓተ ጥለት ካስገቡ ይህ ተጠቃሚ ይሰረዛል"</string>
    <string name="lock_last_pin_attempt_before_wipe_user" msgid="4049024921333961715">"በሚቀጥለው ሙከራ ላይ ትክክል ያልሆነ ፒን ካስገቡ ይህ ተጠቃሚ ይሰረዛል"</string>
    <string name="lock_last_password_attempt_before_wipe_user" msgid="4660886542496781672">"በሚቀጥለው ሙከራ ላይ ትክክል ያልሆነ የይለፍ ቃል ካስገቡ ይህ ተጠቃሚ ይሰረዛል"</string>
    <string name="lock_last_pattern_attempt_before_wipe_profile" msgid="2437716252059050291">"በሚቀጥለው ሙከራ ላይ ትክክል ያልሆነ ሥርዓተ ጥለት ካስገቡ የእርስዎ የሥራ መገለጫ እና ውሂቡ ይሰረዛሉ"</string>
    <string name="lock_last_pin_attempt_before_wipe_profile" msgid="5799931839127476913">"በሚቀጥለው ሙከራ ላይ ትክክል ያልሆነ ፒን ካስገቡ የእርስዎ የሥራ መገለጫ እና ውሂቡ ይሰረዛሉ"</string>
    <string name="lock_last_password_attempt_before_wipe_profile" msgid="6786586046975042158">"በሚቀጥለው ሙከራ ላይ ትክክል ያልሆነ የይለፍ ቃል ካስገቡ የእርስዎ የሥራ መገለጫ እና ውሂቡ ይሰረዛሉ"</string>
    <string name="lock_failed_attempts_now_wiping_device" msgid="5047439819181833824">"በጣም ብዙ ትክክል ያልሆኑ ሙከራዎች። የዚህ መሣሪያ ውሂብ ይሰረዛል።"</string>
    <string name="lock_failed_attempts_now_wiping_user" msgid="6188180643494518001">"በጣም ብዙ ትክክል ያልሆኑ ሙከራዎች። ይህ ተጠቃሚ ይሰረዛል።"</string>
    <string name="lock_failed_attempts_now_wiping_profile" msgid="1745475043685915442">"በጣም ብዙ ትክክል ያልሆኑ ሙከራዎች። የዚህ የሥራ መገለጫ እና ውሂቡ ይሰረዛሉ።"</string>
    <string name="lock_failed_attempts_now_wiping_dialog_dismiss" msgid="8246716090548717312">"አሰናብት"</string>
    <string name="lockpassword_password_too_short" msgid="2726090378672764986">"ቢያንስ <xliff:g id="COUNT">%d</xliff:g> ቁምፊዎች መሆን አለበት"</string>
    <string name="lockpassword_pin_too_short" msgid="3638188874397727648">"ፒን ቢያንስ <xliff:g id="COUNT">%d</xliff:g> አኃዞች መሆን አለበት"</string>
    <string name="lockpassword_continue_label" msgid="4602203784934526940">"ቀጥል"</string>
    <string name="lockpassword_password_too_long" msgid="4591720174765403476">"የይለፍ ቃል ከ<xliff:g id="NUMBER">%d</xliff:g> ቁምፊዎች ያነሰ መሆን አለበት"</string>
    <string name="lockpassword_pin_too_long" msgid="2079396149560490458">"ከ<xliff:g id="NUMBER">%d</xliff:g> አሃዞች ያነሰ መሆን አለበት።"</string>
    <string name="lockpassword_pin_contains_non_digits" msgid="7284664023164191198">"ከ0-9 የሆኑ አሃዞችን ብቻ ነው መያዝ አለበት"</string>
    <string name="lockpassword_pin_recently_used" msgid="1401569207976460727">"የመሣሪያ አስተዳዳሪው የቅርብ ጊዜ ፒን መጠቀም አይፈቅድም"</string>
    <string name="lockpassword_pin_blacklisted_by_admin" msgid="8563366383328811472">"የተለመዱ ፒኖች በአይቲ አስተዳዳሪዎ የታገዱ ናቸው። የተለየ ፒን ይሞክሩ።"</string>
    <string name="lockpassword_illegal_character" msgid="8049611046639943217">"ይህ ልክ ያልሆነ ቁምፊ ማካተት አይችልም"</string>
    <string name="lockpassword_password_requires_alpha" msgid="3036589522150097731">"ቢያንስ አንድ ፊደል መያዝ አለበት"</string>
    <string name="lockpassword_password_requires_digit" msgid="5140062925787058765">"ቢያንስ አንድ አሃዝ መያዝ አለበት"</string>
    <string name="lockpassword_password_requires_symbol" msgid="5944350865681510893">"ቢያንስ አንድ ምልክት መያዝ አለበት"</string>
    <plurals name="lockpassword_password_requires_letters" formatted="false" msgid="9013132344745898400">
      <item quantity="one">ቢያንስ <xliff:g id="COUNT">%d</xliff:g> ፊደሎችን መያዝ አለበት</item>
      <item quantity="other">ቢያንስ <xliff:g id="COUNT">%d</xliff:g> ፊደሎችን መያዝ አለበት</item>
    </plurals>
    <plurals name="lockpassword_password_requires_lowercase" formatted="false" msgid="2626327674921055486">
      <item quantity="one">ቢያንስ <xliff:g id="COUNT">%d</xliff:g> ንዑስ ሆሄዎችን መያዝ አለበት</item>
      <item quantity="other">ቢያንስ <xliff:g id="COUNT">%d</xliff:g> ንዑስ ሆሄዎችን መያዝ አለበት</item>
    </plurals>
    <plurals name="lockpassword_password_requires_uppercase" formatted="false" msgid="7860796359913920356">
      <item quantity="one">ቢያንስ <xliff:g id="COUNT">%d</xliff:g> አቢይ ሆሄዎችን መያዝ አለበት</item>
      <item quantity="other">ቢያንስ <xliff:g id="COUNT">%d</xliff:g> አቢይ ሆሄዎችን መያዝ አለበት</item>
    </plurals>
    <plurals name="lockpassword_password_requires_numeric" formatted="false" msgid="1967587658356336828">
      <item quantity="one">ቢያንስ <xliff:g id="COUNT">%d</xliff:g> ቁጥራዊ አኃዞችን መያዝ አለበት</item>
      <item quantity="other">ቢያንስ <xliff:g id="COUNT">%d</xliff:g> ቁጥራዊ አኃዞችን መያዝ አለበት</item>
    </plurals>
    <plurals name="lockpassword_password_requires_symbols" formatted="false" msgid="6751305770863640574">
      <item quantity="one">ቢያንስ <xliff:g id="COUNT">%d</xliff:g> ልዩ ምልክቶችን መያዝ አለበት</item>
      <item quantity="other">ቢያንስ <xliff:g id="COUNT">%d</xliff:g> ልዩ ምልክቶችን መያዝ አለበት</item>
    </plurals>
    <plurals name="lockpassword_password_requires_nonletter" formatted="false" msgid="4440596998172043055">
      <item quantity="one">ቢያንስ <xliff:g id="COUNT">%d</xliff:g> ፊደል ያልሆኑ ቁምፊዎችን መያዝ አለበት</item>
      <item quantity="other">ቢያንስ <xliff:g id="COUNT">%d</xliff:g> ፊደል ያልሆኑ ቁምፊዎችን መያዝ አለበት</item>
    </plurals>
    <string name="lockpassword_password_recently_used" msgid="942665351220525547">"የመሣሪያ አስተዳዳሪው የቅርብ ጊዜ የይለፍ ቃልን መጠቀም አይፈቅድም"</string>
    <string name="lockpassword_password_blacklisted_by_admin" msgid="9105101266246197027">"የተለመዱ የይለፍ ቃላት በአይቲ አስተዳዳሪዎ የታገዱ ናቸው። የተለየ የይለፍ ቃል ይሞክሩ።"</string>
    <string name="lockpassword_pin_no_sequential_digits" msgid="680765285206990584">"ሽቅብ፣ ቁልቁል ወይም ተደጋጋሚ የአኃዞች ተከታታይ አይፈቀድም"</string>
    <string name="lockpassword_confirm_label" msgid="8176726201389902380">"ያረጋግጡ"</string>
    <string name="lockpassword_cancel_label" msgid="8818529276331121899">"ይቅር"</string>
    <string name="lockpassword_clear_label" msgid="5724429464960458155">"አጽዳ"</string>
    <string name="lockpattern_tutorial_cancel_label" msgid="6431583477570493261">"ይቅር"</string>
    <string name="lockpattern_tutorial_continue_label" msgid="3559793618653400434">"ቀጥሎ"</string>
    <string name="lock_setup" msgid="3355847066343753943">"ማዋቀር ተጠናቋል።"</string>
    <string name="manage_device_admin" msgid="537804979483211453">"የመሣሪያ አስተዳደር መተግበሪያዎች"</string>
    <string name="number_of_device_admins_none" msgid="7185056721919496069">"ምንም ገቢር መተግበሪያዎች የሉም"</string>
    <plurals name="number_of_device_admins" formatted="false" msgid="3361891840111523393">
      <item quantity="one"><xliff:g id="COUNT_1">%d</xliff:g> ገቢር መተግበሪያዎች</item>
      <item quantity="other"><xliff:g id="COUNT_1">%d</xliff:g> ገቢር መተግበሪያዎች</item>
    </plurals>
    <string name="manage_trust_agents" msgid="4629279457536987768">"የተአማኒነት ወኪሎች"</string>
    <string name="disabled_because_no_backup_security" msgid="6877660253409580377">"ለመጠቀም በመጀመሪያ የቁልፍ ገጽ ያዋቅሩ"</string>
    <string name="manage_trust_agents_summary" msgid="1475819820389620546">"ምንም የለም"</string>
    <plurals name="manage_trust_agents_summary_on" formatted="false" msgid="3935182396726101824">
      <item quantity="one"><xliff:g id="COUNT">%d</xliff:g> ገቢር የዕምነት ወኪሎች</item>
      <item quantity="other"><xliff:g id="COUNT">%d</xliff:g> ገቢር የዕምነት ወኪሎች</item>
    </plurals>
    <string name="bluetooth_quick_toggle_title" msgid="1037056952714061893">"ብሉቱዝ"</string>
    <string name="bluetooth_quick_toggle_summary" msgid="5293641680139873341">" ብሉቱዝ አብራ"</string>
    <string name="bluetooth_settings" msgid="1810521656168174329">"ብሉቱዝ"</string>
    <string name="bluetooth_settings_title" msgid="1908745291161353016">"ብሉቱዝ"</string>
    <string name="bluetooth_settings_summary" msgid="2091062709530570462">"ተያያዦችን አደራጅ፣ የመሣሪያ ስም &amp;  መገኘት መቻል አዘጋጅ"</string>
    <string name="bluetooth_pairing_request" msgid="2605098826364694673">"ከ<xliff:g id="DEVICE_NAME">%1$s</xliff:g> ጋር ይጣመር?"</string>
    <string name="bluetooth_pairing_key_msg" msgid="418124944140102021">"የብሉቱዝ ማጣመሪያ ኮድ"</string>
    <string name="bluetooth_enter_passkey_msg" msgid="6813273136442138444">"የማጣመር ኮድ ይተይቡና ከዚያም Return ወይም Enter የሚለውን ይጫኑ"</string>
    <string name="bluetooth_enable_alphanumeric_pin" msgid="7222713483058171357">"ፒን  ፊደሎች ወይም ምልክቶች ይይዛል"</string>
    <string name="bluetooth_pin_values_hint" msgid="3815897557875873646">"አብዛኛውን ጊዜ 0000 ወይም 1234"</string>
    <string name="bluetooth_pin_values_hint_16_digits" msgid="7849359451584101077">"16 አሃዞች መሆን አለበት"</string>
    <string name="bluetooth_enter_pin_other_device" msgid="4637977124526813470">"ይህን ፒን  በሌላ መሣሪያ ላይማስገባት ሊያስፈልግህ ይችላል።"</string>
    <string name="bluetooth_enter_passkey_other_device" msgid="2798719004030279602">"ይህን የይለፍ ቁልፍ በሌላ መሣሪያ ላይማስገባት ሊያስፈልግህ ይችላል።"</string>
    <string name="bluetooth_confirm_passkey_msg" msgid="3708312912841950052">"ከ:&lt;br&gt;&lt;b&gt;<xliff:g id="DEVICE_NAME">%1$s</xliff:g>&lt;/b&gt;&lt;br&gt;&lt;br&gt;ጋር ለማገናኘት ይህን የይለፍ ቁልፍ ማሳየቱን አረጋግጥ፡&lt;br&gt;&lt;b&gt;<xliff:g id="PASSKEY">%2$s</xliff:g>&lt;/b&gt;"</string>
    <string name="bluetooth_incoming_pairing_msg" msgid="1615930853859551491">"ከ:&lt;br&gt;&lt;b&gt;<xliff:g id="DEVICE_NAME">%1$s</xliff:g>&lt;/b&gt;&lt;br&gt;&lt;br&gt;ከዚህ መሣሪያ ጋር ይጣመር?"</string>
    <string name="bluetooth_display_passkey_pin_msg" msgid="2796550001376088433">"ከ:<xliff:g id="BOLD1_0">&lt;br&gt;&lt;b&gt;</xliff:g><xliff:g id="DEVICE_NAME">%1$s</xliff:g><xliff:g id="END_BOLD1">&lt;/b&gt;&lt;br&gt;&lt;br&gt;</xliff:g> ጋር ለማጣመር ላዩ ላይ ተይብበት:<xliff:g id="BOLD2_1">&lt;br&gt;&lt;b&gt;</xliff:g><xliff:g id="PASSKEY">%2$s</xliff:g><xliff:g id="END_BOLD2">&lt;/b&gt;</xliff:g> ከዚያም ተመለስ ወይም አስገባ ተጫን::"</string>
    <string name="bluetooth_pairing_shares_phonebook" msgid="9082518313285787097">"የእርስዎን የእውቂያዎች እና የጥሪ ታሪክ መዳረሻ ይፍቀዱ"</string>
    <string name="bluetooth_error_title" msgid="6850384073923533096"></string>
    <string name="bluetooth_connecting_error_message" msgid="1397388344342081090">"ወደ <xliff:g id="DEVICE_NAME">%1$s</xliff:g>ማገናኘት አልተቻለም።"</string>
    <string name="bluetooth_preference_scan_title" msgid="2277464653118896016">"መሣሪያዎችን ቃኝ"</string>
    <string name="bluetooth_search_for_devices" msgid="2754007356491461674">"አድስ"</string>
    <string name="bluetooth_searching_for_devices" msgid="9203739709307871727">"በመፈለግ ላይ…"</string>
    <string name="bluetooth_preference_device_settings" msgid="907776049862799122">"የመሣሪያ ቅንብሮች"</string>
    <string name="bluetooth_preference_paired_dialog_title" msgid="8875124878198774180">"የተጣመረ መሣሪያ"</string>
    <string name="bluetooth_preference_paired_dialog_name_label" msgid="8111146086595617285">"ስም"</string>
    <string name="bluetooth_preference_paired_dialog_internet_option" msgid="7112953286863428412">"የበይንመረብ ግንኙነት"</string>
    <string name="bluetooth_preference_paired_dialog_keyboard_option" msgid="2271954176947879628">"የቁልፍ ሰሌዳ"</string>
    <string name="bluetooth_preference_paired_dialog_contacts_option" msgid="7747163316331917594">"የእውቂያዎች እና የጥሪ ታሪክ"</string>
    <string name="bluetooth_pairing_dialog_title" msgid="1417255032435317301">"ከዚህ መሣሪያ ጋር ይጣመር?"</string>
    <string name="bluetooth_pairing_dialog_sharing_phonebook_title" msgid="7664141669886358618">"የስልክ ቁጥር መያዣ ይጋራ?"</string>
    <string name="bluetooth_pairing_dialog_contants_request" msgid="5531109163573611348">"<xliff:g id="DEVICE_NAME">%1$s</xliff:g> የእርስዎን እውቂያዎች እና የጥሪ ታሪክ መድረስ ይፍለጋል።"</string>
    <string name="bluetooth_pairing_dialog_paring_request" msgid="8451248193517851958">"<xliff:g id="DEVICE_NAME">%1$s</xliff:g> ከብሉቱዝ ጋር መጣመር ይፈልጋል። ሲገናኝ የእርስዎ እውቂያዎች እና የጥሪ ታሪክ መዳረሻ ይኖረዋል።"</string>
    <string name="bluetooth_preference_paired_devices" msgid="1970524193086791964">"የተጣመሩ መሣሪያዎች"</string>
    <string name="bluetooth_preference_found_media_devices" msgid="1617401232446299411">"የሚገኙ መሣሪያዎች"</string>
    <string name="bluetooth_preference_no_found_devices" msgid="7594339669961811591">"ምንም መሣሪያዎች አይገኙም"</string>
    <string name="bluetooth_device_context_connect" msgid="3997659895003244941">"አያይዝ"</string>
    <string name="bluetooth_device_context_disconnect" msgid="8220072022970148683">"አለያይ"</string>
    <string name="bluetooth_device_context_pair_connect" msgid="7611522504813927727">"አጣምር&amp;  አያይዝ"</string>
    <string name="bluetooth_device_context_unpair" msgid="662992425948536144">"አታጣምር"</string>
    <string name="bluetooth_device_context_disconnect_unpair" msgid="7644014238070043798">"አለያይ &amp; አልተጣመረም"</string>
    <string name="bluetooth_device_context_connect_advanced" msgid="2643129703569788771">"አማራጮች…"</string>
    <string name="bluetooth_menu_advanced" msgid="8572178316357220524">"ከፍተኛ"</string>
    <string name="bluetooth_advanced_titlebar" msgid="2142159726881547669">"ከፍተኛ ብሉቱዝ"</string>
    <string name="bluetooth_empty_list_bluetooth_off" msgid="6351930724051893423">"ብሉቱዝ ሲበራ መሣሪያዎ ሌልች በአቅራቢያ ካሉ መሣሪያዎች ጋር መገናኘት ይችላል።"</string>
    <string name="bluetooth_scanning_on_info_message" msgid="824285504325592644">"ብሉቱዝ ሲበራ የእርስዎ መሣሪያ በአቅራቢያ ካሉ ሌሎች የብሉቱዝ መሣሪያዎች ጋር መነጋገር ይችላል።\n\nየመሣሪያ ተሞክሮን ለማሻሻል መተግበሪያዎች እና አገልግሎቶች አሁንም በማንኛውም ጊዜ በአቅራቢያ መሣሪያዎች ካሉ መቃኘት ይችላሉ፣ ብሉቱዝ ጠፍቶ ቢሆንም እንኳል። ይህ ለምሳሌ በአካባቢ ላይ የተመሠረቱ ባህሪያትን እና አገልግሎቶችን ለማሻሻል ጥቅም ላይ መዋል ይቻላል። ይህን ቅንብር በ"<annotation id="link">"የቅኝት ቅንብሮች"</annotation>" ውስጥ መቀየር ይችላሉ።"</string>
    <string name="ble_scan_notify_text" msgid="1295915006005700650">"የአካባቢ ትክክለኛነትን ለማሻሻል የስርዓት መተግበሪያዎች እና አገልግሎቶች አሁንም የብሉቱዝ መሣሪያዎችን ማግኘት ይችላሉ። ይህን ለውጥ በ<xliff:g id="LINK_BEGIN_0">LINK_BEGIN</xliff:g>ቅንብሮችን መቃኘት<xliff:g id="LINK_END_1">LINK_END</xliff:g> ላይ ሊለውጡት ይችላሉ።"</string>
    <string name="bluetooth_connect_failed" msgid="4500234659813241053">"ማገናኘት አልተቻለም። እንደገና ይሞክሩ።"</string>
    <string name="device_details_title" msgid="6576953269221085300">"የመሣሪያ ዝርዝሮች"</string>
    <string name="bluetooth_device_mac_address" msgid="2513724313558236181">"የመሣሪያ የብሉቱዝ አድራሻ፦ <xliff:g id="ADDRESS">%1$s</xliff:g>"</string>
    <string name="bluetooth_unpair_dialog_title" msgid="38467834196432400">"መሣሪያ ይረሳ?"</string>
    <string name="bluetooth_unpair_dialog_body" product="default" msgid="9087609557757135712">"የእርስዎ ስልክ ከእንግዲህ ከ<xliff:g id="DEVICE_NAME">%1$s</xliff:g> ጋር አይጣመርም"</string>
    <string name="bluetooth_unpair_dialog_body" product="tablet" msgid="7785695793007576501">"የእርስዎ ጡባዊ ከእንግዲህ ከ<xliff:g id="DEVICE_NAME">%1$s</xliff:g> ጋር አይጣመርም"</string>
    <string name="bluetooth_unpair_dialog_body" product="device" msgid="251257782642157557">"የእርስዎ መሣሪያ ከእንግዲህ ከ<xliff:g id="DEVICE_NAME">%1$s</xliff:g> ጋር አይጣመርም"</string>
    <string name="bluetooth_unpair_dialog_forget_confirm_button" msgid="3829370108973879006">"መሣሪያን እርሳ"</string>
    <string name="bluetooth_connect_specific_profiles_title" msgid="6952214406025825164">"ወደ..... አያይዝ"</string>
    <string name="bluetooth_disconnect_a2dp_profile" msgid="3524648279150937177">"<xliff:g id="DEVICE_NAME">%1$s</xliff:g> ከማህድረ መረጃ ድምፅይለያያል።"</string>
    <string name="bluetooth_disconnect_headset_profile" msgid="8635908811168780720">"<xliff:g id="DEVICE_NAME">%1$s</xliff:g> ከእጅ ነፃኦዲዮ ይለያያል።"</string>
    <string name="bluetooth_disconnect_hid_profile" msgid="3282295189719352075">"<xliff:g id="DEVICE_NAME">%1$s</xliff:g> ከግቤት መሣሪያ ይለያያል።"</string>
    <string name="bluetooth_disconnect_pan_user_profile" msgid="8037627994382458698">"በ<xliff:g id="DEVICE_NAME">%1$s</xliff:g> በኩል የበይነመረብ ድረስ ይለያያል።"</string>
    <string name="bluetooth_disconnect_pan_nap_profile" product="tablet" msgid="8355910926439312604">"<xliff:g id="DEVICE_NAME">%1$s</xliff:g> የዚህን ጡባዊ የበይነመረብ ግንኙነት እንዳያጋራ ግንኙነቱ ይቋረጣል።"</string>
    <string name="bluetooth_disconnect_pan_nap_profile" product="default" msgid="6251611115860359886">"<xliff:g id="DEVICE_NAME">%1$s</xliff:g> የዚህን ስልክ የበይነመረብ ግንኙነት እንዳያጋራ ግንኙነቱ ይቋረጣል።"</string>
    <string name="bluetooth_device_advanced_title" msgid="6066342531927499308">"የተገናኘ የብሉቱዝ መሣሪያ"</string>
    <string name="bluetooth_device_advanced_online_mode_title" msgid="3689050071425683114">"አያይዝ"</string>
    <string name="bluetooth_device_advanced_online_mode_summary" msgid="1204424107263248336">"ወደ ብሉቱዝ መሳሪያ አያይዝ"</string>
    <string name="bluetooth_device_advanced_profile_header_title" msgid="102745381968579605">"ተጠቀም ለ"</string>
    <string name="bluetooth_device_advanced_rename_device" msgid="5148578059584955791">"እንደገና ሰይም"</string>
    <string name="bluetooth_device_advanced_enable_opp_title" msgid="8222550640371627365">"የገቢ ፋይል ሰደዳዎች ፍቀድ"</string>
    <string name="bluetooth_pan_user_profile_summary_connected" msgid="6436258151814414028">"ለበይነመረብ መዳረሻ ከመሣሪያ ጋር ተገናኝቷል"</string>
    <string name="bluetooth_pan_nap_profile_summary_connected" msgid="1322694224800769308">"የአካባቢያዊ በይነመረብ ግንኙነት ለመሣሪያ በማጋራት ላይ"</string>
    <string name="bluetooth_dock_settings" msgid="3218335822716052885">"ቅንብሮች ትከል"</string>
    <string name="bluetooth_dock_settings_title" msgid="5543069893044375188">"ለድምፅ ትከል ተጠቀም"</string>
    <string name="bluetooth_dock_settings_headset" msgid="1001821426078644650">"እንደ ተናጋሪ ስልክ"</string>
    <string name="bluetooth_dock_settings_a2dp" msgid="8791004998846630574">"ለሙዚቃ እና ማህደረ መረጃ"</string>
    <string name="bluetooth_dock_settings_remember" msgid="5551459057010609115">"ቅንብሮች አስታውስ"</string>
    <string name="bluetooth_max_connected_audio_devices_string" msgid="6752690395207847881">"ከፍተኛው የተገናኙ የብሉቱዝ ኦዲዮ መሣሪያዎች ብዛት"</string>
    <string name="bluetooth_max_connected_audio_devices_dialog_title" msgid="5936561749790095473">"ከፍተኛው የተገናኙ የብሉቱዝ ኦዲዮ መሣሪያዎች ብዛትን ይምረጡ"</string>
    <string name="wifi_display_settings_title" msgid="8740852850033480136">"Cast"</string>
    <string name="wifi_display_enable_menu_item" msgid="4883036464138167674">"ገመድ-አልባ ማሳየትን ያንቁ"</string>
    <string name="wifi_display_no_devices_found" msgid="1382012407154143453">"በአቅራቢያ ምንም መሳሪያዎች አልተገኙም።"</string>
    <string name="wifi_display_status_connecting" msgid="5688608834000748607">"በመገናኘት ላይ"</string>
    <string name="wifi_display_status_connected" msgid="8364125226376985558">"ተገናኝቷል"</string>
    <string name="wifi_display_status_in_use" msgid="8556830875615434792">"በስራ ላይ ያሉ"</string>
    <string name="wifi_display_status_not_available" msgid="5714978725794210102">"አይገኝም"</string>
    <string name="wifi_display_details" msgid="7791118209992162698">"የማሳያ ቅንብሮች"</string>
    <string name="wifi_display_options_title" msgid="5740656401635054838">"የገመድ አልባ ማሳያ አማራጮች"</string>
    <string name="wifi_display_options_forget" msgid="9119048225398894580">"እርሳ"</string>
    <string name="wifi_display_options_done" msgid="5703116500357822557">"ተከናውኗል"</string>
    <string name="wifi_display_options_name" msgid="4756080222307467898">"ስም"</string>
    <string name="wifi_band_24ghz" msgid="852929254171856911">"2.4 ጊኸ"</string>
    <string name="wifi_band_5ghz" msgid="6433822023268515117">"5 ጊኸ"</string>
    <string name="wifi_sign_in_button_text" msgid="8404345621836792112">"ግባ"</string>
    <string name="wifi_tap_to_sign_in" msgid="6990161842394669054">"በመለያ ወደ አውታረ መረብ ለመግባት እዚህ ላይ መታ ያድርጉ"</string>
    <string name="link_speed" msgid="8896664974117585555">"%1$d ሜቢ/ሴ"</string>
    <string name="wifi_ask_enable" msgid="2795469717302060104">"<xliff:g id="REQUESTER">%s</xliff:g> Wi-Fiን ማብራት ይፈልጋል"</string>
    <string name="wifi_ask_disable" msgid="728366570145493573">"<xliff:g id="REQUESTER">%s</xliff:g> Wi-Fiን ማጥፋት ይፈልጋል"</string>
    <string name="nfc_quick_toggle_title" msgid="6769159366307299004">"NFC"</string>
    <string name="nfc_quick_toggle_summary" product="tablet" msgid="8302974395787498915">"ጡባዊ ቱኮው ሌላ መሳሪያ ሲነካ የውሂብ ልውውጥ ፍቀድ"</string>
    <string name="nfc_quick_toggle_summary" product="default" msgid="5237208142892767592">"ስልኩ ሌላ መሳሪያ ሲነካ የውሂብ ልውውጥ ፍቀድ"</string>
    <string name="nfc_disclaimer_title" msgid="4364003873202264039">"NFC ያብሩ"</string>
    <string name="nfc_disclaimer_content" msgid="5566907911915158075">"NFC ውሂብን በዚህ መሣሪያ እና በአቅራቢያ ባሉ ሌሎች መሣሪያዎች ወይም እንደ የመክፈያ ጣቢአይዎች፣ የመዳረሻ አንባቢዎች እና በይነተገናኝ ማስታወቂያዎች ወይም መለያዎች ያሉ ዒላማዎች መካከል ውሂብ ያለዋውጣል።"</string>
    <string name="android_beam_settings_title" msgid="7832812974600338649">"Android Beam"</string>
    <string name="android_beam_on_summary" msgid="3618057099355636830">"በNFC በኩልየመተግበሪያ ይዘት ለማስተላለፍ ዝግጁ ነው"</string>
    <string name="android_beam_off_summary" msgid="4663095428454779138">"ጠፍቷል"</string>
    <string name="android_beam_disabled_summary" msgid="1737782116894793393">"NFC ስለጠፋ ማግኘት አይቻልም"</string>
    <string name="android_beam_label" msgid="6257036050366775040">"Android Beam"</string>
    <string name="android_beam_explained" msgid="1810540319385192758">"ይህ ባህሪ ሲበራ መሣሪያዎቹን አንድ ላይ አቀራርቦ በመያዝ የመተግበሪያ ይዘት ወደ ሌላ NFC ያለው መሣሪያ በሞገድ ማስተላለፍ ይችላሉ። ለምሳሌ፣ ድረ-ገጾችን፣ YouTube ቪዲዮዎችን፣ የሰዎች ዕውቂያዎችን፣ እና በተጨማሪ ነገሮችን በሞገድ ማስተላለፍ ይችላሉ።\n\nበቀላሉ መሣሪያዎቹን አንድ ላይ ያምጧቸው (በተለምዶ ጀርባ ለጀርባ) ከዚያ ማያ ገጽዎን መታ ያድርጉ። መተግበሪያው ምን በሞገድ እንደሚተላለፍ ይወስናል።"</string>
    <string name="wifi_quick_toggle_title" msgid="8850161330437693895">"Wi‑Fi"</string>
    <string name="wifi_quick_toggle_summary" msgid="2696547080481267642">"Wi-Fi ያብሩ"</string>
    <string name="wifi_settings" msgid="29722149822540994">"Wi‑Fi"</string>
    <string name="wifi_settings_master_switch_title" msgid="4746267967669683259">"Wi-Fiን ተጠቀም"</string>
    <string name="wifi_settings_category" msgid="8719175790520448014">"የWi-Fi ቅንብሮች"</string>
    <string name="wifi_settings_title" msgid="3103415012485692233">"Wi‑Fi"</string>
    <string name="wifi_settings_summary" msgid="668767638556052820">"አዘጋጅ&amp; የገመድ አልባ ድረስ ነጥብ አደራጅ"</string>
    <string name="wifi_select_network" msgid="4210954938345463209">"Wi‑Fi ይምረጡ"</string>
    <string name="wifi_starting" msgid="6732377932749942954">"Wi-Fi በማብራት ላይ..."</string>
    <string name="wifi_stopping" msgid="8952524572499500804">"Wi-Fi በማጥፋት ላይ..."</string>
    <string name="wifi_error" msgid="3207971103917128179">"ስህተት"</string>
    <string name="wifi_sap_no_channel_error" msgid="3108445199311817111">"5 ጊኸ ባንድ በዚህ አገር ውስጥ አይገኝም"</string>
    <string name="wifi_in_airplane_mode" msgid="8652520421778203796">"አውሮፕላን ሁኔታ"</string>
    <string name="wifi_notify_open_networks" msgid="76298880708051981">"የአውታረ መረብ ማሳወቂያ ክፈት"</string>
    <string name="wifi_notify_open_networks_summary" msgid="2761326999921366960">"ባለከፍተኛ ጥራት ይፋዊ አውታረ መረብ የሚገኝ ሲሆን አሳውቅ"</string>
    <string name="wifi_wakeup" msgid="8815640989361538036">"Wi‑Fiን በራስ-ሰር አብራ"</string>
    <string name="wifi_wakeup_summary" msgid="2530814331062997163">"እንደ የቤትዎ አውታረ መረብ ካሉ የተቀመጡ አውታረ መረቦች አጠገብ ሲሆኑ Wi‑Fi ተመልሶ ይበራል"</string>
    <string name="wifi_wakeup_summary_no_location" msgid="7494539594649967699">"መገኛ አካባቢ ስለጠፋ ሊገኝ አይችልም። "<annotation id="link">"መገኛ አካባቢ"</annotation>"።"</string>
    <string name="wifi_wakeup_summary_scanning_disabled" msgid="7247227922074840445">"የWi‑Fi ቅኝት ስለጠፋ አይገኝም"</string>
    <string name="wifi_wakeup_summary_scoring_disabled" msgid="108339002136866897">"ለመጠቀም፣ የአውታረ መረብ ደረጃ ሰጪ አቅራቢ ይምረጡ"</string>
    <string name="wifi_poor_network_detection" msgid="4925789238170207169">"ደካማ ግንኙነቶችን አስወግድ"</string>
    <string name="wifi_poor_network_detection_summary" msgid="7016103106105907127">"ጥሩ የበየነመረብ ግንኙነት ከሌለው በስተቀር የWi-Fi አውታረ መረብን አትጠቀም"</string>
    <string name="wifi_avoid_poor_network_detection_summary" msgid="1644292503152790501">"ጥሩ የበይነመረብ ግንኙነት ያላቸው አውታረ መረቦችን ብቻ ተጠቀም"</string>
    <string name="use_open_wifi_automatically_title" msgid="6851951242903078588">"ከክፍት አውታረ መረቦች ጋር ተገናኝ"</string>
    <string name="use_open_wifi_automatically_summary" msgid="2982091714252931713">"በራስ-ሰር ከባለከፍተኛ ጥራት ይፋዊ አውታረ መረቦች ጋር ተገናኝ"</string>
    <string name="use_open_wifi_automatically_summary_scoring_disabled" msgid="593964217679325831">"ለመጠቀም፣ የአውታረ መረብ ደረጃ ሰጪ አቅራቢ ይምረጡ"</string>
    <string name="use_open_wifi_automatically_summary_scorer_unsupported_disabled" msgid="8472122600853650258">"ለመጠቀም፣ ተኳዃኝ የሆነ የአውታረ መረብ ደረጃ ሰጪ አቅራቢ ይምረጡ"</string>
    <string name="wifi_install_credentials" msgid="3551143317298272860">"የእውቅና ማረጋገጫዎችን ይጫኑ"</string>
    <string name="wifi_scan_notify_text" msgid="5544778734762998889">"የአካባቢ ትክክለኝነት ለማሻሻል ሲባል መተግበሪያዎች እና አገልግሎቶች አሁንም በማንኛውም ጊዜ የ Wi-Fi አውታረ መረቦችን መቃኘት ይችላሉ፣ Wi-Fi ጠፍቶ ቢሆንም እንኳ። ይህ ለምሳሌ በአካባቢ ላይ የተመሠረቱ ባህሪያትን እና አገልግሎቶችን ለማሻሻል ስራ ላይ ሊውል ይችላል። ይህን በ<xliff:g id="LINK_BEGIN_0">LINK_BEGIN</xliff:g>የመቃኛ ቅንብሮች<xliff:g id="LINK_END_1">LINK_END</xliff:g> ውስጥ መቀየር ይችላሉ።"</string>
    <string name="wifi_scan_notify_text_scanning_off" msgid="3426075479272242098">"የአካባቢ ትክክለኝነትን ለማሻሻል በ<xliff:g id="LINK_BEGIN_0">LINK_BEGIN</xliff:g>የቅንት ቅንብሮች<xliff:g id="LINK_END_1">LINK_END</xliff:g> ውስጥ የWi-Fi ማብራትን ያብሩ።"</string>
    <string name="wifi_scan_notify_remember_choice" msgid="7104867814641144485">"ዳግመኛ አታሳይ"</string>
    <string name="wifi_setting_sleep_policy_title" msgid="5149574280392680092">"በሚተኛበት Wi-Fi እንደበራ ይቆይ"</string>
    <string name="wifi_setting_on_during_sleep_title" msgid="8308975500029751565">"በእንቅልፍ ጊዜ Wi‑Fi ይበራል"</string>
    <string name="wifi_setting_sleep_policy_error" msgid="8174902072673071961">"ቅንብሮቹን ለመለወጥ ችግር ነበር።"</string>
    <string name="wifi_suspend_efficiency_title" msgid="2338325886934703895">"ቅልጥፍናን አሻሽል"</string>
    <string name="wifi_suspend_optimizations" msgid="1220174276403689487">"የWi-Fi ማመቻቸት"</string>
    <string name="wifi_suspend_optimizations_summary" msgid="4151428966089116856">"Wi-Fi ሲበራ የባትሪ አጠቃቀም ቀንስ"</string>
    <string name="wifi_limit_optimizations_summary" msgid="9000801068363468950">"Wi‑Fi የሚጠቀመውን ባትሪ ገድብ"</string>
    <string name="wifi_switch_away_when_unvalidated" msgid="8593144541347373394">"Wi-Fi የበይነመረብ መድረሻን ካጣ ወደ የተንቀሳቃሽ ስልክ ውሂብ ለውጥ።"</string>
    <string name="wifi_cellular_data_fallback_title" msgid="8753386877755616476">"በራስ-ሰር ወደ የተንቀሳቃሽ ስልክ ውሂብ ቀይር"</string>
    <string name="wifi_cellular_data_fallback_summary" msgid="1403505355490119307">"የWi-Fi በይነመረብ መዳረሻ በማይኖርበት ጊዜ የተንቀሳቃሽ ስልክ ውሂብ ይጠቀሙ። የውሂብ ክፍያዎች ሊከፈልባቸው ይችላል።"</string>
    <string name="wifi_add_network" msgid="6234851776910938957">"አውታረ መረብ አክል"</string>
    <string name="wifi_configure_settings_preference_title" msgid="2913345003906899146">"የWi‑Fi ምርጫዎች"</string>
    <string name="wifi_configure_settings_preference_summary_wakeup_on" msgid="646393113104367290">"Wi‑Fi በራስ-ሰር ተመልሶ ይበራል"</string>
    <string name="wifi_configure_settings_preference_summary_wakeup_off" msgid="2782566279864356713">"Wi‑Fi በራስ-ሰር ተመልሶ አይበራም"</string>
    <string name="wifi_access_points" msgid="7053990007031968609">"የWi-Fi አውታረ መረቦች"</string>
    <string name="wifi_menu_more_options" msgid="2448097861752719396">"ተጨማሪ አማራጮች"</string>
    <string name="wifi_menu_p2p" msgid="7619851399250896797">"Wi‑Fi Direct"</string>
    <string name="wifi_menu_scan" msgid="1470911530412095868">"ቃኝ"</string>
    <string name="wifi_menu_advanced" msgid="7522252991919573664">"ከፍተኛ"</string>
    <string name="wifi_menu_configure" msgid="6150926852602171938">"አዋቅር"</string>
    <string name="wifi_menu_connect" msgid="4996220309848349408">"ወደ አውታረ መረብ አያይዝ"</string>
    <string name="wifi_menu_remember" msgid="8814185749388713796">"አውታረ መረብን አስታውስ"</string>
    <string name="wifi_menu_forget" msgid="8736964302477327114">"አውታረ መረብ እርሳ"</string>
    <string name="wifi_menu_modify" msgid="2068554918652440105">"አውታረ መረብ ቀይር"</string>
    <string name="wifi_menu_write_to_nfc" msgid="7692881642188240324">"ወደ NFC መለያ ጻፍ"</string>
    <string name="wifi_empty_list_wifi_off" msgid="8056223875951079463">"ያሉ አውታረ መረቦችን ለማየት Wi-Fi ያብሩ።"</string>
    <string name="wifi_empty_list_wifi_on" msgid="8746108031587976356">"የWi-Fi አውታረ መረቦችን በመፈለግ ላይ…"</string>
    <string name="wifi_empty_list_user_restricted" msgid="7322372065475939129">"የWi‑Fi አውታረ መረቡን የመቀየር ፍቃድ የሉዎትም።"</string>
    <string name="wifi_more" msgid="3195296805089107950">"ተጨማሪ"</string>
    <string name="wifi_setup_wps" msgid="8128702488486283957">"በራስ ሰር ማወቀር (WPS)"</string>
    <string name="wifi_settings_scanning_required_title" msgid="3815269816331500375">"የWi‑Fi ቅኝትን ይብራ?"</string>
    <string name="wifi_settings_scanning_required_summary" msgid="6352918945128328916">"Wi‑Fiን በራስሰር ለማብራት፣ በመጀመሪያ Wi‑Fi ቅኝትን ማብራት ያስፈልግዎታል።"</string>
    <string name="wifi_settings_scanning_required_info" msgid="3155631874578023647">"Wi-Fi ቅኝት አደራረግ በማናቸውም ጊዜ የWi‑Fi አውታረመረቦችን መተግበሪያዎች እና አገልግሎቶች Wi‑Fi ጠፍቶ እያለ እንኳ እንዲቃኙ ያስችላል። ይህ ለምሳሌ በአካባቢ ላይ የተመሠረቱ ባህሪያትን እና አገልግሎቶችን ለማሻሻል ሥራ ላይ ሊውል ይችላል።"</string>
    <string name="wifi_settings_scanning_required_turn_on" msgid="1364287182804820646">"አብራ"</string>
    <string name="wifi_settings_scanning_required_enabled" msgid="5527653791584018157">"Wi‑Fi ቅኝት በርቷል"</string>
    <string name="wifi_show_advanced" msgid="3409422789616520979">"የላቁ አማራጮች"</string>
    <string name="wifi_advanced_toggle_description_expanded" msgid="2380600578544493084">"የተቆልቋይ ዝርዝር የላቁ አማራጮች። ለመሰብሰብ ሁለቴ መታ ያድርጉ።"</string>
    <string name="wifi_advanced_toggle_description_collapsed" msgid="1463812308429197263">"የተቆልቋይ ዝርዝር የላቁ አማራጮች። ለመዘርጋት ሁለቴ መታ ያድርጉ።"</string>
    <string name="wifi_ssid" msgid="5519636102673067319">"አውታረ መረብ ስም"</string>
    <string name="wifi_ssid_hint" msgid="897593601067321355">"SSID ያስገቡ"</string>
    <string name="wifi_security" msgid="6603611185592956936">"ደህንነት"</string>
    <string name="wifi_hidden_network" msgid="973162091800925000">"የተደበቀ አውታረ መረብ"</string>
    <string name="wifi_hidden_network_warning" msgid="6674068093531603452">"የእርስዎ ራውተር የአውታረ መረብ መታወቂያን እያሰራጨ ካልሆነ እና እርስዎ ግን ወደፊት ሊያገናኙት የሚፈልጉ ከሆነ አውታረ መረቡን እንደተደበቀ አድርገው ሊያቀናብሩት ይችላሉ።\n\nየእርስዎ ስልክ በመደበኛነት አውታረ መረቡን ለማግኘት ሲግናሉን ስለሚያሰራጭ የደህንነት ስጋትን ሊፈጥር ይችል ይሆናል።\n\nአውታረ መረቡን እንደ የተደበቀ አድርጎ ማቀናበር የእርስዎን የራውተር ቅንብሮች አይለውጥም።"</string>
    <string name="wifi_signal" msgid="5514120261628065287">"የሲግናል ጥንካሬ"</string>
    <string name="wifi_status" msgid="4824568012414605414">"ሁኔታ"</string>
    <string name="wifi_speed" msgid="3526198708812322037">"ፍጥነት አገናኝ"</string>
    <string name="wifi_frequency" msgid="7791090119577812214">"ተደጋጋሚነት"</string>
    <string name="wifi_ip_address" msgid="1440054061044402918">"የIP አድራሻ"</string>
    <string name="passpoint_label" msgid="6381371313076009926">"ተቀምጧል በ"</string>
    <string name="passpoint_content" msgid="8447207162397870483">"<xliff:g id="NAME">%1$s</xliff:g> ምስክርነቶች"</string>
    <string name="wifi_eap_method" msgid="8529436133640730382">"EAP ሜተድ"</string>
    <string name="please_select_phase2" msgid="5231074529772044898">"ክፍል 2  ማረጋገጥ"</string>
    <string name="wifi_eap_ca_cert" msgid="3521574865488892851">"CA ምስክር"</string>
    <string name="wifi_eap_domain" msgid="8471124344218082064">"ጎራ"</string>
    <string name="wifi_eap_user_cert" msgid="1291089413368160789">"የተጠቃሚ ምስክር"</string>
    <string name="wifi_eap_identity" msgid="4359453783379679103">"መታወቂያ"</string>
    <string name="wifi_eap_anonymous" msgid="2989469344116577955">"ስም አልባ መታወቂያ"</string>
    <string name="wifi_password" msgid="5948219759936151048">" የይለፍ ቃል፡"</string>
    <string name="wifi_show_password" msgid="6461249871236968884">"የይለፍ ቃል አሳይ"</string>
    <string name="wifi_ap_band_config" msgid="1611826705989117930">"የመዳረሻ ነጥብ ባንድ ይምረጡ"</string>
    <string name="wifi_ap_choose_auto" msgid="2677800651271769965">"ራስ-ሰር"</string>
    <string name="wifi_ap_choose_2G" msgid="8724267386885036210">"2.4 ጊሄዝ ባንድ"</string>
    <string name="wifi_ap_choose_5G" msgid="8813128641914385634">"5.0 ጊኸ ባንድ"</string>
    <string name="wifi_ap_prefer_5G" msgid="2501070491623803139">"5.0 ጊኸዝ ባንድ ይመረጣል"</string>
    <string name="wifi_ap_2G" msgid="8378132945192979364">"2.4 ጊኸ"</string>
    <string name="wifi_ap_5G" msgid="4020713496716329468">"5.0 ጊኸ"</string>
    <string name="wifi_ap_band_select_one" msgid="3476254666116431650">"ለWi-Fi መገናኛ ነጥብ ቢያንስ አንድ ሞገድ ይምረጡ፦"</string>
    <string name="wifi_ip_settings" msgid="3359331401377059481">"IP ቅንብሮች"</string>
    <string name="wifi_shared" msgid="844142443226926070">"ለሌሎች የመሣሪያ ተጠቃሚዎች አጋራ"</string>
    <string name="wifi_unchanged" msgid="3410422020930397102">"(ያልተለወጠ)"</string>
    <string name="wifi_unspecified" msgid="4917316464723064807">"እባክዎ ይምረጡ"</string>
    <string name="wifi_multiple_cert_added" msgid="3240743501460165224">"(በርካታ የእውቅና ማረጋገጫዎች ታክለዋል)"</string>
    <string name="wifi_use_system_certs" msgid="5270879895056893783">"የሥርዓት የዕውቅና ማረጋገጫዎችን ይጠቀሙ"</string>
    <string name="wifi_do_not_provide_eap_user_cert" msgid="5160499244977160665">"አታቅርብ"</string>
    <string name="wifi_do_not_validate_eap_server" msgid="4266754430576348471">"አታረጋግጥ"</string>
    <string name="wifi_do_not_validate_eap_server_warning" msgid="1787190245542586660">"ምንም የእውቅና ማረጋገጫ አልተጠቀሰም። የእርስዎ ግንኙነት የግል አይሆንም።"</string>
    <string name="wifi_ssid_too_long" msgid="3474753269579895244">"የአውታረ መረብ ስም ከልክ በላይ ረዥም ነው።"</string>
    <string name="wifi_no_domain_warning" msgid="5223011964091727376">"ጎራ መጠቀስ አለበት።"</string>
    <string name="wifi_wps_available_first_item" msgid="4422547079984583502">"WPS አለ"</string>
    <string name="wifi_wps_available_second_item" msgid="8427520131718215301">" WPS አለ"</string>
    <string name="wifi_wps_nfc_enter_password" msgid="2288214226916117159">"የአውታረ መረብ ይለፍ ቃልዎን ያስገቡ"</string>
    <string name="wifi_carrier_connect" msgid="8174696557882299911">"የአገልግሎት አቅራቢ የWi‑Fi አውታረ መረብ"</string>
    <string name="wifi_carrier_content" msgid="4634077285415851933">"በ<xliff:g id="NAME">%1$s</xliff:g> በኩል አገናኝ"</string>
    <string name="wifi_scan_always_turnon_message" msgid="203123538572122989">"<xliff:g id="APP_NAME">%1$s</xliff:g> የአካባቢ ትክክለኛነትን ለማሻሻል እና ለሌሎች ዓላማዎች የአውታረ መረብ መቃኘትን ማብራት ይፈልጋል፣ Wi-Fi ጠፍቶ ቢሆንም እንኳ።\n\nይሄ ለሁሉም መቃኘት ለሚፈልጉ መተግበሪያዎች ይፈቀድ?"</string>
    <string name="wifi_scan_always_turnoff_message" msgid="5538901671131941043">"ይህንን ለማጥፋት በትርፍ ፍሰት ምናሌው ውስጥ ወደ የላቁ ይሂዱ።"</string>
    <string name="wifi_scan_always_confirm_allow" msgid="5355973075896817232">"ፍቀድ"</string>
    <string name="wifi_scan_always_confirm_deny" msgid="4463982053823520710">"ከልክል"</string>
    <string name="wifi_hotspot_title" msgid="7726205804813286950">"ለመገናኘት ይግቡ?"</string>
    <string name="wifi_hotspot_message" msgid="3673833421453455747">"<xliff:g id="APP_NAME">%1$s</xliff:g> ከአውታረ መረቡ ጋር ከመገናኘትዎ በፊት መስመር ላይ እንዲገቡ ይፈልጋል።"</string>
    <string name="wifi_hotspot_connect" msgid="5065506390164939225">"አገናኝ"</string>
    <string name="no_internet_access_text" msgid="5926979351959279577">"ይህ አውታረ መረብ ምንም የበይነመረብ መዳረሻ የለውም። እንደተገናኘ ይቆይ?"</string>
    <string name="no_internet_access_remember" msgid="4697314331614625075">"ለዚህ አውታረመረብ ዳግመኛ አትጠይቅ"</string>
    <string name="lost_internet_access_title" msgid="5779478650636392426">"Wi‑Fi ከበይነመረብ ጋር አልተገናኘም"</string>
    <string name="lost_internet_access_text" msgid="9029649339816197345">"Wi‑Fi መጥፎ ግንኙነት በኖረው ማንኛውም ጊዜ ወደ የተንቀሳቃሽ ስልክ አውታረ መረብ መቀየር ይችላሉ። የውሂብ ክፍያ ሊከፈልባቸው ይችላል።"</string>
    <string name="lost_internet_access_switch" msgid="2262459569601190039">"ወደ ተንቀሳቃሽ ስልክ ቀይር"</string>
    <string name="lost_internet_access_cancel" msgid="338273139419871110">"በWi-Fi ላይ ይቆዩ"</string>
    <string name="lost_internet_access_persist" msgid="7634876061262676255">"በፍፁም ዳግመኛ አታሳይ"</string>
    <string name="wifi_connect" msgid="1076622875777072845">"አያይዝ"</string>
    <string name="wifi_failed_connect_message" msgid="8491902558970292871">"ከአውታረ መረቡ ጋር መገናኘት አልተሳካም"</string>
    <string name="wifi_forget" msgid="8168174695608386644">"እርሳ"</string>
    <string name="wifi_modify" msgid="6100248070440710782">"ቀይር"</string>
    <string name="wifi_failed_forget_message" msgid="1348172929201654986">"አውታረ መረብ መርሳት አልተሳካም"</string>
    <string name="wifi_save" msgid="3331121567988522826">"አስቀምጥ"</string>
    <string name="wifi_failed_save_message" msgid="6650004874143815692">"አውታረ መረብ ማስቀመጥ አልተሳካም"</string>
    <string name="wifi_cancel" msgid="6763568902542968964">"ይቅር"</string>
    <string name="wifi_forget_dialog_title" msgid="6224151903586192426">"አውታረ መረብ ይረሳ?"</string>
    <string name="wifi_forget_dialog_message" msgid="2337060138532166680">"ሁሉም የዚህ አውታረ መረብ ይለፍ ቃላት ይሰረዛሉ"</string>
    <string name="wifi_saved_access_points_titlebar" msgid="2996149477240134064">"የተቀመጡ አውታረ መረቦች"</string>
    <plurals name="wifi_saved_access_points_summary" formatted="false" msgid="6094679048871529675">
      <item quantity="one">%d አውታረ መረቦች</item>
      <item quantity="other">%d አውታረ መረቦች</item>
    </plurals>
    <string name="wifi_advanced_titlebar" msgid="4485841401774142908">"የላቀ Wi-Fi"</string>
    <string name="wifi_advanced_mac_address_title" msgid="6571335466330978393">"MAC አድራሻ"</string>
    <string name="wifi_advanced_ip_address_title" msgid="6215297094363164846">"IP አድራሻ"</string>
    <string name="wifi_details_title" msgid="8954667664081737098">"የአውታረ መረብ ዝርዝሮች"</string>
    <string name="wifi_details_subnet_mask" msgid="6720279144174924410">"የንዑስ አውታር ጭንብል"</string>
    <string name="wifi_details_dns" msgid="8648826607751830768">"ዲኤንኤስ"</string>
    <string name="wifi_details_ipv6_address_header" msgid="6734119149106422148">"የIPv6 አድራሻዎች"</string>
    <string name="wifi_saved_access_points_label" msgid="2013409399392285262">"የተቀመጡ አውታረ መረቦች"</string>
    <string name="wifi_advanced_settings_label" msgid="3654366894867838338">"IP ቅንብሮች"</string>
    <string name="wifi_advanced_not_available" msgid="5823045095444154586">"የላቁ የWi‑Fi ቅንብሮች ለዚህ ተጠቃሚ አይገኙም"</string>
    <string name="wifi_ip_settings_menu_save" msgid="7296724066102908366">"አስቀምጥ"</string>
    <string name="wifi_ip_settings_menu_cancel" msgid="6582567330136502340">"ይቅር"</string>
    <string name="wifi_ip_settings_invalid_ip_address" msgid="2513142355364274970">"እባክህ ትክክለኛ IP አድራሻ ተይብ።"</string>
    <string name="wifi_ip_settings_invalid_gateway" msgid="8164264988361096450">"እባክህ ትክክለኛ ኣግባቢ ፍኖት አድራሻ ተይብ።"</string>
    <string name="wifi_ip_settings_invalid_dns" msgid="8744583948328391047">"እባክህ ትክክለኛ dns አድራሻ ተይብ።"</string>
    <string name="wifi_ip_settings_invalid_network_prefix_length" msgid="40470058023181052">"እባክህ በ0 እና 32 መካከል የአውታረ መረብ ቅድመ ቅጥያ ርዝመት ተይብ።"</string>
    <string name="wifi_dns1" msgid="7344118050720080045">"DNS 1"</string>
    <string name="wifi_dns2" msgid="1368601006824882659">"DNS 2"</string>
    <string name="wifi_gateway" msgid="163914742461092086">"መውጫ"</string>
    <string name="wifi_network_prefix_length" msgid="3028785234245085998">"የአውታረ መረብ ቅድመ ቅጥያ ርዝመት"</string>
    <string name="wifi_p2p_settings_title" msgid="5444461191435291082">"Wi‑Fi Direct"</string>
    <string name="wifi_p2p_device_info" msgid="3191876744469364173">"መሣሪያ መረጃ"</string>
    <string name="wifi_p2p_persist_network" msgid="1646424791818168590">"ይህን ተያያዥ አስታውስ"</string>
    <string name="wifi_p2p_menu_search" msgid="3436429984738771974">"መሣሪያዎችን ፈልግ"</string>
    <string name="wifi_p2p_menu_searching" msgid="2396704492143633876">"በመፈለግ ላይ…"</string>
    <string name="wifi_p2p_menu_rename" msgid="8448896306960060415">"መሣሪያ ዳግም ሰይም"</string>
    <string name="wifi_p2p_peer_devices" msgid="299526878463303432">"አቻ መሳሪያዎች"</string>
    <string name="wifi_p2p_remembered_groups" msgid="3847022927914068230">"የታወሱ ቡድኖች"</string>
    <string name="wifi_p2p_failed_connect_message" msgid="8491862096448192157">"ማገናኘት አልተቻለም።"</string>
    <string name="wifi_p2p_failed_rename_message" msgid="2562182284946936380">"መሣሪያ ዳግም መሰየም አልተሳካም።"</string>
    <string name="wifi_p2p_disconnect_title" msgid="3216846049677448420">"ይላቀቅ?"</string>
    <string name="wifi_p2p_disconnect_message" msgid="8227342771610125771">"ግንኙነቱን ካቋረጥክ፣ ከ<xliff:g id="PEER_NAME">%1$s</xliff:g> ጋር ያለህ ግንኙነት ይቋረጣል።"</string>
    <string name="wifi_p2p_disconnect_multiple_message" msgid="3283805371034883105">"ግንኙነቱን ካቋረጥክ፣ ከ<xliff:g id="PEER_NAME">%1$s</xliff:g> እና <xliff:g id="PEER_COUNT">%2$s</xliff:g> ሌላ መሳሪያዎች ጋር ያለህ ግንኙነት ይቋረጣል።"</string>
    <string name="wifi_p2p_cancel_connect_title" msgid="255267538099324413">"ግብዣ ይቅር?"</string>
    <string name="wifi_p2p_cancel_connect_message" msgid="7477756213423749402">"ከ<xliff:g id="PEER_NAME">%1$s</xliff:g> ጋር የመገናኘት ግብዣውን ይቅር ማለት ይፈልጋሉ?"</string>
    <string name="wifi_p2p_delete_group_message" msgid="834559380069647086">"ይህ ቡድን ይረሳ?"</string>
    <string name="wifi_hotspot_checkbox_text" msgid="7763495093333664887">"የWi‑Fi መገናኛ ነጥብ"</string>
    <string name="wifi_hotspot_off_subtext" msgid="2199911382555864644">"በይነመረብን ወይም ይዘትን ለሌሎች መሣሪያዎች አያጋራም ያለው"</string>
    <string name="wifi_hotspot_tethering_on_subtext" product="tablet" msgid="5936710887156133458">"የዚህን ጡባዊ የበይነመረብ ግንኙነት በመገናኛ ነጥብ በኩል በማጋራት ላይ"</string>
    <string name="wifi_hotspot_tethering_on_subtext" product="default" msgid="5556202634866621632">"የዚህን ስልክ የበይነመረብ ግንኙነት በመገናኛ ነጥብ በኩል በማጋራት ላይ"</string>
    <string name="wifi_hotspot_on_local_only_subtext" msgid="5017191966153008">"መተግበሪያ ይዘትን እያጋራ ነው። የበይነመረብ ግንኙነትን ለማጋራት መገናኛ ነጥብን ያጥፉና ከዚያ ያብሩት"</string>
    <string name="wifi_hotspot_no_password_subtext" msgid="353306131026431089">"ምንም የይለፍ ቃል አልተቀናበረም"</string>
    <string name="wifi_hotspot_name_title" msgid="8237000746618636778">"የመገናኛ ነጥብ ስም"</string>
    <string name="wifi_hotspot_name_summary_connecting" msgid="3378299995508671967">"<xliff:g id="WIFI_HOTSPOT_NAME">%1$s</xliff:g>ን በማብራት ላይ..."</string>
    <string name="wifi_hotspot_name_summary_connected" msgid="3888672084861445362">"ሌሎች መሣሪያዎች ወደ <xliff:g id="WIFI_HOTSPOT_NAME">%1$s</xliff:g> ሊገናኙ ይችላሉ"</string>
    <string name="wifi_hotspot_password_title" msgid="8676859981917573801">"የመገናኛ ነጥብ የይለፍ ቃል"</string>
    <string name="wifi_hotspot_ap_band_title" msgid="1165801173359290681">"የኤፒ ባንድ"</string>
    <string name="wifi_hotspot_footer_info_regular" msgid="4789553667374849566">"ለሌሎች መሣሪያዎችዎ የWi‑Fi አውታረ መረብን ለመፍጠር መገናኛ ነጥብብ ይጠቀሙ። መገናኛ ነጥብ የእርስዎን የሞባይል ውሂብ ግንኙነት በመጠቀም በይነመረብን ያቀርባል። ተጨማሪ የሞባይል ውሂብ ክፍያዎች ሊከፈልባቸው ይችላል።"</string>
    <string name="wifi_hotspot_footer_info_local_only" msgid="857988412470694109">"መተግበሪያዎች በአቅራቢያ ካሉ መሣሪያዎች ጋር ይዘትን ለመጋራት መገናኛ ነጥብ ሊፈጥሩ ይችላሉ።"</string>
    <string name="wifi_hotspot_auto_off_title" msgid="1590313508558948079">"መገናኛ ነጥብን በራስሰር አጥፋ"</string>
    <string name="wifi_hotspot_auto_off_summary" msgid="5858098059725925084">"Wi‑Fi መገናኛ ነጥብ ምንም መሣሪያዎች ካልተገናኙ ይጠፋል"</string>
    <string name="wifi_tether_starting" msgid="1322237938998639724">"የመገናኛ ነጥብን በማብራት ላይ…"</string>
    <string name="wifi_tether_stopping" msgid="4835852171686388107">"የመገናኛ ነጥብን በማጥፋት ላይ…"</string>
    <string name="wifi_tether_enabled_subtext" msgid="7842111748046063857">"<xliff:g id="NETWORK_SSID">%1$s</xliff:g> ገቢር ነው"</string>
    <string name="wifi_tether_failed_subtext" msgid="1484941858530919002">"የተንቀሳቃሽ የWi-Fi መገናኛ ነጥብ ስህተት"</string>
    <string name="wifi_tether_configure_ap_text" msgid="7974681394041609308">"የWi-Fi መገናኛ ነጥብ ያዋቅሩ"</string>
    <string name="wifi_hotspot_configure_ap_text" msgid="5478614731464220432">"የWi‑Fi መገናኛ ነጥብ ማዋቀር"</string>
    <string name="wifi_hotspot_configure_ap_text_summary" msgid="5560680057727007011">"AndroidAP WPA2 PSK መገናኛ ነጥብ"</string>
    <string name="wifi_tether_configure_ssid_default" msgid="8467525402622138547">"Android ድረስ ነጥብ"</string>
    <string name="wifi_tether_disabled_by_airplane" msgid="414480185654767932">"የአውሮፕላን ሁነታ ስለበራ አይገኝም"</string>
    <string name="wifi_calling_settings_title" msgid="4102921303993404577">"የWi-Fi ጥሪ ማድረጊያ"</string>
    <string name="wifi_calling_suggestion_title" msgid="5702964371483390024">"ጥሪዎችን በWi‑Fi ያስቀጥሉ"</string>
    <string name="wifi_calling_suggestion_summary" msgid="1331793267608673739">"ሽፋንን ለመቀጠል የWi‑Fi ጥሪን ያብሩ"</string>
    <string name="wifi_calling_mode_title" msgid="2164073796253284289">"የጥሪ ምርጫ"</string>
    <string name="wifi_calling_mode_dialog_title" msgid="8149690312199253909">"Wi-Fi ጥሪ ሁነታ"</string>
    <string name="wifi_calling_roaming_mode_title" msgid="1565039047187685115">"ውጫዊ አገልግሎት ምርጫ"</string>
    <!-- no translation found for wifi_calling_roaming_mode_summary (8642014873060687717) -->
    <skip />
    <string name="wifi_calling_roaming_mode_dialog_title" msgid="7800926602662078576">"ውጫዊ አገልግሎት ምርጫ"</string>
  <string-array name="wifi_calling_mode_choices">
    <item msgid="2124257075906188844">"Wi-Fi ተመራጭ"</item>
    <item msgid="1335127656328817518">"የተንቀሳቃሽ ስልክ ተመራጭ ነው"</item>
    <item msgid="3132912693346866895">"Wi-Fi ብቻ"</item>
  </string-array>
  <string-array name="wifi_calling_mode_choices_v2">
    <item msgid="742988808283756263">"Wi-Fi"</item>
    <item msgid="7715869266611010880">"ተንቀሳቃሽ ስልክ"</item>
    <item msgid="2838022395783120596">"Wi-Fi ብቻ"</item>
  </string-array>
  <string-array name="wifi_calling_mode_values">
    <item msgid="4799585830102342375">"2"</item>
    <item msgid="1171822231056612021">"1"</item>
    <item msgid="3194458950573886239">"0"</item>
  </string-array>
  <string-array name="wifi_calling_mode_choices_without_wifi_only">
    <item msgid="5782108782860004851">"Wi-Fi ተመራጭ"</item>
    <item msgid="5074515506087318555">"የተንቀሳቃሽ ስልክ ተመራጭ ነው"</item>
  </string-array>
  <string-array name="wifi_calling_mode_choices_v2_without_wifi_only">
    <item msgid="6132150507201243768">"Wi-Fi"</item>
    <item msgid="1118703915148755405">"ተንቀሳቃሽ ስልክ"</item>
  </string-array>
  <string-array name="wifi_calling_mode_values_without_wifi_only">
    <item msgid="2339246858001475047">"2"</item>
    <item msgid="6200207341126893791">"1"</item>
  </string-array>
    <string name="wifi_calling_off_explanation" msgid="2597566001655908391">"የWi-Fi ጥሪ ሲበራ የእርስዎ ስልክ በምርጫዎ እና በየትኛው ይበልጥ ጠንካራ እንደሆነ የሚወሰን ሆኖ ጥሪዎችን በWi-Fi አውታረ መረቦች ወይም በአገልግሎት አቅራቢዎ አውታረ መረብ በኩል ሊያዞር ይችላል። ይህን ባህሪ ከማብራትዎ በፊት ክፍያዎችን እና ሌሎች ዝርዝሮችን በተመለከተ አገልግሎት አቅራቢዎን ያነጋግሩ።"</string>
    <string name="wifi_calling_off_explanation_2" msgid="2329334487851497223"></string>
    <string name="emergency_address_title" msgid="932729250447887545">"የአስቸኳይ አደጋ አድራሻ"</string>
    <string name="emergency_address_summary" msgid="7751971156196115129">"በWi-Fi ላይ የአስቸኳይ አደጋ ጥሪ ሲያደርጉ እንደ የእርስዎ አካባቢ ሆኖ ስራ ላይ ይውላል"</string>
    <string name="private_dns_help_message" msgid="3299567069152568958">"ስለግል ዲኤንኤስ ባህሪያት "<annotation id="url">"የበለጠ ይረዱ"</annotation></string>
    <string name="wifi_calling_pref_managed_by_carrier" msgid="6845711858866828986">"ቅንብር የሚተዳደረው በአገልግሎት አቅራቢ ነው"</string>
    <string name="wifi_calling_settings_activation_instructions" msgid="7492509632478260955">"የWi-Fi ጥሪ አደራረግን አግብር"</string>
    <string name="wifi_calling_turn_on" msgid="1171403510313983983">"Wi-Fi Callingን ያብሩ"</string>
    <string name="wifi_calling_not_supported" msgid="7878640438907807754">"የWi‑Fi ጥሪ አደራረግ ለ%1$s ከእንግዲህ አይደገፍም"</string>
    <string name="carrier" msgid="5264014738689761132">"አገልግሎት አቅራቢ"</string>
    <string name="display_settings_title" msgid="1708697328627382561">"አሳይ"</string>
    <string name="sound_settings" msgid="5534671337768745343">"ድምፅ"</string>
    <string name="all_volume_title" msgid="4296957391257836961">"ድምፆች"</string>
    <string name="musicfx_title" msgid="3415566786340790345">"የሙዚቃ ማሳመሪያዎች"</string>
    <string name="ring_volume_title" msgid="5592466070832128777">"የጥሪ የድምጽ መጠን"</string>
    <string name="vibrate_in_silent_title" msgid="3897968069156767036">"ፀጥ ሲል ንዘር"</string>
    <string name="notification_sound_title" msgid="5137483249425507572">"ነባሪ የማሳወቂያ ድምጽ"</string>
    <string name="incoming_call_volume_title" msgid="8073714801365904099">"የስልክ ጥሪ ድምፅ"</string>
    <string name="notification_volume_title" msgid="2012640760341080408">"ማሳወቂያ"</string>
    <string name="checkbox_notification_same_as_incoming_call" msgid="1073644356290338921">"ለማሳወቂያዎች የገቢ ጥሪ ድምፅን ተጠቀም"</string>
    <string name="home_work_profile_not_supported" msgid="1357721012342357037">"የስራ መገለጫዎችን አይደግፍም"</string>
    <string name="notification_sound_dialog_title" msgid="3805140135741385667">"ነባሪ የማሳወቂያ ድምጽ"</string>
    <string name="media_volume_title" msgid="3576565767317118106">"ማህደረ መረጃ"</string>
    <string name="media_volume_summary" msgid="5363248930648849974">"ለሙዚቃ እና ቪዲዮዎች የድምፅመጠን አዘጋጅ"</string>
    <string name="alarm_volume_title" msgid="2285597478377758706">"ማንቂያ ደውል"</string>
    <string name="dock_settings_summary" msgid="455802113668982481">"የድምፅ ቅንብሮች ለተያያዘው ትከል"</string>
    <string name="dtmf_tone_enable_title" msgid="8533399267725365088">"የመደወያ ሰሌዳ ድምፆች ዳስ"</string>
    <string name="sound_effects_enable_title" msgid="4429690369187229592">"የነካ ማድረግ ድምጾች"</string>
    <string name="lock_sounds_enable_title" msgid="450098505659399520">"ማያ ቆልፍ ድምፆች"</string>
    <string name="haptic_feedback_enable_title" msgid="7152163068278526530">"ነካ ሲደረግ ንዘር"</string>
    <string name="audio_record_proc_title" msgid="4271091199976457534">"ጫጫታ መቀነሻ"</string>
    <string name="volume_media_description" msgid="7949355934788807863">"ሙዚቃ፣ ቪድዮ፣ ጨዋታዎች &amp; ሌላ ማህደረ መረጃ"</string>
    <string name="volume_ring_description" msgid="5936851631698298989">"የጥሪ ድምፅ እና ማሳወቂያዎች"</string>
    <string name="volume_notification_description" msgid="5810902320215328321">"ማሳወቂያዎች"</string>
    <string name="volume_alarm_description" msgid="8322615148532654841">"ማንቂያ ደወሎች"</string>
    <string name="volume_ring_mute" msgid="3018992671608737202">"የደውል ቅላጼ ድምጸ ከል አድርግ &amp; ማስታወቅያዎች"</string>
    <string name="volume_media_mute" msgid="3399059928695998166">"ሙዚቃ ድምጸ ከል አድርግ &amp; ሌላ ማህደረ  መረጃ"</string>
    <string name="volume_notification_mute" msgid="7955193480006444159">"የማሳወቂያ ድምፅ አጥፋ"</string>
    <string name="volume_alarm_mute" msgid="4452239420351035936">"ማንቂያ ደወሎችን ድምጸ ከል አድርግ"</string>
    <string name="dock_settings" msgid="1820107306693002541">"ትከል"</string>
    <string name="dock_settings_title" msgid="9161438664257429372">" ቅንብሮችን ትከል"</string>
    <string name="dock_audio_settings_title" msgid="3324750259959570305">"ኦዲዮ"</string>
    <string name="dock_audio_summary_desk" msgid="6487784412371139335">"ለአባሪ ዴስክቶፕ ትከል ቅንብሮች"</string>
    <string name="dock_audio_summary_car" msgid="6740897586006248450">"ለአባሪ መኪና ትከል ቅንብሮች"</string>
    <string name="dock_audio_summary_none" product="tablet" msgid="8215337394914283607">"ጡባዊ አልተተከለም"</string>
    <string name="dock_audio_summary_none" product="default" msgid="289909253741048784">"ስልክ አልተተከለም"</string>
    <string name="dock_audio_summary_unknown" msgid="4465059868974255693">"ለአባሪ ትከል ቅንብሮች"</string>
    <string name="dock_not_found_title" msgid="3290961741828952424">"ትከል አልተገኘም"</string>
    <string name="dock_not_found_text" product="tablet" msgid="8405432495282299143">"ተሰኪ ድምጽን ከማቀናበርህ በፊት ጡባዊ ተኮን መሰካት ያስፈልግሃል፡፡"</string>
    <string name="dock_not_found_text" product="default" msgid="1460497923342627801">"ተሰኪ ድምጽን ከማቀናበርህ በፊት ስልኩን መሰካት ያስፈልግሃል፡፡"</string>
    <string name="dock_sounds_enable_title" msgid="885839627097024110">"ማስገቢያ ድምፅ ትከል"</string>
    <string name="dock_sounds_enable_summary_on" product="tablet" msgid="838102386448981339">"ጡባዊ ከትከል ስትከት ወይም ስታስወግድ ድምፅ አጫውት"</string>
    <string name="dock_sounds_enable_summary_on" product="default" msgid="8491180514199743771">"ስልክ ከትከል ሲከት ወይም ሲያስወግድ በድምፅ አጫውት"</string>
    <string name="dock_sounds_enable_summary_off" product="tablet" msgid="4308252722466813560">"ከትከል ጡባዊ ስትከት ወይም ስታስወግድ ድምፅ አታጫውት"</string>
    <string name="dock_sounds_enable_summary_off" product="default" msgid="2034927992716667672">"ስልኩን ከትከል ስታስገባ ወይም ስታስወግድ ዘፈን አታጫውት"</string>
    <string name="account_settings" msgid="6403589284618783461">"መለያዎች"</string>
    <string name="accessibility_category_work" msgid="4339262969083355720">"የስራ መገለጫ መለያዎች - <xliff:g id="MANAGED_BY">%s</xliff:g>"</string>
    <string name="accessibility_category_personal" msgid="1263518850905945594">"የግል መገለጫ መለያዎች"</string>
    <string name="accessibility_work_account_title" msgid="1231830766637939527">"የስራ መለያ - <xliff:g id="MANAGED_BY">%s</xliff:g>"</string>
    <string name="accessibility_personal_account_title" msgid="2169071663029067826">"የግል መለያ - <xliff:g id="MANAGED_BY">%s</xliff:g>"</string>
    <string name="search_settings" msgid="1910951467596035063">"ፍለጋ"</string>
    <string name="display_settings" msgid="7965901687241669598">"አሳይ"</string>
    <string name="accelerometer_title" msgid="7854608399547349157">"ማያ በራስ ሰር አሽከርክር"</string>
    <string name="color_mode_title" msgid="9186249332902370471">"ቀለማት"</string>
    <string name="color_mode_option_natural" msgid="5013837483986772758">"ተፈጥሯዊ"</string>
    <string name="color_mode_option_boosted" msgid="8588223970257287524">"ተጨምሯል"</string>
    <string name="color_mode_option_saturated" msgid="4569683960058798843">"ቀለም የሞላ"</string>
    <string name="color_mode_option_automatic" msgid="7996505473528529568">"ተለማማጅ"</string>
    <string name="color_mode_summary_natural" msgid="6624188642920403099">"ትክክለኛ ቀለማትን ብቻ ተጠቀም"</string>
    <string name="color_mode_summary_automatic" msgid="4669516973360709431">"በግልጽ እና ትክክለኛ ቀለማት መካከል ያስተካክሉ"</string>
    <string name="accelerometer_summary_on" product="tablet" msgid="429982132339828942">"ጡባዊ ሲሽከረከርየገፅ አቀማመጥ በራስሰርቀይር"</string>
    <string name="accelerometer_summary_on" product="default" msgid="1133737282813048021">"ስልክ ስታሽከረክር በራስሰር ገፅ አቀማመጡን ቀይር"</string>
    <string name="accelerometer_summary_off" product="tablet" msgid="4781734213242521682">"ጡባዊ ሲሽከረከርየገፅ አቀማመጥ በራስሰርቀይር"</string>
    <string name="accelerometer_summary_off" product="default" msgid="5485489363715740761">"ስልክ ስታሽከረክር በራስሰር ገፅ አቀማመጡን ቀይር"</string>
    <string name="brightness" msgid="8480105032417444275">"የብሩህነት ደረጃ"</string>
    <string name="brightness_title" msgid="5746272622112982836">"ብሩህነት"</string>
    <string name="brightness_summary" msgid="838917350127550703">"የማያ ብሩህነት አስተካክል"</string>
    <string name="auto_brightness_title" msgid="6341042882350279391">"ተለማማጅ ብሩህነት"</string>
    <string name="auto_brightness_summary" msgid="1799041158760605375">"ለሚገኘው ብርሃን የብሩህነት ደረጃ አመቻች"</string>
    <string name="auto_brightness_summary_off" msgid="2802336459335410626">"ጠፍቷል"</string>
    <string name="auto_brightness_summary_very_low" msgid="6483976609035853764">"የተመረጠው ብሩህነት በጣም ዝቅተኛው ነው"</string>
    <string name="auto_brightness_summary_low" msgid="5609877905833960427">"የተመረጠው ብሩህነት ዝቅተኛው ነው"</string>
    <string name="auto_brightness_summary_default" msgid="7225666614394726845">"የተመረጠው ብሩህነት ነባሪው ነው"</string>
    <string name="auto_brightness_summary_high" msgid="7172304165631136027">"የተመረጠው ብሩህነት ከፍተኛው ነው"</string>
    <string name="auto_brightness_summary_very_high" msgid="979277812582279078">"የተመረጠው ብሩህነት በጣም ከፍተኛው ነው"</string>
    <string name="auto_brightness_off_title" msgid="2996864829946190795">"ጠፍቷል"</string>
    <string name="auto_brightness_very_low_title" msgid="8252988638614126320">"በጣም ዝቅተኛ"</string>
    <string name="auto_brightness_low_title" msgid="1632186441514863377">"ዝቅተኛ"</string>
    <string name="auto_brightness_default_title" msgid="936771997353506620">"ነባሪ"</string>
    <string name="auto_brightness_high_title" msgid="2527853305981497345">"ከፍተኛ"</string>
    <string name="auto_brightness_very_high_title" msgid="8867164854439331022">"በጣም ከፍተኛ"</string>
    <string name="auto_brightness_subtitle" msgid="6454652530864093466">"እርስዎ የመረጡት የብሩህነት ደረጃ"</string>
    <string name="auto_brightness_off_summary" msgid="7629228736838155268">"ለሚገኘው ብርሃን አታስተካክል"</string>
    <string name="auto_brightness_very_high_summary" msgid="4551003097086220709">"የባትሪ አጠቃቀምን ይጨምራል"</string>
    <string name="auto_brightness_disclaimer" msgid="871436423746343406">"ለሚገኘው ብርሃን የብሩህነት ደረጃን ያትቡ። ይሄ ባህሪ ሲበራ አሁንም ብሩህነትን ለጊዜው ማስተካከል ይችላሉ።"</string>
    <string name="auto_brightness_description" msgid="7310335517128283729">"የማያዎ ብሩህነት በራስ-ሰር ከእርስዎ አካባቢ እና እንቅስቃሴዎች ጋር ጋር ይስተካከላል። ተለማማጅ ብሩህነት ምርጫዎችዎን እንዲያውቅ ለማገዝ ተንሸራታቹን ራስዎ ማንቀሳቀስ ይችላሉ።"</string>
    <string name="night_display_title" msgid="2626451512200357686">"የምሽት ብርሃን"</string>
    <string name="night_display_text" msgid="1837277457033025056">"የምሽት ብርሃን ለማያ ገጽዎ ብርቱካናማ ቅልም ይሰጠዋል። ይሄ ማያ ገጽዎን በደበዘዘ ብርሃን ላይ መመልከት ቀላል ያድርግልዎታል፣ እና በበለጠ ቅለት እንዲተኙ ሊያገዘዎት ይችላል።"</string>
    <string name="night_display_auto_mode_title" msgid="6574111412154833409">"የጊዜ ሰሌዳ"</string>
    <string name="night_display_auto_mode_never" msgid="2483761922928753400">"ምንም የለም"</string>
    <string name="night_display_auto_mode_custom" msgid="2379394568898721765">"በብጁ ጊዜ ላይ ራሱ ይበራል"</string>
    <string name="night_display_auto_mode_twilight" msgid="589042813708244059">"ከፀሐይ መውጣት ጀምሮ እስከ ፀሐይ ግባት ድረስ ይበራል"</string>
    <string name="night_display_start_time_title" msgid="8918016772613689584">"የመጀመሪያ ሰዓት"</string>
    <string name="night_display_end_time_title" msgid="8286061578083519350">"የመጨረሻ ሰዓት"</string>
    <string name="night_display_status_title" msgid="1784041143360286267">"ሁኔታ"</string>
    <string name="night_display_temperature_title" msgid="1435292789272017136">"ክብደት"</string>
    <string name="night_display_summary_off" msgid="1792750041697946539">"ጠፍቷል / <xliff:g id="ID_1">%1$s</xliff:g>"</string>
    <string name="night_display_summary_off_auto_mode_never" msgid="3583590137322963513">"በጭራሽ በራስ-ሰር አይበራም"</string>
    <string name="night_display_summary_off_auto_mode_custom" msgid="6365668239253173208">"<xliff:g id="ID_1">%1$s</xliff:g> ላይ በራስ-ሰር ይበራል"</string>
    <string name="night_display_summary_off_auto_mode_twilight" msgid="3596291693781757392">"ፀሐይ ስትጠልቅ በራስ-ሰር ይበራል"</string>
    <string name="night_display_summary_on" msgid="1355713529996456744">"በርቷል / <xliff:g id="ID_1">%1$s</xliff:g>"</string>
    <string name="night_display_summary_on_auto_mode_never" msgid="9117830821363119835">"በጭራሽ በራስ-ሰር አይጠፋም"</string>
    <string name="night_display_summary_on_auto_mode_custom" msgid="5510753572245577263">"<xliff:g id="ID_1">%1$s</xliff:g> ላይ በራስ-ሰር ይጠፋል"</string>
    <string name="night_display_summary_on_auto_mode_twilight" msgid="852270120144683507">"ፀሐይ ስትወጣ በራስ-ሰር ይጠፋል"</string>
    <string name="night_display_activation_on_manual" msgid="277343561277625826">"አሁን አብራ"</string>
    <string name="night_display_activation_off_manual" msgid="4074557720918572883">"አሁን አጥፋ"</string>
    <string name="night_display_activation_on_twilight" msgid="6976051971534953845">"እስከ ፀሐይ መውጫ ድረስ አብራ"</string>
    <string name="night_display_activation_off_twilight" msgid="7196227685059907233">"እስከ ፀሐይ ግባት ድረስ አጥፋ"</string>
    <string name="night_display_activation_on_custom" msgid="5472029024427933598">"እስከ <xliff:g id="ID_1">%1$s</xliff:g> ድረስ አጥፋ"</string>
    <string name="night_display_activation_off_custom" msgid="6169984658293744715">"እስከ <xliff:g id="ID_1">%1$s</xliff:g> ድረስ አጥፋ"</string>
    <string name="screen_timeout" msgid="4351334843529712571">"አንቀላፋ"</string>
    <string name="screen_timeout_title" msgid="5130038655092628247">"ማያ ገጽ የሚጠፋው"</string>
    <string name="screen_timeout_summary" msgid="327761329263064327">"ከ <xliff:g id="TIMEOUT_DESCRIPTION">%1$s</xliff:g> የእንቅስቃሴ አለመኖር በኋላ"</string>
    <string name="wallpaper_settings_title" msgid="5449180116365824625">"ልጣፍ"</string>
    <string name="wallpaper_settings_summary_default" msgid="3395741565658711416">"ነባሪ"</string>
    <string name="wallpaper_settings_summary_custom" msgid="515035303981687172">"ብጁ"</string>
    <string name="wallpaper_suggestion_title" msgid="8583988696513822528">"ልጣፍ ለውጥ"</string>
    <string name="wallpaper_suggestion_summary" msgid="1579144009898110491">"የእርስዎን ማያ ገጽ ግላዊነት ያላብሱ"</string>
    <string name="wallpaper_settings_fragment_title" msgid="519078346877860129">"ልጣፍ ምረጥ ከ"</string>
    <string name="screensaver_settings_title" msgid="1770575686476851778">"የማያ ገጽ ማቆያ"</string>
    <string name="screensaver_settings_summary_either_long" msgid="7302740999250873332">"ኃይል እየሞላ ወይም ተተክሎ ሳለ"</string>
    <string name="screensaver_settings_summary_either_short" msgid="6140527286137331478">"ማናቸውም"</string>
    <string name="screensaver_settings_summary_sleep" msgid="9086186698140423493">"ባትሪ በመሙላት ላይ ሳለ"</string>
    <string name="screensaver_settings_summary_dock" msgid="2072657401664633283">"ተተክሎ ሳለ"</string>
    <string name="screensaver_settings_summary_never" msgid="5165622985174349585">"በጭራሽ"</string>
    <string name="screensaver_settings_summary_off" msgid="2481581696365146473">"ጠፍቷል"</string>
    <string name="screensaver_settings_disabled_prompt" msgid="1239088321034437608">"ስልኩ ሲተከል እና/ወይም ሲተኛ ምን እንደሚከሰት ለመቆጣጠር የገጽ ማያ ማቆያን ያብሩ።"</string>
    <string name="screensaver_settings_when_to_dream" msgid="7262410541382890146">"መቼ እንደሚጀመር"</string>
    <string name="screensaver_settings_current" msgid="4663846038247130023">"የአሁኑ ማያ ገጽ ማሳረፊያ"</string>
    <string name="screensaver_settings_dream_start" msgid="4998187847985120168">"አሁን ጀምር"</string>
    <string name="screensaver_settings_button" msgid="7292214707625717013">"ቅንብሮች"</string>
    <string name="automatic_brightness" msgid="5014143533884135461">"ራስ ሰርብሩህነት"</string>
    <string name="lift_to_wake_title" msgid="4555378006856277635">"ለማንቃት ያንሱ"</string>
    <string name="ambient_display_screen_title" msgid="4252755516328775766">"ከባቢያዊ ማሳያ"</string>
    <string name="ambient_display_screen_summary_always_on" msgid="7337555569694794132">"ሁልጊዜ እንደበራ ይሆናል / የባትሪ አጠቃቀምን ይጨምራል"</string>
    <string name="ambient_display_screen_summary_notifications" msgid="1449570742600868654">"አዳዲስ ማስታወቂያዎች"</string>
    <string name="ambient_display_category_triggers" msgid="4359289754456268573">"መቼ እንደሚታይ እንደሚደረግ"</string>
    <string name="doze_title" msgid="2375510714460456687">"አዳዲስ ማስታወቂያዎች"</string>
    <string name="doze_summary" msgid="3846219936142814032">"ማሳወቂያዎችን ሲቀበሉ ማያ ገጽን አንቃ"</string>
    <string name="doze_always_on_title" msgid="1046222370442629646">"ሁልጊዜ ይበራል"</string>
    <string name="doze_always_on_summary" msgid="6978257596231155345">"ሰዓት፣ የማሳወቂያ አዶዎች እና ሌላ መረጃ አሳይ። የባትሪ አጠቃቀምን ይጨምራል።"</string>
    <string name="title_font_size" msgid="4405544325522105222">"የቁምፊ መጠን"</string>
    <string name="short_summary_font_size" msgid="6819778801232989076">"ጽሑፍ ያተልቁ ወይም ያሳንሱ"</string>
    <string name="sim_lock_settings" msgid="3392331196873564292">"የSIM ካርድ ቆልፍ ቅንብሮች"</string>
    <string name="sim_lock_settings_category" msgid="6242052161214271091">"የሲም ካርድ ቁልፍ"</string>
    <string name="sim_lock_settings_summary_off" msgid="8028944267104896401">"ጠፍቷል"</string>
    <string name="sim_lock_settings_summary_on" msgid="39103355956342985">"ተቆልፏል"</string>
    <string name="sim_lock_settings_title" msgid="9018585580955414596">"SIM ካርድቆልፍ"</string>
    <string name="sim_pin_toggle" msgid="1742123478029451888">"SIM ካርድ ቆልፍ"</string>
    <string name="sim_lock_on" product="tablet" msgid="5058355081270397764">"ጡባዊ ለመጠቀም ፒን  ጠይቅ"</string>
    <string name="sim_lock_on" product="default" msgid="2503536505568814324">"ስልክ ለመጠቀም ፒን  ጠይቅ"</string>
    <string name="sim_lock_off" product="tablet" msgid="2813800553917012356">"ጡባዊ ለመጠቀም ፒን  ጠይቅ"</string>
    <string name="sim_lock_off" product="default" msgid="258981978215428916">"ስልክ ለመጠቀም ፒን  ጠይቅ"</string>
    <string name="sim_pin_change" msgid="6311414184279932368">"SIM ፒን  ለውጥ"</string>
    <string name="sim_enter_pin" msgid="6608715137008508432">"SIM ፒን"</string>
    <string name="sim_enable_sim_lock" msgid="4517742794997166918">"SIM ካርድ ሸንጉር"</string>
    <string name="sim_disable_sim_lock" msgid="7664729528754784824">"SIM ካርድ ክፈት"</string>
    <string name="sim_enter_old" msgid="6074196344494634348">"የድሮSIM ፒን"</string>
    <string name="sim_enter_new" msgid="8742727032729243562">"አዲስ SIM ፒን"</string>
    <string name="sim_reenter_new" msgid="6523819386793546888">"አዲስ ፒን ዳግም ይተይቡ"</string>
    <string name="sim_change_pin" msgid="7328607264898359112">"SIM ፒን"</string>
    <string name="sim_bad_pin" msgid="2345230873496357977">"የተሳሳተ ፒን!"</string>
    <string name="sim_pins_dont_match" msgid="1695021563878890574">"ፒኖቹ አይዛመዱም"</string>
    <string name="sim_change_failed" msgid="3602072380172511475">"ፒን መለወጥ አይቻልም::\n ምናልባት ልክ ያልኾነ ፒን ሊሆን ይችላል::"</string>
    <string name="sim_change_succeeded" msgid="8556135413096489627">"SIM ፒን  በተሳካ ተለውጧል"</string>
    <string name="sim_lock_failed" msgid="2489611099235575984">"የሲም ካርድን ቆልፍ ሁኔታ ለመለወጥ አይቻልም። \n የተሳሳተ ፒን ሊሆን ይችላል።"</string>
    <string name="sim_enter_ok" msgid="6475946836899218919">"እሺ"</string>
    <string name="sim_enter_cancel" msgid="6240422158517208036">"ይቅር"</string>
    <string name="sim_multi_sims_title" msgid="9159427879911231239">"በርካታ ሲሞች ተገኝተዋል"</string>
    <string name="sim_multi_sims_summary" msgid="2698176447067691396">"ለተንቀሳቃሽ ስልክ ውሂብ የሚመርጡት ሲም ይምረጡ።"</string>
    <string name="sim_change_data_title" msgid="294357201685244532">"የውሂብ ሲም ይቀየር?"</string>
    <string name="sim_change_data_message" msgid="5854582807996717811">"ለተንቀሳቃሽ ስልክ ውሂብ በ<xliff:g id="OLD_SIM">%2$s</xliff:g> ፈንታ <xliff:g id="NEW_SIM">%1$s</xliff:g>ን ይጠቀሙ?"</string>
    <string name="sim_preferred_title" msgid="5567909634636045268">"ተመራጩ ሲም ይዘመን?"</string>
    <string name="sim_preferred_message" msgid="8466930554330635780">"<xliff:g id="NEW_SIM">%1$s</xliff:g> በእርስዎ መሣሪያ ላይ ያለው ብቸኛ ሲም ነው። ይህን ሲም ለተንቀሳቃሽ ስልክ ውሂብ፣ ጥሪዎች እና የኤስኤምኤስ መልዕክቶች መጠቀም ይፈልጋሉ?"</string>
    <string name="wrong_pin_code_pukked" msgid="4003655226832658066">"ልክ ያልሆነ የሲም ኮድ። አሁን መሳሪያዎን ለማስከፈት ድምጸ ተያያዥ ሞደምዎን ማግኘት አለብዎ።"</string>
    <plurals name="wrong_pin_code" formatted="false" msgid="1582398808893048097">
      <item quantity="one">ልክ ያልሆነ የሲም ፒን ኮድ፣ <xliff:g id="NUMBER_1">%d</xliff:g> ሙከራዎች ይቀርዎታል።</item>
      <item quantity="other">ልክ ያልሆነ የሲም ፒን ኮድ፣ <xliff:g id="NUMBER_1">%d</xliff:g> ሙከራዎች ይቀርዎታል።</item>
    </plurals>
    <string name="pin_failed" msgid="1848423634948587645">"የሲም ፒን ክወና አልተሳካም!"</string>
    <string name="device_info_settings" product="tablet" msgid="1119755927536987178">"የጡባዊ ኹነታ"</string>
    <string name="device_info_settings" product="default" msgid="475872867864762157">"የስልክ ሁኔታዎች"</string>
    <string name="system_update_settings_list_item_title" msgid="3342887311059985961">"የሥርዓት ዝመናዎች"</string>
    <string name="system_update_settings_list_item_summary" msgid="3853057315907710747"></string>
    <string name="firmware_version" msgid="4801135784886859972">"Android ሥሪት"</string>
    <string name="firmware_title" msgid="5203122368389157877">"Android"</string>
    <string name="security_patch" msgid="8438384045870296634">"የAndroid ደህነንት መጠገኛ ደረጃ"</string>
    <string name="model_info" msgid="1952009518045740889">"ሞዴል"</string>
    <string name="model_summary" msgid="8306235877567782987">"ሞዴል፦ %1$s"</string>
    <string name="hardware_info" msgid="2605080746512527805">"ሞዴል እና ሃርድዌር"</string>
    <string name="hardware_revision" msgid="8893547686367095527">"የሃርድዌር ስሪት"</string>
    <string name="fcc_equipment_id" msgid="149114368246356737">"የመሣሪያ መታወቂያ"</string>
    <string name="baseband_version" msgid="1848990160763524801">"የቤዝባንድ ሥሪት"</string>
    <string name="kernel_version" msgid="9192574954196167602">"የከርነል ሥሪት"</string>
    <string name="build_number" msgid="3075795840572241758">"የግንባታ ቁጥር"</string>
    <string name="device_info_not_available" msgid="8062521887156825182">"አይገኝም"</string>
    <string name="device_status_activity_title" msgid="1411201799384697904">"ኹናቴ"</string>
    <string name="device_status" msgid="607405385799807324">"ሁኔታ"</string>
    <string name="device_status_summary" product="tablet" msgid="3292717754497039686">"የባትሪ፣ አውታረ መረብ  እና ሌላ መረጃ ሁኔታ"</string>
    <string name="device_status_summary" product="default" msgid="2599162787451519618">"ስልክቁጥር፣ሲግናል፣ወዘተ።"</string>
    <string name="storage_settings" msgid="4211799979832404953">"ማከማቻ"</string>
    <string name="storage_usb_settings" msgid="7293054033137078060">"ማከማቻ"</string>
    <string name="storage_settings_title" msgid="8746016738388094064">"የማቸከማቻ ቅንብሮች"</string>
    <string name="storage_settings_summary" product="nosdcard" msgid="3543813623294870759">"የUSB  ማከማቻ ንቀል፣የቀረማከማቻ እይ"</string>
    <string name="storage_settings_summary" product="default" msgid="9176693537325988610">"የSD ካርድ ንቀል፣ የሚገኝ ማከማቻ ዕይ"</string>
    <string name="imei_multi_sim" msgid="6387012961838800539">"IMEI (የሲም ማስገቢያ %1$d)"</string>
    <string name="status_number" product="tablet" msgid="1138837891091222272">"MDN"</string>
    <string name="status_number" product="default" msgid="5948892105546651296">"የስልክ ቁጥር"</string>
    <string name="status_number_sim_slot" product="tablet" msgid="2755592991367858860">"MDN (የሲም ማስገቢያ %1$d)"</string>
    <string name="status_number_sim_slot" product="default" msgid="1898212200138025729">"የስልክ ቁጥር (የሲም ማስገቢያ %1$d)"</string>
    <string name="status_number_sim_status" product="tablet" msgid="1367110147304523864">"MDN በሲም ላይ"</string>
    <string name="status_number_sim_status" product="default" msgid="9123351360569466330">"ስልክ ቁጥር በሲም ላይ"</string>
    <string name="status_min_number" msgid="3519504522179420597">"ዝቅተኛ"</string>
    <string name="status_msid_number" msgid="909010114445780530">"MSID"</string>
    <string name="status_prl_version" msgid="1007470446618081441">"PRL ስሪት"</string>
    <string name="meid_multi_sim" msgid="748999971744491771">"MEID (ሲም ማስገቢያ %1$d)"</string>
    <string name="status_meid_number" msgid="1751442889111731088">"MEID"</string>
    <string name="status_icc_id" msgid="943368755577172747">"ICCID"</string>
    <string name="status_data_network_type" msgid="7570837037428932780">"የተንቀሳቃሽ ስልክ ውሂብ አውታረ መረብ አይነት"</string>
    <string name="status_voice_network_type" msgid="5663112239742353547">"የተንቀሳቃሽ ድምጽ ውሂብ አውታረ መረብ አይነት"</string>
    <string name="status_latest_area_info" msgid="7222470836568238054">"የድምጸ ተያያዥ ሞደም መረጃ"</string>
    <string name="status_data_state" msgid="5503181397066522950">"የተንቀሳቃሽ አውታረ መረብክልል"</string>
    <string name="status_esim_id" msgid="6456255368300906317">"EID"</string>
    <string name="status_service_state" msgid="2323931627519429503">"የአገልግሎት ሁኔታ"</string>
    <string name="status_signal_strength" msgid="3732655254188304547">"የሲግናል ጥንካሬ"</string>
    <string name="status_roaming" msgid="2638800467430913403">"በመንቀሳቀስ ላይ"</string>
    <string name="status_operator" msgid="2274875196954742087">"አውታረመረብ"</string>
    <string name="status_wifi_mac_address" msgid="2202206684020765378">"የWi-Fi ማክ አድራሻ"</string>
    <string name="status_bt_address" msgid="4195174192087439720">"የብሉቱዝ አድራሻ"</string>
    <string name="status_serial_number" msgid="2257111183374628137">"መለያ ቁጥር"</string>
    <string name="status_up_time" msgid="7294859476816760399">"የቆየበት ሰዓት"</string>
    <string name="status_awake_time" msgid="2393949909051183652">"ነቅቶ የቆየበት ሰዓት"</string>
    <string name="internal_memory" msgid="9129595691484260784">"የውስጥ ማከማቻ"</string>
    <string name="sd_memory" product="nosdcard" msgid="2510246194083052841">"የUSB  ማከማቻ"</string>
    <string name="sd_memory" product="default" msgid="151871913888051515">"SD ካርድ"</string>
    <string name="memory_available" msgid="5052397223077021181">"የሚገኝ"</string>
    <string name="memory_available_read_only" msgid="6497534390167920206">"የሚገኝ (ተነባቢ ብቻ)"</string>
    <string name="memory_size" msgid="6629067715017232195">"ጠቅላላ ባዶ ቦታ"</string>
    <string name="memory_calculating_size" msgid="2188358544203768588">"በማስላት ላይ..."</string>
    <string name="memory_apps_usage" msgid="5128673488173839077">"መተግበሪያዎች እና የመተግበሪያ ውሂብ"</string>
    <string name="memory_media_usage" msgid="3738830697707880405">"ማህደረ መረጃ"</string>
    <string name="memory_downloads_usage" msgid="3755173051677533027">"የወረዱ"</string>
    <string name="memory_dcim_usage" msgid="558887013613822577">"ፎቶዎች፣ ቪዲዮዎች"</string>
    <string name="memory_music_usage" msgid="1363785144783011606">"ኦዲዮ (ሙዚቃ፣ የስልክ ጥሪ ድምፅ፣ ፖድካስቶች ወዘተ)"</string>
    <string name="memory_media_misc_usage" msgid="6094866738586451683">"ሌሎች ፋይሎች"</string>
    <string name="memory_media_cache_usage" msgid="6704293333141177910">"የተሸጎጠ ውሂብ"</string>
    <string name="sd_eject" product="nosdcard" msgid="4988563376492400073">"የተጋራ ማከማቻ ንቀል"</string>
    <string name="sd_eject" product="default" msgid="6915293408836853020">" SD ካርድ ንቀል"</string>
    <string name="sd_eject_summary" product="nosdcard" msgid="5009296896648072891">"የውስጥ USB  ማከማቻ ንቀል"</string>
    <string name="sd_eject_summary" product="default" msgid="3300599435073550246">"በደህና ለማስወገድ የSD ካርዱን ንቀል"</string>
    <string name="sd_insert_summary" product="nosdcard" msgid="5264016886409577313">"ለመሰካት የUSB  ማከማቻ አስገባ"</string>
    <string name="sd_insert_summary" product="default" msgid="2048640010381803841">"የSD ካርድ ለመሰካት አስገባ"</string>
    <string name="sd_mount" product="nosdcard" msgid="8966695015677343116">"USB  ማከማቻ ሰካ"</string>
    <string name="sd_mount" product="default" msgid="5940523765187704135">"SD ካርድ ሰካ"</string>
    <string name="sd_mount_summary" product="nosdcard" msgid="4673411327373419641"></string>
    <string name="sd_mount_summary" product="default" msgid="4673411327373419641"></string>
    <string name="sd_format" product="nosdcard" msgid="2148179271623099054">"USB ማከማቻ አጥፋ"</string>
    <string name="sd_format" product="default" msgid="2576054280507119870">"የSD ካርድ አጥፋ"</string>
    <string name="sd_format_summary" product="nosdcard" msgid="6331905044907914603">"እንደ ሙዚቃ እና ፎቶዎች፣ በውስጥ USB ማከማቻ ላይ ያለ ውሂብ ሁሉ ያጠፋል"</string>
    <string name="sd_format_summary" product="default" msgid="212703692181793109">"እንደ ሙዚቃ እና ፎቶዎች፣ በ SD ካርድ ላይ ያለን ውሂብ ሁሉ ያጠፋል"</string>
    <string name="memory_clear_cache_title" msgid="5423840272171286191">"የተሸጎጠ ውሂብ ይጽዳ?"</string>
    <string name="memory_clear_cache_message" msgid="4550262490807415948">"ይሄ የተሸጎጡ የሁሉም መተግበሪያዎች ውሂብ ያጸዳል።"</string>
    <string name="mtp_ptp_mode_summary" msgid="3710436114807789270">"የMTP ወይም PTP ተግባር ገባሪ ሆኗል"</string>
    <string name="dlg_confirm_unmount_title" product="nosdcard" msgid="3077285629197874055">"የUSB ማከማቻ ንቀል?"</string>
    <string name="dlg_confirm_unmount_title" product="default" msgid="3634502237262534381">"SD ካርድ ንቀል?"</string>
    <string name="dlg_confirm_unmount_text" product="nosdcard" msgid="4322636662873269018">"የ USB ማከማቻውን ከነቀልክ፣  እየተጠቀምክባቸው ያለኸው አንዳንድ መተግበሪያዎች መስራታቸውን ይቆማሉ እና USB ውን ድጋሚ እስከምትሰካ ድረስ ላይኖሩ ይችላሉ።"</string>
    <string name="dlg_confirm_unmount_text" product="default" msgid="6998379994779187692">"የSD ካርዱን ከነቀልክ አንዳንድ እየተጠቀምክባቸው ያሉ መተግበሪያዎች ይቆሙ እና SD ካርዱን እስከምትሰካ ላይገኙ ይችላሉ።"</string>
    <string name="dlg_error_unmount_title" product="nosdcard" msgid="4642742385125426529"></string>
    <string name="dlg_error_unmount_title" product="default" msgid="4642742385125426529"></string>
    <string name="dlg_error_unmount_text" product="nosdcard" msgid="9191518889746166147">"USB ማከማቻ መንቀል አልተቻለም።ኋላ እንደገና ሞክር።"</string>
    <string name="dlg_error_unmount_text" product="default" msgid="3500976899159848422">"SD ካርድ መንቀል አልተቻለም። ኋላ እንደገና ሞክር።"</string>
    <string name="unmount_inform_text" product="nosdcard" msgid="7120241136790744265">"USB ማከማቻ ይነቀላል።"</string>
    <string name="unmount_inform_text" product="default" msgid="1904212716075458402">"SD ካርድ ይነቀላል።"</string>
    <string name="sd_ejecting_title" msgid="8824572198034365468">"በመንቀል ላይ"</string>
    <string name="sd_ejecting_summary" msgid="2028753069184908491">"ንቀል በሂደት ላይ"</string>
    <string name="storage_low_title" msgid="1388569749716225155">"የማከማቻ ቦታ እያለቀ ነው"</string>
    <string name="storage_low_summary" msgid="7737465774892563129">"እንደማመሳሰል ያሉ አንዳንድ የስርዓት ተግባራት በትክክል ላይሰሩ ይችላሉ። እንደመተግበሪያዎች ወይም የሚዲያ ይዘቶች ያሉ ንጥሎች በመሰረዝ ወይም ባለመሰካት ነጻ ቦታ ለመጨመር ሞክር።"</string>
    <string name="storage_menu_rename" msgid="7141058657592615390">"እንደገና ሰይም"</string>
    <string name="storage_menu_mount" msgid="1014683672493425425">"አፈናጥ"</string>
    <string name="storage_menu_unmount" msgid="681485356885955898">"አስወጣ"</string>
    <string name="storage_menu_format" msgid="7690626079653152152">"ቅርጸት"</string>
    <string name="storage_menu_format_public" msgid="7464714208010125682">"እንደተንቀሳቃሽ ቅረጽ"</string>
    <string name="storage_menu_format_private" msgid="546017531835902096">"እንደውስጣዊ ቅረጽ"</string>
    <string name="storage_menu_migrate" msgid="3969621494238154294">"ውሂብ ስደድ"</string>
    <string name="storage_menu_forget" msgid="6305824238997983426">"እርሳ"</string>
    <string name="storage_menu_set_up" msgid="4263294929451685366">"አዋቅር"</string>
    <string name="storage_menu_explore" msgid="4637496051816521560">"ያስሱ"</string>
    <string name="storage_menu_free" msgid="6386070442027135427">"ቦታ ያስለቅቁ"</string>
    <string name="storage_menu_manage" msgid="5914482953856430780">"ማከማቻን ያቀናብሩ"</string>
    <string name="storage_title_usb" msgid="679612779321689418">"የUSB ኮምፒዩተር ትይይዝ"</string>
    <string name="usb_connection_category" msgid="7805945595165422882">"እንደ.... ያግኙን"</string>
    <string name="usb_mtp_title" msgid="3399663424394065964">"የማህደረ መረጃ መሣሪያ (MTP)"</string>
    <string name="usb_mtp_summary" msgid="4617321473211391236">"በዊንዶውስ ላይ የማህደረ መረጃ ፋይሎችን እንዲያስተላልፉ፣ ወይም የAndroid ፋይል ሰደዳን Mac ላይ (www.android.com/filetransfer ይዩ) መጠቀም ይፈቅዳል"</string>
    <string name="usb_ptp_title" msgid="3852760810622389620">"ካሜራ(PTP)"</string>
    <string name="usb_ptp_summary" msgid="7406889433172511530">"የካሜራ ሶፍትዌርን በመጠቀም ፎቶዎችን እንዲያስተላልፉ እና በኮምፒዩተር ላይ የሚገኙ ማንኛውም የMTP ፋይልን የማይደግፉ ያስተላልፉ"</string>
    <string name="usb_midi_title" msgid="3069990264258413994">"MIDI"</string>
    <string name="usb_midi_summary" msgid="539169474810956358">"በMIDI የነቁ መተግበሪያዎች በዩኤስቢ ላይ ከMIDI ሶፍትዌር ጋር በእርስዎ ኮምፒውተር ላይ እንዲሰሩ ያስችላቸዋል።"</string>
    <string name="storage_other_users" msgid="808708845102611856">"ሌሎች ተጠቃሚዎች"</string>
    <string name="storage_internal_title" msgid="690771193137801021">"የመሣሪያ ማከማቻ"</string>
    <string name="storage_external_title" msgid="3433462910096848696">"ተንቀሳቃሽ ማከማቻ"</string>
    <string name="storage_volume_summary" msgid="7023441974367853372">"<xliff:g id="USED">%1$s</xliff:g> ከ<xliff:g id="TOTAL">%2$s</xliff:g> ጥቅም ላይ የዋለ"</string>
    <string name="storage_size_large" msgid="5691585991420946254">"<xliff:g id="NUMBER">^1</xliff:g>"<small><small>" <xliff:g id="UNIT">^2</xliff:g>"</small></small>""</string>
    <string name="storage_volume_used" msgid="1303803057698959872">"ከ<xliff:g id="TOTAL">%1$s</xliff:g> ጥቅም ላይ የዋለ"</string>
    <string name="storage_volume_used_total" msgid="6113121714019000244">"ከ<xliff:g id="TOTAL">%1$s</xliff:g> አጠቃላይ ጥቅም ላይ የዋለ"</string>
    <string name="storage_mount_success" msgid="687641090137253647">"<xliff:g id="NAME">%1$s</xliff:g> ተፈናጧል"</string>
    <string name="storage_mount_failure" msgid="1042621107954547316">"<xliff:g id="NAME">%1$s</xliff:g> ማፈናጠጥ አልተቻለም"</string>
    <string name="storage_unmount_success" msgid="5737203344673441677">"<xliff:g id="NAME">%1$s</xliff:g> ደህንነቱ ተጠብቆ ወጥቷል"</string>
    <string name="storage_unmount_failure" msgid="5758387106579519489">"ደህንነቱ እንደተጠበቀ <xliff:g id="NAME">%1$s</xliff:g>ን ማስወጣት አልተቻልም"</string>
    <string name="storage_format_success" msgid="3023144070597190555">"<xliff:g id="NAME">%1$s</xliff:g> ተቀርጿል"</string>
    <string name="storage_format_failure" msgid="6032640952779735766">"<xliff:g id="NAME">%1$s</xliff:g> መቅረጽ አልተቻለም"</string>
    <string name="storage_rename_title" msgid="8242663969839491485">"ማከማቻ ዳግም ሰይም"</string>
    <string name="storage_dialog_unmounted" msgid="6403320870103261477">"ይህ <xliff:g id="NAME_0">^1</xliff:g> ደህንነቱ ሳይነካ ተነቅሏል፣ ነገር ግን አሁንም ይገኛል። \n\nይህንን  <xliff:g id="NAME_1">^1</xliff:g> ለመጠቀም፣ መጀመሪያ ሊገጥሙት ይገባል።"</string>
    <string name="storage_dialog_unmountable" msgid="3732209361668282254">"ይህ <xliff:g id="NAME_0">^1</xliff:g> የተበላሸ ነው። \n\nይህንን <xliff:g id="NAME_1">^1</xliff:g> ለመጠቀም መጀመሪያ ሊያዘጋጁት ይገባል።"</string>
    <string name="storage_dialog_unsupported" msgid="4503128224360482228">"ይህ መሳሪያ ይህን <xliff:g id="NAME_0">^1</xliff:g> አይደግፍም። \n\nይህንን <xliff:g id="NAME_1">^1</xliff:g> በዚህ መሳሪያ ለመጠቀም፣ መጀመሪያ ሊያዘጋጁት ይገባል።"</string>
    <string name="storage_internal_format_details" msgid="4018647158382548820">"ቅርጸት ከሰሩ በኋላ ይህንን  <xliff:g id="NAME_0">^1</xliff:g> በሌሎች መሣሪያዎች ላይ መጠቀም ይችላሉ።  \n\n በዚህ <xliff:g id="NAME_1">^1</xliff:g> ውስጥ ያለ ሁሉም ውሂብ ይሰረዛል።  መጀመሪያ የእሱን ምትኬ ማስቀመጡን ያስቡበት።  \n\n"<b>"የፎቶዎች እና የሌላ ማህደረመረጃ ምትኬ ያስቀምጡ "</b>" \nየማህደረመረጃ ፋይሎችዎን በዚህ መሣሪያ ላይ ወዳለ ተለዋጭ ማከማቻ ይውሰዱ ወይም የዩኤስቢ ገመድ ተጠቅመው ወደ አንድ ኮምፒውተር ያስተላልፏቸው። \n\n"<b>"የመተግበሪያዎች ምትኬን ያስቀምጡ"</b>" \nበዚህ <xliff:g id="NAME_6">^1</xliff:g> ላይ የተቀመጡ መተግበሪያዎች ሁሉ ይራገፉና ውሂባቸው ይሰረዛል። እነዚህን መተግበሪያዎች ለማቆየት በዚህ መሣሪያ ላይ ወዳለ ተለዋጭ ማከማቻ ይውሰዷቸው።"</string>
    <string name="storage_internal_unmount_details" msgid="3582802571684490057"><b>"ይህን <xliff:g id="NAME_0">^1</xliff:g> ሲያስወጡት በእሱ ላይ የተከማቹ መተግበሪያዎች መስራት ያቆማሉ፣ እና ዳግም እስኪገባ ድረስ በእሱ ላይ የተከማቹ የማህደረመረጃ ፋይሎች አይገኙም።"</b>" \n\nይህ <xliff:g id="NAME_1">^1</xliff:g> በዚህ መሣሪያ ላይ ብቻ እንዲሰራ ቅርጸት የተሰራለት ነው። በማናቸውም ሌሎች ላይ አይሰራም።"</string>
    <string name="storage_internal_forget_details" msgid="9028875424669047327">"ይህ <xliff:g id="NAME">^1</xliff:g> የያዛቸውን መተግበሪያዎች፣ ፎትዎች ወይም ውሂብ ለመጠቀም ዳግም ያስገቡት። \n\nእንደ አማራጭም መሣሪያው የሚገኝ ካልሆነ ይህን ማከማቻ ለመርሳት መምረጥ ይችላሉ። \n\nለመርሳት ከመረጡ መሣሪያው የያዘው ውሂብ ሁሉ ለዘለዓለም ይጠፋል። \n\nመተግበሪያዎቹን በኋላ ላይ ዳግም መጫን ይችላሉ፣ ነገር ግን በዚህ መሣሪያ ላይ የተከማቸው ውሂባቸው ይጠፋል።"</string>
    <string name="storage_internal_forget_confirm_title" msgid="1370847944388479245">"<xliff:g id="NAME">^1</xliff:g> ረሱ?"</string>
    <string name="storage_internal_forget_confirm" msgid="1148446041396902905">"በዚህ <xliff:g id="NAME">^1</xliff:g> ላይ የተከማቹ ሁሉም መተግሪያዎች፣ ፎቶዎች እና ውሂብ ከናካቴው ይጠፋሉ።"</string>
    <string name="storage_detail_apps" msgid="6141154016753507490">"መተግበሪያዎች"</string>
    <string name="storage_detail_images" msgid="6950678857740634769">"ምስሎች"</string>
    <string name="storage_detail_videos" msgid="2919743464827110953">"ቪዲዮዎች"</string>
    <string name="storage_detail_audio" msgid="1197685141676483213">"ኦዲዮ"</string>
    <string name="storage_detail_cached" msgid="8547136365247818567">"የተሸጎጠ ውሂብ"</string>
    <string name="storage_detail_other" msgid="8404938385075638238">"ሌላ"</string>
    <string name="storage_detail_system" msgid="4629506366064709687">"ሥርዓት"</string>
    <string name="storage_detail_explore" msgid="7911344011431568294">"<xliff:g id="NAME">^1</xliff:g> ይመርምሩ"</string>
    <string name="storage_detail_dialog_other" msgid="8845766044697204852">"ሌላ በመተግበሪያዎች የተቀመጡ የተጋሩ ፋይሎች፣ ከበይነመረቡ ወይም ብሉቱዝ የወረዱ ፋይሎች፣ የAndroid ፋይሎች እና የመሳሰሉትን ያካትታል። \n\nመታየት የሚችሉ የዚህን <xliff:g id="NAME">^1</xliff:g> ይዘቶች ለማየት አስስን መታ ያድርጉ።"</string>
    <string name="storage_detail_dialog_system" msgid="862835644848361569">"ስርዓቱ የAndroid ስሪት <xliff:g id="VERSION">%s</xliff:g>ን የሚያሄዱ ፋይሎችን ያካትታል"</string>
    <string name="storage_detail_dialog_user" msgid="3267254783294197804">"<xliff:g id="USER_0">^1</xliff:g> <xliff:g id="SIZE">^2</xliff:g> ማከማቻን በመጠቀም ፎቶዎችን፣ ሙዚቃን፣ መተግበሪያዎችን ወይም ሌላ ውሂብ አስቀምጠው ሊሆን ይችላል። \n\nዝርዝሮችን ለመመልከት ወደ <xliff:g id="USER_1">^1</xliff:g> ይቀይሩ።"</string>
    <string name="storage_wizard_init_title" msgid="5085400514028585772">"የእርስዎን <xliff:g id="NAME">^1</xliff:g> ያዘጋጁ"</string>
    <string name="storage_wizard_init_external_title" msgid="4867326438945303598">"እንደ ተንቀሳቃሽ ማከማቻ ይጠቀሙ"</string>
    <string name="storage_wizard_init_external_summary" msgid="7476105886344565074">"ፎቶዎችን እና ሌላ ማህደረመረጃ በመሣሪያዎች መካከል ለመውሰድ።"</string>
    <string name="storage_wizard_init_internal_title" msgid="9100613534261408519">"እንደ ውስጣዊ ማከማቻ ይጠቀሙ"</string>
    <string name="storage_wizard_init_internal_summary" msgid="6240417501036216410">"ማንኛውም ነገር በዚህ መሣሪያ ላይ ብቻ ለማከማቻት፣ መተግበሪያዎችን እና ፎቶዎችንም ጨምሮ። በሌሎች መሣሪያዎች ላይ እንዳይሰራ የሚያግድ ቅርጸት ያስፈልገዋል።"</string>
    <string name="storage_wizard_format_confirm_title" msgid="2814021794538252546">"እንደ ውስጣዊ ማከማቻ አድርገው ቅርጸት ይስሩ"</string>
    <string name="storage_wizard_format_confirm_body" msgid="4401758710076806509">"ደህንነቱ የተጠበቀ እንዲሆን ይሄ <xliff:g id="NAME_0">^1</xliff:g> ቅርጸት እንዲሰራለት ይፈልጋል። \n\nቅርጸት ከተሰራ በኋላ ይሄ <xliff:g id="NAME_1">^1</xliff:g> በዚህ መሣሪያ ላይ ብቻ ነው የሚሰራው። \n\n"<b>"ቅርጸት መስራት አሁን በ<xliff:g id="NAME_2">^1</xliff:g> ላይ የተከማቸውን ውሂብ ሁሉ ይደመስሳል።"</b>" ውሂብ እንዳይጠፋ ለመከላከል የእሱን ምትኬ መስራት ያስቡበት።"</string>
    <string name="storage_wizard_format_confirm_public_title" msgid="4905690038882041566">"እንደ ተንቀሳቃሽ ማከማቻ አድርገው ቅርጸት ይስሩበት"</string>
    <string name="storage_wizard_format_confirm_public_body" msgid="1516932692920060272">"ይሄ <xliff:g id="NAME_0">^1</xliff:g> ቅርጸት እንዲሰራለት ይፈልጋል። \n\n"<b>"ቅርጸት መስራት በአሁኑ ጊዜ በ<xliff:g id="NAME_1">^1</xliff:g> ላይ የተከማቸውን ውሂብ ሁሉ ይደመስሳል።"</b>" ውሂቡ እንዳይጠፋ ለመከላከል የእሱን ምትኬ ማስቀመጥ ያስቡበት።"</string>
    <string name="storage_wizard_format_confirm_next" msgid="2774557300531702572">"ደምስስ እና ቅርጸት ስራ"</string>
    <string name="storage_wizard_format_progress_title" msgid="6487352396450582292">"የ<xliff:g id="NAME">^1</xliff:g>ን ቅርጸት በመስራት ላይ…"</string>
    <string name="storage_wizard_format_progress_body" msgid="5255269692453900303">"<xliff:g id="NAME">^1</xliff:g> ቅርጸት እየተሠራለት ሳለ አያስወግዱት።"</string>
    <string name="storage_wizard_migrate_title" msgid="1363078147938160407">"ውሂብን ወደ አዲስ ማከማቻ ውሰድ"</string>
    <string name="storage_wizard_migrate_body" msgid="890751699549542345">"የእርስዎን ፎቶዎች፣ ፋይሎች፣ እና አንዳንድ መተግበሪያዎች ወደዚህ አዲስ <xliff:g id="NAME">^1</xliff:g> ማንቀሳቀስ ይችላሉ። \n\nእንቅስቃሴው <xliff:g id="TIME">^2</xliff:g> ያህል ይወስዳል እና <xliff:g id="SIZE">^3</xliff:g> በውስጣዊ ማከማቻው ላይ ነጻ ያደርጋል። ይህ በሚከናወንበት ጊዜ አንዳንድ መተግበሪያዎች አይሰሩም።"</string>
    <string name="storage_wizard_migrate_now" msgid="4523444323744239143">"አሁን ይውሰዱ"</string>
    <string name="storage_wizard_migrate_later" msgid="3173482328116026253">"በኋላ ይውሰዱ"</string>
    <string name="storage_wizard_migrate_confirm_title" msgid="8564833529613286965">"ውሂብ አሁን ይውሰዱ"</string>
    <string name="storage_wizard_migrate_confirm_body" msgid="4212060581792135962"><b>"መውሰዱ <xliff:g id="TIME">^1</xliff:g> ገደማ ይወስዳል። <xliff:g id="NAME">^3</xliff:g> ላይ <xliff:g id="SIZE">^2</xliff:g> ያስለቅቃል።"</b></string>
    <string name="storage_wizard_migrate_confirm_next" msgid="5509475628423823202">"ውሰድ"</string>
    <string name="storage_wizard_migrate_progress_title" msgid="1665479429044202868">"ውሂብን በመውሰድ ላይ…"</string>
    <string name="storage_wizard_migrate_details" msgid="3709728824651136227">"በሚወሰድበት ጊዜ፦ \n• <xliff:g id="NAME">^1</xliff:g>ን አያስወግዱ። \n• አንዳንድ መተግበሪያዎች በአግባቡ አይሰሩም። \n• የመሣሪያው ባትሪ ኃይል እንደተሞላ ያቆዩት።"</string>
    <string name="storage_wizard_ready_title" msgid="6553867088682695655">"የእርስዎ <xliff:g id="NAME">^1</xliff:g> ለመጠቀም ዝግጁ ነው"</string>
    <string name="storage_wizard_ready_external_body" msgid="2879508114260597474">"የእርስዎ <xliff:g id="NAME">^1</xliff:g> ከፎቶዎች እና ሌሎች ማህደረመረጃ ጋር አብሮ ለመጠቀም ዝግጁ ነው።"</string>
    <string name="storage_wizard_ready_internal_body" msgid="122532674037860197">"የእርስዎ አዲስ <xliff:g id="NAME">^1</xliff:g> እየሰራ ነው። \n\nፎቶዎችን፣ ፋይሎችን እና የመተግበሪያ ውሂብን ወደዚህ መሣሪያ ለመውሰድ ወደ ቅንብሮች &gt; ማከማቻ ይሂዱ።"</string>
    <string name="storage_wizard_move_confirm_title" msgid="292782012677890250">"<xliff:g id="APP">^1</xliff:g>ን ይውሰዱ"</string>
    <string name="storage_wizard_move_confirm_body" msgid="5176432115206478941">"<xliff:g id="APP">^1</xliff:g>ን እና ውሂቡን ወደ <xliff:g id="NAME_0">^2</xliff:g> መውሰድ ጥቂት ጊዜ ብቻ ነው የሚወስደው። መውሰዱ እስኪጠናቀቅ ድረስ መተግበሪያውን መጠቀም አይችሉም። \n\nበሚወሰድበት ጊዜ <xliff:g id="NAME_1">^2</xliff:g>ን አያስወግዱት።"</string>
    <string name="storage_wizard_move_unlock" msgid="1526216561023200694">"ውሂብን ለመውሰድ ተጠቃሚ <xliff:g id="APP">^1</xliff:g>ን መክፈት ይኖርብዎታል።"</string>
    <string name="storage_wizard_move_progress_title" msgid="4443920302548035674">"<xliff:g id="APP">^1</xliff:g>ን በመውሰድ ላይ…"</string>
    <string name="storage_wizard_move_progress_body" msgid="7802577486578105609">"በሚወሰድበት ጊዜ <xliff:g id="NAME">^1</xliff:g>ን አያስወግዱት። \n\nመውሰዱ እስኪጠናቀቅ ድረስ በዚህ መሣሪያ ላይ ያለው የ<xliff:g id="APP">^2</xliff:g> የሚገኝ አይሆንም።"</string>
    <string name="storage_wizard_move_progress_cancel" msgid="542047237524588792">"መውሰድን ሰርዝ"</string>
    <string name="storage_wizard_slow_body" msgid="8010127667184768025">"ይህ <xliff:g id="NAME_0">^1</xliff:g> ዝግምተኛ መስሎ ይታያል። \n\nመቀጠል ይችላሉ፣ ነገር ግን ወደዚህ አካባቢ የተንቀሳቀሱ መተግበሪያዎች ሊንተባተቡ እና የውሂብ ሽግግር ረዥም ጊዜ ሊወስድ ይችል ይሆናል። \n\nለተሻለ የስራ አፈጻጸም ፍጥነት ያለው <xliff:g id="NAME_1">^1</xliff:g> መጠቀምን ከግምት ያስገቡ።"</string>
    <string name="storage_wizard_init_v2_title" msgid="8858395869710288372">"ይህን <xliff:g id="NAME">^1</xliff:g> እንዴት ይጠቀሙበታል?"</string>
    <string name="storage_wizard_init_v2_internal_title" product="tablet" msgid="4315585580670552654">"ለትርፍ የጡባዊ ማከማቻ ተጠቀም"</string>
    <string name="storage_wizard_init_v2_internal_summary" product="tablet" msgid="570443086512059390">"በዚህ ጡባዊ ላይ ብቻ ለመተግበሪያዎች፣ ፋይሎች እና ማህደረ መረጃ"</string>
    <string name="storage_wizard_init_v2_internal_action" product="tablet" msgid="7760758592993284143">"የጡባዊ ማከማቻ"</string>
    <string name="storage_wizard_init_v2_internal_title" product="default" msgid="8373070138732653456">"ለትርፍ የስልክ ማከማቻ ተጠቀም"</string>
    <string name="storage_wizard_init_v2_internal_summary" product="default" msgid="685194340141573218">"በዚህ ስልክ ላይ ብቻ ለመተግበሪያዎች፣ ፋይሎች እና ማህደረ መረጃ"</string>
    <string name="storage_wizard_init_v2_internal_action" product="default" msgid="904425171564310150">"የስልክ ማከማቻ"</string>
    <string name="storage_wizard_init_v2_or" msgid="1958295749349454436">"ወይም"</string>
    <string name="storage_wizard_init_v2_external_title" msgid="3565348221712759463">"ለተንቀሳቃሽ ማከማቻ ተጠቀም"</string>
    <string name="storage_wizard_init_v2_external_summary" msgid="801198071793584445">"በመሣሪያዎች መካከል ፋይሎችን እና ማህደረ መረጃ ለማስተላለፍ"</string>
    <string name="storage_wizard_init_v2_external_action" msgid="8662451480642784031">"ተንቀሳቃሽ ማከማቻ"</string>
    <string name="storage_wizard_init_v2_later" msgid="1080613420170749130">"በኋላ ያዋቅሩ"</string>
    <string name="storage_wizard_format_confirm_v2_title" msgid="5744790239994621663">"ይህ <xliff:g id="NAME">^1</xliff:g> ይቀረጽ?"</string>
    <string name="storage_wizard_format_confirm_v2_body" msgid="4614199613500900975">"ይህ <xliff:g id="NAME_0">^1</xliff:g> መተግበሪያዎችን፣ ፋይሎችን እና ማህደረ መረጃን ለማከማቸት መቀረጽ ያስፈልገዋል። \n\nቀረጻ በ<xliff:g id="NAME_1">^2</xliff:g> ላይ አሁን ያለውን ይዘት ይደመስሳል። ይዘት እንዳይጠፋ ለማድረግ፣ ወደ ሌላ <xliff:g id="NAME_2">^3</xliff:g> ወይም መሣሪያ በምትኬ ያስቀምጡት።"</string>
    <string name="storage_wizard_format_confirm_v2_action" msgid="8258363472135537500">"ቅርጸት <xliff:g id="NAME">^1</xliff:g>"</string>
    <string name="storage_wizard_migrate_v2_title" msgid="31406330052996898">"ይዘት ወደ <xliff:g id="NAME">^1</xliff:g> ይንቀሳቀስ?"</string>
    <string name="storage_wizard_migrate_v2_body" product="tablet" msgid="4476553430145054781">"ፋይሎችን፣ ማህደረ መረጃን እና የተወሰኑ መተግበሪያዎችን ወደዚህ <xliff:g id="NAME">^1</xliff:g> ማንቀሳቀስ ይችላሉ። \n\nይህ እንቅስቃሴ ከእርስዎ ጡባዊ ማከማቻ <xliff:g id="SIZE">^2</xliff:g> ነጻ ያደርጋል እና ወደ <xliff:g id="DURATION">^3</xliff:g> ገደማ መውሰድ አለበት።"</string>
    <string name="storage_wizard_migrate_v2_body" product="default" msgid="744760728669284385">"ፋይሎችን፣ ማህደረ መረጃን እና የተወሰኑ መተግበሪያዎችን ወደዚህ <xliff:g id="NAME">^1</xliff:g> ማንቀሳቀስ ይችላሉ። \n\nይህ እንቅስቃሴ ከእርስዎ ስልክ ማከማቻ <xliff:g id="SIZE">^2</xliff:g> ነጻ ያደርጋል እና ወደ <xliff:g id="DURATION">^3</xliff:g> ገደማ መውሰድ አለበት።"</string>
    <string name="storage_wizard_migrate_v2_checklist" msgid="1239103359606165360">"በማንቀሳቀሱ ጊዜ ላይ፦"</string>
    <string name="storage_wizard_migrate_v2_checklist_media" msgid="7176991995007075843">"<xliff:g id="NAME">^1</xliff:g>ን አታስወግድ"</string>
    <string name="storage_wizard_migrate_v2_checklist_apps" msgid="3671266712947078734">"አንዳንድ መተግበሪያዎች አይሠሩም"</string>
    <string name="storage_wizard_migrate_v2_checklist_battery" product="tablet" msgid="346012901366624052">"ይህ ጡባዊ ኃይል መሙላቱን ይቀጥሉ"</string>
    <string name="storage_wizard_migrate_v2_checklist_battery" product="default" msgid="3061158350109289521">"ይህ ስልክ ኃይል መሙላቱን ይቀጥሉ"</string>
    <string name="storage_wizard_migrate_v2_now" msgid="1279041707982039591">"ይዘትን አንቀሳቅስ"</string>
    <string name="storage_wizard_migrate_v2_later" msgid="8201360307047198853">"ይዘትን በኋላ ላይ አንቀሳቅስ"</string>
    <string name="storage_wizard_migrate_progress_v2_title" msgid="1323344099111423785">"ይዘትን በማንቀሳቀስ ላይ…"</string>
    <string name="storage_wizard_slow_v2_title" msgid="1318285829973607727">"ዝግተኛ <xliff:g id="NAME">^1</xliff:g>"</string>
    <string name="storage_wizard_slow_v2_body" msgid="6897444467730463117">"አሁንም ድረስ ይህን <xliff:g id="NAME_0">^1</xliff:g> መጠቀም ይችላሉ ሆኖም ግን ዝግተኛ ሊሆን ይችላል። \n\nበዚህ <xliff:g id="NAME_1">^2</xliff:g> ላይ የተከማቹ መተግበሪያዎች በአግባቡ ላይሠሩ ይችሉ ይሆናል እንዲሁም የይዘት ትልልፎች ረዥም ጊዜ ሊወስዱ ይችሉ ይሆናል። \n\nይበልጥ ፈጣን የሆነ <xliff:g id="NAME_2">^3</xliff:g> ለመጠቀም ይሞክሩ ወይም ይህን <xliff:g id="NAME_3">^4</xliff:g> ለተንቀሳቃሽ ማከማቻነት በምትኩ ይጠቀሙ።"</string>
    <string name="storage_wizard_slow_v2_start_over" msgid="4126873669723115805">"እንደገና ጀምር"</string>
    <string name="storage_wizard_slow_v2_continue" msgid="49399942893518218">"ቀጥል"</string>
    <string name="storage_wizard_ready_v2_external_body" msgid="11937346870534608">"ይዘትን ወደ <xliff:g id="NAME">^1</xliff:g> ማንቀሳቀስ ይችላሉ"</string>
    <string name="storage_wizard_ready_v2_internal_body" msgid="4658433206901211269">"ይዘትን ወደ <xliff:g id="NAME">^1</xliff:g> ለማንቀሳቀስ ወደ "<b>"ቅንብሮች &gt; ማከማቻ"</b>" ይሂዱ"</string>
    <string name="storage_wizard_ready_v2_internal_moved_body" msgid="6239886818487538806">"የእርስዎ ይዘት ወደ <xliff:g id="NAME_0">^1</xliff:g> ተንቀሳቅሷል። \n\nይህን <xliff:g id="NAME_1">^2</xliff:g> ለማስተዳደር ወደ "<b>"ቅንብሮች &gt; ማከማቻ"</b>" ይሂዱ።"</string>
    <string name="battery_status_title" msgid="9159414319574976203">"የባትሪሁኔታ"</string>
    <string name="battery_level_title" msgid="2965679202786873272">"የባትሪደረጃ፡"</string>
    <string name="apn_settings" msgid="3743170484827528406">"APNs"</string>
    <string name="apn_edit" msgid="1354715499708424718">"የድረስ ነጥብ አርትዕ"</string>
    <string name="apn_not_set" msgid="4974192007399968164">"አልተዘጋጀም"</string>
    <string name="apn_name" msgid="4115580098369824123">"ስም"</string>
    <string name="apn_apn" msgid="2479425126733513353">"APN"</string>
    <string name="apn_http_proxy" msgid="1826885957243696354">"እጅ አዙር"</string>
    <string name="apn_http_port" msgid="3763259523984976226">"ወደብ"</string>
    <string name="apn_user" msgid="455637547356117761">"የተጠቃሚ ስም"</string>
    <string name="apn_password" msgid="5412301994998250968">"የይለፍ ቃል"</string>
    <string name="apn_server" msgid="2436185314756372858">"አገልጋይ"</string>
    <string name="apn_mmsc" msgid="3670124402105585737">"MMSC"</string>
    <string name="apn_mms_proxy" msgid="5374082621073999275">"የMMS እጅ አዙር"</string>
    <string name="apn_mms_port" msgid="4074188088199243040">"የMMS ወደብ"</string>
    <string name="apn_mcc" msgid="4258628382260674636">"MCC"</string>
    <string name="apn_mnc" msgid="8629374076888809874">"MNC"</string>
    <string name="apn_auth_type" msgid="6167205395676037015">"የማረጋገጫ  አይነት"</string>
    <string name="apn_auth_type_none" msgid="5069592676845549926">"የለም"</string>
    <string name="apn_auth_type_pap" msgid="1666934536996033383">"PAP"</string>
    <string name="apn_auth_type_chap" msgid="3369626283789068360">"CHAP"</string>
    <string name="apn_auth_type_pap_chap" msgid="9102343063036134541">"PAP ወይም CHAP"</string>
    <string name="apn_type" msgid="469613123902220544">"የAPN አይነት"</string>
    <string name="apn_protocol" msgid="3272222921649348640">"የAPN ፕሮቶኮል"</string>
    <string name="apn_roaming_protocol" msgid="3386954381510788422">"APN ማንዣበቢያ ፕሮቶኮል"</string>
    <string name="carrier_enabled" msgid="407655861175280806">"APN አንቃ/ አሰናክል"</string>
    <string name="carrier_enabled_summaryOn" msgid="6338915271908057531">"APN ነቅቷል"</string>
    <string name="carrier_enabled_summaryOff" msgid="4300790190221203756">"APN ተሰናክሏል"</string>
    <string name="bearer" msgid="594270280031923558">"ተሸካሚ"</string>
    <string name="mvno_type" msgid="2543253857818336421">"MVNO አይነት"</string>
    <string name="mvno_match_data" msgid="4560671695220540466">"MVNO ዋጋ"</string>
    <string name="menu_delete" msgid="6981294422841124659">"APN ሰርዝ"</string>
    <string name="menu_new" msgid="3014205883303921729">"አዲስ APN"</string>
    <string name="menu_save" msgid="8109345640668285399">"አስቀምጥ"</string>
    <string name="menu_cancel" msgid="2194502410474697474">"ጣለው"</string>
    <string name="error_title" msgid="7631322303341024692"></string>
    <string name="error_name_empty" msgid="5508155943840201232">"የስም መስክ ባዶ ሊሆን አይችልም"</string>
    <string name="error_apn_empty" msgid="4932211013600863642">"APN ባዶ መሆን አይችልም።"</string>
    <string name="error_mcc_not3" msgid="4560171714156251661">"የMCC መስክ 3 አሀዝ መሆን አለበት።"</string>
    <string name="error_mnc_not23" msgid="8418177072458379439">"የMNC መስክ 2 ወይም 3 አሀዝ መሆን አለበት።"</string>
    <string name="error_adding_apn_type" msgid="4181334016628549645">"የአገልግሎት አቅራቢ ዓይነታቸው %s የሆኑ ኤፒኤንዎችን ማከልን አይፈቅድም።"</string>
    <string name="restore_default_apn" msgid="8178010218751639581">"ነባሪ የAPN ቅንብሮችን እነበረበት ይመልሱ"</string>
    <string name="menu_restore" msgid="8260067415075573273">"ወደ ነባሪ ዳግም አስጀምር"</string>
    <string name="restore_default_apn_completed" msgid="2824775307377604897">"የዳግም አስጀምር ነባሪ APN ቅንብሮች ተጠናቀዋል"</string>
    <string name="reset_dashboard_title" msgid="6254873816990678620">"የዳግም ማስጀመሪያ አማራጮች"</string>
    <string name="reset_dashboard_summary" msgid="4851012632493522755">"አውታረ መረብ፣ መተግበሪያዎች ወይም መሣሪያ ዳግም ሊዋቀሩ ይችላሉ"</string>
    <string name="reset_network_title" msgid="6166025966016873843">"Wi-Fi፣ ተንቀሳቃሽ ስልክ እና ብሉቱዝን ዳግም አስጀምር"</string>
    <string name="reset_network_desc" msgid="5547979398298881406">"የሚከተሉትን ጨምሮ ይህ ሁሉንም የአውታረ መረብ ቅንብሮችን ዳግም ያቀናብራል፦\n\n"<li>"Wi‑Fi"</li>\n<li>"የተንቀሳቃሽ ስልክ ውሂብ"</li>\n<li>"ብሉቱዝ"</li></string>
    <string name="reset_esim_title" msgid="2419812515540592802">"እንዲሁም eSIMን ዳግም አስጀምር"</string>
    <string name="reset_esim_desc" msgid="6412324670559060446">"በስልኩ ላይ ያሉ ሁሉንም eSIMዎች ይደምስሱ። የእርስዎን eSIMዎች ዳግም ለማውረድ የአገልግሎት አቅራቢዎን ማነጋገር ይኖርብዎታል። ይሄ የእርስዎን የተንቀሳቃሽ ስልክ አገልግሎት ዕቅድ አይሰርዘውም።"</string>
    <string name="reset_network_button_text" msgid="2035676527471089853">"ቅንብሮችን ዳግም ያቀናብሩ"</string>
    <string name="reset_network_final_desc" msgid="6388371121099245116">"ሁሉም አውታረ መረብ ቅንብሮች ዳግም ይጀምሩ? ይህን እርምጃ መቀልበስ አይችሉም!"</string>
    <string name="reset_network_final_button_text" msgid="1797434793741744635">"ቅንብሮችን ዳግም ያቀናብሩ"</string>
    <string name="reset_network_confirm_title" msgid="1759888886976962773">"ዳግም ይቀናበር?"</string>
    <string name="network_reset_not_available" msgid="7188610385577164676">"የአውታረመረብ ዳግም ማስጀመር ለዚህ ተጠቃሚ አይገኝም"</string>
    <string name="reset_network_complete_toast" msgid="787829973559541880">"የአውታረ መረብ ቅንብሮች ዳግም ጀምረዋል።"</string>
    <string name="reset_esim_error_title" msgid="1464195710538232590">"eSIMዎችን ዳግም ማስጀመር አልተቻለም"</string>
    <string name="reset_esim_error_msg" msgid="8434956817922668388">"በስህተት ምክንያት eSIMዎቹን ዳግም ማስጀመር አልተቻለም።"</string>
    <string name="master_clear_title" msgid="3531267871084279512">"ሁሉንም ውሂብ ደምስስ (የፋብሪካ ዳግም ማስጀመር)"</string>
    <string name="master_clear_short_title" msgid="8652450915870274285">"ሁሉንም ውሂብ ደምስስ (የፋብሪካ ዳግም ማስጀመር)"</string>
    <string name="master_clear_desc" product="tablet" msgid="9146059417023157222">"ይህ ከእርስዎ ጡባዊ "<b>"ውስጣዊ ማከማቻ"</b>" የሚከተሉትን ጨምሮ:\n\n"<li>"የእርስዎ  Google መለያ"</li>\n<li>"ሥርዓት እና መተግበሪያ ውሂብ እና ቅንብሮች"</li>\n<li>"የወረዱ መተግበሪያዎች"</li>" ላይ ያሉ ሁሉንም ውሂብ ይሰርዛል።"</string>
    <string name="master_clear_desc" product="default" msgid="4800386183314202571">"ይህ ከእርስዎ ጡባዊ "<b>"ውስጣዊ ማከማቻ"</b>" የሚከተሉትን ጨምሮ:\n\n"<li>"የእርስዎ  Google መለያ"</li>\n<li>"ሥርዓት እና መተግበሪያ ውሂብ እና ቅንብሮች"</li>\n<li>"የወረዱ መተግበሪያዎች"</li>" ላይ ያሉ ሁሉንም ውሂብ ይሰርዛል።"</string>
    <string name="master_clear_accounts" product="default" msgid="6412857499147999073">\n\n" እርስዎ በአሁን ጊዜ የሚከተለው መለያዎች ውስጥ ገብተዋል፡\n"</string>
    <string name="master_clear_other_users_present" product="default" msgid="5161423070702470742">\n\n"በዚህ መሣሪያ ላይ ያሉ ሌሎች ተጠቃሚዎች አሉ።\n"</string>
    <string name="master_clear_desc_also_erases_external" msgid="1903185203791274237"><li>"ሙዚቃ"</li>\n<li>"ፎቶዎች"</li>\n<li>"ሌላ የተጠቃሚ ውሂብ"</li></string>
    <string name="master_clear_desc_also_erases_esim" msgid="6008213558725767177"><li>"eSIMዎች"</li></string>
    <string name="master_clear_desc_no_cancel_mobile_plan" msgid="5460926449093211144">\n\n"ይሄ የተንቀሳቃሽ ስልክ አገልግሎት እቅድዎን አይሰርዘውም።"</string>
    <string name="master_clear_desc_erase_external_storage" product="nosdcard" msgid="7744115866662613411">"ሙዚቃ፣ ምስሎች፣ እና ሌላ ተጠቃሚ ውሂብ \n\nለማጥራት፣"<b>"USBማከማቻ"</b>" መጥፋት ያስፈልገዋል።"</string>
    <string name="master_clear_desc_erase_external_storage" product="default" msgid="4801026652617377093">\n\n" ሙዚቃ፣ ምስሎች፣ እና ሌላ ተጠቃሚ ውሂብ ለማጥራት፣"<b>" የSD ካርድ "</b>"መጥፋት ያስፈልገዋል።"</string>
    <string name="erase_external_storage" product="nosdcard" msgid="969364037450286809">"USB ማከማቻ አጥፋ"</string>
    <string name="erase_external_storage" product="default" msgid="1397239046334307625">"የSD ካርድ አጥፋ"</string>
    <string name="erase_external_storage_description" product="nosdcard" msgid="4728558173931599429">"እንደ ሙዚቃ እና ፎቶዎች፣ ሁሉንም ውሂብ በውስጥ USB ማከማቻ አጥፋ።"</string>
    <string name="erase_external_storage_description" product="default" msgid="1737638779582964966">"እንደ ሙዚቃ እና ፎቶዎች፣ ሁሉንም ውሂብ በSD ካርድ ላይ አጥፋ።"</string>
    <string name="erase_esim_storage" msgid="5684858600215441932">"eSIMን ደምስስ"</string>
    <string name="erase_esim_storage_description" product="default" msgid="708691303677321598">"በስልኩ ላይ ያሉ ሁሉንም eSIMዎች ይደምስሱ። ይሄ የእርስዎን የተንቀሳቃሽ ስልክ አገልግሎት ዕቅድ አይሰርዘውም።"</string>
    <string name="erase_esim_storage_description" product="tablet" msgid="1780953956941209107">"በጡባዊው ላይ ያሉ ሁሉንም eSIMዎች ይደምስሱ። ይሄ የእርስዎን የተንቀሳቃሽ ስልክ አገልግሎት ዕቅድ አይሰርዘውም።"</string>
    <string name="master_clear_button_text" product="tablet" msgid="3130786116528304116">"ጡባዊ ዳግም አስጀምር"</string>
    <string name="master_clear_button_text" product="default" msgid="7550632653343157971">"ስልክ ድጋሚ አስጀምር"</string>
    <string name="master_clear_final_desc" msgid="7318683914280403086">"ሁሉም የእርስዎ የግል መረጃ እና የወረዱ መተግበሪያዎች ይሰረዙ? ይህን እርምጃ መቀልበስ አይችሉም!"</string>
    <string name="master_clear_final_button_text" msgid="5390908019019242910">"ሁሉንም አጥፋ"</string>
    <string name="master_clear_failed" msgid="2503230016394586353">"የስርዓቱ አገልግሎት አጽዳ ስላልተገኘ ዳግም ለማስጀመር ምንም አልተከናወነም።"</string>
    <string name="master_clear_confirm_title" msgid="7572642091599403668">"ዳግም ይቀናበር?"</string>
    <string name="master_clear_not_available" msgid="1000370707967468909">"የፋብሪካ ዳግም ማስጀመር ለዚህ ተጠቃሚ አይገኝም"</string>
    <string name="master_clear_progress_title" msgid="5194793778701994634">"በማጥፋት ላይ"</string>
    <string name="master_clear_progress_text" msgid="6559096229480527510">"እባክዎ ይጠብቁ..."</string>
    <string name="call_settings_title" msgid="5188713413939232801">"የጥሪ ቅንብሮች"</string>
    <string name="call_settings_summary" msgid="7291195704801002886">"የድምፅመልዕክት፣ የጥሪ ማስተላለፊያ፣መስመር ላይ ቆይ፣ የደዋይ ID አዋቅር"</string>
    <string name="tether_settings_title_usb" msgid="6688416425801386511">"USB መሰካት"</string>
    <string name="tether_settings_title_wifi" msgid="3277144155960302049">"ተጓጓዥ ድረስ ነጥቦች"</string>
    <string name="tether_settings_title_bluetooth" msgid="355855408317564420">"ብሉቱዝ ማያያዝ"</string>
    <string name="tether_settings_title_usb_bluetooth" msgid="5355828977109785001">"መሰካት"</string>
    <string name="tether_settings_title_all" msgid="3058586928118801157">"የመገናኛ ነጥብ እና እንደ ሞደም መጠቀም"</string>
    <string name="tether_settings_summary_hotspot_on_tether_on" msgid="930464462687425777">"መገናኛ ነጥብ በርቷል፣ እንደ ሞደም መሰካት"</string>
    <string name="tether_settings_summary_hotspot_on_tether_off" msgid="3473671453891735907">"መገናኛ ነጥብ በርቷል"</string>
    <string name="tether_settings_summary_hotspot_off_tether_on" msgid="1618256180720077354">"እንደ ሞደም መሰካት"</string>
    <string name="tether_settings_disabled_on_data_saver" msgid="1576908608463904152">"ውሂብ ቆጣቢ በርቶ ሳለ ግንኙነት መዘርጋት ወይም ተንቀሳቃሽ የመገናኛ ነጥቦችን መጠቀም አይቻልም።"</string>
    <string name="usb_title" msgid="7483344855356312510">"USB"</string>
    <string name="usb_tethering_button_text" msgid="585829947108007917">"USB መሰካት"</string>
    <string name="usb_tethering_subtext" product="default" msgid="3711893746716442706">"የስልክ በይነመረብ ግንኙነትን በዩኤስቢ በኩል አጋራ"</string>
    <string name="usb_tethering_subtext" product="tablet" msgid="2292916486612255069">"የጡባዊ በይነመረብ ግንኙነትን በዩኤስቢ በኩል አጋራ"</string>
    <string name="bluetooth_tether_checkbox_text" msgid="2379175828878753652">"ብሉቱዝ ማያያዝ"</string>
    <string name="bluetooth_tethering_subtext" product="tablet" msgid="8828883800511737077">"የጡባዊ በይነመረብ ግንኙነትን በብሉቱዝ በኩል አጋራ"</string>
    <string name="bluetooth_tethering_subtext" product="default" msgid="1904667146601254812">"የስልክ በይነመረብ ግንኙነትን በብሉቱዝ በኩል አጋራ"</string>
    <string name="bluetooth_tethering_off_subtext_config" msgid="376389105752995580">"የዚህ <xliff:g id="DEVICE_NAME">%1$d</xliff:g> በይነመረብ ግንኙነት በብሉቱዝ በኩል በማጋራት ላይ"</string>
    <string name="bluetooth_tethering_overflow_error" msgid="2135590598511178690">"ከ<xliff:g id="MAXCONNECTION">%1$d</xliff:g> መሣሪያዎች በላይ ማገናኘት አይቻልም።"</string>
    <string name="bluetooth_untether_blank" msgid="2871192409329334813">"<xliff:g id="DEVICE_NAME">%1$s</xliff:g> አይያያዝም።"</string>
    <string name="tethering_footer_info" msgid="7112228674056306147">"በእርስዎ የተንቀሳቃሽ ስልክ ውሂብ ግንኙነት በኩል በይነመረቡ ለሌሎች መሣሪያዎች ለማቅረብ የመገናኛ ነጥብን እና እንደ ሞደም መሰካትን ይጠቀሙ። መተግበሪያዎች በአቅራቢያ ላሉ መሣሪያዎች ይዘትን ለማጋራት መገናኛ ነጥብን ሊፈጥሩ ይችላሉ።"</string>
    <string name="tethering_help_button_text" msgid="656117495547173630">"እገዛ"</string>
    <string name="network_settings_title" msgid="2876509814832830757">"የተንቀሳቃሽ ስልክ አውታረ መረብ"</string>
    <string name="manage_mobile_plan_title" msgid="7630170375010107744">"የሞባይል እቅድ"</string>
    <string name="sms_application_title" msgid="4903928270533250448">"የኤስኤምኤስ መተግበሪያ"</string>
    <string name="sms_change_default_dialog_title" msgid="1958688831875804286">"የኤስ ኤም ኤስ መተግበሪያ ይለወጥ?"</string>
    <string name="sms_change_default_dialog_text" msgid="1522783933230274787">"ከ<xliff:g id="CURRENT_APP">%2$s</xliff:g> ይልቅ <xliff:g id="NEW_APP">%1$s</xliff:g> እንደ እርስዎ ኤስኤምኤስ መተግበሪያ ይጠቀሙበት?"</string>
    <string name="sms_change_default_no_previous_dialog_text" msgid="602683880284921998">"<xliff:g id="NEW_APP">%s</xliff:g>ን እንደ እርስዎ ኤስ ኤም ኤስ መተግበሪያ ይጠቀሙበት?"</string>
    <string name="network_scorer_picker_title" msgid="6383879578279046456">"የአውታረ መረብ ደረጃ ሰጪ አቅራቢ"</string>
    <string name="network_scorer_picker_none_preference" msgid="9028375117241790936">"ምንም የለም"</string>
    <string name="network_scorer_change_active_dialog_title" msgid="3776301550387574975">"የWi‑Fi ረዳት ይቀየር?"</string>
    <string name="network_scorer_change_active_dialog_text" msgid="8035173880322990715">"የአውታረ መረብ ግንኙነቶችዎን ለማቀናበር ከ<xliff:g id="CURRENT_APP">%2$s</xliff:g> ይልቅ <xliff:g id="NEW_APP">%1$s</xliff:g>ን ይጠቀሙ?"</string>
    <string name="network_scorer_change_active_no_previous_dialog_text" msgid="7444620909047611601">"የአውታረ መረብ ግንኙነቶችዎን ለማቀናበር <xliff:g id="NEW_APP">%s</xliff:g>ን ይጠቀሙ?"</string>
    <string name="mobile_unknown_sim_operator" msgid="2156912373230276157">"ያልታወቀ የሲም አንቀሳቃሽ"</string>
    <string name="mobile_no_provisioning_url" msgid="9053814051811634125">"<xliff:g id="OPERATOR">%1$s</xliff:g> ምንም የሚታወቅ የማቅረቢያ ድር ጣቢያ የለውም"</string>
    <string name="mobile_insert_sim_card" msgid="9052590985784056395">"እባክዎ SIM ካርድ ያስገቡና ዳግም ያስጀምሩ"</string>
    <string name="mobile_connect_to_internet" msgid="1733894125065249639">"እባክዎ ከበይነ መረብ ጋር ያገናኙ"</string>
    <string name="location_title" msgid="1029961368397484576">"የእኔ  ሥፍራ"</string>
    <string name="managed_profile_location_switch_title" msgid="6712332547063039683">"የስራ መገለጫ አካባቢ"</string>
    <string name="location_app_level_permissions" msgid="1825588230817081339">"የመተግበሪያ ደረጃ ፈቃዶች"</string>
    <string name="location_category_recent_location_requests" msgid="1938721350424447421">"የቅርብ ጊዜ የአካባቢ ጥያቄዎች"</string>
    <string name="location_recent_location_requests_see_all" msgid="9063541547120162593">"ሁሉንም ይመልከቱ"</string>
    <string name="location_no_recent_apps" msgid="2800907699722178041">"ምንም መተግበሪያዎች በቅርብ ጊዜ አካባቢ አልጠየቁም"</string>
    <string name="location_category_location_services" msgid="7437150886946685979">"የአካባቢ አገልግሎቶች"</string>
    <string name="location_high_battery_use" msgid="517199943258508020">"ከፍተኛ የባትሪ አጠቃቀም"</string>
    <string name="location_low_battery_use" msgid="8602232529541903596">"ዝቅተኛ የባትሪ አጠቃቀም"</string>
    <string name="location_scanning_screen_title" msgid="4408076862929611554">"በመቃኘት ላይ"</string>
    <string name="location_scanning_wifi_always_scanning_title" msgid="6216705505621183645">"Wi‑Fi ቅኝት"</string>
    <string name="location_scanning_wifi_always_scanning_description" msgid="2691110218127379249">"Wi-Fi ጠፍቶ ቢሆንም እንኳ በማንኛውም ጊዜ የWi-Fi አውታረ መረቦችን እንዲቃኙ ይፍቀዱ። ይህ ለምሳሌ በአካባቢ ላይ የተመሠረቱ ባሕሪያትን እና አገልግሎቶችን ለማሻሻል ጥቅም ላይ ሊውል ይችላል።"</string>
    <string name="location_scanning_bluetooth_always_scanning_title" msgid="5444989508204520019">"የBluetooth ቅኝት"</string>
    <string name="location_scanning_bluetooth_always_scanning_description" msgid="1285526059945206128">"ብሉቱዝ ጠፍቶ ቢሆንም እንኳ በማንኛውም ጊዜ መተግበሪያዎች እና አገልግሎቶች በአቅራቢያ ያሉ መሣሪያዎችን እንዲቃኙ ይፍቀዱ። ይህ ለምሳሌ በአካባቢ ላይ የተመሠረቱ ባሕሪያትን እና አገልግሎቶችን ለማሻሻል ጥቅም ላይ ሊውል ይችላል።"</string>
    <string name="location_network_based" msgid="9134175479520582215">"የWi-Fi እና የተንቀሳቃሽ ስልክ አውታረ መረብ አካባቢ"</string>
    <string name="location_neighborhood_level" msgid="5141318121229984788">"መተግበሪያዎች አካባቢዎትን በበለጠ ፍጥነት እንዲገምቱ የGoogle የአካባቢ አገልግሎትን ይጠቀሙ። ስም አልባ የአካባቢ ውሂብ ተሰብስቦ ወደ Google ይላካል።"</string>
    <string name="location_neighborhood_level_wifi" msgid="4234820941954812210">"አካባቢ በWi-Fi ይታወቃል"</string>
    <string name="location_gps" msgid="8392461023569708478">"የGPS ሳተላይቶች"</string>
    <string name="location_street_level" product="tablet" msgid="1669562198260860802">"መተግበሪያዎች አካባቢዎትን ለይተው እንዲያስቀምጡ ጡባዊ ቱኮዎ ላይ ያለውን GPS ይጠቀሙ"</string>
    <string name="location_street_level" product="default" msgid="4617445745492014203">"መተግበሪያዎች አካባቢዎትን ለይተው እንዲያስቀምጡ ስልክዎ ላይ ያለውን GPS ይጠቀሙ"</string>
    <string name="assisted_gps" msgid="4649317129586736885">"አጋዥ GPS ተጠቀም"</string>
    <string name="assisted_gps_enabled" msgid="8751899609589792803">"GPSን ለማገዝአገልጋይ ተጠቀም(የአውታረ መረብ አጠቃቀምን ለመቀነስ አታመልክት)"</string>
    <string name="assisted_gps_disabled" msgid="6982698333968010748">"GPSን ለማገዝአገልጋይ ተጠቀም(የGPSንብቃት ለማሻሻል አታመልክት)"</string>
    <string name="use_location_title" msgid="5206937465504979977">"ስፍራ &amp; የGoogle ፍለጋ"</string>
    <string name="use_location_summary" msgid="3978805802386162520">"Google የፍለጋ ውጤቶችን እና ሌላ አገልግሎቶችን ለማሻሻል የእርስዎን ስፍራ ይጠቀሙ።"</string>
    <string name="location_access_title" msgid="7064108942964081243">"ወደ አካባቢዬ መዳረሻ"</string>
    <string name="location_access_summary" msgid="69031404093194341">"የእርስዎን ፍቃድ የጠየቁ መተግበሪያዎች የአካባቢ መረጃዎትን ይጠቀሙ ዘንድ ይፍቀዱ"</string>
    <string name="location_sources_heading" msgid="1278732419851088319">"የአካባቢ ምንጮች"</string>
    <string name="about_settings" product="tablet" msgid="593457295516533765">"ስለጡባዊ"</string>
    <string name="about_settings" product="default" msgid="1743378368185371685">"ስለስልክ"</string>
    <string name="about_settings" product="device" msgid="6717640957897546887">"ስለመሣሪያ"</string>
    <string name="about_settings" product="emulator" msgid="221313099578564438">"ስለ ተገመተ መሣሪያ"</string>
    <string name="about_settings_summary" msgid="3371517697156165959">"የሕግ መረጃ፣ኹነታ፣ የሶፍትዌር ሥሪት እይ"</string>
    <string name="legal_information" msgid="5769301644270604095">"የህግ መረጃ"</string>
    <string name="contributors_title" msgid="5917703088825286504">"አዋጮች"</string>
    <string name="manual" msgid="3025943393642974445">"መመሪያ"</string>
    <string name="regulatory_labels" msgid="1293050314122427492">"የመከታተያ መሰየሚያዎች"</string>
    <string name="safety_and_regulatory_info" msgid="5103161279848427185">"የደህንነት እና የቁጥጥር መመሪያ ጽሑፍ"</string>
    <string name="copyright_title" msgid="865906688917260647">"የቅጂ መብት"</string>
    <string name="license_title" msgid="1990487604356037871">"ፍቃድ"</string>
    <string name="terms_title" msgid="7697580845616764642">"ውሎች እና ደንቦች"</string>
    <string name="webview_license_title" msgid="2813507464175738967">"የስርዓት WebView ፍቃድ"</string>
    <string name="wallpaper_attributions" msgid="3645880512943433928">"የግድግዳ ወረቀቶች"</string>
    <string name="wallpaper_attributions_values" msgid="2996183537914690469">"የሳተላይት ምስሎች አቅራቢዎች፦\n©2014 CNES / Astrium, DigitalGlobe, Bluesky"</string>
    <string name="settings_manual_activity_title" msgid="8133150693616006051">"መመሪያ"</string>
    <string name="settings_manual_activity_unavailable" msgid="4752403782883814898">"መመሪያውን መጫን ላይ አንድ ችግር ነበር።"</string>
    <string name="settings_license_activity_title" msgid="8525014571806471216">"የሶስተኛ ወገን ፈቃዶች"</string>
    <string name="settings_license_activity_unavailable" msgid="4210539215951487627">"ፈቃዶቹንበመስቀል ላይ ችግር ነበር።"</string>
    <string name="settings_license_activity_loading" msgid="3337535809093591740">"በመስቀል ላይ…"</string>
    <string name="settings_safetylegal_title" msgid="1289483965535937431">"የደህንነት መረጃ"</string>
    <string name="settings_safetylegal_activity_title" msgid="6901214628496951727">"የደህንነት መረጃ"</string>
    <string name="settings_safetylegal_activity_unreachable" msgid="142307697309858185">"የውሂብ ግንኙነት የለዎትም። ይህን መረጃ አሁን ለማየት ከበይነመረብ ጋር ከተገናኘ ማንኛውም ኮምፒዩተር ሆነው ወደ %s ይሂዱ።"</string>
    <string name="settings_safetylegal_activity_loading" msgid="8059022597639516348">"በማስገባት ላይ..."</string>
    <string name="lockpassword_choose_your_screen_lock_header" msgid="2942199737559900752">"ማያ ገጽ መቆለፊያውን ያዘጋጁ"</string>
    <string name="lockpassword_choose_your_password_message" msgid="5377842480961577542">"ለደህንነት ሲባል የይለፍ ቃል ያቀናብሩ"</string>
    <string name="lockpassword_choose_your_password_header_for_fingerprint" msgid="6624409510609085450">"የጣት አሻራን ለመጠቀም የይለፍ ቃል ያቀናብሩ"</string>
    <string name="lockpassword_choose_your_pattern_header_for_fingerprint" msgid="5901096361617543819">"የጣት አሻራን ለመጠቀም፣ ሥርዓተ ጥለትን ያቀናብሩ"</string>
    <string name="lockpassword_choose_your_pin_message" msgid="6658264750811929338">"ለደህንነት ሲባል ፒን ያቀናብሩ"</string>
    <string name="lockpassword_choose_your_pin_header_for_fingerprint" msgid="765344692615917183">"የጣት አሻራን ለመጠቀም ፒን ያቀናብሩ"</string>
    <string name="lockpassword_choose_your_pattern_message" msgid="8631545254345759087">"ለደህንነት ሲባል ሥርዓተ-ጥለትን ያቀናብሩ"</string>
    <string name="lockpassword_confirm_your_password_header" msgid="1266027268220850931">"የእርስዎን ይለፍ ቃል ደግመው ያስገቡ"</string>
    <string name="lockpassword_confirm_your_pattern_header" msgid="7543433733032330821">"ስርዓተ ጥለትዎን ያረጋግጡ"</string>
    <string name="lockpassword_confirm_your_pin_header" msgid="7744513791910572550">"የእርስዎን ፒን ደግመው ያስገቡ"</string>
    <string name="lockpassword_confirm_passwords_dont_match" msgid="5140892109439191415">"የይለፍ ቃላት አይዛመዱም"</string>
    <string name="lockpassword_confirm_pins_dont_match" msgid="7226244811505606217">"ያስገቡት ፒን አይዛመዱም"</string>
    <string name="lockpassword_draw_your_pattern_again_header" msgid="2872194349688886781">"የእርስዎን ሥርዓተ-ጥለት እንደገና ይሣሉ"</string>
    <string name="lockpassword_choose_lock_generic_header" msgid="3811438094903786145">"ምርጫዎችን ክፈት"</string>
    <string name="lockpassword_password_set_toast" msgid="4875050283108629383">"የይለፍ ቃል ተዘጋጅቷል"</string>
    <string name="lockpassword_pin_set_toast" msgid="6011826444725291475">"ፒን  አልተዘጋጀም ነበር"</string>
    <string name="lockpassword_pattern_set_toast" msgid="6867259621331406236">"ስርዓተ ጥለት ተዘጋጅቷል"</string>
    <string name="lockpassword_confirm_your_pattern_generic" msgid="2920960858283879113">"ለመቀጠል የመሣሪያዎን ስርዓተ ጥለት ይጠቀሙ"</string>
    <string name="lockpassword_confirm_your_pin_generic" msgid="4062335874438910487">"ለመቀጠል የመሣሪያዎን ፒን ያስገቡ"</string>
    <string name="lockpassword_confirm_your_password_generic" msgid="3976394862548354966">"ለመቀጠል የመሣሪያዎን ይለፍ ቃል ያስገቡ"</string>
    <string name="lockpassword_confirm_your_pattern_generic_profile" msgid="4435638308193361861">"ለመቀጠል የሥራ ስርዓተ-ጥለትዎን ይጠቀሙ"</string>
    <string name="lockpassword_confirm_your_pin_generic_profile" msgid="3730141667547002246">"ለመቀጠል የሥራ ፒንዎን ያስገቡ"</string>
    <string name="lockpassword_confirm_your_password_generic_profile" msgid="4250642723467019894">"ለመቀጠል የሥራ ይለፍ ቃልዎን ያስገቡ"</string>
    <string name="lockpassword_strong_auth_required_device_pattern" msgid="530802132223800623">"ለተጨማሪ ደህንነት፣ የእርስዎን መሣሪያ ሥርዓተ ጥለት ይጠቀሙ"</string>
    <string name="lockpassword_strong_auth_required_device_pin" msgid="7829294830078036417">"ለተጨማሪ ደህንነት፣ የእርስዎን መሣሪያ ፒን ያስገቡ"</string>
    <string name="lockpassword_strong_auth_required_device_password" msgid="3552644641574796973">"ለተጨማሪ ደህንነት፣ የእርስዎን መሣሪያ ይለፍ ቃል ያስገቡ"</string>
    <string name="lockpassword_strong_auth_required_work_pattern" msgid="3003781907040522053">"ለተጨማሪ ደህንነት፣ የእርስዎን ሥራ ሥርዓተ ጥለት ይጠቀሙ"</string>
    <string name="lockpassword_strong_auth_required_work_pin" msgid="3367491332598821552">"ለተጨማሪ ደህንነት፣ የእርስዎን ሥራ ፒን ያስገቡ"</string>
    <string name="lockpassword_strong_auth_required_work_password" msgid="8159775129968582940">"ለተጨማሪ ደህንነት፣ የእርስዎን ሥራ ይለፍ ቃል ያስገቡ"</string>
    <string name="lockpassword_confirm_your_pattern_details_frp" msgid="6757336656791723193">"የእርስዎ ስክ ወደ የፋብሪካ ቅንብሮች ዳግም ተጀምሯል። ይህን ስልክ ለመጠቀም ቀዳሚውን ስርዓተ-ጥለትዎን ያስገቡ።"</string>
    <string name="lockpassword_confirm_your_pin_details_frp" msgid="826520613445990470">"የእርስዎ ስክ ወደ የፋብሪካ ቅንብሮች ዳግም ተጀምሯል። ይህን ስልክ ለመጠቀም ቀዳሚውን ፒንዎ ያስገቡ።"</string>
    <string name="lockpassword_confirm_your_password_details_frp" msgid="8944081074615739040">"የእርስዎ ስክ ወደ የፋብሪካ ቅንብሮች ዳግም ተጀምሯል። ይህን ስልክ ለመጠቀም ቀዳሚውን ይለፍ ቃልዎ ያስገቡ።"</string>
    <string name="lockpassword_confirm_your_pattern_header_frp" msgid="2898036091609128286">"ስርዓተ-ጥለትን ያረጋግጡ"</string>
    <string name="lockpassword_confirm_your_pin_header_frp" msgid="4141601774778898803">"ፒን ያረጋግጡ"</string>
    <string name="lockpassword_confirm_your_password_header_frp" msgid="3762615419295360480">"የይለፍ ቃል ያረጋግጡ"</string>
    <string name="lockpassword_invalid_pin" msgid="15588049067548470">"የተሳሳተ ፒን"</string>
    <string name="lockpassword_invalid_password" msgid="4038507398784975200">"የተሳሳተ ይለፍ ቃል"</string>
    <string name="lockpattern_need_to_unlock_wrong" msgid="1745247595356012176">"የተሳሳተ ስርዓተ ጥለት"</string>
    <string name="lock_settings_title" msgid="4213839087748988686">"የመሣሪያ ደህንነት"</string>
    <string name="lockpattern_change_lock_pattern_label" msgid="5679630792003440352">"መክፈቻ ስርዓት ጥለት ለውጥ"</string>
    <string name="lockpattern_change_lock_pin_label" msgid="266707138486731661">"መክፈቻ ፒን  ለውጥ"</string>
    <string name="lockpattern_recording_intro_header" msgid="308287052221942814">"የመክፈቻ ስርዓተ ንጥል ሳል"</string>
    <string name="lockpattern_recording_intro_footer" msgid="1118579101409152113">"ለእገዛ ምናሌ ተጫን"</string>
    <string name="lockpattern_recording_inprogress" msgid="6667844062721656773">"ሲከናወን ጣትዎን ያንሱት"</string>
    <string name="lockpattern_recording_incorrect_too_short" msgid="1348234155120957561">"ቢያንስ <xliff:g id="NUMBER">%d</xliff:g> ነጥቦችን ያያይዙ። እንደገና ይሞክሩ።"</string>
    <string name="lockpattern_pattern_entered_header" msgid="4316818983675591604">"ሥርዓተ ጥለት ተመዝግቧል"</string>
    <string name="lockpattern_need_to_confirm" msgid="8054853451639221265">"ለማረጋገጥ ሥርዓተ ጥለት ድጋሚ ሳል"</string>
    <string name="lockpattern_pattern_confirmed_header" msgid="8455614172231880211">"አዲሱ የእርስዎ የመክፈቻ ሥርዓተ ጥለት"</string>
    <string name="lockpattern_confirm_button_text" msgid="1128204343957002841">"አረጋግጥ"</string>
    <string name="lockpattern_restart_button_text" msgid="3337574403350953926">"ድጋሚ ሳል"</string>
    <string name="lockpattern_retry_button_text" msgid="3480423193273588166">"አጽዳ"</string>
    <string name="lockpattern_continue_button_text" msgid="4723771754714471410">"ቀጥል"</string>
    <string name="lockpattern_settings_title" msgid="3207750489460466680">"ስርዓተ ጥለት ክፈት"</string>
    <string name="lockpattern_settings_enable_title" msgid="6920616873671115281">"ስርዓተ ጥለት ጠይቅ"</string>
    <string name="lockpattern_settings_enable_summary" msgid="1165707416664252167">"ማያ ለመክፈት ስርዓተ ጥለት ሳል"</string>
    <string name="lockpattern_settings_enable_visible_pattern_title" msgid="2615606088906120711">"መልክ የሚታይ አድርግ"</string>
    <string name="lockpattern_settings_enable_visible_pattern_title_profile" msgid="4864525074768391381">"የመገለጫ ስርዓተ ጥለት የሚታይ አድርገው"</string>
    <string name="lockpattern_settings_enable_tactile_feedback_title" msgid="4389015658335522989">"ነካ ሲደረግ ንዘር"</string>
    <string name="lockpattern_settings_enable_power_button_instantly_locks" msgid="5735444062633666327">"የኃይል አዝራር ወዲያውኑ ይቆልፋል"</string>
    <string name="lockpattern_settings_power_button_instantly_locks_summary" msgid="8196258755143711694">"በ<xliff:g id="TRUST_AGENT_NAME">%1$s</xliff:g> ከተከፈተ በስተቀር"</string>
    <string name="lockpattern_settings_choose_lock_pattern" msgid="1652352830005653447">"የክፈት ስርዓተ ጥለት አዘጋጅ"</string>
    <string name="lockpattern_settings_change_lock_pattern" msgid="1123908306116495545">"መክፈቻ ስርዓት ጥለት ለውጥ"</string>
    <string name="lockpattern_settings_help_how_to_record" msgid="2614673439060830433">"የመክፈቻ ስርዓተ ንጥል እንዴት ይሳላል"</string>
    <string name="lockpattern_too_many_failed_confirmation_attempts" msgid="6909161623701848863">"ከልክ በላይ ብዙ የተሳሳቱ ሙከራዎች። በ<xliff:g id="NUMBER">%d</xliff:g> ሰከንዶች ውስጥ እንደገና ይሞክሩ።"</string>
    <string name="activity_not_found" msgid="5551664692991605325">"መተግበሪያ በስልክዎ ላይ አልተጫነም።"</string>
    <string name="lock_settings_profile_title" msgid="2121876391814535295">"የስራ መገለጫ ደህንነት"</string>
    <string name="lock_settings_profile_screen_lock_title" msgid="3334747927367115256">"የሥራ መገለጫ ማያ ገጽ መቆለፊያ"</string>
    <string name="lock_settings_profile_unification_title" msgid="4973102698492659123">"አንድ መቆለፊያ ይጠቀሙ"</string>
    <string name="lock_settings_profile_unification_summary" msgid="7178299172998641303">"ለሥራ መገለጫ እና ለመሣሪያ ማያ ገጽ አንድ መቆለፊያ ይጠቀሙ"</string>
    <string name="lock_settings_profile_unification_dialog_title" msgid="4824620230229285301">"አንድ መቆለፊያ ይጠቀሙ?"</string>
    <string name="lock_settings_profile_unification_dialog_body" msgid="7128305504872026659">"የእርስዎ መሣሪያ የስራ መገለጫዎ ማያ ገጽ ቁልፍን ይጠቀማል። የስራ መገለጫዎች በሁለቱም ቁልፎች ላይ ይተገበራሉ።"</string>
    <string name="lock_settings_profile_unification_dialog_uncompliant_body" msgid="3221303098797469900">"የእርስዎ የሥራ መገለጫ መቆለፊያ የድርጅትዎን የደህንነት መስፈርቶች አያሟላም። ተመሳሳዩን መቆለፊያ ለሁለቱም ለመሣሪያዎ ማያ ገጽ እና ለሥራ መገለጫዎ መጠቀም ይችላሉ፣ ነገር ግን ማንኛቸውም የሥራ ማያ ገጽ መቆለፊያ መመሪያዎች ይተገበራሉ።"</string>
    <string name="lock_settings_profile_unification_dialog_confirm" msgid="8249970828159656518">"አንድ መቆለፊያ ይጠቀሙ"</string>
    <string name="lock_settings_profile_unification_dialog_uncompliant_confirm" msgid="5943758576756482777">"አንድ መቆለፊያ ይጠቀሙ"</string>
    <string name="lock_settings_profile_unified_summary" msgid="9008819078132993492">"ከመሣሪያ ማያ ገጽ መቆለፊያ ጋር ተመሳሳይ"</string>
    <string name="manageapplications_settings_title" msgid="7041951105633616745">"መተግበሪያዎች አስተዳድር"</string>
    <string name="manageapplications_settings_summary" msgid="1794401500935451259">"የተጫኑ መተግበራያዎች አስተዳድር እና አስወግድ"</string>
    <string name="applications_settings" msgid="5281808652705396152">"የመተግበሪያ መረጃ"</string>
    <string name="applications_settings_summary" msgid="6683465446264515367">"መተግበሪያዎች አደራጅ፣ በፍጥነት ማስነሻ አቋራጮች አዘጋጅ"</string>
    <string name="applications_settings_header" msgid="1014813055054356646">"መተግበሪያ ቅንብሮች"</string>
    <string name="install_applications" msgid="4872012136210802181">"ያልታወቁ ምንጮች"</string>
    <string name="install_applications_title" msgid="4987712352256508946">"የሁሉም መተግበሪያ ምንጮችን ፍቀድ"</string>
    <string name="recent_app_category_title" msgid="6673071268966003928">"በቅርቡ የተከፈቱ መተግበሪያዎች"</string>
    <string name="see_all_apps_title" msgid="1317153498074308438">"ሁሉንም <xliff:g id="COUNT">%1$d</xliff:g> መተግበሪያዎች ይመልከቱ"</string>
    <string name="install_all_warning" product="tablet" msgid="8310489909586138165">"የእርስዎ ጡባዊ እና የግል ውሂብ ባልታወቁ መተግበሪያዎች ለሚፈጸም ጥቃት ይበልጥ ተጋላጭ ናቸው። ከዚህ ምንጭ የመጡ መተግበሪያዎችን በመጫን እነሱን በመጠቀምዎ በጡባዊዎ ላይ ለሚከሰት ማንኛውም ጉዳት ወይም ለውሂብ መጥፋት ኃላፊነቱን የሚወስዱት እርስዎ መሆኑን ተስማምተዋል።"</string>
    <string name="install_all_warning" product="default" msgid="1952257127370115988">"የእርስዎ ስልክ እና የግል ውሂብ ባልታወቁ መተግበሪያዎች ለሚፈጸም ጥቃት ይበልጥ ተጋላጭ ናቸው። ከዚህ ምንጭ የመጡ መተግበሪያዎችን በመጫን እነሱን በመጠቀምዎ በስልክዎ ላይ ለሚከሰት ማንኛውም ጉዳት ወይም ለውሂብ መጥፋት ኃላፊነቱን የሚወስዱት እርስዎ መሆኑን ተስማምተዋል።"</string>
    <string name="install_all_warning" product="device" msgid="3648003301476423145">"የእርስዎ መሣሪያ እና የግል ውሂብ ባልታወቁ መተግበሪያዎች ለሚፈጸም ጥቃት ይበልጥ ተጋላጭ ናቸው። ከዚህ ምንጭ የመጡ መተግበሪያዎችን በመጫን እነሱን በመጠቀምዎ በመሣሪያዎ ላይ ለሚከሰት ማንኛውም ጉዳት ወይም የውሂብ መጥፋት ኃላፊነቱን የሚወስዱት እርስዎ መሆኑን ተስማምተዋል።"</string>
    <string name="advanced_settings" msgid="1777249286757067969">"የላቁ ቅንብሮች"</string>
    <string name="advanced_settings_summary" msgid="4016682978071086747">"ተጨማሪ የቅንብሮች አማራጮች ያንቁ"</string>
    <string name="application_info_label" msgid="5736524913065714880">"የመተግበሪያ መረጃ"</string>
    <string name="storage_label" msgid="8700867073480107253">"ማከማቻ"</string>
    <string name="auto_launch_label" msgid="2669236885531442195">"በነባሪ ክፈት"</string>
    <string name="auto_launch_label_generic" msgid="3230569852551968694">"ነባሪዎች"</string>
    <string name="screen_compatibility_label" msgid="663250687205465394">"የማያ ተኳኋኝነት"</string>
    <string name="permissions_label" msgid="2605296874922726203">"ፍቃዶች"</string>
    <string name="cache_header_label" msgid="1877197634162461830">"መሸጎጫ"</string>
    <string name="clear_cache_btn_text" msgid="5756314834291116325">"መሸጎጫ አጽዳ"</string>
    <string name="cache_size_label" msgid="7505481393108282913">"መሸጎጫ"</string>
    <plurals name="uri_permissions_text" formatted="false" msgid="3983110543017963732">
      <item quantity="one">%d ንጥሎች</item>
      <item quantity="other">%d ንጥሎች</item>
    </plurals>
    <string name="clear_uri_btn_text" msgid="8575655132961012158">"መዳረሻውን አጥራ"</string>
    <string name="controls_label" msgid="7611113077086853799">"ይቆጣጠራል"</string>
    <string name="force_stop" msgid="7435006169872876756">"በኃይል ማቆም"</string>
    <string name="total_size_label" msgid="1048676419552557254">"ጠቅላላ"</string>
    <string name="application_size_label" msgid="7376689739076506885">"የመተግበሪያ መጠን"</string>
    <string name="external_code_size_label" msgid="3459343140355961335">"የUSB ማከማቻ ትግበራ"</string>
    <string name="data_size_label" msgid="6117971066063850416">"የተጠቃሚ ውሂብ"</string>
    <string name="external_data_size_label" product="nosdcard" msgid="7533821466482000453">"የUSB ማከማቻ ውሂብ"</string>
    <string name="external_data_size_label" product="default" msgid="626414192825329708">"SD ካርድ"</string>
    <string name="uninstall_text" msgid="3644892466144802466">"አራግፍ"</string>
    <string name="uninstall_all_users_text" msgid="851857393177950340">"ለሁሉም ተጠቃሚዎች ያራግፉ"</string>
    <string name="install_text" msgid="884360662922471113">"ጫን"</string>
    <string name="disable_text" msgid="6544054052049395202">"አቦዝን"</string>
    <string name="enable_text" msgid="9217362512327828987">"አንቃ"</string>
    <string name="clear_user_data_text" msgid="355574089263023363">"ማከማቻን አጽዳ"</string>
    <string name="app_factory_reset" msgid="6635744722502563022">"አዘምኖች አትጫን"</string>
    <string name="auto_launch_enable_text" msgid="4275746249511874845">"ይህን መተግበሪያ በነባሪ ለሌላ እርምጃዎች እንዲጀምር መርጠኸዋል::"</string>
    <string name="always_allow_bind_appwidgets_text" msgid="566822577792032925">"ይህ መተግበሪያ ፍርግሞችን ፈጥሮ ውሂባቸውን እንዲደርስ ይፈቅዳል።"</string>
    <string name="auto_launch_disable_text" msgid="7800385822185540166">"ምንም ነባሪዎች አልተዘጋጁም።"</string>
    <string name="clear_activities" msgid="7408923511535174430">"ነባሪዎችን አጽዳ"</string>
    <string name="screen_compatibility_text" msgid="1616155457673106022">"ይህ መተግበሪያ ለእርስዎ ማያ አልተነደፈ ይሆናል፤ ለእርስዎ ማያ እንዴት እንደሚስማማ እዚህ መቆጣጠር ይችላሉ።"</string>
    <string name="ask_compatibility" msgid="7225195569089607846">"ሲነሳ ጠይቅ"</string>
    <string name="enable_compatibility" msgid="5806819252068617811">"Scale መተግበሪያ"</string>
    <string name="unknown" msgid="1592123443519355854">"ያልታወቀ"</string>
    <string name="sort_order_alpha" msgid="1410278099123670628">"በስም ለይ"</string>
    <string name="sort_order_size" msgid="7024513286636502362">"በመጠን ለይ"</string>
    <string name="sort_order_recent_notification" msgid="6064103501358974282">"በጣም የቅርብ ጊዜ"</string>
    <string name="sort_order_frequent_notification" msgid="1733204081305830670">"በጣም የተደጋገመ"</string>
    <string name="show_running_services" msgid="5736278767975544570">"አሂድ አገልግሎቶችን አሳይ"</string>
    <string name="show_background_processes" msgid="2009840211972293429">"የተሸጎጡ ሂደቶችን አሳይ"</string>
    <string name="default_emergency_app" msgid="1951760659640369980">"የድንገተኛ አደጋ መተግበሪያ"</string>
    <string name="reset_app_preferences" msgid="1321050641018356925">"የመተግበሪያዎች ምርጫዎችን ዳግም አስጀምር"</string>
    <string name="reset_app_preferences_title" msgid="6093179367325336662">"የመተግበሪያዎች ምርጫዎች ዳግም ይጀመሩ?"</string>
    <string name="reset_app_preferences_desc" msgid="4822447731869201512">"ይሄ ሁሉንም የእነኚህ ምርጫዎችን ዳግም ያስጀምራቸዋል፦\n\n "<li>"የተሰናከሉ መተግበሪያዎች"</li>\n" "<li>"የተሰናከሉ መተግበሪያ ማሳወቂያዎች"</li>\n" "<li>"ለሁሉም እርምጃዎች ነባሪ መተግበሪያዎች"</li>\n" "<li>"የመተግበሪያዎች የጀርባ ውሂብ ገደቦች"</li>\n" "<li>"ማንኛቸውም የፍቃድ ገደቦች"</li>\n\n" ምንም የመተግበሪያ ውሂብ አይጠፋብዎትም።"</string>
    <string name="reset_app_preferences_button" msgid="2559089511841281242">"መተግበሪያዎችን ዳግም አስጀምር"</string>
    <string name="manage_space_text" msgid="8852711522447794676">"ባዶ ቦታ አደራጅ"</string>
    <string name="filter" msgid="2018011724373033887">"አጣራ"</string>
    <string name="filter_dlg_title" msgid="8693024463731076091">"የማጣሪያ አማራጮችን ምረጥ"</string>
    <string name="filter_apps_all" msgid="8899612398848280352">"ሁሉም መተግበሪያዎች"</string>
    <string name="filter_apps_disabled" msgid="5862632369555319938">"የተሰናከሉ መተግበሪያዎች"</string>
    <string name="filter_apps_third_party" msgid="7786348047690140979">"ወርዷል"</string>
    <string name="filter_apps_running" msgid="7767071454371350486">"አሂድ"</string>
    <string name="filter_apps_onsdcard" product="nosdcard" msgid="4843063154701023349">"የUSB  ማከማቻ"</string>
    <string name="filter_apps_onsdcard" product="default" msgid="1477351142334784771">"በSD ካርድ ላይ"</string>
    <string name="not_installed" msgid="2797554494953450291">"ለዚህ ተጠቃሚ አልተጫነም"</string>
    <string name="installed" msgid="3070865169422600098">"ተጭኗል"</string>
    <string name="no_applications" msgid="7336588977497084921">"ምንም መተግበሪያዎች የሉም::"</string>
    <string name="internal_storage" msgid="1584700623164275282">"የውስጥ ማከማቻ"</string>
    <string name="internal_storage_sentence" msgid="889098931914857143">"ውስጣዊ ማከማቻ"</string>
    <string name="sd_card_storage" product="nosdcard" msgid="2673203150465132465">"የUSB  ማከማቻ"</string>
    <string name="sd_card_storage" product="default" msgid="7623513618171928235">"SD ካርድ ማከማቻ"</string>
    <string name="recompute_size" msgid="7722567982831691718">"መጠን ድጋሚ በማስላት ላይ..."</string>
    <string name="clear_data_dlg_title" msgid="5605258400134511197">"መተግበሪያ ውሂብ ሰርዝ?"</string>
    <string name="clear_data_dlg_text" msgid="3951297329833822490">"የዚህ መተግበሪያ ውሂቦች ሁሉ በቋሚነት ይሰረዛሉ።እነዚህም ፋይሎችን፣ ቅንብሮችን፣ መለያዎችን፣ የውሂብ ጎታዎች እና የመሳሰሉትን ያካትታሉ።"</string>
    <string name="dlg_ok" msgid="2402639055725653590">"እሺ"</string>
    <string name="dlg_cancel" msgid="1674753358972975911">"ይቅር"</string>
    <string name="app_not_found_dlg_title" msgid="3127123411738434964"></string>
    <string name="app_not_found_dlg_text" msgid="4893589904687340011">"መተግበሪያው በተጫኑ መተግበሪያዎች ዝርዝር ውስጥ አልተገኘም።"</string>
    <string name="clear_failed_dlg_text" msgid="8651231637137025815">"ለመተግበሪያው ማከማቻን ማጽዳት አልተቻለም"</string>
    <string name="security_settings_desc" product="tablet" msgid="1292421279262430109">"ይህ መተግበሪያ የሚከተለውን በጡባዊዎ ላይ መድረስ ይችላል፡"</string>
    <string name="security_settings_desc" product="default" msgid="61749028818785244">"ይህ መተግበሪያ ስልክዎ ላይ የሚከተለውን መድረስ ይችላል፡"</string>
    <string name="security_settings_desc_multi" product="tablet" msgid="7300932212437084403">"ይህ መተግበሪያ ጡባዊ ቱኮህ ላይ የሚከተለውን ሊደርስባቸው ይችላል። አፈጻጸሙን ለማሻሻልና የማህደረ ትውስታውን አጠቃቀም ለመቀነስ ሲባል ከእነኚህ ፍቃዶች ውስጥ አንዳንዶቹ ልክ <xliff:g id="ADDITIONAL_APPS_LIST">%2$s</xliff:g> ባለበት ሂደት ውስጥ ስለሚካሄዱ ለ<xliff:g id="BASE_APP_NAME">%1$s</xliff:g>ም ይገኛሉ፦"</string>
    <string name="security_settings_desc_multi" product="default" msgid="6610268420793984752">"ይህ መተግበሪያ ስልክዎ ላይ የሚከተሉትን ሊደርስባቸው ይችላል። አፈጻጸሙን ለማሻሻልና የማህደረ ትውስታውን አጠቃቀም ለመቀነስ ሲባል ከእነኚህ ፍቃዶች ውስጥ አንዳንዶቹ ልክ <xliff:g id="ADDITIONAL_APPS_LIST">%2$s</xliff:g> ባለበት ሂደት ውስጥ ስለሚካሄዱ ለ<xliff:g id="BASE_APP_NAME">%1$s</xliff:g>ም ይገኛሉ፦"</string>
    <string name="join_two_items" msgid="1336880355987539064">"<xliff:g id="FIRST_ITEM">%1$s</xliff:g> እና <xliff:g id="SECOND_ITEM">%2$s</xliff:g>"</string>
    <string name="join_two_unrelated_items" msgid="1873827777191260824">"<xliff:g id="FIRST_ITEM">%1$s</xliff:g>፣ <xliff:g id="SECOND_ITEM">%2$s</xliff:g>"</string>
    <string name="join_many_items_last" msgid="218498527304674173">"<xliff:g id="ALL_BUT_LAST_ITEM">%1$s</xliff:g>፣ እና <xliff:g id="LAST_ITEM_0">%2$s</xliff:g>"</string>
    <string name="join_many_items_first" msgid="4333907712038448660">"<xliff:g id="FIRST_ITEM">%1$s</xliff:g>፣ <xliff:g id="ALL_BUT_FIRST_AND_LAST_ITEM">%2$s</xliff:g>"</string>
    <string name="join_many_items_middle" msgid="7556692394478220814">"<xliff:g id="ADDED_ITEM">%1$s</xliff:g>፣ <xliff:g id="REST_OF_ITEMS">%2$s</xliff:g>"</string>
    <string name="security_settings_billing_desc" msgid="8061019011821282358">"ይህ መተግበሪያ ገንዘብ ሊያስከፍልዎት ይችላል፦"</string>
    <string name="security_settings_premium_sms_desc" msgid="8734171334263713717">"የክፍያ ኤስ ኤም ኤስ ይላክ?"</string>
    <string name="computing_size" msgid="1599186977475211186">"በማስላት ላይ..."</string>
    <string name="invalid_size_value" msgid="1582744272718752951">"የጥቅል መጠንን ለማስላት አልተቻለም።"</string>
    <string name="empty_list_msg" msgid="3552095537348807772">"የተጫኑ የማንኛውም ሦስተኛ ወገን መተግበሪያ የሉህም።"</string>
    <string name="version_text" msgid="9189073826278676425">"ሥሪት<xliff:g id="VERSION_NUM">%1$s</xliff:g>"</string>
    <string name="move_app" msgid="5042838441401731346">"አንቀሳቅስ"</string>
    <string name="move_app_to_internal" product="tablet" msgid="2299714147283854957">"ወደ ጡባዊ አንቀሳቅስ"</string>
    <string name="move_app_to_internal" product="default" msgid="3895430471913858185">"ወደ ስልክ አንቀሳቅስ"</string>
    <string name="move_app_to_sdcard" product="nosdcard" msgid="4350451696315265420">"ወደUSB ማከማቻ አንቀሳቅስ"</string>
    <string name="move_app_to_sdcard" product="default" msgid="1143379049903056407">"ወደ SD ካርድ አንቀሳቅስ"</string>
    <string name="moving" msgid="6431016143218876491">"በማንቀሳቀስ ላይ"</string>
    <string name="another_migration_already_in_progress" msgid="7817354268848365487">"ሌላ ዝውውር አስቀድሞ በሂደት ላይ ነው።"</string>
    <string name="insufficient_storage" msgid="481763122991093080">"በቂ ማከማቻ ቦታ የለም::"</string>
    <string name="does_not_exist" msgid="1501243985586067053">"መተግበሪያ የለም::"</string>
    <string name="app_forward_locked" msgid="6331564656683790866">"መተግበሪያው ቅጂ-ጥብቅ ነው።"</string>
    <string name="invalid_location" msgid="4354595459063675191">"የተጠቀሰው ጫን ስፍራ ትክክል አይደለም።"</string>
    <string name="system_package" msgid="1352722848400644991">"በውጪ ማህደረ መረጃ ላይ የስርዓት ማዘመኛዎች መጫን አትችልም።"</string>
    <string name="move_error_device_admin" msgid="8673026002690505763">"የመሣሪያ አስተዳዳሪ መተግበሪያ በውጫዊ ማህደረመረጃ ላይ መጫን አይቻልም"</string>
    <string name="force_stop_dlg_title" msgid="977530651470711366">"በኃይል አቁም?"</string>
    <string name="force_stop_dlg_text" msgid="7208364204467835578">"መተግበሪያን በጉልበት እንዲቆም ካደረግከው ከአደብ ውጪ ሊሆን ይችላል::"</string>
    <string name="move_app_failed_dlg_title" msgid="1282561064082384192"></string>
    <string name="move_app_failed_dlg_text" msgid="187885379493011720">"መተግበሪያ ማንቀሳቀስ አልተቻለም:: <xliff:g id="REASON">%1$s</xliff:g>"</string>
    <string name="app_install_location_title" msgid="2068975150026852168">"የሚመረጥ ጭነት ሥፍራ"</string>
    <string name="app_install_location_summary" msgid="5155453752692959098">"ለአዲስ መተግበሪያዎች ተመራጭ መጫኛ ሥፍራዎችን ለውጥ።"</string>
    <string name="app_disable_dlg_title" msgid="3916469657537695436">"የውስጠ ግንብ መተግበሪያ አቦዝን?"</string>
    <string name="app_disable_dlg_positive" msgid="7375627244201714263">"መተግበሪያን አሰናክል"</string>
    <string name="app_disable_dlg_text" msgid="5632072173181990531">"ይህን መተግበሪያ ካሰናከሉት ከዚህ በኋላ Android እና ሌሎች መተግበሪያዎች እንደተፈለገው ላይሠሩ ይችላሉ።"</string>
    <string name="app_special_disable_dlg_title" msgid="2690148680327142674">"ውሂብ ይሰረዝና መተግበሪያ ይሰናከል?"</string>
    <string name="app_special_disable_dlg_text" msgid="5832078825810635913">"ይህን መተግበሪያ ካሰናከሉት ከዚህ በኋላ Android እና ሌሎች መተግበሪያዎች እንደተፈለገው ላይሠሩ ይችላሉ። የእርስዎ ውሂብም ይሰረዛል።"</string>
    <string name="app_disable_notifications_dlg_title" msgid="7669264654851761857">"ማሳወቂያዎችን አጥፋ?"</string>
    <string name="app_disable_notifications_dlg_text" msgid="5088484670924769845">"ለእዚህ መተግበሪያ ማሳወቂያዎችን አጥፍተው ከሆነ፣ አስፈላጊ ማንቂያዎችን እና አዘምኖችን ሊያጡ ይችላሉ።"</string>
    <string name="app_install_details_group_title" msgid="7084623031296083574">"መደብር"</string>
    <string name="app_install_details_title" msgid="6905279702654975207">"የመተግበሪያ ዝርዝሮች"</string>
    <string name="app_install_details_summary" msgid="6464796332049327547">"መተግበሪያ ከ<xliff:g id="APP_STORE">%1$s</xliff:g> ተጭኗል"</string>
    <string name="instant_app_details_summary" msgid="4529934403276907045">"በ<xliff:g id="APP_STORE">%1$s</xliff:g> ላይ ተጨማሪ መረጃ"</string>
    <string name="app_ops_running" msgid="7706949900637284122">"ሩጫ"</string>
    <string name="app_ops_never_used" msgid="9114608022906887802">"(በጭራሽ ስራ ላይ ያልዋለ)"</string>
    <string name="no_default_apps" msgid="2915315663141025400">"ምንም ነባሪ መተግበሪያዎች የሉም።"</string>
    <string name="storageuse_settings_title" msgid="5657014373502630403">"የማከማቻ ጥቅም"</string>
    <string name="storageuse_settings_summary" msgid="3748286507165697834">"በመተግበሪያዎች ጥቅም ላይ የዋለ ማከማቻ እይ"</string>
    <string name="service_restarting" msgid="2242747937372354306">"ዳግም በማስጀመር ላይ"</string>
    <string name="cached" msgid="1059590879740175019">"የተሸጎጠ የዳራ ሂደት"</string>
    <string name="no_running_services" msgid="2059536495597645347">"ምንም እየሄደ አይደለም።"</string>
    <string name="service_started_by_app" msgid="818675099014723551">"በመተግበሪያ የተጀመረ::"</string>
    <!-- no translation found for service_client_name (4037193625611815517) -->
    <skip />
    <string name="service_background_processes" msgid="6844156253576174488">"<xliff:g id="MEMORY">%1$s</xliff:g> ነፃ"</string>
    <string name="service_foreground_processes" msgid="7583975676795574276">"<xliff:g id="MEMORY">%1$s</xliff:g> ተጠቅሟል"</string>
    <string name="memory" msgid="6609961111091483458">"RAM"</string>
    <!-- no translation found for service_process_name (4098932168654826656) -->
    <skip />
    <string name="running_process_item_user_label" msgid="3129887865552025943">"ተጠቃሚ፦ <xliff:g id="USER_NAME">%1$s</xliff:g>"</string>
    <string name="running_process_item_removed_user_label" msgid="8250168004291472959">"የተወገደ ተጠቃሚ"</string>
    <string name="running_processes_item_description_s_s" msgid="5790575965282023145">"<xliff:g id="NUMPROCESS">%1$d</xliff:g>ሂደት እና <xliff:g id="NUMSERVICES">%2$d</xliff:g>አገልግሎት"</string>
    <string name="running_processes_item_description_s_p" msgid="8019860457123222953">"<xliff:g id="NUMPROCESS">%1$d</xliff:g>ሂደት እና <xliff:g id="NUMSERVICES">%2$d</xliff:g>አገልግሎቶች"</string>
    <string name="running_processes_item_description_p_s" msgid="744424668287252915">"<xliff:g id="NUMPROCESS">%1$d</xliff:g>ሂደት እና  <xliff:g id="NUMSERVICES">%2$d</xliff:g> አገልግሎት"</string>
    <string name="running_processes_item_description_p_p" msgid="1607384595790852782">"<xliff:g id="NUMPROCESS">%1$d</xliff:g>ሂደቶች እና <xliff:g id="NUMSERVICES">%2$d</xliff:g> አገልግሎቶች"</string>
    <string name="running_processes_header_title" msgid="6588371727640789560">"የመሳሪያ ማህደረ ትውስታ"</string>
    <string name="running_processes_header_footer" msgid="723908176275428442">"የመተግበሪያ ራም አጠቃቀም"</string>
    <string name="running_processes_header_system_prefix" msgid="6104153299581682047">"ስርዓት"</string>
    <string name="running_processes_header_apps_prefix" msgid="5787594452716832727">"መተግበሪያዎች"</string>
    <string name="running_processes_header_free_prefix" msgid="4620613031737078415">"ነፃ"</string>
    <string name="running_processes_header_used_prefix" msgid="5924288703085123978">"ጥቅም ላይ ውሏል"</string>
    <string name="running_processes_header_cached_prefix" msgid="7950853188089434987">"የተሸጎጠ"</string>
    <string name="running_processes_header_ram" msgid="996092388884426817">"<xliff:g id="RAM_0">%1$s</xliff:g> ራም"</string>
    <string name="runningservicedetails_settings_title" msgid="3224004818524731568">"በመሄድ ላይ ያለ መተግበሪያ"</string>
    <string name="no_services" msgid="7133900764462288263">"ገባሪ የለም"</string>
    <string name="runningservicedetails_services_title" msgid="391168243725357375">"አገልግሎቶች"</string>
    <string name="runningservicedetails_processes_title" msgid="928115582044655268">"ሂደቶች"</string>
    <string name="service_stop" msgid="6369807553277527248">"ቁም"</string>
    <string name="service_manage" msgid="1876642087421959194">"ቅንብሮች"</string>
    <string name="service_stop_description" msgid="9146619928198961643">"ይህ አገልግሎት በመተግበሪያው ተጀምሯል። ማቆም  መተግበሪያውን እንዲሰናከል ሊያደርሰው ይችላል።"</string>
    <string name="heavy_weight_stop_description" msgid="6050413065144035971">"ይህ መተግበሪያ ደህንነቱ በተጠበቀ ሁኔታ ሊቆም አይችልም:: ካቆምከው አሁን ካለው የምትሰራው ሥራ የተወሰነው ሊጠፋብህ ይችላል::"</string>
    <string name="background_process_stop_description" msgid="3834163804031287685">"ይሄ ድንገት ቢፈለግ ተብሎ እስካሁን ድረስ እንዲሄድ የተደረገ አሮጌ ሂደት ነው:: ብዙውን ጊዜ ይህን ማስቆም የሚያስፈልግበት ምንም ምክንያት የለም::"</string>
    <string name="service_manage_description" msgid="479683614471552426">"<xliff:g id="CLIENT_NAME">%1$s</xliff:g>፦ አሁን በጥቅም ላይ እየዋለ ነው። እሱን ለመቆጣጠር ቅንብሮችን ነካ ያድርጉ።"</string>
    <string name="main_running_process_description" msgid="1130702347066340890">"በጥቅም ላይ ያለ ዋና ሂደት::"</string>
    <string name="process_service_in_use_description" msgid="8993335064403217080">"<xliff:g id="COMP_NAME">%1$s</xliff:g> አገልግሎት ጥቅም ላይ ነው።"</string>
    <string name="process_provider_in_use_description" msgid="5586603325677678940">"<xliff:g id="COMP_NAME">%1$s</xliff:g> አቅራቢ አገልግሎት ላይ ነው።"</string>
    <string name="runningservicedetails_stop_dlg_title" msgid="4253292537154337233">"የስርዓት አገልግለቶት ይቁም?"</string>
    <string name="runningservicedetails_stop_dlg_text" product="tablet" msgid="3371302398335665793">"ይህን የስርዓት አገልግሎት ለማቆም በእርግጥ ይፈልጋሉ? ከፈለጉ፣ አጥፍተውት እንደገና እስኪያበሩት አንዳንድ የጡባዊዎ ገጽታዎች በትክክል መስራት ያቆማሉ።"</string>
    <string name="runningservicedetails_stop_dlg_text" product="default" msgid="3920243762189484756">"ይህን አገልግሎት ለማቆም ከፈለግክ አጥፍተህ እንደገና እስክታበራው ድረስ አንዳንድ የስልክህ ገጽታዎች በትክክል መስራት ያቆማሉ ።"</string>
    <string name="language_input_gesture_title" msgid="8749227808244881255">"ቋንቋዎች፣ ግቤት እና የእጅ ውዝዋዜዎች"</string>
    <string name="language_input_gesture_summary_on_with_assist" msgid="7219895055450633449"></string>
    <string name="language_input_gesture_summary_on_non_assist" msgid="756147879200943161"></string>
    <string name="language_input_gesture_summary_off" msgid="4617198819416948217"></string>
    <string name="language_settings" msgid="8758655933029560944">"ቋንቋዎች እና ግቤት"</string>
    <string name="language_empty_list_user_restricted" msgid="5984015900102140696">"የመሣሪያውን ቋንቋ የመቀየር ፈቃድ የለዎትም።"</string>
    <string name="language_keyboard_settings_title" msgid="3709159207482544398">"ቋንቋዎች እና ግቤት"</string>
    <string name="input_assistance" msgid="7577795275222555487">"የግቤት እርዳታ"</string>
    <string name="keyboard_settings_category" msgid="8275523930352487827">"ሰሌዳ ቁልፍ እና የግቤት ዘዴዎች"</string>
    <string name="phone_language" msgid="7116581601133118044">"ቋንቋዎች"</string>
    <string name="phone_language_summary" msgid="3871309445655554211"></string>
    <string name="auto_replace" msgid="6199184757891937822">"በራስ-ተካ"</string>
    <string name="auto_replace_summary" msgid="370288728200084466">"በስህተት የየተየቡ ቃሎችን አስተካክል"</string>
    <string name="auto_caps" msgid="6379232078052591265">"በራስ ሰር አብይ ማድረግ"</string>
    <string name="auto_caps_summary" msgid="6358102538315261466">"በአረፍተነገሮች ውስጥ የመጀመሪያ ፊደል አብይአድርግ"</string>
    <string name="auto_punctuate" msgid="4595367243950425833">"የራስ-ሰር ስርዓተ ነጥብ"</string>
    <string name="hardkeyboard_category" msgid="5957168411305769899">"አካላዊ ቁልፍሰሌዳ ቅንብሮች"</string>
    <string name="auto_punctuate_summary" msgid="4372126865670574837">"\".\" ለማስገባት የቦታ ቁልፍን ሁለቴ ተጫን"</string>
    <string name="show_password" msgid="4837897357002495384">"የይለፍ ቃላት አሳይ"</string>
    <string name="show_password_summary" msgid="3365397574784829969">"እርስዎ በሚተይቡበት ጊዜ ቁምፊዎችን በአጭሩ ያሳዩ"</string>
    <string name="spellchecker_security_warning" msgid="9060897418527708922">"ይህ ሥርዓተ ሆሄ ፈታሽ ሁሉንም የምትተይበውን ጽሑፍ እንደ ይለፍቃል እና የብድር ካርድ ቁጥሮችን ያሉ የግል መረጃዎችን ጨምሮ በሙሉ ሊሰበስብ ይችል ይሆናል:: ከ <xliff:g id="SPELLCHECKER_APPLICATION_NAME">%1$s</xliff:g> መተግበሪያ ይመጣል:: ይህን ሥርዓተ ሆሄ ፈታሽ ተጠቀም?"</string>
    <string name="spellchecker_quick_settings" msgid="246728645150092058">"ቅንብሮች"</string>
    <string name="spellchecker_language" msgid="6041050114690541437">"ቋንቋ"</string>
    <string name="keyboard_and_input_methods_category" msgid="6035224122054465137">"ቁልፍ ሰሌዳ እና ግቤቶች"</string>
    <string name="virtual_keyboard_category" msgid="1012830752318677119">"ምናባዊ የቁልፍ ሰሌዳ"</string>
    <string name="available_virtual_keyboard_category" msgid="7645766574969139819">"የሚገኝ ምናባዊ የቁልፍ ሰሌዳ"</string>
    <string name="add_virtual_keyboard" msgid="3302152381456516928">"የቁልፍ ሰሌዳዎችን አቀናብር"</string>
    <string name="keyboard_assistance_category" msgid="5843634175231134014">"የቁልፍ ሰሌዳ እርዳታ"</string>
    <string name="physical_keyboard_title" msgid="8285149877925752042">"አካላዊ ቁልፍ ሰሌዳ"</string>
    <string name="show_ime" msgid="2658582193437188227">"ምናባዊ የቁልፍ ሰሌዳን አሳይ"</string>
    <string name="show_ime_summary" msgid="8164993045923240698">"አካላዊ የቁልፍ ሰሌዳ ገቢር ሆኖ ሳለ በማያ ገጽ ላይ አቆየው"</string>
    <string name="keyboard_shortcuts_helper" msgid="4839453720463798145">"የቁልፍ ሰሌዳ ኣቋራጮች አጋዥ"</string>
    <string name="keyboard_shortcuts_helper_summary" msgid="5871299901459743288">"የሚገኙ አቋራጮችን አሳይ"</string>
    <string name="default_keyboard_layout" msgid="4172606673510531271">"ነባሪ"</string>
    <string name="pointer_speed" msgid="1221342330217861616">"የጠቋሚ ፍጥነት"</string>
    <string name="game_controller_settings_category" msgid="8794508575329923718">"የጨዋታ መቆጣጠሪያ"</string>
    <string name="vibrate_input_devices" msgid="421936611134697943">"ንዝረትን አዙር"</string>
    <string name="vibrate_input_devices_summary" msgid="82093256723774584">"ሲገናኝ ንዝረትን ወደ የጨዋታ መቆጣጠሪያ ላክ"</string>
    <string name="keyboard_layout_dialog_title" msgid="8030087214949381372">"የቁልፍ ሰሌዳ አቀማመጥ ምረጥ"</string>
    <string name="keyboard_layout_dialog_setup_button" msgid="8514583747236476384">"የቁልፍ ሰሌዳ አቀማመጦችን አዋቅር"</string>
    <string name="keyboard_layout_dialog_switch_hint" msgid="3889961090676293795">"ለመቀየር፣ Control-Spacebar ተጫን"</string>
    <string name="keyboard_layout_default_label" msgid="2952672513543482165">"ነባሪ"</string>
    <string name="keyboard_layout_picker_title" msgid="556081931972771610">"የቁልፍ ሰሌዳ አቀማመጥ"</string>
    <string name="user_dict_settings_title" msgid="3427169369758733521">"የግል መዝገበ-ቃላት"</string>
    <string name="user_dict_settings_summary" msgid="7965571192902870454"></string>
    <string name="user_dict_settings_add_menu_title" msgid="4056762757149923551">"አክል"</string>
    <string name="user_dict_settings_add_dialog_title" msgid="4702613990174126482">"ወደ መዝገበ ቃላት አክል"</string>
    <string name="user_dict_settings_add_screen_title" msgid="742580720124344291">"ሐረግ"</string>
    <string name="user_dict_settings_add_dialog_more_options" msgid="8848798370746019825">"ተጨማሪ አማራጮች"</string>
    <string name="user_dict_settings_add_dialog_less_options" msgid="2441785268726036101">"አነስተኛ አማራጮች"</string>
    <string name="user_dict_settings_add_dialog_confirm" msgid="6225823625332416144">"እሺ"</string>
    <string name="user_dict_settings_add_word_option_name" msgid="7868879174905963135">"ቃል፦"</string>
    <string name="user_dict_settings_add_shortcut_option_name" msgid="660089258866063925">"አቋራጭ፦"</string>
    <string name="user_dict_settings_add_locale_option_name" msgid="5696358317061318532">"ቋንቋ፦"</string>
    <string name="user_dict_settings_add_word_hint" msgid="5725254076556821247">"አንድ ቃል ይተይቡ"</string>
    <string name="user_dict_settings_add_shortcut_hint" msgid="7333763456561873445">"አማራጭ አቋራጭ"</string>
    <string name="user_dict_settings_edit_dialog_title" msgid="8967476444840548674">"ቃሉን አርትዕ"</string>
    <string name="user_dict_settings_context_menu_edit_title" msgid="2210564879320004837">"አርትዕ"</string>
    <string name="user_dict_settings_context_menu_delete_title" msgid="9140703913776549054">"ሰርዝ"</string>
    <string name="user_dict_settings_empty_text" msgid="1971969756133074922">"በተጠቃሚ መዝገበ-ቃላቱ ውስጥ ምንም ቃላት የለዎትም። አንድ ቃል ለማከል የአክል (+) አዝራሩን ነካ ያድርጉ።"</string>
    <string name="user_dict_settings_all_languages" msgid="6742000040975959247">"ለሁሉም ቋንቋዎች"</string>
    <string name="user_dict_settings_more_languages" msgid="7316375944684977910">"ተጨማሪ ቋንቋዎች…"</string>
    <string name="testing" msgid="6584352735303604146">"ሙከራ"</string>
    <string name="testing_phone_info" product="tablet" msgid="193561832258534798">"የጡባዊ መረጃ"</string>
    <string name="testing_phone_info" product="default" msgid="8656693364332840056">"የስልክ መረጃ"</string>
    <string name="input_methods_settings_title" msgid="6800066636850553887">"ፅሁፍ ግቤት"</string>
    <string name="input_method" msgid="5434026103176856164">"የግቤት ስልት"</string>
    <string name="current_input_method" msgid="2636466029213488159">"የአሁኑ ቁልፍ ሰሌዳ"</string>
    <string name="input_method_selector" msgid="4311213129681430709">"የግቤት ስልት መራጭ"</string>
    <string name="input_method_selector_show_automatically_title" msgid="1001612945471546158">"ራስ ሰር"</string>
    <string name="input_method_selector_always_show_title" msgid="3891824124222371634">"ሁልጊዜ አሳይ"</string>
    <string name="input_method_selector_always_hide_title" msgid="7699647095118680424">"ሁልጊዜ ደብቅ"</string>
    <string name="configure_input_method" msgid="1317429869771850228">"የግቤት ስልቶችን አዘጋጅ"</string>
    <string name="input_method_settings" msgid="5801295625486269553">"ቅንብሮች"</string>
    <string name="input_method_settings_button" msgid="6778344383871619368">"ቅንብሮች"</string>
    <string name="input_methods_settings_label_format" msgid="6002887604815693322">"<xliff:g id="IME_NAME">%1$s</xliff:g>ቅንብሮች"</string>
    <string name="input_methods_and_subtype_enabler_title" msgid="4421813273170250462">"ንቁ የሆኑ ግቤት ስልቶች ምረጥ"</string>
    <string name="onscreen_keyboard_settings_summary" msgid="5841558383556238653">"በማያ ላይ ቁልፍሰሌዳ ቅንብሮች"</string>
    <string name="builtin_keyboard_settings_title" msgid="7688732909551116798">"የሚዳሰስየቁልፍ ሰሌዳ"</string>
    <string name="builtin_keyboard_settings_summary" msgid="2392531685358035899">"የሚዳሰስ ቁልፍሰሌዳ ቅንብሮች"</string>
    <string name="gadget_picker_title" msgid="98374951396755811">"መሣሪያ ምረጥ"</string>
    <string name="widget_picker_title" msgid="9130684134213467557">"ፍርግም ምረጥ"</string>
    <string name="allow_bind_app_widget_activity_allow_bind_title" msgid="2538303018392590627">"አዲስ ምግብር ፍጠር አና መዳረሻ ፍቀድለት?"</string>
    <string name="allow_bind_app_widget_activity_allow_bind" msgid="1584388129273282080">"ምግብሩን ከፈጠርከው በኋላ <xliff:g id="WIDGET_HOST_NAME">%1$s</xliff:g> የሚያሳየውን ውሂብ ሁሉ ሊደርስበት ይችላል።"</string>
    <string name="allow_bind_app_widget_activity_always_allow_bind" msgid="7037503685859688034">"<xliff:g id="WIDGET_HOST_NAME">%1$s</xliff:g> ፍርግሞች እንዲፈጥርና ውሂባቸውን እንዲደርስ ሁልጊዜ ፍቀድ"</string>
    <string name="usage_stats_label" msgid="5890846333487083609">"የአጠቃቀም ስታስቲክስ"</string>
    <string name="testing_usage_stats" msgid="7823048598893937339">"የአጠቃቀም ስታስቲክስ"</string>
    <string name="display_order_text" msgid="8592776965827565271">"ለይ በ:"</string>
    <string name="app_name_label" msgid="5440362857006046193">"መተግበሪያዎች"</string>
    <string name="last_time_used_label" msgid="8459441968795479307">"ለመጨረሻ ጊዜ ጥቅም ላይ የዋለበት ጊዜ"</string>
    <string name="usage_time_label" msgid="295954901452833058">"ጊዜ አጠቃቀም"</string>
    <string name="accessibility_settings" msgid="3975902491934816215">"ተደራሽነት"</string>
    <string name="accessibility_settings_title" msgid="2130492524656204459">"ተደራሽነት ቅንብሮች"</string>
    <string name="accessibility_settings_summary" msgid="981260486011624939">"የማያ ገጽ አንባቢዎች፣ ማሳያ፣ የመስተጋብር መቆጣጠሪያዎች"</string>
    <string name="vision_settings_title" msgid="4204111425716868288">"የእይታ ቅንብሮች"</string>
    <string name="vision_settings_description" msgid="5679491180156408260">"ይህን መሣሪያ ከእርስዎ ፍላጎቶች ጋር እንዲጣጣም ማበጀት ይችላሉ። እነዚህ የተደራሽነት ባህሪያት በኋላ ላይ በቅንብሮች ውስጥ ሊቀየሩ ይችላሉ።"</string>
    <string name="vision_settings_suggestion_title" msgid="8058794060304707004">"የቅርጸ-ቁምፊ መጠን ይቀይሩ"</string>
    <string name="screen_reader_category_title" msgid="7739154903913400641">"የማያ ገጽ አንባቢዎች"</string>
    <string name="audio_and_captions_category_title" msgid="3420727114421447524">"ኦዲዮ እና የማያ ገጽ ላይ ጽሑፍ"</string>
    <string name="display_category_title" msgid="685461049938269166">"አሳይ"</string>
    <string name="interaction_control_category_title" msgid="7836591031872839151">"የመስተጋብር መቆጣጠሪያዎች"</string>
    <string name="user_installed_services_category_title" msgid="6426376488922158647">"የወረዱ አገልግሎቶች"</string>
    <string name="experimental_category_title" msgid="5272318666666893547">"የሙከራ"</string>
    <string name="talkback_title" msgid="7912059827205988080">"Talkback"</string>
    <string name="talkback_summary" msgid="8331244650729024963">"በዋነኝነት ማየት የተሳናቸው ወይም የማየት ችሎታቸው ዝቅተኛ ለሆኑ ሰዎች የሆነ የማያ ገጽ አንባቢ"</string>
    <string name="select_to_speak_summary" msgid="4282846695497544515">"በማያ ገጽዎ ላይ ያሉ ንጥሎች ጮክ ተብለው ሲነበቡ ለማዳመጥ መታ ያድርጓቸው"</string>
    <string name="accessibility_captioning_title" msgid="7589266662024836291">"መግለጫ ፅሑፎች"</string>
    <string name="accessibility_screen_magnification_title" msgid="6001128808776506021">"ማጉላት"</string>
    <string name="accessibility_screen_magnification_gestures_title" msgid="3719929521571489913">"ሶስቴ መታ በማድረግ ያጉሉ"</string>
    <string name="accessibility_screen_magnification_navbar_title" msgid="7141753038957538230">"በአዝራር ያጉሉ"</string>
    <string name="accessibility_screen_magnification_state_navbar_gesture" msgid="2760906043221923793">"በአዝራር እና ሦስቴ መታ በማድረግ ያጉሉ"</string>
    <string name="accessibility_preference_magnification_summary" msgid="5867883657521404509">"በማያ ገጹ ላይ ያጉሉ"</string>
    <string name="accessibility_screen_magnification_short_summary" msgid="3411979839172752057">"ለማጉላት 3 ጊዜ መታ ያድርጉ"</string>
    <string name="accessibility_screen_magnification_navbar_short_summary" msgid="3693116360267980492">"ለማጉላት አንድ አዝራር መታ ያድርጉ"</string>
    <string name="accessibility_screen_magnification_summary" msgid="5258868553337478505"><b>"ለማጉላት"</b>" ማያ ገጹን በፍጥነት 3 ጊዜ መታ ያድርጉት።\n"<ul><li>"ለማሸብለል 2 ወይም ተጨማሪ ጣቶችን ይጎትቱ"</li>\n<li>"ማጉላትን ለማስተካከል በ2 ወይም ተጨማሪ ጣቶች ይቆንጥጡ"</li></ul>\n\n<b>"ለጊዜው ለማጉላት"</b>" ማያ ገጹን በፍጥነት ሶስቴ መታ ያድርጉና ለሶስተኛ ጊዜ መታ ሲያደርጉት በዚያው ያዝ ያድርጉት።\n"<ul><li>"በማያ ገጹ ላይ ለማንቀሳቀስ ይጎትቱ"</li>\n<li>"ለማሳነስ ጣት ያንሱ"</li></ul>\n\n"ቁልፍ ሰሌዳውን እና የአሰሳ አሞሌውን ማጉላት አይችሉም።"</string>
    <string name="accessibility_screen_magnification_navbar_summary" msgid="1996584694050087161">"ማጉላት ሲበራ በፍጥነት ለማጉላት በማያ ገጹ ታችኛው ክፍል ላይ ያለውን የተደራሽነት አዝራር ይጠቀሙ።\n\n"<b>"ለማጉላት"</b>" የተደራሽነት አዝራሩን መታ ያድርጉ፣ ከዚያ በማያ ገጹ ማንኛውም ክፍል ላይ መታ ያድርጉ።\n"<ul><li>"ለማዘብለል 2 ወይም ተጨማሪ ጣቶችን ይጎትቱ"</li>\n<li>"ማጉላትን ለማስተካከል በ2 ወይም ተጨማሪ ጣቶችን ይቆንጥጡ"</li></ul>\n\n<b>"ለጊዜው ለማጉላት"</b>" የተደራሽነት አዝራሩን መታ ያድርጉ፣ ከዚያ ማንኛውም የማያ ገጽ ክፍሉን ነክተው ይያዙ።\n"<ul><li>"በማያ ገጹ ላይ ለማንቀሳቀስ ይጎትቱ"</li>\n<li>"ለማሳነት ጣት ያንሱ"</li></ul>\n\n"ቁልፍ ሰሌዳውን ወይም የአሰሳ አሞሌውን ማጉላት አይችሉም።"</string>
    <string name="accessibility_screen_magnification_navbar_configuration_warning" msgid="70533120652758190">"የተደራሽነት አዝራሩ ወደ <xliff:g id="SERVICE">%1$s</xliff:g> ተቀናብሯል። ማጉላትን ለመጠቀም የተደራሽነት አዛሩን ነክተው ይያዙ፣ ከዚያ ማጉላትን ይምረጡ።"</string>
    <string name="accessibility_global_gesture_preference_title" msgid="2048884356166982714">"የድምፅ ቁልፍ አቋራጭ"</string>
    <string name="accessibility_shortcut_service_title" msgid="4779360749706905640">"የአቋራጭ አገልግሎት"</string>
    <string name="accessibility_shortcut_service_on_lock_screen_title" msgid="5490636079625489534">"ከማያ ገጽ ቁልፍ ፍቀድ"</string>
    <string name="accessibility_shortcut_description" msgid="1765853731190717372">"አቋራጩ ሲበራ የተደራሽነት ባህሪውን ለማስጀመር ሁለቱንም የድምፅ አዝራሮች ለ3 ሰከንዶች ተጭነው መያዝ ይችላሉ።"</string>
    <string name="accessibility_toggle_high_text_contrast_preference_title" msgid="2567402942683463779">"ከፍተኛ ንጽጽር ጽሁፍ"</string>
    <string name="accessibility_toggle_screen_magnification_auto_update_preference_title" msgid="7218498768415430963">"ማጉላትን በራስ-አዘምን"</string>
    <string name="accessibility_toggle_screen_magnification_auto_update_preference_summary" msgid="4392059334816220155">"የመተግበሪያ ሽግግሮች ላይ ማጉላትን አዘምን"</string>
    <string name="accessibility_power_button_ends_call_prerefence_title" msgid="6673851944175874235">"የኃይል አዘራር ጥሪውን ይዘገዋል"</string>
    <string name="accessibility_toggle_large_pointer_icon_title" msgid="535173100516295580">"ትልቅ የመዳፊት ጠቋሚ"</string>
    <string name="accessibility_disable_animations" msgid="5876035711526394795">"እነማዎችን ያስወግዱ"</string>
    <string name="accessibility_toggle_master_mono_title" msgid="4363806997971905302">"ሞኖ ኦዲዮ"</string>
    <string name="accessibility_toggle_master_mono_summary" msgid="5634277025251530927">"ኦዲዮ ሲያጫውቱ ሰርጦችን ያጣምሩ"</string>
    <string name="accessibility_long_press_timeout_preference_title" msgid="6708467774619266508">"የመንካት እና ይዞ ማቆየት"</string>
    <string name="accessibility_display_inversion_preference_title" msgid="2119647786141420802">"ተቃራኒ ቀለም"</string>
    <string name="accessibility_display_inversion_preference_subtitle" msgid="7052959202195368109">"በአፈጻጸም ላይ ተጽዕኖ ሊኖረው ይችላል"</string>
    <string name="accessibility_autoclick_preference_title" msgid="2434062071927416098">"መቆያ ጊዜ"</string>
    <string name="accessibility_autoclick_description" msgid="4908960598910896933">"መዳፊት እየተጠቀሙ ከሆነ ለተወሰነ ያህል ጊዜ መንቀሳቀስ ሲቆም ጠቋሚው በራስ-ሰር እርምጃ እንዲወስድ ሊያቀናብሩት ይችላሉ።"</string>
    <string name="accessibility_autoclick_delay_preference_title" msgid="3962261178385106006">"ጠቅ ከማድረግ በፊት መዘግየት"</string>
    <string name="accessibility_vibration_settings_title" msgid="3453277326300320803">"ንዝረት"</string>
    <string name="accessibility_notification_vibration_title" msgid="660829933960942244">"የጥሪ ድምፅ እና የማሳወቂያ ንዝረት"</string>
    <string name="accessibility_touch_vibration_title" msgid="7931823772673770492">"የንኪ ንዝረት"</string>
    <string name="accessibility_service_master_switch_title" msgid="6835441300276358239">"አገልግሎትን ተጠቀም"</string>
    <string name="accessibility_daltonizer_master_switch_title" msgid="8655284637968823154">"የቀለም ማስተካከያን ተጠቀም"</string>
    <string name="accessibility_caption_master_switch_title" msgid="4010227386676077826">"መግለጫ ጽሑፎችን ተጠቀም"</string>
    <string name="accessibility_hearingaid_title" msgid="8312145423610648518">"አጋዥ መስሚያዎች"</string>
    <string name="accessibility_hearingaid_not_connected_summary" msgid="6240237523789614599">"ምንም አጋዥ መስሚያዎች አልተገናኙም"</string>
    <string name="accessibility_hearingaid_adding_summary" msgid="6371077608778830020">"አጋዥ መስሚያ ያክሉ"</string>
    <string name="accessibility_hearingaid_pair_instructions_first_message" msgid="3912093691643131154">"የእርስዎን አጋዥ መስሚያዎች ለማጣመር የእርስዎን መሣሪያ በቀጣዩ ማያ ገጽ ላይ ያግኙ እና መታ ያድርጉት።"</string>
    <string name="accessibility_hearingaid_pair_instructions_second_message" msgid="5596683393607650243">"የእርስዎ አጋዥ መስሚያዎች በእርስዎ የጥምረት ሁነታ ውስጥ መሆኑን ያረጋግጡ።"</string>
    <string name="accessibility_hearingaid_active_device_summary" msgid="1246354030808703545">"<xliff:g id="DEVICE_NAME">%1$s</xliff:g> በአሁኑ ጊዜ ንቁ"</string>
    <plurals name="show_number_hearingaid_count" formatted="false" msgid="3160782397139295486">
      <item quantity="one"><xliff:g id="NUMBER_DEVICE_COUNT_1">%1$d</xliff:g> የተቀመጡ አጋዥ መስሚያዎች</item>
      <item quantity="other"><xliff:g id="NUMBER_DEVICE_COUNT_1">%1$d</xliff:g> የተቀመጡ አጋዥ መስሚያዎች</item>
    </plurals>
    <string name="accessibility_summary_state_enabled" msgid="7914278500885887763">"አብራ"</string>
    <string name="accessibility_summary_state_disabled" msgid="2984230257590246745">"አጥፋ"</string>
    <string name="accessibility_summary_state_stopped" msgid="1144156815350270876">"እየሰራ አይደለም። ለመረጃ መታ ያድርጉ።"</string>
    <string name="accessibility_description_state_stopped" msgid="6953539746047006596">"ይህ አገልግሎት በአግባቡ እየሰራ አይደለም።"</string>
    <string name="enable_quick_setting" msgid="2366999897816894536">"በፈጣን ቅንብሮች ውስጥ አሳይ"</string>
    <string name="daltonizer_type" msgid="1124178250809091080">"የእርማት ሁነታ"</string>
    <plurals name="accessibilty_autoclick_preference_subtitle_extremely_short_delay" formatted="false" msgid="7340347830562315800">
      <item quantity="one">እጅግ በጣም አጭር መዘግየት (<xliff:g id="CLICK_DELAY_LABEL_1">%1$d</xliff:g> ሚሴ)</item>
      <item quantity="other">እጅግ በጣም አጭር መዘግየት (<xliff:g id="CLICK_DELAY_LABEL_1">%1$d</xliff:g> ሚሴ)</item>
    </plurals>
    <plurals name="accessibilty_autoclick_preference_subtitle_very_short_delay" formatted="false" msgid="5589565607652364932">
      <item quantity="one">በጣም አጭር መዘግየት (<xliff:g id="CLICK_DELAY_LABEL_1">%1$d</xliff:g> ሚሴ)</item>
      <item quantity="other">በጣም አጭር መዘግየት (<xliff:g id="CLICK_DELAY_LABEL_1">%1$d</xliff:g> ሚሴ)</item>
    </plurals>
    <plurals name="accessibilty_autoclick_preference_subtitle_short_delay" formatted="false" msgid="5887754135102768400">
      <item quantity="one">አጭር መዘግየት (<xliff:g id="CLICK_DELAY_LABEL_1">%1$d</xliff:g> ሚሴ)</item>
      <item quantity="other">አጭር መዘግየት (<xliff:g id="CLICK_DELAY_LABEL_1">%1$d</xliff:g> ሚሴ)</item>
    </plurals>
    <plurals name="accessibilty_autoclick_preference_subtitle_long_delay" formatted="false" msgid="6340683412750219405">
      <item quantity="one">ረጅም መዘግየት (<xliff:g id="CLICK_DELAY_LABEL_1">%1$d</xliff:g> ሚሴ)</item>
      <item quantity="other">ረጅም መዘግየት (<xliff:g id="CLICK_DELAY_LABEL_1">%1$d</xliff:g> ሚሴ)</item>
    </plurals>
    <plurals name="accessibilty_autoclick_preference_subtitle_very_long_delay" formatted="false" msgid="3503199424330634970">
      <item quantity="one">በጣም ረጅም መዘግየት (<xliff:g id="CLICK_DELAY_LABEL_1">%1$d</xliff:g> ሚሴ)</item>
      <item quantity="other">በጣም ረጅም መዘግየት (<xliff:g id="CLICK_DELAY_LABEL_1">%1$d</xliff:g> ሚሴ)</item>
    </plurals>
    <string name="accessibility_vibration_summary" msgid="1372393829668784669">"ወደ <xliff:g id="SUMMARY_RING">%1$s</xliff:g> ይደውሉ፣ <xliff:g id="SUMMARY_TOUCH">%2$s</xliff:g>ን ይንኩ"</string>
    <string name="accessibility_vibration_summary_off" msgid="1753566394591809629">"የጥሪ ድምፅ እና ማሳወቂያ ወደ አጥፋ ተቀናብረዋል"</string>
    <string name="accessibility_vibration_summary_low" msgid="7628418309029013867">"የጥሪ ድምፅ እና ማሳወቂያ ወደ ዝቅተኛ ተቀናብረዋል"</string>
    <string name="accessibility_vibration_summary_medium" msgid="3422136736880414093">"የጥሪ ድምፅ እና ማሳወቂያ ወደ መካከለኛ ተቀናብረዋል"</string>
    <string name="accessibility_vibration_summary_high" msgid="3239807793182635729">"የጥሪ ድምፅ እና ማሳወቂያ ወደ ከፍተኛ ተቀናብረዋል"</string>
    <string name="accessibility_vibration_intensity_off" msgid="4613890213008630847">"አጥፋ"</string>
    <string name="accessibility_vibration_intensity_low" msgid="2017572546489862987">"ዝቅተኛ"</string>
    <string name="accessibility_vibration_intensity_medium" msgid="3782136025830279769">"መካከለኛ"</string>
    <string name="accessibility_vibration_intensity_high" msgid="2543921139337952491">"ከፍተኛ"</string>
    <string name="accessibility_menu_item_settings" msgid="3344942964710773365">"ቅንብሮች"</string>
    <string name="accessibility_feature_state_on" msgid="2864292320042673806">"በርቷል"</string>
    <string name="accessibility_feature_state_off" msgid="4172584906487070211">"ጠፍቷል"</string>
    <string name="captioning_preview_title" msgid="1234015253497016890">"ቅድመ-ዕይታ"</string>
    <string name="captioning_standard_options_title" msgid="3284211791180335844">"መደበኛ አማራጮች"</string>
    <string name="captioning_locale" msgid="4559155661018823503">"ቋንቋ"</string>
    <string name="captioning_text_size" msgid="6737002449104466028">"የፅሁፍ መጠን"</string>
    <string name="captioning_preset" msgid="8939737196538429044">"የመግለጫ ጽሑፍ ቅጥ"</string>
    <string name="captioning_custom_options_title" msgid="5067500939930322405">"ብጁ አማራጮች"</string>
    <string name="captioning_background_color" msgid="9053011212948992570">"የጀርባ ቀለም"</string>
    <string name="captioning_background_opacity" msgid="6029993616419971202">"የጀርባ ግልጽነት"</string>
    <string name="captioning_window_color" msgid="6902052743419717394">"የመግለጫ ጽሁፍ የመስኮት ቀለም"</string>
    <string name="captioning_window_opacity" msgid="5041556024849862376">"የመግለጫ ጽሁፍ የመስኮት አሳላፊነት"</string>
    <string name="captioning_foreground_color" msgid="85623486537640059">"የጽሁፍ ቀለም"</string>
    <string name="captioning_foreground_opacity" msgid="4370967856995419788">"የጽሑፍ በርሃን-ከልነት"</string>
    <string name="captioning_edge_color" msgid="3670094753735263238">"የጠርዝ ቀለም"</string>
    <string name="captioning_edge_type" msgid="5997247394951682154">"የጠርዝ አይነት"</string>
    <string name="captioning_typeface" msgid="1826169240566563259">"የቅርጸ ቁምፊ ቤተሰብ"</string>
    <string name="captioning_preview_text" msgid="4067935959797375065">"መግለጫ ጽሑፎች እንዲህ ነው የሚመስሉት"</string>
    <string name="captioning_preview_characters" msgid="7105909138497851769">"Aa"</string>
    <string name="locale_default" msgid="2593883646136326969">"ነባሪ"</string>
    <string name="color_title" msgid="4258931051732243983">"ቀለም"</string>
    <string name="color_unspecified" msgid="5179683785413568326">"ነባሪ"</string>
    <string name="color_none" msgid="3475640044925814795">"ምንም የለም"</string>
    <string name="color_white" msgid="8045195170201590239">"ነጭ"</string>
    <string name="color_gray" msgid="9192312087142726313">"ግራጫ"</string>
    <string name="color_black" msgid="7517353520909872561">"ጥቁር"</string>
    <string name="color_red" msgid="4949354900304125428">"ቀይ"</string>
    <string name="color_green" msgid="5537717328428845841">"አረንጓዴ"</string>
    <string name="color_blue" msgid="7731984529016953223">"ሰማያዊ"</string>
    <string name="color_cyan" msgid="7033027180641173211">"ሳያን"</string>
    <string name="color_yellow" msgid="9112680561610873529">"ቢጫ"</string>
    <string name="color_magenta" msgid="5059212823607815549">"ማጀንታ"</string>
    <string name="enable_service_title" msgid="3061307612673835592">"<xliff:g id="SERVICE">%1$s</xliff:g> ይጠቀሙ?"</string>
    <string name="capabilities_list_title" msgid="86713361724771971">"<xliff:g id="SERVICE">%1$s</xliff:g> ይህን ማድረግ አለበት፦"</string>
    <string name="touch_filtered_warning" msgid="8644034725268915030">"አንድ መተግበሪያ የፍቃድ ጥያቄ እያገደ ስለሆነ ቅንብሮች ጥያቄዎን ማረጋገጥ አይችሉም።"</string>
    <string name="enable_service_encryption_warning" msgid="3064686622453974606">"<xliff:g id="SERVICE">%1$s</xliff:g>ን ካበሩት፣ መሳሪያዎ የውሂብ ምስጠራን ለማላቅ የማያ ገጽ መቆለፊያዎን አይጠቀምም።"</string>
    <string name="secure_lock_encryption_warning" msgid="460911459695077779">"አንድ የተደራሽነት አገልግሎትን ስላበሩ፣ መሳሪያዎ የውሂብ ምስጠራን ለማላቅ የማያ ገጽ መቆለፊያዎን አይጠቀምም።"</string>
    <string name="enable_service_pattern_reason" msgid="777577618063306751">"<xliff:g id="SERVICE">%1$s</xliff:g>ን ማብራት የውሂብ ምስጠራ ላይ ተጽዕኖ ስለሚያሳርፍ፣ የእርስዎን ስርዓተ-ጥለት ማረጋገጥ ያስፈልግዎታል።"</string>
    <string name="enable_service_pin_reason" msgid="7882035264853248228">"<xliff:g id="SERVICE">%1$s</xliff:g>ን ማብራት የውሂብ ምስጠራ ላይ ተጽዕኖ ስለሚያሳርፍ፣ የእርስዎን ፒን ማረጋገጥ ያስፈልግዎታል።"</string>
    <string name="enable_service_password_reason" msgid="1224075277603097951">"<xliff:g id="SERVICE">%1$s</xliff:g>ን ማብራት የውሂብ ምስጠራ ላይ ተጽዕኖ ስለሚያሳርፍ፣ የእርስዎን የይለፍ ቃል ማረጋገጥ ያስፈልግዎታል።"</string>
    <string name="capability_title_receiveAccessibilityEvents" msgid="1869032063969970755">"እርምጃዎችዎን ይከታተሉ"</string>
    <string name="capability_desc_receiveAccessibilityEvents" msgid="6640333613848713883">"ከአንድ መተግበሪያ ጋር መስተጋብር ሲፈጥሩ ማሳወቂያዎች ይቀበሉ።"</string>
    <string name="disable_service_title" msgid="3624005212728512896">"<xliff:g id="SERVICE">%1$s</xliff:g> ይቁም?"</string>
    <string name="disable_service_message" msgid="2247101878627941561">"እሺን ነካ ማድረግ <xliff:g id="SERVICE">%1$s</xliff:g>ን ያስቆማል።"</string>
    <string name="accessibility_no_services_installed" msgid="7200948194639038807">"ምንም አገልግሎቶች አልተጫኑም"</string>
    <string name="accessibility_no_service_selected" msgid="2840969718780083998">"ምንም አገልግሎት አልተመረጠም"</string>
    <string name="accessibility_service_default_description" msgid="1072730037861494125">"ምንም መግለጫ አልቀረበም።"</string>
    <string name="settings_button" msgid="3006713718908152930">"ቅንብሮች"</string>
    <string name="print_settings" msgid="4742428530112487843">"ማተም"</string>
    <string name="print_settings_summary_no_service" msgid="6354322414246865875">"ጠፍቷል"</string>
    <plurals name="print_settings_summary" formatted="false" msgid="6005468025646083029">
      <item quantity="one"><xliff:g id="COUNT">%1$d</xliff:g> የሕትመት አገልግሎቶች በርተዋል</item>
      <item quantity="other"><xliff:g id="COUNT">%1$d</xliff:g> የሕትመት አገልግሎቶች በርተዋል</item>
    </plurals>
    <plurals name="print_jobs_summary" formatted="false" msgid="5810106725778525400">
      <item quantity="one"><xliff:g id="COUNT">%1$d</xliff:g> የህትመት ስራዎች</item>
      <item quantity="other"><xliff:g id="COUNT">%1$d</xliff:g> የህትመት ስራዎች</item>
    </plurals>
    <string name="print_settings_title" msgid="3685449667822217816">"የህትመት አገልግሎቶች"</string>
    <string name="print_no_services_installed" msgid="8443039625463872294">"ምንም አገልግሎቶች አልተጫኑም"</string>
    <string name="print_no_printers_found" msgid="989018646884973683">"ምንም አታሚዎች አልተገኙም"</string>
    <string name="print_menu_item_settings" msgid="6591330373682227082">"ቅንብሮች"</string>
    <string name="print_menu_item_add_printers" msgid="2890738028215834012">"አታሚዎችን ያክሉ"</string>
    <string name="print_feature_state_on" msgid="8098901852502441048">"በርቷል"</string>
    <string name="print_feature_state_off" msgid="7294876968403966040">"ጠፍቷል"</string>
    <string name="print_menu_item_add_service" msgid="3811645167869797802">"አገልግሎት አክል"</string>
    <string name="print_menu_item_add_printer" msgid="8251218970577291032">"አታሚ ያክሉ"</string>
    <string name="print_menu_item_search" msgid="7025589328240514553">"ፍለጋ"</string>
    <string name="print_searching_for_printers" msgid="4680248496457576358">"አታሚዎችን በመፈለግ ላይ"</string>
    <string name="print_service_disabled" msgid="7739452396114245222">"አገልግሎት ተሰናክሏል"</string>
    <string name="print_print_jobs" msgid="3582094777756968793">"የህትመት ስራዎች"</string>
    <string name="print_print_job" msgid="7563741676053287211">"የህትመት ስራ"</string>
    <string name="print_restart" msgid="8373999687329384202">"እንደገና ጀምር"</string>
    <string name="print_cancel" msgid="3621199386568672235">"ይቅር"</string>
    <string name="print_job_summary" msgid="8472427347192930694">"<xliff:g id="PRINTER">%1$s</xliff:g>\n<xliff:g id="TIME">%2$s</xliff:g>"</string>
    <string name="print_configuring_state_title_template" msgid="1228890182762324249">"<xliff:g id="PRINT_JOB_NAME">%1$s</xliff:g>ን በማዋቀር ላይ"</string>
    <string name="print_printing_state_title_template" msgid="5736107667714582025">"<xliff:g id="PRINT_JOB_NAME">%1$s</xliff:g>ን በማተም ላይ"</string>
    <string name="print_cancelling_state_title_template" msgid="7102968925358219875">"<xliff:g id="PRINT_JOB_NAME">%1$s</xliff:g>ን በመተው ላይ"</string>
    <string name="print_failed_state_title_template" msgid="1436099128973357969">"የአታሚ ስህተት <xliff:g id="PRINT_JOB_NAME">%1$s</xliff:g>"</string>
    <string name="print_blocked_state_title_template" msgid="9065391617425962424">"አታሚ <xliff:g id="PRINT_JOB_NAME">%1$s</xliff:g>ን አግዷል"</string>
    <string name="print_search_box_shown_utterance" msgid="7730361832020726951">"የፍለጋ ሳጥን ይታያል"</string>
    <string name="print_search_box_hidden_utterance" msgid="7980832833405818400">"የፍለጋ ሳጥን ተደብቋል"</string>
    <string name="printer_info_desc" msgid="5824995108703060003">"ስለዚህ አታሚ ተጨማሪ መረጃ"</string>
    <string name="power_usage_summary_title" msgid="7190304207330319919">"ባትሪ"</string>
    <string name="power_usage_summary" msgid="7237084831082848168">"ባትሪውን ምን እየተጠቀመበት ነበር"</string>
    <string name="power_usage_not_available" msgid="3109326074656512387">"የባትሪ አጠቃቀም ውሂብ የለም።"</string>
    <string name="power_usage_level_and_status" msgid="7449847570973811784">"<xliff:g id="LEVEL">%1$s</xliff:g> - <xliff:g id="STATUS">%2$s</xliff:g>"</string>
    <string name="power_discharge_remaining" msgid="4925678997049911808">"<xliff:g id="REMAIN">%1$s</xliff:g> ይቀራል"</string>
    <string name="power_charge_remaining" msgid="6132074970943913135">"ለመሙላት <xliff:g id="UNTIL_CHARGED">%1$s</xliff:g> ይቀረዋል"</string>
    <string name="background_activity_title" msgid="8482171736539410135">"የዳራ ገደብ"</string>
    <string name="background_activity_summary" msgid="8140094430510517362">"መተግበሪያው በበስተጀርባ እንዲሄድ ይፍቀዱለት።"</string>
    <string name="background_activity_summary_disabled" msgid="3710669050484599847">"መተግበሪያው በጀርባ ውስጥ እንዲያሄድ አይፈቀድለትም"</string>
    <string name="background_activity_summary_whitelisted" msgid="1079899502347973947">"የዳራ አጠቃቀም ሊገደብ አይችልም"</string>
    <string name="background_activity_warning_dialog_title" msgid="2216249969149568871">"የጀርባ እንቅስቃሴ ይገደብ?"</string>
    <string name="background_activity_warning_dialog_text" msgid="7049624449246121981">"የአንድ መተግበሪያ የጀርባ እንቅስቃሴን ከገደቡ ያልተገባ ባህሪ ሊያሳይ ይችላል"</string>
    <string name="background_activity_disabled_dialog_text" msgid="6133420589651880824">"ይህ መተግበሪያ ባትሪን ለማላቅ አልተቀናበረም፣ ሊገድቡት አይችሉም።\n\nመተግበሪያውን ለመገደብ፣ የባትሪ ማላቅን በመጀመሪያ ያብሩ።"</string>
    <string name="device_screen_usage" msgid="3386088035570409683">"ኃይሉ ሙሉ ከነበረበት ጊዜ ጀምሮ ያለው የማያ ገጽ አጠቃቀም"</string>
    <string name="device_screen_consumption" msgid="4607589286438986687">"የማያ ገጽ ፍጆታ"</string>
    <string name="device_cellular_network" msgid="4724773411762382950">"የተንቀሳቃሽ ስልክ አውታረ መረብ ቅኝት"</string>
    <string name="power_usage_list_summary" msgid="5584049564906462506">"ከሙሉ ኃይል መሙላት ወዲህ የባትሪ አጠቃቀም"</string>
    <string name="screen_usage_summary" msgid="6687403051423153550">"ሙሉ ኃይል ከነበረበት ጊዜ ጀምሮ ማያ ገጹ በርቶ የቆየበት ጊዜ"</string>
    <string name="device_usage_list_summary" msgid="5623036661468763251">"ሙሉ ኃይል ከነበረበት ጊዜ ጀምሮ ያለው የመሣሪያ አጠቃቀም"</string>
    <string name="battery_since_unplugged" msgid="338073389740738437">"ከተነቀለ ጀምሮ የባትሪ ጥቅም"</string>
    <string name="battery_since_reset" msgid="7464546661121187045">"ዳግም ከተጀመረጀምሮ የባትሪ ጥቅም"</string>
    <string name="battery_stats_on_battery" msgid="4970762168505236033">"<xliff:g id="TIME">%1$s</xliff:g> ባትሪ ላይ"</string>
    <string name="battery_stats_duration" msgid="7464501326709469282">"<xliff:g id="TIME">%1$s</xliff:g>ከተነቀለ ጀምሮ"</string>
    <string name="battery_stats_charging_label" msgid="4223311142875178785">"ኃይል በመሙላት ላይ"</string>
    <string name="battery_stats_screen_on_label" msgid="7150221809877509708">"ማያ በርቷል"</string>
    <string name="battery_stats_gps_on_label" msgid="1193657533641951256">"GPS በርቷል"</string>
    <string name="battery_stats_camera_on_label" msgid="4935637383628414968">"ካሜራ በርቷል"</string>
    <string name="battery_stats_flashlight_on_label" msgid="4319637669889411307">"የባትሪ ብርሃን በርቷል"</string>
    <string name="battery_stats_wifi_running_label" msgid="1845839195549226252">"Wi‑Fi"</string>
    <string name="battery_stats_wake_lock_label" msgid="1908942681902324095">"ነቃ"</string>
    <string name="battery_stats_phone_signal_label" msgid="4137799310329041341">"የተንቀሳቃሽ ስልክ አውታረ መረብ ማመልከት"</string>
    <!-- no translation found for battery_stats_last_duration (1535831453827905957) -->
    <skip />
    <string name="awake" msgid="387122265874485088">"የመሣሪያማንቂያ ሰዓት"</string>
    <string name="wifi_on_time" msgid="3208518458663637035">"Wi-Fi በጊዜ"</string>
    <string name="bluetooth_on_time" msgid="3056108148042308690">"Wi-Fi በጊዜ"</string>
    <string name="advanced_battery_title" msgid="6768618303037280828">"የባትሪ አጠቃቀም"</string>
    <string name="history_details_title" msgid="3608240585315506067">"የታሪክ ዝርዝሮች"</string>
    <string name="battery_details_title" msgid="6101394441569858580">"የባትሪ አጠቃቀም"</string>
    <string name="details_subtitle" msgid="32593908269911734">"ዝርዝሮችን ተጠቀም"</string>
    <string name="controls_subtitle" msgid="390468421138288702">"የኃይል አጠቃቀም አስተካክል"</string>
    <string name="packages_subtitle" msgid="4736416171658062768">"የታከሉ አካታቾች"</string>
    <string name="battery_abnormal_details_title" msgid="5469019021857291216">"መተግበሪያዎች ባትሪ እያሟጠጡ ነው"</string>
    <string name="battery_abnormal_wakelock_summary" msgid="4326186999058828831">"መሣሪያው እንደነቃ እንዲቆይ በማድረግ ላይ"</string>
    <string name="battery_abnormal_wakeup_alarm_summary" msgid="644657277875785240">"በበስተጀርባ መሣሪያውን እንዲነቃ በማድረግ ላይ"</string>
    <string name="battery_abnormal_location_summary" msgid="6552797246798806002">"የመገኛ አካባቢ በተደጋጋሚ በመጠየቅ ላይ"</string>
    <string name="battery_abnormal_apps_summary" msgid="792553273248686972">"<xliff:g id="NUMBER">%1$d</xliff:g> መተግበሪያዎች ጥሩ ባህሪ እያሳዩ አይደሉም"</string>
    <string name="battery_tip_summary_title" msgid="368729969313047399">"መተግበሪያዎች በመደበኝነት እያሄዱ ናቸው"</string>
    <string name="battery_tip_summary_summary" product="default" msgid="2198778125778121221">"ስልክ የታወቀ የዳራ ባትሪ አጠቃቀም አለው"</string>
    <string name="battery_tip_summary_summary" product="tablet" msgid="1183976728682325345">"ጡባዊ የታወቀ የዳራ ባትሪ አጠቃቀም አለው"</string>
    <string name="battery_tip_summary_summary" product="device" msgid="363718204492523920">"መሣሪያ የታወቀ የዳራ ባትሪ አጠቃቀም አለው"</string>
    <string name="battery_tip_low_battery_title" msgid="5103420355109677385">"ዝቅተኛ የባትሪ አቅም"</string>
    <string name="battery_tip_low_battery_summary" msgid="4702986182940709150">"ባትሪ ጥሩ የባትሪ ዕድሜን ሊሰጥ አይችልም"</string>
    <string name="battery_tip_smart_battery_title" product="default" msgid="2542822112725248683">"የስልክዎን የባትሪ ህይወትን ያሻሽሉ"</string>
    <string name="battery_tip_smart_battery_title" product="tablet" msgid="6452567046912954866">"የጡባዊዎን የባትሪ ህይወትን ያሻሽሉ"</string>
    <string name="battery_tip_smart_battery_title" product="device" msgid="4445149029390556382">"የመሣሪያዎን የባትሪ ህይወትን ያሻሽሉ"</string>
    <string name="battery_tip_smart_battery_summary" msgid="2326809294592208069">"ባትሪ አስተዳዳሪን ያብሩ"</string>
    <string name="battery_tip_early_heads_up_title" msgid="5788492366387119807">"ባትሪ ቆጣቢን አብራ"</string>
    <string name="battery_tip_early_heads_up_summary" msgid="1639271439914224547">"ባትሪ ከተጠበቀው ጊዜ ቀድሞ ሊያልቅ ይችላል"</string>
    <string name="battery_tip_early_heads_up_done_title" msgid="4294083319255926811">"ባትሪ ቆጣቢ በርቷል"</string>
    <string name="battery_tip_early_heads_up_done_summary" msgid="7054036010928794364">"አንዳንድ ባህሪዎች ሊገደቡ ይችላሉ"</string>
    <string name="battery_tip_high_usage_title" product="default" msgid="1282187115295901930">"ስልኩ ከተለመደው በላይ ስራ ላይ ውሏል"</string>
    <string name="battery_tip_high_usage_title" product="tablet" msgid="7422137233845959351">"ጡባዊው ከተለመደው በላይ ስራ ላይ ውሏል"</string>
    <string name="battery_tip_high_usage_title" product="device" msgid="5483320224273724068">"መሣሪያው ከተለመደው በላይ ስራ ላይ ውሏል"</string>
    <string name="battery_tip_high_usage_summary" msgid="6341311803303581798">"ባትሪ በጣም በቅርቡ ሊያልቅ ይችላል"</string>
    <string name="battery_tip_dialog_message" product="default" msgid="7001932078713215338">"የእርስዎ ስልክ ከመደበኛው በላይ ስራ ላይ ውሏል። ባትሪዎ ከተጠበቀው ጊዜ ቀድሞ ሊያልቅ ይችላል።\n\nከመጨረሻው ሙሉ ኃይል መሙላት ወዲህ ከፍተኛዎቹ ጥቅም ላይ የዋሉ <xliff:g id="NUMBER">%1$d</xliff:g> መተግበሪያዎች፦"</string>
    <string name="battery_tip_dialog_message" product="tablet" msgid="8482296786233647690">"የእርስዎ ጡባዊ ከመደበኛው በላይ ስራ ላይ ውሏል። ባትሪዎ ከተጠበቀው ጊዜ ቀድሞ ሊያልቅ ይችላል።\n\nከመጨረሻው ሙሉ ኃይል መሙላት ወዲህ ከፍተኛዎቹ ጥቅም ላይ የዋሉ <xliff:g id="NUMBER">%1$d</xliff:g> መተግበሪያዎች፦"</string>
    <string name="battery_tip_dialog_message" product="device" msgid="2806861679225286129">"የእርስዎ መሣሪያ ከመደበኛው በላይ ስራ ላይ ውሏል። ባትሪዎ ከተጠበቀው ጊዜ ቀድሞ ሊያልቅ ይችላል።\n\nሙሉ ኃይል ከተሞላው መጨረሻ ጊዜ ያሉ ከፍተኛዎቹ <xliff:g id="NUMBER">%1$d</xliff:g> መተግበሪያዎች፦"</string>
    <plurals name="battery_tip_restrict_title" formatted="false" msgid="467228882789275512">
      <item quantity="one">%1$d መተግበሪያዎች ገድብ</item>
      <item quantity="other">%1$d መተግበሪያዎች ገድብ</item>
    </plurals>
    <plurals name="battery_tip_restrict_handled_title" formatted="false" msgid="2996094393897875408">
      <item quantity="one">%1$d መተግበሪያዎች በቅርቡ ተገድበዋል</item>
      <item quantity="other">%1$d መተግበሪያዎች በቅርቡ ተገድበዋል</item>
    </plurals>
    <plurals name="battery_tip_restrict_summary" formatted="false" msgid="5768962491638423979">
      <item quantity="one">%1$s መተግበሪያዎች ከፍተኛ የበስተጀርባ ባትሪ አጠቃቀም አላቸው</item>
      <item quantity="other">%1$s መተግበሪያዎች ከፍተኛ የበስተጀርባ ባትሪ አጠቃቀም አላቸው</item>
    </plurals>
    <plurals name="battery_tip_restrict_handled_summary" formatted="false" msgid="1040488674178753191">
      <item quantity="one">እነዚህ መተግበሪያዎች በበስተጀርባ ውስጥ ማሄድ አይችሉም</item>
      <item quantity="other">እነዚህ መተግበሪያዎች በበስተጀርባ ውስጥ ማሄድ አይችሉም</item>
    </plurals>
    <plurals name="battery_tip_restrict_app_dialog_title" formatted="false" msgid="8130618585820429591">
      <item quantity="one">%1$d መተግበሪያዎች ይገደቡ?</item>
      <item quantity="other">%1$d መተግበሪያዎች ይገደቡ?</item>
    </plurals>
    <string name="battery_tip_restrict_app_dialog_message" msgid="7271391929137806299">"ባትሪ ለመቆጠብ <xliff:g id="APP">%1$s</xliff:g> ባትሪን በዳራ ውስጥ ከመጠቀም ያስቁሙት። ይህ መተግበሪያ በአግባቡ አይሠራ ይሆናል እንዲሁም ማሳወቂያዎች ሊዘገዩ ይችሉ ይሆናል።"</string>
    <string name="battery_tip_restrict_apps_less_than_5_dialog_message" msgid="3175700359860699627">"ባትሪ ለመቆጠብ እነዚህ መተግበሪያዎች በበስተጀርባ ባትሪ እንዳይጠቀሙ ያስቁሟቸው። የተገደቡ መተግበሪያዎች በአግባቡ ላይሠሩ ይችላሉ እና ማሳወቂያዎች ሊዘገዩ ይችሉ ይሆናል።\n\nመተግበሪያዎች፦"</string>
    <string name="battery_tip_restrict_apps_more_than_5_dialog_message" msgid="582641081128076191">"ባትሪ ለመቆጠብ እነዚህ መተግበሪያዎች በበስተጀርባ ባትሪ እንዳይጠቀሙ ያስቁሟቸው። የተገደቡ መተግበሪያዎች በአግባቡ ላይሠሩ ይችላሉ እና ማሳወቂያዎች ሊዘገዩ ይችሉ ይሆናል።\n\nመተግበሪያዎች፦\n<xliff:g id="APP_LIST">%1$s</xliff:g>"</string>
    <string name="battery_tip_restrict_app_dialog_ok" msgid="8291115820018013353">"ገድብ"</string>
    <string name="battery_tip_unrestrict_app_dialog_title" msgid="4321334634106715162">"ገደብ ይወገድ?"</string>
    <string name="battery_tip_unrestrict_app_dialog_message" msgid="6537761705584610231">"ይህ መተግበሪያ በበስተጀርባ ባትሪን መጠቀም ይችላል። ባትሪዎ ከተጠበቀው ጊዜ ቀድሞ ሊያልቅ ይችላል።"</string>
    <string name="battery_tip_unrestrict_app_dialog_ok" msgid="6022058431218137646">"አስወግድ"</string>
    <string name="battery_tip_unrestrict_app_dialog_cancel" msgid="3058235875830858902">"ይቅር"</string>
    <string name="battery_tip_dialog_summary_message" product="default" msgid="4628448253185085796">"የእርስዎ መተግበሪያዎች መደበኛ የባትሪ መጠንን በመጠቀም ላይ ናቸው። መተግበሪያዎች ከልክ በላይ ብዙ ባትሪ የሚጠቀሙ ከሆነ፣ የእርስዎ ስልክ እርስዎ የሚወስዱዋቸውን እርምጃዎች ጥቆማ ይሰጣል።\n\nባትሪ እየጨረሱ ያሉ ከሆነ ባትሪ ቆጣቢን ሁልጊዜ ማብራት ይችላሉ።"</string>
    <string name="battery_tip_dialog_summary_message" product="tablet" msgid="8327950887399420971">"የእርስዎ መተግበሪያዎች መደበኛ የባትሪ መጠንን በመጠቀም ላይ ናቸው። መተግበሪያዎች ከልክ በላይ ብዙ ባትሪ የሚጠቀሙ ከሆነ፣ የእርስዎ ጡባዊ እርስዎ የሚወስዱዋቸውን እርምጃዎች ጥቆማ ይሰጣል።\n\nባትሪ እየጨረሱ ያሉ ከሆነ ባትሪ ቆጣቢን ሁልጊዜ ማብራት ይችላሉ።"</string>
    <string name="battery_tip_dialog_summary_message" product="device" msgid="6753742263807939789">"የእርስዎ መተግበሪያዎች መደበኛ የባትሪ መጠንን በመጠቀም ላይ ናቸው። መተግበሪያዎች ከልክ በላይ ብዙ ባትሪ የሚጠቀሙ ከሆነ፣ የእርስዎ መሣሪያ እርስዎ የሚወስዱዋቸውን እርምጃዎች ጥቆማ ይሰጣል።\n\nባትሪ እየጨረሱ ያሉ ከሆነ ባትሪ ቆጣቢን ሁልጊዜ ማብራት ይችላሉ።"</string>
    <string name="smart_battery_manager_title" msgid="870632749556793417">"የባትሪ አስተዳዳሪ"</string>
    <string name="smart_battery_title" msgid="6218785691872466076">"መተግበሪያዎችን በራስ-ሰር ያቀናብሩ"</string>
    <string name="smart_battery_summary" msgid="1339184602000004058">"ብዙውን ጊዜ ለማይጠቀሙባቸው መተግበሪያዎች ባትሪ ይገድቡ"</string>
    <string name="smart_battery_footer" product="default" msgid="5555604955956219544">"ባትሪ አስተዳዳሪ መተግበሪያዎች ባትሪን አንጠፍጥፈው እየጨረሱት እንደሆነ ፈልጎ ሲደርስበት እነዚህን መተግበሪያዎች ለመገደብ አማራጭ ይኖርዎታል። የተገደቡ መተግበሪያዎች በአግባቡ ላይሠሩ ይችላሉ እና ማሳወቂያዎች ሊዘገዩ ይችሉ ይሆናል።"</string>
    <string name="smart_battery_footer" product="tablet" msgid="5555604955956219544">"ባትሪ አስተዳዳሪ መተግበሪያዎች ባትሪን አንጠፍጥፈው እየጨረሱት እንደሆነ ፈልጎ ሲደርስበት እነዚህን መተግበሪያዎች ለመገደብ አማራጭ ይኖርዎታል። የተገደቡ መተግበሪያዎች በአግባቡ ላይሠሩ ይችላሉ እና ማሳወቂያዎች ሊዘገዩ ይችሉ ይሆናል።"</string>
    <string name="smart_battery_footer" product="device" msgid="5555604955956219544">"ባትሪ አስተዳዳሪ መተግበሪያዎች ባትሪን አንጠፍጥፈው እየጨረሱት እንደሆነ ፈልጎ ሲደርስበት እነዚህን መተግበሪያዎች ለመገደብ አማራጭ ይኖርዎታል። የተገደቡ መተግበሪያዎች በአግባቡ ላይሠሩ ይችላሉ እና ማሳወቂያዎች ሊዘገዩ ይችሉ ይሆናል።"</string>
    <string name="restricted_app_title" msgid="8982477293044330653">"የተገደቡ መተግበሪያዎች"</string>
    <plurals name="restricted_app_summary" formatted="false" msgid="7355687633914223530">
      <item quantity="one">ለ%1$d መተግበሪያዎች የባትሪ አጠቃቀምን በመገደብ ላይ</item>
      <item quantity="other">ለ%1$d መተግበሪያዎች የባትሪ አጠቃቀምን በመገደብ ላይ</item>
    </plurals>
    <string name="restricted_app_detail_footer" msgid="6739863162364046859">"እነዚህ መተግበሪያዎች በበስተጀርባ ውስጥ ባትሪ ሲጠቀሙ ነበር። የተገደቡ መተግበሪያዎች በአግባቡ ላይሰሩ ይችላሉ፣ እና ማሳወቂያዎች ሊዘገዩ ይችላሉ።"</string>
    <string name="battery_auto_restriction_title" msgid="6553271897488963709">"የባትሪ አስተዳዳሪን ይጠቀሙ"</string>
    <string name="battery_auto_restriction_summary" msgid="8561335400991281062">"መተግበሪያዎች ባትሪን ሲያንጠፈጥሩት ፈልገህ ዕወቅ"</string>
    <string name="battery_manager_on" msgid="8643310865054362396">"በርቷል / መተግበሪያዎች ባትሪን ሲያንጠፈጥፉ ፈልጎ በማግኘት ላይ"</string>
    <string name="battery_manager_off" msgid="5473135235710343576">"አጥፋ"</string>
    <plurals name="battery_manager_app_restricted" formatted="false" msgid="1026141135861471129">
      <item quantity="one">%1$d መተግበሪያዎች ተገድበዋል</item>
      <item quantity="other">%1$d መተግበሪያዎች ተገድበዋል</item>
    </plurals>
    <string name="dialog_stop_title" msgid="6395127715596746479">"መተግበሪያ ይቁም?"</string>
    <string name="dialog_stop_message" product="default" msgid="4006631636646776488">"<xliff:g id="APP">%1$s</xliff:g> ስልክዎን እንደነቃ እያቆየው ስለሆነ ስልክዎ ባትሪውን በጤናማ ሁኔታ ማስተዳደር አልቻለም።\n\nይህን ችግር ለመፍታት መተግበሪያውን ማቆም ይችላሉ።\n\nይህ ሁኔታ ከቀጠለ የባትሪ አፈጻጸም ብቃትን ለማሻሻል ሲባል መተግበሪያውን ማራገፍ ሊኖርብዎት ይችላል።"</string>
    <string name="dialog_stop_message" product="tablet" msgid="2369957934555162428">"<xliff:g id="APP">%1$s</xliff:g> ጡባዊዎን እንደነቃ እያቆየው ስለሆነ ጡባዊዎ ባትሪውን በጤናማ ሁኔታ ማስተዳደር አልቻለም።\n\nይህን ችግር ለመፍታት መተግበሪያውን ማቆም ይችላሉ።\n\nይህ ሁኔታ ከቀጠለ የባትሪ አፈጻጸም ብቃትን ለማሻሻል ሲባል መተግበሪያውን ማራገፍ ሊኖርብዎት ይችላል።"</string>
    <string name="dialog_stop_message" product="device" msgid="6195430620406365292">"<xliff:g id="APP">%1$s</xliff:g> መሣሪያዎን እንደነቃ እያቆየው ስለሆነ መሣሪያዎ ባትሪውን በጤናማ ሁኔታ ማስተዳደር አልቻለም።\n\nይህን ችግር ለመፍታት መተግበሪያውን ማቆም ይችላሉ።\n\nይህ ሁኔታ ከቀጠለ የባትሪ አፈጻጸም ብቃትን ለማሻሻል ሲባል መተግበሪያውን ማራገፍ ሊኖርብዎት ይችላል።"</string>
    <string name="dialog_stop_message_wakeup_alarm" product="default" msgid="1638726742782558262">"<xliff:g id="APP_0">%1$s</xliff:g> ዝም ብሎ ስልክዎን እያነቃው ስለሆነ ስልክዎ ባትሪውን በጤናማ ሁኔታ ማስተዳደር አልቻለም።\n\nይህን ችግር ለመፍታት ለመሞከር <xliff:g id="APP_1">%1$s</xliff:g>ን ማስቆም ይችላሉ።\n\nይህ ሁኔታ ከቀጠለ የባትሪ አፈጻጸም ብቃትን ለማሻሻል ሲባል መተግበሪያውን ማረገፍ ሊኖርብዎ ይችላል።"</string>
    <string name="dialog_stop_message_wakeup_alarm" product="tablet" msgid="8771690983566539742">"<xliff:g id="APP_0">%1$s</xliff:g> ዝም ብሎ ጡባዊዎን እያነቃው ስለሆነ ጡባዊዎ ባትሪውን በጤናማ ሁኔታ ማስተዳደር አልቻለም።\n\nይህን ችግር ለመፍታት ለመሞከር <xliff:g id="APP_1">%1$s</xliff:g>ን ማስቆም ይችላሉ።\n\nይህ ሁኔታ ከቀጠለ የባትሪ አፈጻጸም ብቃትን ለማሻሻል ሲባል መተግበሪያውን ማረገፍ ሊኖርብዎ ይችላል።"</string>
    <string name="dialog_stop_message_wakeup_alarm" product="device" msgid="2854944538238649520">"<xliff:g id="APP_0">%1$s</xliff:g> ዝም ብሎ መሣሪያዎን እያነቃው ስለሆነ መሣሪያዎ ባትሪውን በጤናማ ሁኔታ ማስተዳደር አልቻለም።\n\nይህን ችግር ለመፍታት ለመሞከር <xliff:g id="APP_1">%1$s</xliff:g>ን ማስቆም ይችላሉ።\n\nይህ ሁኔታ ከቀጠለ የባትሪ አፈጻጸም ብቃትን ለማሻሻል ሲባል መተግበሪያውን ማረገፍ ሊኖርብዎ ይችላል።"</string>
    <string name="dialog_stop_ok" msgid="2319777211264004900">"መተግበሪያን አስቁም"</string>
    <string name="dialog_background_check_title" msgid="6936542136153283692">"ከበስተጀርባ መጠቀም ይጥፋና መተግበሪያ ይቁም?"</string>
    <string name="dialog_background_check_message" product="default" msgid="4045827746349279563">"<xliff:g id="APP_0">%1$s</xliff:g> ዝም ብሎ ስልክዎን ስለሚያነቃው ያለው የስልክዎን ባትሪውን በጤናማ ሁኔታ ማስተዳደር አልተቻለም።\n\nይህን ችግር ለመፍታት ይሞክሩ፣ <xliff:g id="APP_1">%1$s</xliff:g>ን ማስቆም እና በበስተጀርባ ማሄዱን እንዳይቀጥል ማድረግ ይችላሉ።"</string>
    <string name="dialog_background_check_message" product="tablet" msgid="8348214419901788270">"<xliff:g id="APP_0">%1$s</xliff:g> ዝም ብሎ የእርስዎን ጡባዊ ስለሚያነቃው ያለው የጡባዊዎን ባትሪውን በጤናማ ሁኔታ ማስተዳደር አልተቻለም።\n\nይህን ችግር ለመፍታት ይሞክሩ፣ <xliff:g id="APP_1">%1$s</xliff:g>ን ማስቆም እና በበስተጀርባ ማሄዱን እንዳይቀጥል ማድረግ ይችላሉ።"</string>
    <string name="dialog_background_check_message" product="device" msgid="5847977433118915863">"<xliff:g id="APP_0">%1$s</xliff:g> ዝም ብሎ መሣሪያዎን ስለሚያነቃው ያለው መሣሪያዎ ባትሪውን በጤናማ ሁኔታ ማስተዳደር አልተቻለም።\n\nይህን ችግር ለመፍታት ይሞክሩ፣ <xliff:g id="APP_1">%1$s</xliff:g>ን ማስቆም እና በበስተጀርባ ማሄዱን እንዳይቀጥል ማድረግ ይችላሉ።"</string>
    <string name="dialog_background_check_ok" msgid="412876934682899659">"አጥፋ"</string>
    <string name="dialog_location_title" msgid="5888917530725874727">"የመገኛ አካባቢ ይጥፋ?"</string>
    <string name="dialog_location_message" product="default" msgid="7774807745601479888">"<xliff:g id="APP">%1$s</xliff:g> በማይጠቀሙበት ጊዜ የእርስዎን አካባቢ ዝም ብሎ ስለሚጠይቅ ስልክዎ ባትሪውን በጤናማ ሁኔታ ማስተዳደር አልተቻለም።\n\nይህን ችግር ለመፍታት ለዚህ መተግበሪያ አካባቢን ማጥፋት ይችላሉ።"</string>
    <string name="dialog_location_message" product="tablet" msgid="118745801732181618">"<xliff:g id="APP">%1$s</xliff:g> በማይጠቀሙበት ጊዜ የእርስዎን አካባቢ ዝም ብሎ ስለሚጠይቅ ጡባዊዎ ባትሪውን በጤናማ ሁኔታ ማስተዳደር አልተቻለም።\n\nይህን ችግር ለመፍታት ለዚህ መተግበሪያ አካባቢን ማጥፋት ይችላሉ።"</string>
    <string name="dialog_location_message" product="device" msgid="6783678153382298295">"<xliff:g id="APP">%1$s</xliff:g> በማይጠቀሙበት ጊዜ የእርስዎን አካባቢ ዝም ብሎ ስለሚጠይቅ መሣሪያዎ ባትሪውን በጤናማ ሁኔታ ማስተዳደር አልተቻለም።\n\nይህን ችግር ለመፍታት ለዚህ መተግበሪያ አካባቢን ማጥፋት ይችላሉ።"</string>
    <string name="dialog_location_ok" msgid="4572391197601313986">"አጥፋ"</string>
    <string name="power_screen" msgid="3023346080675904613">"ማያ"</string>
    <string name="power_flashlight" msgid="7794409781003567614">"የባትሪ ብርሃን"</string>
    <string name="power_camera" msgid="4976286950934622605">"ካሜራ"</string>
    <string name="power_wifi" msgid="1135085252964054957">"Wi‑Fi"</string>
    <string name="power_bluetooth" msgid="4373329044379008289">"ብሉቱዝ"</string>
    <string name="power_cell" msgid="3392999761958982492">"የተንቀሳቃሽ ስልክ አውታረ መረብ በመጠባበቅ ላይ"</string>
    <string name="power_phone" msgid="5392641106474567277">"የድምፅ ጥሪዎች"</string>
    <string name="power_idle" product="tablet" msgid="4612478572401640759">"ስራ ፈትጡባዊ"</string>
    <string name="power_idle" product="default" msgid="9055659695602194990">"ስልክ ሥራ የፈታበት"</string>
    <string name="power_unaccounted" msgid="709925017022660740">"የተለያዩ"</string>
    <string name="power_overcounted" msgid="2762354976171358445">"ከመጠን በላይ የተቆጠረ"</string>
    <string name="usage_type_cpu" msgid="715162150698338714">"CPU ጠቅላላ"</string>
    <string name="usage_type_cpu_foreground" msgid="6500579611933211831">"CPU ቅድመ ገፅ"</string>
    <string name="usage_type_wake_lock" msgid="5125438890233677880">"ነቃ ብሏል"</string>
    <string name="usage_type_gps" msgid="7989688715128160790">"GPS"</string>
    <string name="usage_type_wifi_running" msgid="3134357198266380400">"Wi-Fiን በማስኬድ ላይ"</string>
    <string name="usage_type_phone" product="tablet" msgid="262638572890253393">"ጡባዊ"</string>
    <string name="usage_type_phone" product="default" msgid="9108247984998041853">"ስልክ"</string>
    <string name="usage_type_data_send" msgid="8971710128438365919">"የሞባይል ጥቅሎች ተልከዋል"</string>
    <string name="usage_type_data_recv" msgid="5468564329333954445">"የሞባይል ጥቅሎች መጥተዋል"</string>
    <string name="usage_type_radio_active" msgid="1732647857619420121">"ገባሪ የሞባይል ሬዲዮ"</string>
    <string name="usage_type_data_wifi_send" msgid="1847552143597396162">"የWi‑Fi ጥቅሎች ተልከዋል"</string>
    <string name="usage_type_data_wifi_recv" msgid="5678475911549183829">"የWi‑Fi ጥቅሎች መጥተዋል"</string>
    <string name="usage_type_audio" msgid="6957269406840886290">"ኦዲዮ"</string>
    <string name="usage_type_video" msgid="4295357792078579944">"ቪድዮ"</string>
    <string name="usage_type_camera" msgid="8299433109956769757">"ካሜራ"</string>
    <string name="usage_type_flashlight" msgid="1516392356962208230">"የባትሪ ብርሃን"</string>
    <string name="usage_type_on_time" msgid="3351200096173733159">"በሰዓቱ"</string>
    <string name="usage_type_no_coverage" msgid="3797004252954385053">"ጊዜ ያለሲግናል"</string>
    <string name="usage_type_total_battery_capacity" msgid="3798285287848675346">"አጠቃላይ የባትሪ አቅም"</string>
    <string name="usage_type_computed_power" msgid="5862792259009981479">"የተሰላ የባትሪ አጠቃቀም"</string>
    <string name="usage_type_actual_power" msgid="7047814738685578335">"የታየ የባትሪ አጠቃቀም"</string>
    <string name="battery_action_stop" msgid="649958863744041872">"በኃይል ማቆም"</string>
    <string name="battery_action_app_details" msgid="7861051816778419018">"የመተግበሪያ መረጃ"</string>
    <string name="battery_action_app_settings" msgid="4570481408106287454">"መተግበሪያ ቅንብሮች"</string>
    <string name="battery_action_display" msgid="7338551244519110831">"የማያ ቅንብሮች"</string>
    <string name="battery_action_wifi" msgid="8181553479021841207">"የWi-Fi ቅንብሮች"</string>
    <string name="battery_action_bluetooth" msgid="8374789049507723142">"የብሉቱዝ ቅንብሮች"</string>
    <string name="battery_desc_voice" msgid="8980322055722959211">"የድምፅ ጥሪዎች የተጠቀሙበት ባትሪ መጠን"</string>
    <string name="battery_desc_standby" product="tablet" msgid="6284747418668280364">"ጡባዊ ስራ ፈት ሲሆን ባትሪ ተጠቅሟል"</string>
    <string name="battery_desc_standby" product="default" msgid="3009080001948091424">"ስልክ ሲቦዝን የተጠቀመበት ባትሪ መጠን"</string>
    <string name="battery_desc_radio" msgid="5479196477223185367">"የስልክ ሬዲዮ የተጠቀመበት ባትሪ መጠን"</string>
    <string name="battery_sugg_radio" msgid="8211336978326295047">"ምንም የአውታረመረብ ሽፋን የሌለበትአካባቢ ኃይል ለመቆጠብ ወደ አውሮፕላን ሁነታ ቀይር"</string>
    <string name="battery_desc_flashlight" msgid="2908579430841025494">"በአንጸባራቂ መብራቱ ጥቅም ላይ የዋለ የባትሪ ሃይል"</string>
    <string name="battery_desc_camera" msgid="7375389919760613499">"በካሜራ ጥቅም ላይ የዋለው ባትሪ"</string>
    <string name="battery_desc_display" msgid="5432795282958076557">"በማሳያ እና የኋላብርሃን የተጠቀመበት ባትሪ መጠን"</string>
    <string name="battery_sugg_display" msgid="3370202402045141760">"የማያን ብሩህነት እና/ወይም የማያ ማብቂያ ጊዜ ቀንስ"</string>
    <string name="battery_desc_wifi" msgid="2375567464707394131">"Wi-Fi የተጠቀመበት የባትሪ መጠን"</string>
    <string name="battery_sugg_wifi" msgid="7776093125855397043">"ካልተጠቀምክበት ወይም በሌለበት ቦታ ላይ Wi-Fi ን አጥፋ"</string>
    <string name="battery_desc_bluetooth" msgid="8069070756186680367">"ብሉቱዝ የተጠቀመበት ባትሪ መጠን"</string>
    <string name="battery_sugg_bluetooth_basic" msgid="4565141162650835009">"ሳትጠቀምበት ስትቀር ብሉቱዝን አጥፋ"</string>
    <string name="battery_sugg_bluetooth_headset" msgid="4071352514714259230">"ወደ ተለየ የብሉቱዝ መሣሪያ ለማገናኘት ሞክር"</string>
    <string name="battery_desc_apps" msgid="8530418792605735226">"በመተግበሪያ ጥቅም ላይ የዋለ ባትሪ"</string>
    <string name="battery_sugg_apps_info" msgid="6907588126789841231">"መተግበሪያውን አትጫን ወይም አቁም"</string>
    <string name="battery_sugg_apps_gps" msgid="5959067516281866135">"የባትሪ ኃይል ቁጠባ ሁነታን ይምረጡ"</string>
    <string name="battery_sugg_apps_settings" msgid="3974902365643634514">"መተግበሪያው የባትሪ ፍጆታን ለመቀነስ ቅንብሮችን ሊያቀርብ ይችላል"</string>
    <string name="battery_desc_users" msgid="7682989161885027823">"በተጠቃሚው ስራ ላይ የዋለው ባትሪ"</string>
    <string name="battery_desc_unaccounted" msgid="7404256448541818019">"የተውጣጣ የባትሪ አጠቃቀም"</string>
    <string name="battery_msg_unaccounted" msgid="1963583522633067961">"የባትሪ አጠቃቀም ማለት ተቀራራቢ ጥቅም ላይ የዋለ የሃይል መጠን ሲሆን ሁሉንም ባትሪ ሃይል የሚፈጁ መንስኤዎች አያካትትም። የተውጣጣ ማለት በተሰላው ተቀራራቢ የሃይል አጠቃቀምና በአጠቃላይ ባለቀው የባትሪ መጠን መካከል ያለው ልዩነት ነው።"</string>
    <string name="battery_desc_overcounted" msgid="5481865509489228603">"ከመጠን በላይ የተቆጠረ የሃይል አጠቃቀም"</string>
    <string name="mah" msgid="95245196971239711">"<xliff:g id="NUMBER">%d</xliff:g> mAh"</string>
    <string name="battery_used_for" msgid="2690821851327075443">"ለ<xliff:g id="TIME">^1</xliff:g> ጥቅም ላይ ውሏል"</string>
    <string name="battery_active_for" msgid="2964359540508103032">"ለ<xliff:g id="TIME">^1</xliff:g> ንቁ"</string>
    <string name="battery_screen_usage" msgid="6537658662149713585">"የማያ ገጽ አጠቃቀም <xliff:g id="TIME">^1</xliff:g>"</string>
    <string name="battery_used_by" msgid="1135316757755282999">"<xliff:g id="APP">%2$s</xliff:g> <xliff:g id="PERCENT">%1$s</xliff:g> ተጠቅሟል"</string>
    <string name="battery_overall_usage" msgid="2093409063297375436">"<xliff:g id="PERCENT">%1$s</xliff:g> ከጠቅላላ ባትሪ"</string>
    <string name="battery_detail_since_full_charge" msgid="7515347842046955855">"መጨረሻ ላይ ሙሉ ኃይል ከነበረበት ጊዜ ጀምሮ ያለው ትንታኔ"</string>
    <string name="battery_last_full_charge" msgid="7151251641099019361">"ሙሉ ኃይል የነበረበት መጨረሻ ጊዜ"</string>
    <string name="battery_full_charge_last" msgid="8892335687734288031">"ሙሉ ኃይል ይህን ያህል ጊዜ ይቆያል፦"</string>
    <string name="battery_footer_summary" msgid="67169726550144016">"የባትሪ አጠቃቀም ውሂብ ተቀራራቢ ግምት ሲሆን በአጠቃቀም ላይ በመመስረት ሊለወጥ ይችላል"</string>
    <string name="battery_detail_foreground" msgid="3350401514602032183">"በንቁ አጠቃቀም ላይ እያለ"</string>
    <string name="battery_detail_background" msgid="1929644393553768999">"በጀርባ ውስጥ ሳለ"</string>
    <string name="battery_detail_power_usage" msgid="6485766868610469101">"የባትሪ አጠቃቀም"</string>
    <string name="battery_detail_info_title" msgid="8227822131405620369">"የባትሪው ኃይል ሙሉ ከሆነ በኋላ"</string>
    <string name="battery_detail_manage_title" msgid="9094314252105828014">"የባትሪ አጠቃቀምን ያቀናብሩ"</string>
    <string name="advanced_battery_graph_subtext" msgid="5621073891377915877">"የቀረው የባትሪ ዕድሜ ግምት በእርስዎ የመሣሪያ አጠቃቀም ላይ የተመረኮዘ ነው"</string>
    <string name="estimated_time_left" msgid="7514194472683370877">"የተገመተው ቀሪ ጊዜ"</string>
    <string name="estimated_charging_time_left" msgid="5614442409326164691">"ኃይሉ ሙሉ እስኪሞላ ድረስ"</string>
    <string name="estimated_time_description" msgid="8760210909000037089">"ግምት በአጠቃቀም መሠረት ሊቀየር ይችላል"</string>
    <string name="menu_stats_unplugged" msgid="8296577130840261624">"<xliff:g id="UNPLUGGED">%1$s</xliff:g>ከተነቀለ ጀምሮ"</string>
    <string name="menu_stats_last_unplugged" msgid="5922246077592434526">"በመጨረሻ ለ<xliff:g id="UNPLUGGED">%1$s</xliff:g>  አልተሰካም"</string>
    <string name="menu_stats_total" msgid="8973377864854807854">"ጠቅላላ አጠቃቀም"</string>
    <string name="menu_stats_refresh" msgid="1676215433344981075">"አድስ"</string>
    <string name="process_kernel_label" msgid="3916858646836739323">"Android  ስርዓተ ክወና"</string>
    <string name="process_mediaserver_label" msgid="6500382062945689285">"ማህደረ መረጃ አገልጋይ"</string>
    <string name="process_dex2oat_label" msgid="2592408651060518226">"የመተግበሪያ ማትባት"</string>
    <string name="battery_saver" msgid="8172485772238572153">"ባትሪ ቆጣቢ"</string>
    <string name="battery_saver_auto_title" msgid="8368709389419695611">"በራስ-ሰር አብራ"</string>
    <string name="battery_saver_seekbar_title" msgid="4705356758573183963">"በ<xliff:g id="PERCENT">%1$s</xliff:g> ላይ"</string>
    <string name="battery_saver_seekbar_title_placeholder" msgid="1138980155985636295">"አብራ"</string>
    <string name="battery_saver_master_switch_title" msgid="622539414546588436">"የባትሪ ቆጣቢን ተጠቀም"</string>
    <string name="battery_saver_turn_on_automatically_title" msgid="9023847300114669426">"በራስ ሰር አብራ"</string>
    <string name="battery_saver_turn_on_automatically_never" msgid="6610846456314373">"በፍፁም"</string>
    <string name="battery_saver_turn_on_automatically_pct" msgid="8665950426992057191">"<xliff:g id="PERCENT">%1$s</xliff:g> ባትሪ ላይ"</string>
    <string name="battery_percentage" msgid="723291197508049369">"የባትሪ አጠቃቀም መቶኛ"</string>
    <string name="battery_percentage_description" msgid="8511658577507384014">"የባትሪ አጠቃቀም መቶኛን በሁኔታ አሞሌ ላይ አሳይ"</string>
    <string name="process_stats_summary_title" msgid="1144688045609771677">"የሂደት ስታትስቲክስ"</string>
    <string name="process_stats_summary" msgid="109387941605607762">"እያሄዱ ስላሉ ሂደቶች ያሉ ዝርዝር ስታትስቲክስ"</string>
    <string name="app_memory_use" msgid="7849258480392171939">"የማህደረ ትውስታ አጠቃቀም"</string>
    <string name="process_stats_total_duration" msgid="7417201400853728029">"<xliff:g id="USEDRAM">%1$s</xliff:g> ከ<xliff:g id="TOTALRAM">%2$s</xliff:g> ባለፉት <xliff:g id="TIMEDURATION">%3$s</xliff:g> ጥቅም ላይ ውሏል"</string>
    <string name="process_stats_total_duration_percentage" msgid="6522457033380025618">"<xliff:g id="PERCENT">%1$s</xliff:g> ከRAM ባለፉት <xliff:g id="TIMEDURATION">%2$s</xliff:g> ጥቅም ላይ ውሏል"</string>
    <string name="process_stats_type_background" msgid="3934992858120683459">"በስተጀርባ"</string>
    <string name="process_stats_type_foreground" msgid="7713118254089580536">"ከፊት"</string>
    <string name="process_stats_type_cached" msgid="6314925846944806511">"የተሸጎጠ"</string>
    <string name="process_stats_os_label" msgid="4813434110442733392">"Android ስርዓተ ክወና"</string>
    <string name="process_stats_os_native" msgid="5322428494231768472">"ቤተኛ"</string>
    <string name="process_stats_os_kernel" msgid="1938523592369780924">"አውራ ከዋኝ"</string>
    <string name="process_stats_os_zram" msgid="677138324651671575">"Z-Ram"</string>
    <string name="process_stats_os_cache" msgid="6432533624875078233">"መሽጎጫዎች"</string>
    <string name="process_stats_ram_use" msgid="976912589127397307">"RAM አጠቃቀም"</string>
    <string name="process_stats_bg_ram_use" msgid="5398191511030462404">"RAM አጠቃቀም (በስተጀርባ)"</string>
    <string name="process_stats_run_time" msgid="6520628955709369115">"የሚያሄድበት ጊዜ ርዝመት"</string>
    <string name="processes_subtitle" msgid="6827502409379462438">"ሂደቶች"</string>
    <string name="services_subtitle" msgid="4296402367067266425">"አገልግሎቶች"</string>
    <string name="menu_proc_stats_duration" msgid="2323483592994720196">"የቆይታ ጊዜ"</string>
    <string name="mem_details_title" msgid="6548392825497290498">"የማህደረ ትውስታ ዝርዝሮች"</string>
    <string name="menu_duration_3h" msgid="4714866438374738385">"3 ሰዓቶች"</string>
    <string name="menu_duration_6h" msgid="1940846763432184132">"6 ሰዓቶች"</string>
    <string name="menu_duration_12h" msgid="7890465404584356294">"12 ሰዓቶች"</string>
    <string name="menu_duration_1d" msgid="3393631127622285458">"1 ቀን"</string>
    <string name="menu_show_system" msgid="8864603400415567635">"ስርዓት አሳይ"</string>
    <string name="menu_hide_system" msgid="4106826741703745733">"የመደበቂያ ስርዓት"</string>
    <string name="menu_show_percentage" msgid="4717204046118199806">"መቶኛዎችን አሳይ"</string>
    <string name="menu_use_uss" msgid="467765290771543089">"ዩ ኤስ ኤስ ይጠቀሙ"</string>
    <string name="menu_proc_stats_type" msgid="4700209061072120948">"የስታቲስቲክስ አይነት"</string>
    <string name="menu_proc_stats_type_background" msgid="2236161340134898852">"በስተጀርባ"</string>
    <string name="menu_proc_stats_type_foreground" msgid="2286182659954958586">"ከፊት"</string>
    <string name="menu_proc_stats_type_cached" msgid="5084272779786820693">"የተሸጎጠ"</string>
    <string name="voice_input_output_settings" msgid="1336135218350444783">"የድምፅ ግቤት &amp; ውፅአት"</string>
    <string name="voice_input_output_settings_title" msgid="2442850635048676991">"የድምፅ ግቤት &amp; ውፅአት ቅንብሮች"</string>
    <string name="voice_search_settings_title" msgid="2775469246913196536">"የድምፅ ፍለጋ"</string>
    <string name="keyboard_settings_title" msgid="5080115226780201234">"የAndroid ቁልፍ ሰሌዳ"</string>
    <string name="voice_input_settings" msgid="1099937800539324567">"የድምጽ ግቤት ቅንብሮች"</string>
    <string name="voice_input_settings_title" msgid="2676028028084981891">"የድምፅ ግቤት"</string>
    <string name="voice_service_preference_section_title" msgid="3778706644257601021">"የድምጽ ግቤት አገልግሎቶች"</string>
    <string name="voice_interactor_preference_summary" msgid="1801414022026937190">"ሙሉ ትኩስ ቃል እና መስተጋብር"</string>
    <string name="voice_recognizer_preference_summary" msgid="669880813593690527">"ቀላል ንግግር ወደ ጽሑፍ"</string>
    <string name="voice_interaction_security_warning" msgid="6378608263983737325">"ይህ የድምጽ ግቤት አገልግሎት እርስዎን ወክሎ ሁልጊዜ የሚበራ የድምጽ ክትትልን እና በድምጽ የሚነቁ መተግበሪያዎችን መቆጣጠር ይችላል። ከ<xliff:g id="VOICE_INPUT_SERVICE_APP_NAME">%s</xliff:g> መተግበሪያ ነው የመጣው። የዚህን አገልግሎት መጠቀም ያነቁ?"</string>
    <string name="tts_engine_preference_title" msgid="1578826947311494239">"የተመረጠው ፕሮግራም"</string>
    <string name="tts_engine_settings_title" msgid="6886964122861384818">"የፕሮግራም ቅንብሮች"</string>
    <string name="tts_sliders_title" msgid="992059150784095263">"የድምጽ ፍጠነት እና ውፍረት"</string>
    <string name="tts_engine_section_title" msgid="6289240207677024034">"ፕሮግራም"</string>
    <string name="tts_install_voice_title" msgid="6275828614052514320">"ድምጾች"</string>
    <string name="tts_spoken_language" msgid="5542499183472504027">"የሚነገረው ቋንቋ"</string>
    <string name="tts_install_voices_title" msgid="8808823756936022641">"ድምጾችን ይጫኑ"</string>
    <string name="tts_install_voices_text" msgid="5292606786380069134">"ድምጾችን ለመጫን ወደ የ<xliff:g id="TTS_APP_NAME">%s</xliff:g> መተግበሪያ ይቀጥሉ"</string>
    <string name="tts_install_voices_open" msgid="667467793360277465">"መተግበሪያ ክፈት"</string>
    <string name="tts_install_voices_cancel" msgid="4711492804851107459">"ይቅር"</string>
    <string name="tts_reset" msgid="2661752909256313270">"ዳግም አስጀምር"</string>
    <string name="tts_play" msgid="2628469503798633884">"አጫውት"</string>
    <string name="gadget_title" msgid="5519037532720577836">"የኃይል መቆጣጠሪያ"</string>
    <string name="gadget_toggle_wifi" msgid="319262861956544493">"የWi-Fi ቅንብርን በማዘመን ላይ"</string>
    <string name="gadget_toggle_bluetooth" msgid="7538903239807020826">"የብሉቱዝቅንብር ማዘመን"</string>
    <string name="gadget_state_template" msgid="5156935629902649932">"<xliff:g id="ID_1">%1$s</xliff:g> <xliff:g id="ID_2">%2$s</xliff:g>"</string>
    <string name="gadget_state_on" msgid="6909119593004937688">"በርቷል"</string>
    <string name="gadget_state_off" msgid="5220212352953066317">"ጠፍቷል"</string>
    <string name="gadget_state_turning_on" msgid="3395992057029439039">"በማብራት ላይ"</string>
    <string name="gadget_state_turning_off" msgid="2395546048102176157">"በማጥፋት ላይ"</string>
    <string name="gadget_wifi" msgid="4712584536500629417">"Wi‑Fi"</string>
    <string name="gadget_bluetooth" msgid="8998572807378694410">"ብሉቱዝ"</string>
    <string name="gadget_location" msgid="2974757497945178165">"አካባቢ"</string>
    <string name="gadget_sync" msgid="858895763714222152">"አመሳስል"</string>
    <string name="gadget_brightness_template" msgid="930541920933123603">"ብሩህነት <xliff:g id="ID_1">%1$s</xliff:g>"</string>
    <string name="gadget_brightness_state_auto" msgid="6667967252426515446">"ራስ-ሰር"</string>
    <string name="gadget_brightness_state_full" msgid="6814570109772137631">"ሙሉ"</string>
    <string name="gadget_brightness_state_half" msgid="3696671957608774204">"ግማሽ"</string>
    <string name="gadget_brightness_state_off" msgid="946382262872753084">"ጠፍቷል"</string>
    <string name="vpn_settings_title" msgid="5662579425832406705">"VPN"</string>
    <string name="credentials_title" msgid="4446234003860769883">"መረጃ ማከማቻ"</string>
    <string name="credentials_install" product="nosdcard" msgid="466093273825150847">"ከUSB  ማከማቻ ጫን"</string>
    <string name="credentials_install" product="default" msgid="953914549998062317">"ከSD  ካርድ ጫን"</string>
    <string name="credentials_install_summary" product="nosdcard" msgid="4220422806818210676">"ከማከማቻ ምስክሮች ጫን"</string>
    <string name="credentials_install_summary" product="default" msgid="5737658257407822713">"ከ SD ካርድ ምስክሮችንጫን"</string>
    <string name="credentials_reset" msgid="3239382277144980418">"መረጃዎች አጽዳ"</string>
    <string name="credentials_reset_summary" msgid="3369361230171260282">"ሁሉንም ምስክሮችአስወግድ"</string>
    <string name="trusted_credentials" msgid="4266945289534242402">"የሚታመን ማስረጃ"</string>
    <string name="trusted_credentials_summary" msgid="6735221351155686632">"ታማኝ የCA  ምስክር አሳይ"</string>
    <string name="user_credentials" msgid="3719013347787187083">"የተጠቃሚ ምስክርነቶች"</string>
    <string name="user_credentials_summary" msgid="7271228342106080167">"የተከማቹ ምስክርነቶችን ይመልከቱ እና ያሻሽሉ"</string>
    <string name="advanced_security_title" msgid="2434776238010578865">"ከፍተኛ"</string>
    <string name="credential_storage_type" msgid="8629968543494001364">"የማከማቻ አይነት"</string>
    <string name="credential_storage_type_hardware" msgid="6077193544333904427">"በሃርድዌር የተደገፈ"</string>
    <string name="credential_storage_type_software" msgid="4403117271207715378">"ሶፍትዌር ብቻ"</string>
    <string name="credentials_settings_not_available" msgid="7968275634486624215">"ምስክርነቶች ለዚህ ተጠቃሚ አይገኙም"</string>
    <string name="credential_for_vpn_and_apps" msgid="4168197158768443365">"ለVPN እና መተግበሪያዎች ተጭኗል"</string>
    <string name="credential_for_wifi" msgid="6228425986551591864">"ለWi-Fi ተጭኗል"</string>
    <string name="credentials_unlock" msgid="385427939577366499"></string>
    <string name="credentials_unlock_hint" msgid="2301301378040499348">"ለምስክርነት ማረጋገጫ ማከማቻ የይለፍ ቃልን ይተይቡ።"</string>
    <string name="credentials_old_password" msgid="7553393815538684028">"የአሁኑ ይለፍ ቃል፡"</string>
    <string name="credentials_reset_hint" msgid="6297256880896133631">"ሁሉንም ይዘቶች አስወግድ?"</string>
    <string name="credentials_wrong_password" msgid="2541932597104054807">"የተሳሳተ የይለፍ ቃል።"</string>
    <string name="credentials_reset_warning" msgid="5320653011511797600">"የተሳሳተ ይለፍቃል። የመረጃ ማከማቻው ከመደምሰሱ በፊት አንድ ተጨማሪ ዕድል አልዎ።"</string>
    <string name="credentials_reset_warning_plural" msgid="6514085665301095279">"የተሳሳተ ይለፍቃል። የመረጃ ማከማቻው ከመደምሰሱ በፊት<xliff:g id="NUMBER">%1$d</xliff:g>ተጨማሪ ዕድል አልዎ።"</string>
    <string name="credentials_erased" msgid="2907836028586342969">"የመረጃው ማከማቻ ጠፍቷል"</string>
    <string name="credentials_not_erased" msgid="7685932772284216097">"የማስረጃ ማከማቻ መጥፋት አልተቻለም።"</string>
    <string name="credentials_enabled" msgid="7588607413349978930">"የመረጃ ማከማቻ ነቅቷል።"</string>
    <string name="credentials_configure_lock_screen_hint" msgid="8058230497337529036">"የምስክርነት ማከማቻን መጠቀም ከመቻልዎ በፊት የእርስዎ መሣሪያ ደህንነቱ የተጠበቀ የመቆለፊያ ማያ ገጽ ሊኖረው ይገባል"</string>
    <string name="credentials_configure_lock_screen_button" msgid="253239765216055321">"ቁልፍ አዘጋጅ"</string>
    <string name="usage_access_title" msgid="332333405495457839">"የአጠቃቀም መዳረሻ ያላቸው መተግበሪያዎች"</string>
    <string name="emergency_tone_title" msgid="254495218194925271">"የድንገተኛ አደጋ መወደያ ሲግናል"</string>
    <string name="emergency_tone_summary" msgid="722259232924572153">"የአደጋጊዜ ጥሪ ሲደረግ ባህሪ አዘጋጅ"</string>
    <string name="privacy_settings_title" msgid="2978878794187459190">"ምትኬ"</string>
    <string name="backup_section_title" msgid="7952232291452882740">"ምትኬ &amp; እነበረበት መልስ"</string>
    <string name="personal_data_section_title" msgid="7815209034443782061">"የግል ውሂብ"</string>
    <string name="backup_data_title" msgid="1239105919852668016">"ውሂቤን መጠባበቂያ"</string>
    <string name="backup_data_summary" msgid="708773323451655666">"የመተግበሪያ ውሂብ፣ የWi-Fi ይለፍ ቃላት እና ሌሎች ቅንብሮች በGoogle አገልጋዮች ላይ መጠባበቂያ ያስቀምጡላቸው"</string>
    <string name="backup_configure_account_title" msgid="3790872965773196615">"መለያ መጠባበቂያ"</string>
    <string name="include_app_data_title" msgid="2829970132260278394">"የመተግበሪያ ውሂብ አካትት"</string>
    <string name="auto_restore_title" msgid="5397528966329126506">"ራስ ሰር ነበረበት መልስ"</string>
    <string name="auto_restore_summary" msgid="4235615056371993807">"መተግበሪያን ዳግም ስትጭን ምትኬ ቅንብሮች  እና ውሂብ እነበሩበት መልስ"</string>
    <string name="backup_inactive_title" msgid="685838037986644604">"የምትኬ አገልግሎት ገቢር አይደለም"</string>
    <string name="backup_configure_account_default_summary" msgid="2436933224764745553">"በአሁኑ ጊዜ ምንም መለያ ተተኪ አኑር ውሂብ እያከማቸ አይደለም።"</string>
    <string name="backup_erase_dialog_title" msgid="1027640829482174106"></string>
    <string name="backup_erase_dialog_message" msgid="5221011285568343155">"የWi-Fi ይለፍ ቃላትዎን፣ ዕልባቶችዎን፣ ሌሎች ቅንብሮችዎን፣ እና የመተግበሪያ ውሂብዎን መጠባበቂያ መስራት ይቆም፣ እና እንዲሁም በGoogle አገልጋዮች ላይ ያሉ ቅጂዎችም ይሰረዙ?"</string>
    <string name="fullbackup_erase_dialog_message" msgid="694766389396659626">"የመሣሪያ ውሂብ (እንደ የWi-Fi ይለፍ ቃሎች እና የጥሪ ታሪክ ያሉ) እና የመተግበሪያ ውሂብ (እንደ በመተግበሪያዎች የተከማቹ ቅንብሮች እና ፋይሎች ያሉ) ምትኬ ማስቀመጥ ቆሞ በርቀት አገልጋዮች ላይ ያሉ ሁሉም ቅጂዎች ይደምሰሱ?"</string>
    <string name="fullbackup_data_summary" msgid="960850365007767734">"በራስ-ሰር የመሣሪያ ውሂብ (እንደ Wi-Fi የይለፍ ቃሎች እና የጥሪ ታሪክ የመሳሰሉ) እና የመተግበሪያ ውሂብ (እንደ በመተግበሪያዎች የተቀመጡ ቅንብሮች እና ፋይሎች) በርቀት በምትኬ ያስቀምጡ።\n\nራስ-ሰር በምትኬ ማስቀመጥን ሲያበሩ፣ የመሣሪያ እና የመተግበሪያ ውሂብ በተወሰነ ክፍለ ጊዜ በርቀት ይቀመጣሉ። የመተግበሪያ ውሂብ (በገንቢ ቅንብሮች ላይ የሚመረኮዝ ሆኖ)፣ እንደ እውቂያዎች፣ መልዕክቶች፣ እና ፎቶዎች የመሳሰሉ አደጋ ሊያስክትሉ የሚችሉ ውሂብን ጨምሮ ማናቸውም መተግበሪያ ያስቀመጠው ውሂብ ሊሆን ይችላል።"</string>
    <string name="device_admin_settings_title" msgid="4960761799560705902">"የመሣሪያ አስተዳዳሪ ቅንብሮች"</string>
    <string name="active_device_admin_msg" msgid="578748451637360192">"የመሣሪያ አስተዳዳሪ መተግበሪያ"</string>
    <string name="remove_device_admin" msgid="9207368982033308173">"ይህን የመሣሪያ አስተዳዳር መተግበሪያ አቦዝን"</string>
    <string name="uninstall_device_admin" msgid="271120195128542165">"መተግበሪያ አራግፍ"</string>
    <string name="remove_and_uninstall_device_admin" msgid="3837625952436169878">"አቦዝን እና አራግፍ"</string>
    <string name="select_device_admin_msg" msgid="7347389359013278077">"የመሣሪያ አስተዳደር መተግበሪያዎች"</string>
    <string name="no_device_admins" msgid="4846602835339095768">"ምንም የመሣሪያ አስተዳዳሪ መተግበሪያዎች አይገኙም"</string>
    <string name="personal_device_admin_title" msgid="2849617316347669861">"የግል"</string>
    <string name="managed_device_admin_title" msgid="7853955652864478435">"ስራ"</string>
    <string name="no_trust_agents" msgid="7450273545568977523">"ምንም የሚገኙ የተአማኒነት ወኪሎች የሉም"</string>
    <string name="add_device_admin_msg" msgid="1501847129819382149">"የመሣሪያ አስተዳዳሪ መተግበሪያ ገቢር ይሁን?"</string>
    <string name="add_device_admin" msgid="4192055385312215731">"የዚህ መሣሪያ አስተዳዳሪ መተግበሪያን አግብር"</string>
    <string name="device_admin_add_title" msgid="3140663753671809044">"የመሣሪያ አስተዳዳሪ"</string>
    <string name="device_admin_warning" msgid="7482834776510188134">"ይህን የአስተዳዳሪ መተግበሪያ ማግበር የ<xliff:g id="APP_NAME">%1$s</xliff:g> መተግበሪያው የሚከተሉትን ክንውኖች እንዲያከናውን ያስችለዋል፦"</string>
    <string name="device_admin_status" msgid="7234814785374977990">"ይህ የአስተዳዳሪ መተግበሪያ ገቢር ሲሆን መተግበሪያ <xliff:g id="APP_NAME">%1$s</xliff:g> የሚከተሉትን ክወናዎች እንዲያከናውን ያስችለዋል፦"</string>
    <string name="profile_owner_add_title" msgid="6249331160676175009">"የመገለጫ አቀናባሪ ገቢር ይሁን?"</string>
    <string name="adding_profile_owner_warning" msgid="1354474524852805802">"በመቀጠልዎ የእርስዎ ተጠቃሚ ከግል ውሂብዎ በተጨማሪ ተጓዳኝ ውሂብ ማከማቸት በሚችል አስተዳዳሪ ሊተዳደር ይችላል።\n\nየእርስዎ አስተዳዳሪ የአውታረ መረብ እንቅስቃሴን እና የመሣሪያዎ የአካባቢ መረጃንም ጨምሮ ቅንብሮችን፣ መዳረሻን፣ መተግበሪያዎችን እና ከዚህ ተጠቃሚ ጋር የተጎዳኘ ውሂብ የመከታተል እና የማቀናበር ችሎታ አለው።"</string>
    <string name="admin_disabled_other_options" msgid="7712694507069054530">"ሌሎች አማራጮች በእርስዎ አስተዳዳሪ ተሰናክለዋል"</string>
    <string name="admin_more_details" msgid="7901420667346456102">"ተጨማሪ ዝርዝሮች"</string>
    <string name="sound_category_sound_title" msgid="1488759370067953996">"አጠቃላይ"</string>
    <string name="notification_log_title" msgid="3766148588239398464">"የማሳወቂያ ምዝግብ ማስታወሻ"</string>
    <string name="sound_category_call_ringtone_vibrate_title" msgid="1543777228646645163">"የጥሪ ደውል ቅላጼ እና ንዝረት"</string>
    <string name="sound_category_system_title" msgid="1480844520622721141">"ስርዓት"</string>
    <string name="wifi_setup_title" msgid="2970260757780025029">"የWi-Fi ውቅር"</string>
    <string name="wifi_setup_title_editing_network" msgid="6020614644556717979">"ከWi-Fi አውታረ መረብ <xliff:g id="NETWORK_NAME">%s</xliff:g> ጋር ይገናኙ"</string>
    <string name="wifi_setup_title_connecting_network" msgid="5572226790101017822">"ከWi-Fi አውታረ መረብ <xliff:g id="NETWORK_NAME">%s</xliff:g> ጋር በመገናኘት ላይ..."</string>
    <string name="wifi_setup_title_connected_network" msgid="1608788657122010919">"ከWi-Fi አውታረ መረብ <xliff:g id="NETWORK_NAME">%s</xliff:g> ጋር ተገናኝቷል"</string>
    <string name="wifi_setup_title_add_network" msgid="6932651000151032301">"አውታረመረብ አክል"</string>
    <string name="wifi_setup_not_connected" msgid="6997432604664057052">"አልተያያዘም"</string>
    <string name="wifi_setup_add_network" msgid="5939624680150051807">"አውታረ መረብ አክል"</string>
    <string name="wifi_setup_refresh_list" msgid="3411615711486911064">"ዝርዝር አድስ"</string>
    <string name="wifi_setup_skip" msgid="6661541841684895522">"ዝለል"</string>
    <string name="wifi_setup_next" msgid="3388694784447820477">"ቀጥሎ"</string>
    <string name="wifi_setup_back" msgid="144777383739164044">"ተመለስ"</string>
    <string name="wifi_setup_detail" msgid="2336990478140503605">"የአውታረ መረብ ዝርዝሮች"</string>
    <string name="wifi_setup_connect" msgid="7954456989590237049">"አያይዝ"</string>
    <string name="wifi_setup_forget" msgid="2562847595567347526">"እርሳ"</string>
    <string name="wifi_setup_save" msgid="3659235094218508211">"አስቀምጥ"</string>
    <string name="wifi_setup_cancel" msgid="3185216020264410239">"ይቅር"</string>
    <string name="wifi_setup_status_scanning" msgid="5317003416385428036">"አውታረ መረቦች በመቃኘት ላይ....."</string>
    <string name="wifi_setup_status_select_network" msgid="3960480613544747397">"ከአውታረ መረብ ለመገናኘት መታ ያድርጉ"</string>
    <string name="wifi_setup_status_existing_network" msgid="6394925174802598186">"ካለው አውታረ መረብ ጋር አያይዝ"</string>
    <string name="wifi_setup_status_unsecured_network" msgid="8143046977328718252">"ያልተጠበቀ አውታረ መረብ አያይዝ"</string>
    <string name="wifi_setup_status_edit_network" msgid="4765340816724760717">"የአውታረ መረብ  ውቅረት ተይብ"</string>
    <string name="wifi_setup_status_new_network" msgid="7468952850452301083">"ወደ አዲስ አውታረ መረብ አያይዝ"</string>
    <string name="wifi_setup_status_connecting" msgid="4971421484401530740">"በማገናኘት ላይ…"</string>
    <string name="wifi_setup_status_proceed_to_next" msgid="6708250000342940031">"ወደ ሚቀጥለው ደረጃ ቀጥል"</string>
    <string name="wifi_setup_status_eap_not_supported" msgid="6796317704783144190">"EAP አይደገፍም::"</string>
    <string name="wifi_setup_eap_not_supported" msgid="6812710317883658843">"በማዋቀር ላይ ሳሉ የEAP Wi-Fi ግንኙነት ማዋቀር አይችሉም። ካዋቀሩ በኋላ ያንን በቅንብሮች &gt; ገመድ አልባ እና አውታረ መረቦች ውስጥ ማድረግ ይችላሉ።"</string>
    <string name="wifi_setup_description_connecting" msgid="2793554932006756795">"ማገናኘቱ የተወሰነ ደቂቃ ሊወስድ ይችላል..."</string>
    <string name="wifi_setup_description_connected" msgid="6649168170073219153">"ማዋቀሩን ለመቀጠል "<b>"ቀጣይ"</b>"ን ነካ ያድርጉ።\n\nከተለየ የWi-Fi አውታረ መረብ ጋር ለመገናኘት "<b>"ተመለስ"</b>"ን ይንኩ።"</string>
    <string name="accessibility_sync_enabled" msgid="558480439730263116">"አሳምርነቅቷል"</string>
    <string name="accessibility_sync_disabled" msgid="1741194106479011384">"አስምር ቦዝኗል"</string>
    <string name="accessibility_sync_in_progress" msgid="4501160520879902723">"አሁን በማመሳሰል ላይ"</string>
    <string name="accessibility_sync_error" msgid="8703299118794272041">"የአስምር ስህተት።"</string>
    <string name="sync_failed" msgid="1696499856374109647">"አመሳስል አልተሳካም"</string>
    <string name="sync_active" msgid="8476943765960863040">"አመሳስል የነቃ"</string>
    <string name="account_sync_settings_title" msgid="5131314922423053588">"አመሳስል"</string>
    <string name="sync_is_failing" msgid="1591561768344128377">"አስምር በአሁኑጊዜ ችግር እየገጠመው ነው። ከአፍታ ቆይታ በኋላ ይመለሳል።"</string>
    <string name="add_account_label" msgid="7811707265834013767">"መለያ አክል"</string>
    <string name="managed_profile_not_available_label" msgid="852263300911325904">"የስራ መገለጫ ገና አይገኝም"</string>
    <string name="work_mode_label" msgid="7157582467956920750">"የሥራ መገለጫ"</string>
    <string name="work_mode_on_summary" msgid="3628349169847990263">"በእርስዎ ድርጅት የሚተዳደር"</string>
    <string name="work_mode_off_summary" msgid="2657138190560082508">"መተግበሪያዎች እና ማሳወቂያዎች ጠፍተዋል"</string>
    <string name="remove_managed_profile_label" msgid="3856519337797285325">"የስራ መገለጫ አስወግድ"</string>
    <string name="background_data" msgid="5779592891375473817">"ዳራ ውሂብ"</string>
    <string name="background_data_summary" msgid="8328521479872763452">"መተግበሪያዎች በማንኛውም ሰዓት ማመሳሰል፣ መላክ፣ እና ውሂብ መቀበል ይችላሉ።"</string>
    <string name="background_data_dialog_title" msgid="6059217698124786537">"የዳራ ውሂብን አሰናክል?"</string>
    <string name="background_data_dialog_message" msgid="6981661606680941633">"የዳራ ውሂብ አለማስቻል የባትሪን ዕድሜ አርዝሞ የውሂብ ጥቅምን ይቀንሳል። አንዳንድ መተግበሪያዎች የዳራ ውሂብ ተያያዥነትን ሊጠቀሙ ይችላሉ።"</string>
    <string name="sync_automatically" msgid="1682730255435062059">"የመተግበሪያ ውሂብ በራስ-አስምር"</string>
    <string name="sync_enabled" msgid="4551148952179416813">"አስምር በርቷል"</string>
    <string name="sync_disabled" msgid="8511659877596511991">"አስምር ጠፍቷል"</string>
    <string name="sync_error" msgid="5060969083117872149">"የአስምር ስህተት"</string>
    <string name="last_synced" msgid="4242919465367022234">"ለመጨረሻ ጊዜ የተመሳሰለው <xliff:g id="LAST_SYNC_TIME">%1$s</xliff:g>"</string>
    <string name="sync_in_progress" msgid="5151314196536070569">"አሁን በማመሳሰል ላይ…"</string>
    <string name="settings_backup" msgid="2274732978260797031">"ቅንብሮች  ተተኪ አኑር"</string>
    <string name="settings_backup_summary" msgid="7916877705938054035">"ቅንብሮቼን ተተኪ አኑር"</string>
    <string name="sync_menu_sync_now" msgid="6154608350395805683">"አሁን አስምር"</string>
    <string name="sync_menu_sync_cancel" msgid="8292379009626966949">"ሥምሪያ ይቅር"</string>
    <string name="sync_one_time_sync" msgid="3733796114909082260">"አሁን ለማስመር ነካ ያድርጉ<xliff:g id="LAST_SYNC_TIME">
%1$s</xliff:g>"</string>
    <string name="sync_gmail" msgid="714886122098006477">"Gmail"</string>
    <string name="sync_calendar" msgid="9056527206714733735">"የቀን መቁጠሪያ"</string>
    <string name="sync_contacts" msgid="9174914394377828043">"እውቅያዎች"</string>
    <string name="sync_plug" msgid="3905078969081888738"><font fgcolor="#ffffffff">" ወደ Google አመሳስል እንኳን ደህና መጡ!"</font>\n" ውሂብ ለማመሳሰል የእርስዎን ዕውቂያዎች፣ ቀጠሮዎች እና ሌሎችም ካሉበት ለመድረስ እንዲሁም ለመፍቀድ የGoogle አቀራረብ።"</string>
    <string name="header_application_sync_settings" msgid="6205903695598000286">"የመተግበሪያ ማመሳሰያ ቅንብሮች"</string>
    <string name="header_data_and_synchronization" msgid="5165024023936509896">"ውሂብ &amp; ማስመር"</string>
    <string name="preference_change_password_title" msgid="8955581790270130056">"የይለፍ ቃል ቀይር"</string>
    <string name="header_account_settings" msgid="5382475087121880626">"መለያ ቅንብሮች"</string>
    <string name="remove_account_label" msgid="5921986026504804119">"መለያ አስወግድ"</string>
    <string name="header_add_an_account" msgid="756108499532023798">"መለያ አክል"</string>
    <string name="finish_button_label" msgid="481587707657751116">"ጨርስ"</string>
    <string name="really_remove_account_title" msgid="8800653398717172460">"መለያ አስወግድ?"</string>
    <string name="really_remove_account_message" product="tablet" msgid="1936147502815641161">"ይህን መለያ ማስወገድ ሁሉንም መልዕክቶቹን፣ እውቂያዎቹን፣ እና ከጡባዊው ውስጥ ሌላ ውሂብ ይሰርዛል!"</string>
    <string name="really_remove_account_message" product="default" msgid="3483528757922948356">"ይህን መለያ ማስወገድ ሁሉንም መልዕክቶቹን፣ እውቂያዎቹን፣ እና ከስልኩ ውስጥ ያለ ሌላ ውሂብን ይሰርዛል!"</string>
    <string name="really_remove_account_message" product="device" msgid="7507474724882080166">"ይህን መለያ ማስወገድ ሁሉንም መልዕክቶቹ፣ እውቂያዎቹ እና ሌላ ውሂቡ ከስልኩ ላይ ይሰርዛቸዋል!"</string>
    <string name="remove_account_failed" msgid="3901397272647112455">"ይህ ለውጥ በአስተዳዳሪዎ አይፈቀድም"</string>
    <string name="cant_sync_dialog_title" msgid="2777238588398046285">"በእጅ ማመሳሰል አልተቻለም"</string>
    <string name="cant_sync_dialog_message" msgid="1938380442159016449">"አመሳስል ለእዚህ ንጥል በአሁን ጊዜ ቦዝኗል።ምርጫህን ለመለወጥ፣ ለጊዜው የዳራ ውሂብ እና ራስ ሰር ማመሳሰያ አብራ።"</string>
    <string name="enter_password" msgid="8035706727471334122">"Androidን ለመጀመር የይለፍ ቃልዎን ያስገቡ"</string>
    <string name="enter_pin" msgid="5305333588093263790">"Androidን ለመጀመር ፒንዎን ያስገቡ"</string>
    <string name="enter_pattern" msgid="4187435713036808566">"Androidን ለመጀመር ስርዓተ-ጥለትዎን ይሳሉ"</string>
    <string name="cryptkeeper_wrong_pattern" msgid="8423835922362956999">"የተሳሳተ ስርዓተ ጥለት"</string>
    <string name="cryptkeeper_wrong_password" msgid="5200857195368904047">"የተሳሳተ ይለፍ ቃል"</string>
    <string name="cryptkeeper_wrong_pin" msgid="755720788765259382">"የተሳሳተ ፒን"</string>
    <string name="checking_decryption" msgid="8287458611802609493">"በማረጋገጥ ላይ…"</string>
    <string name="starting_android" msgid="4001324195902252681">"Androidን በማስጀመር ላይ..."</string>
    <string name="delete" msgid="4219243412325163003">"ሰርዝ"</string>
    <string name="misc_files" msgid="6720680815969643497">"ልዩ ልዩ"</string>
    <string name="misc_files_selected_count" msgid="4647048020823912088">"ከ<xliff:g id="NUMBER">%1$d</xliff:g><xliff:g id="TOTAL">%2$d</xliff:g> ምረጥ"</string>
    <string name="misc_files_selected_count_bytes" msgid="2876232009069114352">"ከ<xliff:g id="NUMBER">%1$s</xliff:g><xliff:g id="TOTAL">%2$s</xliff:g>"</string>
    <string name="select_all" msgid="1562774643280376715">"ሁሉንም ምረጥ"</string>
    <string name="data_usage_summary_title" msgid="3804110657238092929">"የውሂብ አጠቃቀም"</string>
    <string name="data_usage_app_summary_title" msgid="4147258989837459172">"የመተግበሪያ ውሂብ አጠቃቀም"</string>
    <string name="data_usage_accounting" msgid="7170028915873577387">"የአገልግሎት አቅራቢ ውሂብ አቆጣጠር ከየመሣሪያዎ ሊለይ ይችላል።"</string>
    <string name="data_usage_app" msgid="4970478397515423303">"የመተግበሪያ አጠቃቀም"</string>
    <string name="data_usage_app_info_label" msgid="3409931235687866706">"የመተግበሪያ መረጃ"</string>
    <string name="data_usage_cellular_data" msgid="9168928285122125137">"የተንቀሳቃሽ ስልክ ውሂብ"</string>
    <string name="data_usage_data_limit" msgid="1193930999713192703">"የውሂብ ገደብ ያዘጋጁ"</string>
    <string name="data_usage_cycle" msgid="5652529796195787949">"የውሂብ አጠቃቀም ዑደት"</string>
    <string name="data_usage_app_items_header_text" msgid="5017850810459372828">"የመተግበሪያ አጠቃቀም"</string>
    <string name="data_usage_menu_roaming" msgid="8042359966835203296">"የእንቅስቃሴ ላይ ውሂብ"</string>
    <string name="data_usage_menu_restrict_background" msgid="1989394568592253331">"የዳራ ውሂብ ከልክል"</string>
    <string name="data_usage_menu_allow_background" msgid="2694761978633359223">"የጀርባ ውሂብ ፍቀድ"</string>
    <string name="data_usage_menu_split_4g" msgid="5322857680792601899">"የ4G አጠቃቀም ለያይ"</string>
    <string name="data_usage_menu_show_wifi" msgid="2296217964873872571">"Wi‑Fi አሳይ"</string>
    <string name="data_usage_menu_hide_wifi" msgid="7290056718050186769">"Wi‑Fi ደብቅ"</string>
    <string name="data_usage_menu_show_ethernet" msgid="5181361208532314097">"የEthernet አጠቃቀም አሳይ"</string>
    <string name="data_usage_menu_hide_ethernet" msgid="3326702187179943681">"የኤተርኔት አጠቃቀም ደብቅ"</string>
    <string name="data_usage_menu_metered" msgid="6235119991372755026">"የአውታረ መረብ ገደቦች"</string>
    <string name="data_usage_menu_auto_sync" msgid="8203999775948778560">"ውሂብ ራስ-አመሳስል"</string>
    <string name="data_usage_menu_sim_cards" msgid="6410498422797244073">"ሲም ካርዶች"</string>
    <string name="data_usage_menu_cellular_networks" msgid="8339835014751511300">"የተንቀሳቃሽ ስልክ አውታረ መረቦች"</string>
    <string name="data_usage_cellular_data_summary" msgid="8413357481361268285">"ገደብ ለአፍታ ቆሟል"</string>
    <string name="account_settings_menu_auto_sync" msgid="6243013719753700377">"ውሂብ ራስ-አመሳስል"</string>
    <string name="account_settings_menu_auto_sync_personal" msgid="785541379617346438">"የግል ውሂብ ራስ-አመሳስል"</string>
    <string name="account_settings_menu_auto_sync_work" msgid="329565580969147026">"የስራ ውሂብ ራስ-አመሳስል"</string>
    <string name="data_usage_change_cycle" msgid="7776556448920114866">"ዑደት ለውጥ..."</string>
    <string name="data_usage_pick_cycle_day" msgid="4470796861757050966">"የውሂብ አጠቃቀም ዑደትን ዳግም ለማስጀመር ከወር ውስጥ፡ ቀን"</string>
    <string name="data_usage_empty" msgid="8621855507876539282">"በዚህ ጊዜ ውስጥ ምንም መተግበሪያዎች ውሂብ ጥቅም ላይ አልዋሉም።"</string>
    <string name="data_usage_label_foreground" msgid="4938034231928628164">"ቅድመ ገፅ"</string>
    <string name="data_usage_label_background" msgid="3225844085975764519">"መደብ"</string>
    <string name="data_usage_app_restricted" msgid="3568465218866589705">"የተገደበ"</string>
    <string name="data_usage_disable_mobile" msgid="8656552431969276305">"የተንቀሳቃሽ ስልክ ውሂብ ይጥፋ?"</string>
    <string name="data_usage_disable_mobile_limit" msgid="4644364396844393848">"የተንቀሳቃሽ ስልክ ውሂብ ወሰን አዘጋጅ"</string>
    <string name="data_usage_disable_4g_limit" msgid="6233554774946681175">"የ4G ውሂብ ወሰን አዘጋጅ"</string>
    <string name="data_usage_disable_3g_limit" msgid="2558557840444266906">"የ2G-3G ውሂብ ወሰን አዘጋጅ"</string>
    <string name="data_usage_disable_wifi_limit" msgid="1394901415264660888">"የWi-Fi ውሂብ ወሰን አዋቅር"</string>
    <string name="data_usage_tab_wifi" msgid="481146038146585749">"Wi‑Fi"</string>
    <string name="data_usage_tab_ethernet" msgid="7298064366282319911">"ኢተርኔት"</string>
    <string name="data_usage_tab_mobile" msgid="454140350007299045">"ተንቀሳቃሽ ስልክ"</string>
    <string name="data_usage_tab_4g" msgid="1301978716067512235">"4G"</string>
    <string name="data_usage_tab_3g" msgid="6092169523081538718">"2G-3G"</string>
    <string name="data_usage_list_mobile" msgid="5588685410495019866">"ተንቀሳቃሽ ስልክ"</string>
    <string name="data_usage_list_none" msgid="3933892774251050735">"ምንም"</string>
    <string name="data_usage_enable_mobile" msgid="986782622560157977">"የተንቀሳቃሽ ስልክ ውሂብ"</string>
    <string name="data_usage_enable_3g" msgid="6304006671869578254">"2G-3G ውሂብ"</string>
    <string name="data_usage_enable_4g" msgid="3635854097335036738">"4G ውሂብ"</string>
    <string name="data_roaming_enable_mobile" msgid="1523331545457578362">"በማዛወር ላይ"</string>
    <string name="data_usage_forground_label" msgid="7654319010655983591">"ፊት፦"</string>
    <string name="data_usage_background_label" msgid="2722008379947694926">"በሰተጀርባ፦"</string>
    <string name="data_usage_app_settings" msgid="2279171379771253165">"መተግበሪያ ቅንብሮች"</string>
    <string name="data_usage_app_restrict_background" msgid="7359227831562303223">"የበስተጀርባ ውሂብ"</string>
    <string name="data_usage_app_restrict_background_summary" msgid="5853552187570622572">"የተንቀሳቃሽ ስልክ ውሂብን በበስተጀርባ መጠቀምን አንቃ"</string>
    <string name="data_usage_app_restrict_background_summary_disabled" msgid="7401927377070755054">"ለእዚህ ትግበራ የዳራ ውሂብ ለመገደብ፣ መጀመሪያ የተንቀሳቃሽ ውሂብ ወሰን አዘጋጅ።"</string>
    <string name="data_usage_app_restrict_dialog_title" msgid="1613108390242737923">"ዳራ ውሂብ አግድ?"</string>
    <string name="data_usage_app_restrict_dialog" msgid="1466689968707308512">"ይሄ ባህሪ የተንቀሳቃሽ ስልክ አውታረ መረቦች ብቻ የሚገኙ ከሆኑ በጀርባ ውሂብ ላይ የሚወሰኑ መተግበሪያዎች ስራቸውን እንዲያቆሙ ሊያደርግ ይችላል።\n\nበመተግበሪያው ቅንብሮች ውስጥ ተገቢ የሆኑ ተጨማሪ የአጠቃቀም መቆጣጠሪያዎችን ሊያገኙ ይችላሉ።"</string>
    <string name="data_usage_restrict_denied_dialog" msgid="55012417305745608">"የተንቀሳቃሽ ስልክ ውሂብ ገደብ ሲያዘጋጁ ብቻ ነው የጀርባ ውሂብ መገደብ የሚቻለው።"</string>
    <string name="data_usage_auto_sync_on_dialog_title" msgid="2438617846762244389">"ውሂብ ራስ-አመሳስል ይብራ?"</string>
    <string name="data_usage_auto_sync_on_dialog" product="tablet" msgid="8581983093524041669">"ድር ላይ በመለያዎችዎ ላይ የሚያደርጓቸው ማንኛቸውም ለውጦች በራስ-ሰር ወደ ጡባዊዎ ይቀዳሉ።\n\nአንዳንድ መለያዎች እንዲሁም በጡባዊ ላይ የሚያደርጓቸውን ማንኛቸውም ለውጦች ወደ ድሩ ሊቀዱት ይችላሉ። የGoogle መለያ በዚህ መንገድ ነው የሚሰራው።"</string>
    <string name="data_usage_auto_sync_on_dialog" product="default" msgid="8651376294887142858">"ድር ላይ በመለያዎችዎ ላይ የሚያደርጓቸው ማንኛቸውም ለውጦች በራስ-ሰር ወደ ስልክዎ ይቀዳሉ።\n\nአንዳንድ መለያዎች እንዲሁም በስልክ ላይ የሚያደርጓቸውን ማንኛቸውም ለውጦች ወደ ድሩ ሊቀዱት ይችላሉ። የGoogle መለያ በዚህ መንገድ ነው የሚሰራው።"</string>
    <string name="data_usage_auto_sync_off_dialog_title" msgid="9013139130490125793">"ውሂብ ራስ-አመሳስል ይጥፋ?"</string>
    <string name="data_usage_auto_sync_off_dialog" msgid="4025938250775413864">"ይሄ የውሂብ እና የባትሪ አጠቃቀም ይቆጥባል፣ ግን የቅርብ ጊዜ መረጃ ለመሰብሰብ እያንዳንዱ መለያ እየመረጡ  ማመሳሰል ይኖርብዎታል። እናም ዝማኔዎች ሲኖሩ ምንም ማሳወቂያዎች አይደርስዎትም።"</string>
    <string name="data_usage_cycle_editor_title" msgid="1373797281540188533">"የአጠቃቀም ዑደት ቀን ዳግም ያስጀምራል"</string>
    <string name="data_usage_cycle_editor_subtitle" msgid="5512903797979928416">"የእያንዳንዱ ወር ቀን፡"</string>
    <string name="data_usage_cycle_editor_positive" msgid="8821760330497941117">"አዘጋጅ"</string>
    <string name="data_usage_warning_editor_title" msgid="3704136912240060339">"የውሂብ አጠቃቀም ማስጠንቀቂያ አዘጋጅ"</string>
    <string name="data_usage_limit_editor_title" msgid="9153595142385030015">"የውሂብ አጠቃቀም ወሰን አዘጋጅ"</string>
    <string name="data_usage_limit_dialog_title" msgid="3023111643632996097">"የውሂብ አጠቃቀም መወሰን"</string>
    <string name="data_usage_limit_dialog_mobile" product="tablet" msgid="4983487893343645667">"ጡባዊዎ አንዴ ያዘጋጁት የውሂብ ገደብ ላይ ሲደርስ የተንቀሳቃሽ ስልክ ውሂቡን ያጠፋዋል።\n\nየውሂብ አጠቃቀም የሚለካው በስልክዎ፣ እና የአገልግሎት አቅራቢዎ አጠቃቀም በተለየ መልኩ ሊቆጥር የሚችል እንደመሆኑ መጠን ቆጠብ ያለ ገደብ ማዘጋጀቱን ያስቡበት።"</string>
    <string name="data_usage_limit_dialog_mobile" product="default" msgid="3926320594049434225">"ስልክዎ አንዴ ያዘጋጁት የውሂብ ገደብ ላይ ሲደርስ የተንቀሳቃሽ ስልክ ውሂቡን ያጠፋዋል።\n\nየውሂብ አጠቃቀም የሚለካው በስልክዎ፣ እና የአገልግሎት አቅራቢዎ አጠቃቀም በተለየ መልኩ ሊቆጥር የሚችል እንደመሆኑ መጠን ቆጠብ ያለ ገደብ ማዘጋጀቱን ያስቡበት።"</string>
    <string name="data_usage_restrict_background_title" msgid="2201315502223035062">"ዳራ ውሂብ አግድ?"</string>
    <string name="data_usage_restrict_background" msgid="434093644726734586">"የተንቀሳቃሽ ስልክ ውሂብ ጀርባን ከገደቡ ከWi-Fi ጋር ካልተገናኙ በስተቀር አንዳንድ መተግበሪያዎች እና አገልግሎቶች አይሠሩም።"</string>
    <string name="data_usage_restrict_background_multiuser" product="tablet" msgid="7096707497743363380">"የጀርባ ተንቀሳቃሽ ስልክ ውሂብ ከገደቡ አንዳንድ መተግበሪያዎች እና አገልግሎቶች ከWi-Fi አውታረ መረብ ጋር ካልተገናኙ በስተቀር አይሠሩም።\n\nይህ ቅንብር እዚህ ጡባዊ ላይ ያሉት ሁሉም ተጠቃሚዎች ይመለከታቸዋል።"</string>
    <string name="data_usage_restrict_background_multiuser" product="default" msgid="7910798414964288424">"የጀርባ ተንቀሳቃሽ ስልክ ውሂብ ከገደቡ አንዳንድ መተግበሪያዎች እና አገልግሎቶች ከWi-Fi ጋር ካልተገናኙ በስተቀር ድረስ አይሠሩም።\n\nይህ ቅንብር እዚህ ስልክ ላይ ያሉት ሁሉም ተጠቃሚዎች ይመለከታቸዋል።"</string>
    <string name="data_usage_sweep_warning" msgid="6387081852568846982"><font size="18">"<xliff:g id="NUMBER">^1</xliff:g>"</font><font size="9">"<xliff:g id="UNIT">^2</xliff:g>"</font>\n<font size="12">"ማስጠንቀቂያ  "</font></string>
    <string name="data_usage_sweep_limit" msgid="860566507375933039"><font size="18">"<xliff:g id="NUMBER">^1</xliff:g>"</font>" "<font size="9">"<xliff:g id="UNIT">^2</xliff:g>"</font>\n<font size="12">"ወሰን"</font></string>
    <string name="data_usage_uninstalled_apps" msgid="614263770923231598">"የተወገዱ መተግበሪያዎች"</string>
    <string name="data_usage_uninstalled_apps_users" msgid="7986294489899813194">"የተወገዱ መተግበሪያዎች እና ተጠቃሚዎች"</string>
    <string name="data_usage_received_sent" msgid="5039699009276621757">"<xliff:g id="RECEIVED">%1$s</xliff:g> ደርሷል፣<xliff:g id="SENT">%2$s</xliff:g> ተልኳል"</string>
    <string name="data_usage_total_during_range" msgid="4091294280619255237">"<xliff:g id="RANGE">%2$s</xliff:g>፦ <xliff:g id="TOTAL">%1$s</xliff:g> ገደማ ጥቅም ላይ ውሏል።"</string>
    <string name="data_usage_total_during_range_mobile" product="tablet" msgid="1925687342154538972">"<xliff:g id="RANGE">%2$s</xliff:g>፦ <xliff:g id="TOTAL">%1$s</xliff:g> ገደማ ስራ ላይ ውሏል፣ በጡባዊ ቱኮህ በተለካው መሠረት። የድምጸ ተያያዥህ ውሂብ አጠቃቀም ሒሳብ አያያዝ ሊለይ ይችላል።"</string>
    <string name="data_usage_total_during_range_mobile" product="default" msgid="5063981061103812900">"<xliff:g id="RANGE">%2$s</xliff:g>፦ <xliff:g id="TOTAL">%1$s</xliff:g> ገደማ ስራ ላይ ውሏል፣ በስልክዎ በተለካው መሠረት። የድምጸ ተያያዥዎ ውሂብ አጠቃቀም ሒሳብ አያያዝ ሊለይ ይችላል።"</string>
    <string name="data_usage_metered_title" msgid="7383175371006596441">"የአውታረ መረብ ገደቦች"</string>
    <string name="data_usage_metered_body" msgid="7655851702771342507">"የጀርባ ውሂብ ሲገደብ የሚለኩ አውታረ መረቦች እንደ የተንቀሳቃሽ ስልክ አውታረ መረብ ነው የሚቆጠሩት። መተግበሪያዎች ትልልቅ ውርዶችን ለማውረድ እነዚህን አውታረ መረቦች ከመጠቀማቸው በፊት ሊያስጠነቅቁ ይችላሉ።"</string>
    <string name="data_usage_metered_mobile" msgid="5423305619126978393">"የተንቀሳቃሽ ስልክ አውታረ መረብ"</string>
    <string name="data_usage_metered_wifi" msgid="1761738002328299714">"የሚለኩ የWi‑Fi አውታረ መረቦች"</string>
    <string name="data_usage_metered_wifi_disabled" msgid="727808462375941567">"የሚለኩ አውታረ መረቦችን ለመምረጥ Wi‑Fi ያብሩ።"</string>
    <string name="data_usage_metered_auto" msgid="1262028400911918865">"ራስ-ሰር"</string>
    <string name="data_usage_metered_yes" msgid="9217539611385225894">"የሚለካ"</string>
    <string name="data_usage_metered_no" msgid="4025232961929071789">"የማይለካ"</string>
    <string name="data_usage_disclaimer" msgid="6887858149980673444">"የአገልግሎት አቅራቢ ውሂብ አቆጣጠር ከየመሣሪያዎ ሊለይ ይችላል።"</string>
    <string name="cryptkeeper_emergency_call" msgid="198578731586097145">"የአደጋ ጊዜ ጥሪ"</string>
    <string name="cryptkeeper_return_to_call" msgid="5613717339452772491">"ወደ ስልክ ጥሪ ተመለስ"</string>
    <string name="vpn_name" msgid="4689699885361002297">"ስም"</string>
    <string name="vpn_type" msgid="5435733139514388070">"አይነት"</string>
    <string name="vpn_server" msgid="2123096727287421913">"የአገልጋይ አድራሻ"</string>
    <string name="vpn_mppe" msgid="6639001940500288972">"የPPP ምስጠራ(MPPE)"</string>
    <string name="vpn_l2tp_secret" msgid="529359749677142076">"L2TP ሚስጥር"</string>
    <string name="vpn_ipsec_identifier" msgid="4098175859460006296">"የIPSec መለያ"</string>
    <string name="vpn_ipsec_secret" msgid="4526453255704888704">"IPSec  ቀድሞ- የተጋራቁልፍ"</string>
    <string name="vpn_ipsec_user_cert" msgid="6880651510020187230">"የIPSec ተጠቃሚ ዕውቅና ማረጋገጫ"</string>
    <string name="vpn_ipsec_ca_cert" msgid="91338213449148229">"የIPSec CA ዕውቅና ማረጋገጫ"</string>
    <string name="vpn_ipsec_server_cert" msgid="6599276718456935010">"የIPSec አገልጋይ ዕውቅና ማረጋገጫ"</string>
    <string name="vpn_show_options" msgid="7182688955890457003">"የላቁ አማራጮችን አሳይ"</string>
    <string name="vpn_search_domains" msgid="5391995501541199624">"የDNS ፍለጋ ጎራዎች"</string>
    <string name="vpn_dns_servers" msgid="5570715561245741829">"የDNS አገልጋዮች (ምሳሌ 8.8.8.8)"</string>
    <string name="vpn_routes" msgid="3818655448226312232">"ማስተላለፊያ መንገድ (ምሳሌ፡ 10.0.0.0/8)"</string>
    <string name="vpn_username" msgid="1863901629860867849">"የተጠቃሚ ስም"</string>
    <string name="vpn_password" msgid="6756043647233596772">"የይለፍ ቃል"</string>
    <string name="vpn_save_login" msgid="6350322456427484881">"የመለያ መረጃ አስቀምጥ"</string>
    <string name="vpn_not_used" msgid="9094191054524660891">"(አላገለገለም)"</string>
    <string name="vpn_no_ca_cert" msgid="8776029412793353361">"(አገልጋይ አታረጋግጥ)"</string>
    <string name="vpn_no_server_cert" msgid="2167487440231913330">"(ከአገልጋይ የደረሰ)"</string>
    <string name="vpn_always_on_invalid_reason_type" msgid="7574518311224455825">"ይህ የቪፒኤን ዓይነት ሁልጊዜ እንደተገናኘ መቆየት አይችልም"</string>
    <string name="vpn_always_on_invalid_reason_server" msgid="477304620899799383">"ሁልጊዜ የሚበራ ቪፒኤን ቁጥራዊ የአገልጋይ አድራሻዎችን ብቻ ነው የሚደግፈው"</string>
    <string name="vpn_always_on_invalid_reason_no_dns" msgid="2226648961940273294">"አንድ የዲኤንኤስ አገልጋይ ሁልጊዜ ለሚበራ ቪፒኤን መገለጽ አለበት"</string>
    <string name="vpn_always_on_invalid_reason_dns" msgid="3551394495620249972">"የዲኤንኤስ አገልጋይ አድራሻዎች ሁልጊዜ ለሚበራ ቪፒኤን ቁጥራዊ መሆን አለባቸው"</string>
    <string name="vpn_always_on_invalid_reason_other" msgid="5959352052515258208">"የገባው መረጃ ሁልጊዜ የሚበራ ቪፒኤንን አይደግፍም"</string>
    <string name="vpn_cancel" msgid="1979937976123659332">"ይቅር"</string>
    <string name="vpn_done" msgid="8678655203910995914">"አሰናብት"</string>
    <string name="vpn_save" msgid="4233484051644764510">"አስቀምጥ"</string>
    <string name="vpn_connect" msgid="8469608541746132301">"አያይዝ"</string>
    <string name="vpn_replace" msgid="5442836256121957861">"ተካ"</string>
    <string name="vpn_edit" msgid="8647191407179996943">"የVPN መገለጫ አርትዑ"</string>
    <string name="vpn_forget" msgid="3684651372749415446">"እርሳ"</string>
    <string name="vpn_connect_to" msgid="5965299358485793260">"ከ<xliff:g id="PROFILE">%s</xliff:g> ጋር ተገናኝ"</string>
    <string name="vpn_disconnect_confirm" msgid="3743970132487505659">"የዚህ ቪፒኤን ግንኙነት ይቋረጥ?"</string>
    <string name="vpn_disconnect" msgid="7426570492642111171">"ግንኙነት አቋርጥ"</string>
    <string name="vpn_version" msgid="1939804054179766249">"ሥሪት <xliff:g id="VERSION">%s</xliff:g>"</string>
    <string name="vpn_forget_long" msgid="2232239391189465752">"VPNን እርሳ"</string>
    <string name="vpn_replace_vpn_title" msgid="2963898301277610248">"አሁን ያለው VPN ይተካ?"</string>
    <string name="vpn_set_vpn_title" msgid="4009987321156037267">"ሁልጊዜ-የበራ VPN ይቀናበር?"</string>
    <string name="vpn_first_always_on_vpn_message" msgid="7144543717673197102">"ይህ ቅንብር ሲበራ ቪፒኤኑ በተሳካ ሁኔታ እስኪገናኝ ድረስ የበይነመረብ ግንኙነት አይኖረዎትም"</string>
    <string name="vpn_replace_always_on_vpn_enable_message" msgid="798121133114824006">"የእርስዎ ነባር ቪፒኤን ይተካል፣ እና ቪፒኤኑ በተሳካ ሁኔታ እስኪገናኝ ድረስ የበይነመረብ ግንኙነት አይኖረዎትም"</string>
    <string name="vpn_replace_always_on_vpn_disable_message" msgid="3011818750025879902">"አስቀድመው ሁልጊዜ ከበራ VPN ጋር ተገናኝተዋል። ከተለየ ጋር ከተገናኙ ነባሩ የእርስዎ VPN  ይተካል፣ እና የሁልጊዜ-በርቷል ሁነታ ይጠፋል።"</string>
    <string name="vpn_replace_vpn_message" msgid="5611635724578812860">"አስቀድመው ከአንድ VPN ጋር ተገናኝተዋል። ከተለየ ጋር ከተገናኙ ነባሩ የእርስዎ VPN ይተካል።"</string>
    <string name="vpn_turn_on" msgid="2363136869284273872">"አብራ"</string>
    <string name="vpn_cant_connect_title" msgid="4517706987875907511">"<xliff:g id="VPN_NAME">%1$s</xliff:g> መገናኘት አልቻለም"</string>
    <string name="vpn_cant_connect_message" msgid="1352832123114214283">"ይህ መተግበሪያ ሁልጊዜ የሚበራ ቪፒኤንን አይደግፍም።"</string>
    <string name="vpn_title" msgid="6317731879966640551">"VPN"</string>
    <string name="vpn_create" msgid="5628219087569761496">"የVPN መገለጫ አክል"</string>
    <string name="vpn_menu_edit" msgid="408275284159243490">"መገለጫ አርትዑ"</string>
    <string name="vpn_menu_delete" msgid="8098021690546891414">"መገለጫ ሰርዝ"</string>
    <string name="vpn_menu_lockdown" msgid="7863024538064268139">"ሁልጊዜ የበራ VPN"</string>
    <string name="vpn_no_vpns_added" msgid="5002741367858707244">"ምንም ቪፒኤንዎች አልታከሉም"</string>
    <string name="vpn_always_on_summary" msgid="2821344524094363617">"ሁልጊዜ ከቪፒኤን ጋር እንደተገናኘህ ቆይ"</string>
    <string name="vpn_always_on_summary_not_supported" msgid="592304911378771510">"በዚህ መተግበሪያ አይደገፍም"</string>
    <string name="vpn_always_on_summary_active" msgid="8800736191241875669">"ሁልጊዜ-የበራ ንቁ"</string>
    <string name="vpn_require_connection" msgid="8388183166574269666">"ቪፒኤን የሌላቸው ግንኙነቶችን አግድ"</string>
    <string name="vpn_require_connection_title" msgid="159053539340576331">"የVPN ግንኙነት ይጠይቅ?"</string>
    <string name="vpn_lockdown_summary" msgid="2200032066376720339">"ሁልጊዜ እንደተገናኙ የሚቆዩበት የVPN መገለጫ ይምረጡ። ከዚህ VPN ጋር ሲገናኝ ብቻ ነው የአውታረ መረብ ትራፊክ የሚፈቀደው።"</string>
    <string name="vpn_lockdown_none" msgid="9214462857336483711">"ምንም"</string>
    <string name="vpn_lockdown_config_error" msgid="3898576754914217248">"ሁልጊዜ የበራ VPN ለአገልጋይም ለDNSም የአይ.ፒ. አድራሻ ያስፈልገዋል።"</string>
    <string name="vpn_no_network" msgid="3050233675132726155">"ምንም የአውታረ መረብ ግኑኝነት የለም። እባክህ ቆይተህ እንደገና ሞክር።"</string>
    <string name="vpn_disconnected" msgid="280531508768927471">"ከቪፒኤን ጋር ያለው ግንኙነት ተቋርጧል"</string>
    <string name="vpn_disconnected_summary" msgid="3082851661207900606">"ምንም የለም"</string>
    <string name="vpn_missing_cert" msgid="5357192202207234745">"አንድ የእውቅና ማረጋገጫ ይጎድላል። መገለጫውን ለማርትዕ ይሞክሩ።"</string>
    <string name="trusted_credentials_system_tab" msgid="3984284264816924534">"ስርዓት"</string>
    <string name="trusted_credentials_user_tab" msgid="2244732111398939475">"ተጠቃሚ"</string>
    <string name="trusted_credentials_disable_label" msgid="3864493185845818506">"አቦዝን"</string>
    <string name="trusted_credentials_enable_label" msgid="2498444573635146913">"አንቃ"</string>
    <string name="trusted_credentials_remove_label" msgid="3633691709300260836">"አስወግድ"</string>
    <string name="trusted_credentials_trust_label" msgid="8003264222650785429">"እምነት"</string>
    <string name="trusted_credentials_enable_confirmation" msgid="83215982842660869">"የስርዓቱን CA  ዕውቅና ማረጋገጫ አንቃ"</string>
    <string name="trusted_credentials_disable_confirmation" msgid="8199697813361646792">"የስርዓቱ CA  ዕውቅና ማረጋገጫ ይቦዝን?"</string>
    <string name="trusted_credentials_remove_confirmation" msgid="443561923016852941">"የተጠቃሚውን CA  ዕውቅና ማረጋገጫ በቋሚነት ይወገድ?"</string>
    <string name="credential_contains" msgid="3984922924723974084">"ይህ ግቤት እነዚህን ይዟል፦"</string>
    <string name="one_userkey" msgid="6034020579534914349">"አንድ የተጠቃሚ ቁልፍ"</string>
    <string name="one_usercrt" msgid="2150319011101639509">"አንድ የተጠቃሚ እውቅና ማረጋገጫ"</string>
    <string name="one_cacrt" msgid="6844397037970164809">"አንድ የCA እውቅና ማረጋገጫ"</string>
    <string name="n_cacrts" msgid="5979300323482053820">"የ%d CA እውቅና ማረጋገጫ"</string>
    <string name="user_credential_title" msgid="1954061209643070652">"የምስክርነት ዝርዝሮች"</string>
    <string name="user_credential_removed" msgid="6514189495799401838">"ይህ ምስክርነት ተወግዷል፦ <xliff:g id="CREDENTIAL_NAME">%s</xliff:g>"</string>
    <string name="user_credential_none_installed" msgid="3729607560420971841">"ምንም የተጠቃሚ ምስክርነቶች አልተጫኑም"</string>
    <string name="spellcheckers_settings_title" msgid="399981228588011501">"የፊደል መረሚያ"</string>
    <string name="current_backup_pw_prompt" msgid="7735254412051914576">"ሙሉ የይለፍቃል መጠባበቂያዎን እዚህ ያስገቡ።"</string>
    <string name="new_backup_pw_prompt" msgid="8755501377391998428">"ለሙሉ መጠባበቂያ አዲስ የይለፍ ቃል እዚህ ያስገቡ"</string>
    <string name="confirm_new_backup_pw_prompt" msgid="3238728882512787864">"ሙሉ የይለፍቃል ምትኬዎን እዚህ ዳግም ይተይቡ።"</string>
    <string name="backup_pw_set_button_text" msgid="2387480910044648795">"የመጠባበቂያ ይለፍቃል አዘጋጅ"</string>
    <string name="backup_pw_cancel_button_text" msgid="8845630125391744615">"ይቅር"</string>
    <string name="additional_system_update_settings_list_item_title" msgid="214987609894661992">"ተጨማሪ የስርዓት አዘምኖች"</string>
    <string name="ssl_ca_cert_warning" msgid="2045866713601984673">"አውታረ መረብ በክትትል ውስጥ ሊሆን ይችላል"</string>
    <string name="done_button" msgid="1991471253042622230">"ተከናውኗል"</string>
    <plurals name="ssl_ca_cert_dialog_title" formatted="false" msgid="7145092748045794650">
      <item quantity="one">የእውቅና ማረጋገጫዎችን ይመኑ ወይም ያስወግዱ</item>
      <item quantity="other">የእውቅና ማረጋገጫዎችን ይመኑ ወይም ያስወግዱ</item>
    </plurals>
    <plurals name="ssl_ca_cert_info_message_device_owner" formatted="false" msgid="1489335297837656666">
      <item quantity="one"><xliff:g id="MANAGING_DOMAIN_1">%s</xliff:g> በመሣሪያዎ ላይ የእውቅና ማረጋገጫ ባለስልጣናትን ጭነዋል፣ ይህም ኢሜይሎች፣ መተግበሪያዎች እና ደህንነታቸው የተጠበቁ ድር ጣቢያዎችም ጨምሮ የሥራ አውታረ መረብ እንቅስቃሴዎን እንዲከታተሉ ሊያስችላቸው ይችላል።\n\n ስለእነዚህ የእውቅና ማረጋገጫዎች ተጨማሪ መረጃ ለማግኘት አስተዳዳሪዎን ያነጋግሩ።</item>
      <item quantity="other"><xliff:g id="MANAGING_DOMAIN_1">%s</xliff:g> በመሣሪያዎ ላይ የእውቅና ማረጋገጫ ባለስልጣናትን ጭነዋል፣ ይህም ኢሜይሎች፣ መተግበሪያዎች እና ደህንነታቸው የተጠበቁ ድር ጣቢያዎችም ጨምሮ የሥራ አውታረ መረብ እንቅስቃሴዎን እንዲከታተሉ ሊያስችላቸው ይችላል።\n\n ስለእነዚህ የእውቅና ማረጋገጫዎች ተጨማሪ መረጃ ለማግኘት አስተዳዳሪዎን ያነጋግሩ።</item>
    </plurals>
    <plurals name="ssl_ca_cert_info_message" formatted="false" msgid="30645643499556573">
      <item quantity="one"><xliff:g id="MANAGING_DOMAIN_1">%s</xliff:g>ለስራ መገለጫዎ የእውቅና ማረጋገጫ ባለስልጣናትን ጭነዋል፣ ይህም ኢሜይሎች፣ መተግበሪያዎች እና ደህንነታቸው የተጠበቁ ድር ጣቢያዎችም ጨምሮ የስራ አውታረ መረብ እንቅስቃሴን እንዲከታተሉ ሊያስችላቸው ይችላል።\n\nስለእነዚህ የእውቅና ማረጋገጫዎች ተጨማሪ መረጃ ለማግኘት አስተዳዳሪዎን ያነጋግሩ።</item>
      <item quantity="other"><xliff:g id="MANAGING_DOMAIN_1">%s</xliff:g>ለስራ መገለጫዎ የእውቅና ማረጋገጫ ባለስልጣናትን ጭነዋል፣ ይህም ኢሜይሎች፣ መተግበሪያዎች እና ደህንነታቸው የተጠበቁ ድር ጣቢያዎችም ጨምሮ የስራ አውታረ መረብ እንቅስቃሴን እንዲከታተሉ ሊያስችላቸው ይችላል።\n\nስለእነዚህ የእውቅና ማረጋገጫዎች ተጨማሪ መረጃ ለማግኘት አስተዳዳሪዎን ያነጋግሩ።</item>
    </plurals>
    <string name="ssl_ca_cert_warning_message" msgid="8216218659139190498">"ሶስተኛ ወገን ኢሜይሎች፣ መተግበሪያዎች እና ደህንነታቸው የተጠበቁ ድር ጣቢያዎችም ጨምሮ የእርስዎን የአውታረ መረብ እንቅስቃሴ የመከታተል ችሎታ አለው።\n\nበእርስዎ መሣሪያ ላይ የተጫነ አንድ የሚታመን ምስክርነት ይሄ እንዲከሰት የሚቻል እያደረገ ነው።"</string>
    <plurals name="ssl_ca_cert_settings_button" formatted="false" msgid="2426799352517325228">
      <item quantity="one">የእውቅና ማረጋገጫዎችን ይፈትሹ</item>
      <item quantity="other">የእውቅና ማረጋገጫዎችን ይፈትሹ</item>
    </plurals>
    <string name="user_settings_title" msgid="3493908927709169019">"በርካታ ተጠቃሚዎች"</string>
    <string name="user_list_title" msgid="7937158411137563543">"ተጠቃሚዎች እና መገለጫዎች"</string>
    <string name="user_add_user_or_profile_menu" msgid="6923838875175259418">"ተጠቃሚ ወይም መገለጫ አክል"</string>
    <string name="user_add_user_menu" msgid="1675956975014862382">"ተጠቃሚ አክል"</string>
    <string name="user_summary_restricted_profile" msgid="6354966213806839107">"የተገደበ መገለጫ"</string>
    <string name="user_need_lock_message" msgid="5879715064416886811">"የተገደበ መገለጫ መፍጠር ከመቻልዎ በፊት መተግበሪያዎችዎን እና የግል ውሂብዎን ለመጠበቅ ቁልፍ ማያ ገጽ ማዋቀር አለብዎት።"</string>
    <string name="user_set_lock_button" msgid="8311219392856626841">"ቁልፍ አዘጋጅ"</string>
    <string name="user_summary_not_set_up" msgid="8778205026866794909">"አልተዋቀረም"</string>
    <string name="user_summary_restricted_not_set_up" msgid="1628116001964325544">"አልተዋቀረም - የተገደበ መገለጫ"</string>
    <string name="user_summary_managed_profile_not_set_up" msgid="1659125858619760573">"አልተዋቀረም - የስራ መገለጫ"</string>
    <string name="user_admin" msgid="993402590002400782">"አስተዳዳሪ"</string>
    <string name="user_you" msgid="1639158809315025986">"እርስዎ (<xliff:g id="NAME">%s</xliff:g>)"</string>
    <string name="user_nickname" msgid="5148818000228994488">"ቅጽል ስም"</string>
    <string name="user_add_user_type_title" msgid="2146438670792322349">"አክል"</string>
    <string name="user_add_max_count" msgid="5405885348463433157">"እስከ <xliff:g id="USER_COUNT">%1$d</xliff:g> ተጠቃሚዎች ማከል ይችላሉ"</string>
    <string name="user_add_user_item_summary" msgid="4702776187132008661">"ተጠቃሚዎች የራሳቸው መተግበሪያዎች እና ይዘት አሏቸው"</string>
    <string name="user_add_profile_item_summary" msgid="5931663986889138941">"ከመለያዎ ላይ የመተግበሪያዎች መዳረሻን እና ይዘትን መገደብ ይችላሉ"</string>
    <string name="user_add_user_item_title" msgid="8212199632466198969">"ተጠቃሚ"</string>
    <string name="user_add_profile_item_title" msgid="8353515490730363621">"የተገደበ መገለጫ"</string>
    <string name="user_add_user_title" msgid="2108112641783146007">"አዲስ ተጠቃሚ ይታከል?"</string>
    <string name="user_add_user_message_long" msgid="6768718238082929201">"ተጨማሪ ተጠቃሚዎችን በመፍጠር ይህን መሣሪያ ለሌሎች ሰዎች ማጋራት ይችላሉ። እያንዳንዱ ተጠቃሚ በራሱ መተግበሪያዎች፣ ልጣፍ እና በመሳሰሉ ነገሮች ሊያበጀው የሚችል የራሱ ቦታ አለው። ተጠቃሚዎችም እንዲሁ እንደ Wi‑Fi ያሉ በሁሉም ሰው ላይ ተጽዕኖ ሊኖራቸው የሚችሉ የመሣሪያ ቅንብሮችን ማስተካከል ይችላሉ። \n\nእርስዎ አንድ አዲስ ተጠቃሚ ሲያክሉ ያ ሰው የራሱ ቦታ ማዘጋጀት አለበት።\n\nማንኛውም ተጠቃሚ መተግበሪያዎችን ለሌሎች ተጠቃሚዎች ሁሉ ሊያዘምኑ ይችላሉ።"</string>
    <string name="user_add_user_message_short" msgid="1511354412249044381">"እርስዎ አንድ አዲስ ተጠቃሚ ሲያክሉ ያ ሰው የራሱ ቦታ ማዘጋጀት አለበት።\n\nማንኛውም ተጠቃሚ መተግበሪያዎችን ለሌሎች ተጠቃሚዎች ሁሉ ሊያዘምን ይችላል።"</string>
    <string name="user_setup_dialog_title" msgid="1765794166801864563">"ተጠቃሚ አሁን ይዋቀር?"</string>
    <string name="user_setup_dialog_message" msgid="1004068621380867148">"ግለሰቡ መሣሪያውን ወስደው ቦታቸውን ለማዋቀር እንደሚገኙ ያረጋግጡ"</string>
    <string name="user_setup_profile_dialog_message" msgid="3896568553327558731">"መገለጫ አሁን ይዋቀር?"</string>
    <string name="user_setup_button_setup_now" msgid="3391388430158437629">"አሁን ያዋቅሩ"</string>
    <string name="user_setup_button_setup_later" msgid="3068729597269172401">"አሁን አይደለም"</string>
    <string name="user_cannot_manage_message" product="tablet" msgid="7153048188252553320">"የጡባዊው ባለቤት ብቻ ነው ተጠቃሚዎችን ማስተዳደር የሚችለው።"</string>
    <string name="user_cannot_manage_message" product="default" msgid="959315813089950649">"የስልኩ ባለቤት ብቻ ነው ተጠቃሚዎችን ማስተዳደር የሚችለው።"</string>
    <string name="user_cannot_add_accounts_message" msgid="5116692653439737050">"የተገደቡ መገለጫዎች መለያዎችን ማከል አይችሉም"</string>
    <string name="user_remove_user_menu" msgid="6897150520686691355">"<xliff:g id="USER_NAME">%1$s</xliff:g>ን ከዚህ መሣሪያ ሰርዝ"</string>
    <string name="user_lockscreen_settings" msgid="4965661345247084878">"የገጽ ቆልፍ ቅንብሮች"</string>
    <string name="user_add_on_lockscreen_menu" msgid="9072312646546364619">"ከማያ ገጽ ቁልፍ ሆነው ተጠቃሚዎችን ያክሉ"</string>
    <string name="user_new_user_name" msgid="369856859816028856">"አዲስ ተጠቃሚ"</string>
    <string name="user_new_profile_name" msgid="2632088404952119900">"አዲስ መገለጫ"</string>
    <string name="user_confirm_remove_self_title" msgid="8432050170899479556">"እራስዎን ይሰርዙ?"</string>
    <string name="user_confirm_remove_title" msgid="1163721647646152032">"ይሄ ተጠቃሚ ይወገድ?"</string>
    <string name="user_profile_confirm_remove_title" msgid="5573161550669867342">"ይህ መገለጫ ይወገድ?"</string>
    <string name="work_profile_confirm_remove_title" msgid="2017323555783522213">"የስራ መገለጫ ይወገድ?"</string>
    <string name="user_confirm_remove_self_message" product="tablet" msgid="2391372805233812410">"በዚህ ጡባዊ ላይ ቦታዎን እና ውሂብዎን ያጣሉ። ይህን እርምጃ መቀልበስ አይችሉም።"</string>
    <string name="user_confirm_remove_self_message" product="default" msgid="7943645442479360048">"በዚህ ስልክ ላይ ቦታዎን እና ውሂብዎን ያጣሉ። ይህን እርምጃ መቀልበስ አይችሉም።"</string>
    <string name="user_confirm_remove_message" msgid="1020629390993095037">"ሁሉም መተግበሪያዎች እና ውሂብ ይሰረዛሉ።"</string>
    <string name="work_profile_confirm_remove_message" msgid="323856589749078140">"ከቀጠሉ በዚህ መገለጫ ውስጥ ያሉት ሁሉም መተግበሪያዎች እና ውሂብ ይሰረዛሉ።"</string>
    <string name="user_profile_confirm_remove_message" msgid="7373754145959298522">"ሁሉም መተግበሪያዎች እና ውሂብ ይሰረዛሉ።"</string>
    <string name="user_adding_new_user" msgid="1521674650874241407">"አዲስ ተጠቃሚ በማከል ላይ…"</string>
    <string name="user_delete_user_description" msgid="3158592592118767056">"ተጠቃሚን ሰርዝ"</string>
    <string name="user_delete_button" msgid="5131259553799403201">"ሰርዝ"</string>
    <string name="user_guest" msgid="8475274842845401871">"እንግዳ"</string>
    <string name="user_exit_guest_title" msgid="5613997155527410675">"እንግዳ አስወግድ"</string>
    <string name="user_exit_guest_confirm_title" msgid="3405527634738147409">"እንግዳ ይወገድ?"</string>
    <string name="user_exit_guest_confirm_message" msgid="2194459201944413257">"በዚህ ክፍለ-ጊዜ ውስጥ ያሉ ሁሉም መተግበሪያዎች እና ውሂብ ይሰረዛሉ።"</string>
    <string name="user_exit_guest_dialog_remove" msgid="6351370829952745350">"አስወግድ"</string>
    <string name="user_enable_calling" msgid="5128605672081602348">"የስልክ ጥሪዎችን አብራ"</string>
    <string name="user_enable_calling_sms" msgid="9172507088023097063">"ስልክ ጥሪዎችን እና ኤስኤምኤስን አብራ"</string>
    <string name="user_remove_user" msgid="6490483480937295389">"ተጠቃሚ አስወግድ"</string>
    <string name="user_enable_calling_confirm_title" msgid="4315789475268695378">"የስልክ ጥሪዎች ይብሩ?"</string>
    <string name="user_enable_calling_confirm_message" msgid="8061594235219352787">"የጥሪ ታሪክ ለዚህ ተጠቃሚ ይጋራል።"</string>
    <string name="user_enable_calling_and_sms_confirm_title" msgid="7243308401401932681">"የስልክ ጥሪዎች እና ኤስኤምኤስ ይብሩ?"</string>
    <string name="user_enable_calling_and_sms_confirm_message" msgid="4025082715546544967">"የጥሪ እና የኤስኤምኤስ ታሪክ ለዚህ ተጠቃሚ ይጋራል።"</string>
    <string name="emergency_info_title" msgid="208607506217060337">"የአስቸኳይ ጊዜ መረጃ"</string>
    <string name="emergency_info_summary" msgid="5062945162967838521">"የ<xliff:g id="USER_NAME">%1$s</xliff:g> መረጃ እና እውቂያዎች"</string>
    <string name="application_restrictions" msgid="8207332020898004394">"መተግበሪያዎችን እና ይዘትን ይፍቀዱ"</string>
    <string name="apps_with_restrictions_header" msgid="3660449891478534440">"ገደቦች ያሏቸው መተግበሪያዎች"</string>
    <string name="apps_with_restrictions_settings_button" msgid="3841347287916635821">"የመተግበሪያዎች ቅንብሮችን ዘርጋ"</string>
    <string name="nfc_payment_settings_title" msgid="1807298287380821613">"መታ አድርገው ይክፈሉ"</string>
    <string name="nfc_payment_how_it_works" msgid="3028822263837896720">"እንዴት እንደሚሰራ"</string>
    <string name="nfc_payment_no_apps" msgid="5477904979148086424">"በመደብሮች ውስጥ በስልክዎ ይክፈሉ"</string>
    <string name="nfc_payment_default" msgid="8648420259219150395">"የክፍያ ነባሪ"</string>
    <string name="nfc_payment_default_not_set" msgid="7485060884228447765">"አልተዘጋጀም"</string>
    <string name="nfc_payment_app_and_desc" msgid="7942415346564794258">"<xliff:g id="APP">%1$s</xliff:g> - <xliff:g id="DESCRIPTION">%2$s</xliff:g>"</string>
    <string name="nfc_payment_use_default" msgid="3234730182120288495">"ነባሪውን ይጠቀሙ"</string>
    <string name="nfc_payment_favor_default" msgid="5743781166099608372">"ሁልጊዜ"</string>
    <string name="nfc_payment_favor_open" msgid="1923314062109977944">"ሌላ የክፍያ መተግበሪያ ክፍት ካልሆነ በቀር"</string>
    <string name="nfc_payment_pay_with" msgid="7524904024378144072">"በመታ አድርጎ መክፈያ ላይ በሚከተለው ይክፈሉ፦"</string>
    <string name="nfc_how_it_works_title" msgid="1984068457698797207">"ተርሚናል ላይ መክፈል"</string>
    <string name="nfc_how_it_works_content" msgid="4749007806393224934">"አንድ የክፍያ መተግበሪያ ያቀናብሩ። ከዚያም የስልክዎን ጀርባ ንክኪ-አልባ ምልክቱ ካለው ማንኛውም ተርሚናል ጋር ያቁሙት።"</string>
    <string name="nfc_how_it_works_got_it" msgid="259653300203217402">"ገባኝ"</string>
    <string name="nfc_more_title" msgid="815910943655133280">"ተጨማሪ..."</string>
    <string name="nfc_payment_set_default_label" msgid="7315817259485674542">"እንደ ምርጫዎ ሆኖ ይዘጋጅ?"</string>
    <string name="nfc_payment_set_default" msgid="8532426406310833489">"መታ አድርገው በሚከፍሉበት ወቅት <xliff:g id="APP">%1$s</xliff:g> ሁልጊዜ ስራ ላይ ይዋል?"</string>
    <string name="nfc_payment_set_default_instead_of" msgid="6993301165940432743">"መታ አድርገው በሚከፍሉበት ወቅት ሁልጊዜ ከ<xliff:g id="APP_1">%2$s</xliff:g> ይልቅ <xliff:g id="APP_0">%1$s</xliff:g> ስራ ላይ ይዋል ?"</string>
    <string name="restriction_settings_title" msgid="4233515503765879736">"ገደቦች"</string>
    <string name="restriction_menu_reset" msgid="2067644523489568173">"ገደቦችን አስወግድ"</string>
    <string name="restriction_menu_change_pin" msgid="740081584044302775">"ፒን ቀይር"</string>
    <string name="app_notifications_switch_label" msgid="9124072219553687583">"ማሳወቂያዎች አሳይ"</string>
    <string name="help_label" msgid="6886837949306318591">"እገዛ እና ግብረመልስ"</string>
    <string name="support_summary" msgid="2705726826263742491">"የእገዛ መጣጥፎች፣ ስልክ እና ውይይት፣ ማስጀመሪያ"</string>
    <string name="user_account_title" msgid="1127193807312271167">"መለያ ለይዘት"</string>
    <string name="user_picture_title" msgid="7297782792000291692">"የፎቶ መታወቂያ"</string>
    <string name="extreme_threats_title" msgid="6549541803542968699">"እጅግ ከፍተኛ አደጋዎች"</string>
    <string name="extreme_threats_summary" msgid="8777860706500920667">"በህይወት እና ንብረት ላይ ለሚደርሱ የከፉ አደጋዎች ማንቂያዎች ይቀበሉ"</string>
    <string name="severe_threats_title" msgid="8362676353803170963">"እጅግ ከፍተኛ አደጋዎች"</string>
    <string name="severe_threats_summary" msgid="8848126509420177320">"በህይወት እና ንብረት ላይ ለሚኖሩ የከፉ አደጋዎች ማንቂያዎችን ይቀበሉ"</string>
    <string name="amber_alerts_title" msgid="2772220337031146529">"የAMBER ማንቂያዎች"</string>
    <string name="amber_alerts_summary" msgid="4312984614037904489">"የልጅ ጠለፋዎች ማስታወቂያዎችን ይቀበሉ"</string>
    <string name="repeat_title" msgid="6473587828597786996">"ድገም"</string>
    <string name="call_manager_enable_title" msgid="7718226115535784017">"የጥሪ አቀናባሪን ያንቁ"</string>
    <string name="call_manager_enable_summary" msgid="8458447798019519240">"ይህ አገልግሎት እንዴት ጥሪዎችዎ እንደሚደረጉ እንዲያቀናብር ይፍቀዱለት።"</string>
    <string name="call_manager_title" msgid="4479949569744516457">"የጥሪ አቀናባሪ"</string>
    <!-- no translation found for call_manager_summary (5918261959486952674) -->
    <skip />
    <string name="cell_broadcast_settings" msgid="4124461751977706019">"አስቸኳይ ማንቂያዎች"</string>
    <string name="network_operators_settings" msgid="2583178259504630435">"የአውታረ መረብ ትእምርተ ከዋኝ"</string>
    <string name="access_point_names" msgid="1381602020438634481">"የመዳረሻ ነጥብ ስሞች"</string>
    <string name="enhanced_4g_lte_mode_title" msgid="5808043757309522392">"የተሻሻለ የ4ጂ LTE ሁነታ"</string>
    <string name="enhanced_4g_lte_mode_summary" msgid="1376589643017218924">"ድምጽ እና ግንኙነት ለማሻሻል LTE ውሂብ ይጠቀሙ (የሚመከር)"</string>
    <string name="preferred_network_type_title" msgid="3431041717309776341">"የሚመረጠው የአውታረ መረብ አይነት"</string>
    <string name="preferred_network_type_summary" msgid="6564884693884755019">"LTE (የሚመከር)"</string>
    <string name="work_sim_title" msgid="4843322164662606891">"የስራ ሲም"</string>
    <string name="user_restrictions_title" msgid="5794473784343434273">"የመተግበሪያ እና የይዘት መዳረሻ"</string>
    <string name="user_rename" msgid="8523499513614655279">"ዳግም ሰይም"</string>
    <string name="app_restrictions_custom_label" msgid="6160672982086584261">"የመተግበሪያ ገደቦችን አዘጋጅ"</string>
    <string name="user_restrictions_controlled_by" msgid="3164078767438313899">"በ<xliff:g id="APP">%1$s</xliff:g> የሚቆጣጠሩ"</string>
    <string name="app_sees_restricted_accounts" msgid="7503264525057246240">"ይህ መተግበሪያ መለያዎችዎን ሊደርስባቸው ይችላል"</string>
    <string name="app_sees_restricted_accounts_and_controlled_by" msgid="6968697624437267294">"ይህ መተግበሪያ የእርስዎን መለያዎች ሊደርሳባቸው ይችላል። በ<xliff:g id="APP">%1$s</xliff:g> ቁጥጥር የሚደረግበት"</string>
    <string name="restriction_wifi_config_title" msgid="8889556384136994814">"Wi‑Fi እና ተንቀሳቃሽ ስልክ"</string>
    <string name="restriction_wifi_config_summary" msgid="70888791513065244">"የWi‑Fi እና የተንቀሳቃሽ ስልክ ቅንብሮች መቀየርን ይፍቀዱ"</string>
    <string name="restriction_bluetooth_config_title" msgid="8871681580962503671">"ብሉቱዝ"</string>
    <string name="restriction_bluetooth_config_summary" msgid="8372319681287562506">"የብሉቱዝ ጥምረቶች እና ቅንብሮች መቀየርን ይፍቀዱ"</string>
    <string name="restriction_nfc_enable_title" msgid="5888100955212267941">"ኤን ኤፍ ሲ"</string>
    <string name="restriction_nfc_enable_summary_config" msgid="3232480757215851738">"<xliff:g id="DEVICE_NAME">%1$s</xliff:g> ሌላ የNFC መሣሪያ ሲነካ የውሂብ ልውውጥ ፍቀድ"</string>
    <string name="restriction_nfc_enable_summary" product="tablet" msgid="3891097373396149915">"ጡባዊው ሌላ መሳሪያ ሲነካ የውሂብ ልውውጥ ይፍቀዱ"</string>
    <string name="restriction_nfc_enable_summary" product="default" msgid="825331120501418592">"ስልኩ ሌላ መሳሪያ ሲነካ የውሂብ ልውውጥ ይፍቀዱ"</string>
    <string name="restriction_location_enable_title" msgid="5020268888245775164">"አካባቢ"</string>
    <string name="restriction_location_enable_summary" msgid="3489765572281788755">"መተግበሪያዎች የአካባቢ መረጃዎትን እንዲጠቀሙ ይፍቀዱ"</string>
    <string name="wizard_back" msgid="5567007959434765743">"ተመለስ"</string>
    <string name="wizard_next" msgid="3606212602795100640">"ቀጣይ"</string>
    <string name="wizard_finish" msgid="3286109692700083252">"ተጠናቅቋል"</string>
    <string name="user_image_take_photo" msgid="1280274310152803669">"ፎቶ ያንሱ"</string>
    <string name="user_image_choose_photo" msgid="7940990613897477057">"ፎቶ ከማዕከለ ስዕላት ምረጥ"</string>
    <string name="user_image_photo_selector" msgid="5492565707299454873">"ፎቶ ምረጥ"</string>
    <string name="regulatory_info_text" msgid="5623087902354026557"></string>
    <string name="sim_setup_wizard_title" msgid="1732682852692274928">"ሲም ካርዶች"</string>
    <string name="sim_settings_title" msgid="6822745211458959756">"ሲም ካርዶች"</string>
    <string name="sim_settings_summary" msgid="4050372057097516088">"<xliff:g id="SIM_NAME">%1$s</xliff:g> - <xliff:g id="SIM_NUMBER">%2$s</xliff:g>"</string>
    <string name="sim_cards_changed_message" msgid="7900721153345139783">"ሲም ካርዶች ተለውጠዋል"</string>
    <string name="sim_cards_changed_message_summary" msgid="8258058274989383204">"እንቅስቃሴዎችን ለማዘጋጀት ነካ ያድርጉ"</string>
    <string name="sim_cellular_data_unavailable" msgid="9109302537004566098">"የተንቀሳቃሽ ስልክ ውሂብ አይገኝም"</string>
    <string name="sim_cellular_data_unavailable_summary" msgid="5416535001368135327">"የውሂብ ሲም ለመምረጥ ነካ ያድርጉ"</string>
    <string name="sim_calls_always_use" msgid="7936774751250119715">"ለጥሪዎች ሁልጊዜ ይህንን ተጠቀም"</string>
    <string name="select_sim_for_data" msgid="2366081042162853044">"ለውሂብ ሲም ይምረጡ"</string>
    <string name="data_switch_started" msgid="2040761479817166311">"የውሂብ ሲም በመቀየር ላይ፣ ይሄ እስከ አንድ ደቂቃ ድረስ ሊወስድ ይችላል..."</string>
    <string name="select_sim_for_calls" msgid="3503094771801109334">"ይደውሉ ከዚህ ጋር"</string>
    <string name="sim_select_card" msgid="211285163525563293">"ሲም ካርድ ይምረጡ"</string>
    <string name="sim_card_number_title" msgid="7845379943474336488">"ሲም <xliff:g id="CARD_NUMBER">%1$d</xliff:g>"</string>
    <string name="sim_slot_empty" msgid="8964505511911854688">"ሲም ባዶ ነው"</string>
    <string name="sim_editor_name" msgid="1722945976676142029">"የሲም ስም"</string>
    <string name="sim_name_hint" msgid="7038643345238968930">"የሲም ስም ያስገቡ"</string>
    <string name="sim_editor_title" msgid="4034301817366627870">"የሲም ማስገቢያ %1$d"</string>
    <string name="sim_editor_carrier" msgid="5684523444677746573">"አገልግሎት አቅራቢ"</string>
    <string name="sim_editor_number" msgid="6705955651035440667">"ቁጥር"</string>
    <string name="sim_editor_color" msgid="2542605938562414355">"የሲም ቀለም"</string>
    <string name="sim_card_select_title" msgid="6668492557519243456">"SIM ካርድ ይምረጡ"</string>
    <string name="color_orange" msgid="4417567658855022517">"ብርቱካናማ"</string>
    <string name="color_purple" msgid="3888532466427762504">"ወይን ጠጅ"</string>
    <string name="sim_no_inserted_msg" msgid="210316755353227087">"ምንም ሲም ካርዶች አልገቡም"</string>
    <string name="sim_status_title" msgid="6744870675182447160">"የSIM ሁኔታ"</string>
    <string name="sim_status_title_sim_slot" msgid="5725659316463979194">"የሲም ሁኔታ (የሲም ማስገቢያ %1$d)"</string>
    <string name="sim_call_back_title" msgid="5181549885999280334">"ከነባሪ ሲም መልሰው ይደውሉ"</string>
    <string name="sim_outgoing_call_title" msgid="1019763076116874255">"የወጪ ጥሪዎች ሲም"</string>
    <string name="sim_other_call_settings" msgid="8247802316114482477">"ሌሎች የጥሪ ቅንብሮች"</string>
    <string name="preferred_network_offload_title" msgid="1605829724169550275">"ወደተመረጠ አውታረ መረብ ማቀበል"</string>
    <string name="preferred_network_offload_header" msgid="2321173571529106767">"የአውታረ መረብ ስም ስርጭት አሰናክል"</string>
    <string name="preferred_network_offload_footer" msgid="5857279426054744020">"የአውታረ መረብ ስም ስርጭት አሰናክል ሶስተኛ ወገኖች የአውታረ መረብዎ መረጃ እንዳይደርሱበት ይጠብቃል።"</string>
    <string name="preferred_network_offload_popup" msgid="2252915199889604600">"የአውታረ መረብ ስም ስርጭትን ማሰናከል ከተደበቁ አውታረ መረቦች ጋር ራስ-ሰር እንዳንገናኙ ይከላከላል።"</string>
    <string name="sim_signal_strength" msgid="9144010043784767984">"<xliff:g id="DBM">%1$d</xliff:g> ል.ም/በደ. <xliff:g id="ASU">%2$d</xliff:g> asu"</string>
    <string name="sim_notification_title" msgid="6272913297433198340">"ሲም ካርዶች ተቀይረዋል።"</string>
    <string name="sim_notification_summary" msgid="8858043655706669772">"ለማዋቀር ነካ ያድርጉ"</string>
    <string name="sim_pref_divider" msgid="6778907671867621874">"ተመራጭ ሲም ለ"</string>
    <string name="sim_calls_ask_first_prefs_title" msgid="7941299533514115976">"ሁልጊዜ ጠይቅ"</string>
    <string name="sim_selection_required_pref" msgid="3446721423206414652">"መምረጥ ይጠየቃል"</string>
    <string name="sim_selection_channel_title" msgid="2760909074892782589">"የሲም ምርጫ"</string>
    <string name="dashboard_title" msgid="5453710313046681820">"ቅንብሮች"</string>
    <plurals name="settings_suggestion_header_summary_hidden_items" formatted="false" msgid="5597356221942118048">
      <item quantity="one">%d የተደበቁ ንጥሎችን አሳይ</item>
      <item quantity="other">%d የተደበቁ ንጥሎችን አሳይ</item>
    </plurals>
    <string name="dashboard_suggestion_condition_footer_content_description" msgid="2898588191174845961">"ሰብስብ"</string>
    <string name="network_dashboard_title" msgid="3135144174846753758">"አውታረ መረብ እና በይነመረብ"</string>
    <string name="network_dashboard_summary_mobile" msgid="3851083934739500429">"ሞባይል"</string>
    <string name="network_dashboard_summary_data_usage" msgid="3843261364705042212">"የውሂብ አጠቃቀም"</string>
    <string name="network_dashboard_summary_hotspot" msgid="8494210248613254574">"መገናኛ ነጥብ"</string>
    <string name="connected_devices_dashboard_title" msgid="2355264951438890709">"የተገናኙ መሣሪያዎች"</string>
    <string name="connected_devices_dashboard_summary" msgid="2665221896894251402">"ብሉቱዝ፣ የመንዳት ሁነታ፣ NFC"</string>
    <string name="connected_devices_dashboard_no_nfc_summary" msgid="3840842725283655533">"ብሉቱዝ፣ የመንዳት ሁነታ"</string>
    <string name="connected_devices_dashboard_no_driving_mode_summary" msgid="5018708106066758867">"ብሉቱዝ፣ NFC"</string>
    <string name="connected_devices_dashboard_no_driving_mode_no_nfc_summary" msgid="5250078362483148199">"ብሉቱዝ"</string>
    <string name="app_and_notification_dashboard_title" msgid="7838365599185397539">"መተግበሪያዎች እና ማሳወቂያዎች"</string>
    <string name="app_and_notification_dashboard_summary" msgid="2363314178802548682">"ፈቃዶች፣ ነባሪ መተግበሪያዎች"</string>
    <string name="account_dashboard_title" msgid="5895948991491438911">"መለያዎች"</string>
    <string name="account_dashboard_default_summary" msgid="3998347400161811075">"ምንም መለያዎች አልታከሉም"</string>
    <string name="app_default_dashboard_title" msgid="7342549305933047317">"ነባሪ መተግበሪያዎች"</string>
    <string name="system_dashboard_summary" msgid="5797743225249766685">"ቋንቋዎች፣ ጊዜ፣ ምትኬ፣ ዝማኔዎች"</string>
    <string name="search_results_title" msgid="1796252422574886932">"ቅንብሮች"</string>
    <string name="search_menu" msgid="6283419262313758339">"የፍለጋ ቅንብሮች"</string>
    <string name="keywords_wifi" msgid="3646884600964177062">"wifi, wi-fi፣ አውታረ መረብ ግንኙነት፣ በይነመርብ፣ ገመድ አልባ፣ ውሂብ፣ wi fi"</string>
    <string name="keywords_change_wifi_state" msgid="627068244033681010">"wifi፣ wi-fi፣ ቀያይር፣ ቁጥጥር"</string>
    <string name="keywords_more_default_sms_app" msgid="8597706109432491909">"የጽሑፍ መልዕክት፣ መልዕክት ጽሑፍ መላላክ፣ መልዕክቶች፣ መልዕክት አላላክ፣ ነባሪ"</string>
    <string name="keywords_more_mobile_networks" msgid="8995946622054642367">"የተንቀሳቃሽ ስልክ፣ የተንቀሳቃሽ ስልክ አገልግሎት አቅራቢ፣ ገመድ-አልባ፣ ውሂብ፣ 4ጂ፣ 3ጂ፣ 2ጂ፣ lte"</string>
    <string name="keywords_wifi_calling" msgid="1784064367330122679">"wifi፣ wi-fi፣ ጥሪ፣ መደወል"</string>
    <string name="keywords_home" msgid="294182527446892659">"አስጀመሪ፣ ነባሪ፣ መተግበሪያዎች"</string>
    <string name="keywords_display" msgid="8910345814565493016">"ማያ ገጽ፣ ማያንካ"</string>
    <string name="keywords_display_brightness_level" msgid="3138350812626210404">"ደብዛዛ ማያ ገጽ፣ ማያንካ፣ ባትሪ፣ ብሩህ"</string>
    <string name="keywords_display_auto_brightness" msgid="3325150824507953765">"ደብዛዛ ማያ ገጽ፣ ማያንካ፣ ባትሪ"</string>
    <string name="keywords_display_night_display" msgid="2534032823231355074">"ደብዛዛ ማያ ገጽ፣ ሌሊት፣ ቅብ፣ ሌሊት ሺፍት፣ ብሩህነት፣ ማያ ገጽ ቀለም፣ ቀለም ውህድ፣ ቀለም"</string>
    <string name="keywords_display_wallpaper" msgid="7362076351860131776">"በስተጀርባ፣ ግላዊነት ማላበስ፣ ብጁ ማድረግ ማሳያ"</string>
    <string name="keywords_display_font_size" msgid="3404655440064726124">"የጽሁፍ መጠን"</string>
    <string name="keywords_display_cast_screen" msgid="7684618996741933067">"ፕሮጀክት፣ cast"</string>
    <string name="keywords_storage" msgid="3299217909546089225">"ክፍት ቦታ፣ ዲስክ፣ ደረቅ አንጻፊ፣ የመሣሪያ አጠቃቀም"</string>
    <string name="keywords_battery" msgid="1173830745699768388">"የኃይል አጠቃቀም፣ የኃይል ሙሌት"</string>
    <string name="keywords_spell_checker" msgid="1399641226370605729">"የፊደል አጻጻፍ፣ መዝገበ-ቃላት፣ ፊደል ማረሚያ፣ ራስ-እርማት"</string>
    <string name="keywords_voice_input" msgid="769778245192531102">"ማወቂያ፣ ግቤት፣ ንግግር፣ ይናገሩ፣ ቋንቋ፣ ነጻ-እጅ፣ ነጻ እጅ፣ ማወቂያ፣ አስከፊ ቃል፣ የኦዲዮ ታሪክ፣ ብሉቱዝ፣ የጆሮ ማዳመጫ"</string>
    <string name="keywords_text_to_speech_output" msgid="5150660047085754699">"ደረጃ፣ ቋንቋ፣ ነባሪ፣ ተናገር፣ መናገር፣ tts፣ ተደራሽነት፣ ማያ ገጽ አንባቢ፣ ማየት የተሳናቸው"</string>
    <string name="keywords_date_and_time" msgid="758325881602648204">"ሰዓት፣ ወታደራዊ"</string>
    <string name="keywords_network_reset" msgid="6024276007080940820">"ዳግም አስጀምር፣ ወደነበረበት መልስ፣ ፋብሪካ"</string>
    <string name="keywords_factory_data_reset" msgid="2261491208836438871">"በጣት ጥረግ፣ ሰርዝ፣ እንደነበረ መልስ፣ አጽዳ፣ አስወግድ፣ በፋብሪካ ዳግም ማስጀመር"</string>
    <string name="keywords_printing" msgid="1701778563617114846">"አታሚ"</string>
    <string name="keywords_sounds" msgid="5633386070971736608">"የስፒከር ቢፕ ድምፅ፣ ስፒከር፣ ድምፅ መጠን፣ ድምፀ ከል፣ ጸጥታ፣ ኦዲዮ፣ ሙዚቃ"</string>
    <string name="keywords_sounds_and_notifications_interruptions" msgid="5426093074031208917">"አትረብሽ፣ አቋርጥ፣ ማቋረጥ፣ እረፍት"</string>
    <string name="keywords_app" msgid="6334757056536837791">"RAM"</string>
    <string name="keywords_location" msgid="6615286961552714686">"አቅራቢያ፣ አካባቢ፣ ታሪክ፣ ሪፖርት ማድረግ"</string>
    <string name="keywords_accounts" msgid="1957925565953357627">"መለያ"</string>
    <string name="keywords_users" msgid="3434190133131387942">"ገደብ፣ ገድብ፣ የተገደበ"</string>
    <string name="keywords_keyboard_and_ime" msgid="9143339015329957107">"የጽሑፍ እርማት፣ ትክክል፣ ድምፅ፣ ንዘር፣ ራስ-ሰር፣ ቋንቋ፣ የጣት ምልክት፣ ጠቁም፣ የአስተያየት ጥቆማ፣ ገጽታ፣ የሚያስከፋ፣ ቃል፣ ተይብ፣ ስሜት ገላጭ ምስል፣ አለምአቀፍ"</string>
    <string name="keywords_reset_apps" msgid="5293291209613191845">"ዳግም አስጀምር፣ ምርጫዎች፣ ነባሪ"</string>
    <string name="keywords_emergency_app" msgid="3143078441279044780">"አስቸኳይ አደጋ፣ በረዶ፣ መተግበሪያ፣ ነባሪ"</string>
    <string name="keywords_default_phone_app" msgid="4213090563141778486">"ስልክ፣ መደወያ፣ ነባሪ"</string>
    <string name="keywords_all_apps" msgid="7814015440655563156">"መተግበሪያዎች፣ ውርድ፣ መተግበሪያዎች፣ ስርዓት"</string>
    <string name="keywords_app_permissions" msgid="4229936435938011023">"መተግበሪያዎች፣ ፈቃዶች፣ ደህንነት"</string>
    <string name="keywords_default_apps" msgid="223872637509160136">"መተግበሪያዎች፣ ነባሪ"</string>
    <string name="keywords_ignore_optimizations" msgid="6102579291119055029">"ማትባቶችን ችላ በል፣ አሸልብ፣ መተግበሪያ፣ በመጠባበቅ ላይ"</string>
    <string name="keywords_color_mode" msgid="6362744316886077510">"ሕያው፣ RGB፣ sRGB፣ ቀለም፣ ተፈጥሯዊ፣ መደበኛ"</string>
    <string name="keywords_color_temperature" msgid="6239410718075715449">"ቀለም፣ ሙቀት፣ D65፣ D73፣ ነጭ፣ ቢጫ፣ ሰማያዊ፣ ለብ ያለ፣ ቀዝቃዛ"</string>
    <string name="keywords_lockscreen" msgid="5746561909668570047">"ለማስከፈት ያንሸራትቱ፣ የይለፍ ቃል፣ ስርዓተ-ጥለት፣ ፒን"</string>
    <string name="keywords_profile_challenge" msgid="789611397846512845">"የስራ ፈተና፣ ስራ፣ መገለጫ"</string>
    <string name="keywords_unification" msgid="1922900767659821025">"የሥራ መገለጫ፣ የሚተዳደር መገለጫ፣ አዋህድ፣ ውህደት፣ ሥራ፣ መገለጫ"</string>
    <string name="keywords_gesture" msgid="3526905012224714078">"የጣት ምልክቶች"</string>
    <string name="keywords_payment_settings" msgid="5220104934130446416">"ይክፈሉ፣ መታ ያድርጉ፣ ክፍያዎች"</string>
    <string name="keywords_backup" msgid="470070289135403022">"ምትኬ"</string>
    <string name="keywords_assist_gesture_launch" msgid="813968759791342591">"የጣት ምልክት"</string>
    <string name="keywords_imei_info" msgid="7230982940217544527">"imei፣ meid፣ ደቂቃ፣ prl ስሪት፣ imei sv"</string>
    <string name="keywords_sim_status" msgid="1474422416860990564">"አውታረ መረብ፣ የተንቀሳቃሽ ስልክ አውታረ መረብ ሁኔታ፣ አገልግሎት ሁኔታ፣ የሲግናል ጥንካሬ፣ የተንቀሳቃሽ ስልክ አውታረ መረብ ዓይነት፣ ከአገልግሎት መስጫ ክልል ውጭ፣ iccid"</string>
    <string name="keywords_model_and_hardware" msgid="1459248377212829642">"ተከታታይ ቁጥር፣ የሃርድዌር ስሪት"</string>
    <string name="keywords_android_version" msgid="9069747153590902819">"የandroid ደህንነት መጠገኛ ደረጃ፣ የመሰረተ-ድግ ስሪት፣ የአውራ ከዋኝ ስሪት"</string>
    <string name="keywords_ambient_display_screen" msgid="5874969496073249362">"ድባባዊ ማሳያ፣ የማያ ገጽ ቁልፍ ማሳያ"</string>
    <string name="keywords_fingerprint_settings" msgid="239222512315619538">"የጣት አሻራ"</string>
    <string name="keywords_auto_rotate" msgid="5620879898668211494">"አሽከርክር፣ ገልብጥ፣ ሽክርክሪት፣ የቁም፣ የመሬት ገጽታ፣ አቀማመጥ፣ ቁልቁል፣ አግድም"</string>
    <string name="keywords_system_update_settings" msgid="7752189778843741773">"ደረጃ አሻሽል፣ android"</string>
    <string name="keywords_zen_mode_settings" msgid="6526742836231604995">"dnd፣ መርሐ ግብር፣ ማሳወቂያዎች፣ አግድ፣ ጸጥታ፣ ንዘር፣ አንቀላፋ፣ ሥራ፣ አተኩር፣ ድምፅ፣ ድምፀ ከል አድርግ፣ ቀን፣ የሳምንቱ ቀን፣ የሳምንቱ ዕረፍት ቀናት፣ የሳምንቱ ሌሊት፣ ክስተት"</string>
    <string name="keywords_screen_timeout" msgid="8161370660970309476">"ማያ ገጽ፣ የመቆለፊያ ጊዜ፣ እረፍት ጊዜ፣ የቆልፍ ማያ ገጽ"</string>
    <string name="keywords_storage_settings" msgid="1642340184392317296">"ማህደረ ትውስታ፣ ውሂብ፣ ሰርዝ፣ አፅዳ፣ ነጻ፣ ባዶ ቦታ"</string>
    <string name="keywords_bluetooth_settings" msgid="6804844062789439858">"ተገናኝቷል፣ መሣሪያ፣ የጆሮ ማዳመጫዎች፣ ማዳመጫዎች፣ ስፒከር፣ ገመድ አልባ፣ አጣምር፣ ጆሮ ተሰኪዎች፣ ሙዚቃ፣ ማህደረ መረጃ"</string>
    <string name="keywords_wallpaper" msgid="5058364390917429896">"በስተጀርባ፣ ማያ ገጽ፣ ማያ ገጽ መቆለፊያ፣ ገጽታ"</string>
    <string name="keywords_assist_input" msgid="5017533309492679287">"ነባሪ፣ ረዳት"</string>
    <string name="keywords_default_browser" msgid="8324486019657636744">"ነባሪ፣ ነባሪ አሳሽ"</string>
    <string name="keywords_default_payment_app" msgid="3838565809518896799">"ክፍያ፣ ነባሪ"</string>
    <string name="keywords_default_links" msgid="5830406261253835547">"ነባሪ"</string>
    <string name="keywords_ambient_display" msgid="3103487805748659132">"ገቢ ማሳወቂያ"</string>
    <string name="keywords_hotspot_tethering" msgid="1137511742967410918">"ዩኤስቢ ትስስር፣ ብሉቱዝ ትስስር፣ wifi መገናኛ ነጥብ"</string>
    <string name="keywords_touch_vibration" msgid="5983211715076385822">"ሃፕቲክስ፣ ንዘር፣ ማያ ገጽ፣ ትብነት"</string>
    <string name="keywords_ring_vibration" msgid="2393528037008999296">"ሃፕቲክስ፣ ንዘር፣ ስልክ፣ ጥሪ፣ ትብነት"</string>
    <string name="setup_wifi_nfc_tag" msgid="9028353016222911016">"የWi-Fi NFC መለያ ያዋቅሩ"</string>
    <string name="write_tag" msgid="8571858602896222537">"ጻፍ"</string>
    <string name="status_awaiting_tap" msgid="2130145523773160617">"ለመጻፍ አንድ መለያ መታ ያድርጉ..."</string>
    <string name="status_invalid_password" msgid="2575271864572897406">"ልክ ያልሆነ የይለፍ ቃል፣ እንደገና ይሞክሩ።"</string>
    <string name="status_write_success" msgid="5228419086308251169">"ስኬት!"</string>
    <string name="status_failed_to_write" msgid="8072752734686294718">"ውሂብ በNFC መለያ ላይ መጻፍ አልተቻለም። ችግሩ ከቀጠለ የተለየ መለያ ይሞክሩ"</string>
    <string name="status_tag_not_writable" msgid="2511611539977682175">"የNFC መለያ ሊጻፍበት የሚችል አይደለም። እባክዎ የተለየ መለያ ይጠቀሙ።"</string>
    <string name="default_sound" msgid="8821684447333687810">"ነባሪ ድምፅ"</string>
    <string name="sound_settings_summary" msgid="4100853606668287965">"የጥሪ ድምጽ መጠን <xliff:g id="PERCENTAGE">%1$s</xliff:g> ላይ"</string>
    <string name="sound_dashboard_summary" msgid="3402435125958012986">"ድምፅ፣ ንዝረት፣ አትረብሽ"</string>
    <string name="sound_settings_summary_vibrate" msgid="1869282574422220096">"ደዋዩ ወደ ንዘር ተቀናብሯል"</string>
    <string name="sound_settings_summary_silent" msgid="5074529767435584948">"ደዋዩ ወደ ጸጥታ ተቀናብሯል"</string>
    <string name="sound_settings_example_summary" msgid="2404914514266523165">"የጥሪ ድምጽ መጠን 80% ላይ"</string>
    <string name="media_volume_option_title" msgid="2811531786073003825">"የማህደረመረጃ ክፍልፍል"</string>
    <string name="call_volume_option_title" msgid="1265865226974255384">"የስልክ ጥሪ ድምጽ መጠን"</string>
    <string name="alarm_volume_option_title" msgid="8219324421222242421">"የማንቂያ ድምፅ መጠን"</string>
    <string name="ring_volume_option_title" msgid="6767101703671248309">"የጥሪ ድምጽ መጠን"</string>
    <string name="notification_volume_option_title" msgid="6064656124416882130">"የማሳወቂያ ድምጽ መጠን"</string>
    <string name="ringtone_title" msgid="5379026328015343686">"የስልክ ጥሪ ድምፅ"</string>
    <string name="notification_ringtone_title" msgid="4468722874617061231">"ነባሪ የማሳወቂያ ድምጽ"</string>
    <string name="notification_unknown_sound_title" msgid="2535027767851838335">"በመተግበሪያ የቀረበ ድምጽ"</string>
    <string name="notification_sound_default" msgid="565135733949733766">"ነባሪ የማሳወቂያ ድምጽ"</string>
    <string name="alarm_ringtone_title" msgid="6344025478514311386">"ነባሪ የማንቂያ ድምጽ"</string>
    <string name="vibrate_when_ringing_title" msgid="3806079144545849032">"እንዲሁም ለጥሪዎችም ንዘር"</string>
    <string name="other_sound_settings" msgid="3151004537006844718">"ሌሎች ድምጾች"</string>
    <string name="dial_pad_tones_title" msgid="1999293510400911558">"የመደወያ ሰሌዳ ድምጾች"</string>
    <string name="screen_locking_sounds_title" msgid="1340569241625989837">"የማያ ገጾ መቆለፍ ድምጾች"</string>
    <string name="charging_sounds_title" msgid="1132272552057504251">"ድምጾችን መሙላት"</string>
    <string name="docking_sounds_title" msgid="155236288949940607">"የመትከል ድምጾች"</string>
    <string name="touch_sounds_title" msgid="5326587106892390176">"ድምፆችን ይንኩ"</string>
    <string name="vibrate_on_touch_title" msgid="1510405818894719079">"የንኪ ንዝረት"</string>
    <string name="vibrate_on_touch_summary" msgid="8015901758501868229">"መታ ለማድረግ፣ ለቁልፍ ሰሌዳ እና ለተጨማሪ ነገሮች የንዝረት ግብረመልስ"</string>
    <string name="dock_audio_media_title" msgid="1346838179626123900">"የመትከያ ድምጽ ማጉያ ያጫውታል"</string>
    <string name="dock_audio_media_disabled" msgid="3430953622491538080">"ሁሉም ተሰሚ"</string>
    <string name="dock_audio_media_enabled" msgid="667849382924908673">"የማህደረመረጃ ተሰሚ ብቻ"</string>
    <string name="emergency_tone_silent" msgid="3750231842974733677">"ጸጥታ"</string>
    <string name="emergency_tone_alert" msgid="8523447641290736852">"ድምጾች"</string>
    <string name="emergency_tone_vibrate" msgid="2278872257053690683">"ንዝረቶች"</string>
    <string name="boot_sounds_title" msgid="567029107382343709">"ድምፆችን ያብሩ"</string>
    <string name="zen_mode_settings_summary_off" msgid="6119891445378113334">"በጭራሽ"</string>
    <plurals name="zen_mode_settings_summary_on" formatted="false" msgid="7346979080337117366">
      <item quantity="one"><xliff:g id="ON_COUNT">%d</xliff:g> ደንቦች</item>
      <item quantity="other"><xliff:g id="ON_COUNT">%d</xliff:g> ደንቦች</item>
    </plurals>
    <string name="zen_mode_settings_title" msgid="1066226840983908121">"አይረብሹ"</string>
    <string name="zen_mode_settings_turn_on_dialog_title" msgid="2297134204747331078">"አትረብሽን አብራ"</string>
    <string name="zen_mode_behavior_settings_title" msgid="5453115212674008032">"የማይካተቱት"</string>
    <string name="zen_mode_duration_settings_title" msgid="229547412251222757">"የቆይታ ጊዜ"</string>
    <string name="zen_mode_behavior_allow_title" msgid="3845615648136218141">"ከዚህ የመጡ ድምጾችን እና ንዝረቶችን ፍቀድ፦"</string>
    <string name="zen_mode_behavior_no_sound" msgid="1219626004723208056">"ምንም ድምፅ የለም"</string>
    <string name="zen_mode_behavior_total_silence" msgid="2229976744274214528">"ሙሉ ለሙሉ ጸጥታ"</string>
    <string name="zen_mode_behavior_no_sound_except" msgid="4968477585788243114">"ከ<xliff:g id="CATEGORIES">%1$s</xliff:g> በስተቀር ምንም ድምጽ የለም"</string>
    <string name="zen_mode_behavior_alarms_only" msgid="6455884547877702466">"ከማንቂያዎች እና ማህደረ መረጃ በቀር ምንም ድምፅ የለም"</string>
    <string name="zen_mode_automation_settings_title" msgid="2517800938791944915">"በራስ-ሰር አብራ"</string>
    <string name="zen_mode_automation_settings_page_title" msgid="7069221762714457987">"ራስ-ሰር ደንቦች"</string>
    <string name="zen_mode_automatic_rule_settings_page_title" msgid="9041488774587594301">"ራስ-ሰር ደንብ"</string>
    <string name="zen_mode_automation_suggestion_title" msgid="4321254843908888574">"በተወሰኑ ሰዓታት ላይ የስልክ ድምጽ አጥፋ"</string>
    <string name="zen_mode_automation_suggestion_summary" msgid="6223252025075862701">"የአትረብሽ ደንቦችን ያቀናብሩ"</string>
    <string name="zen_mode_use_automatic_rule" msgid="4509513632574025380">"ደንብ ተጠቀም"</string>
    <string name="zen_mode_option_important_interruptions" msgid="3903928008177972500">"ቅድሚያ የሚሰጠው ብቻ"</string>
    <string name="zen_mode_option_alarms" msgid="5785372117288803600">"ማንቂያዎች ብቻ"</string>
    <string name="zen_mode_option_no_interruptions" msgid="8107126344850276878">"ሙሉ ለሙሉ ጸጥታ"</string>
    <string name="zen_mode_summary_combination" msgid="8715563402849273459">"<xliff:g id="MODE">%1$s</xliff:g>፦ <xliff:g id="EXIT_CONDITION">%2$s</xliff:g>"</string>
    <string name="zen_mode_visual_interruptions_settings_title" msgid="6751708745442997940">"ምስላዊ ረብሻዎችን አግድ"</string>
    <string name="zen_mode_visual_signals_settings_subtitle" msgid="6308824824208120508">"ምስላዊ ምልክቶችን ፍቀድ"</string>
    <string name="zen_mode_settings_category" msgid="3982039687186952865">"አትረብሽ ሲበራ"</string>
    <string name="zen_mode_restrict_notifications_title" msgid="478040192977063582">"ማሳወቂያዎች"</string>
    <string name="zen_mode_restrict_notifications_mute" msgid="3690261619682396872">"ከማሳወቂያዎች ምንም ድምጽ የለም"</string>
    <string name="zen_mode_restrict_notifications_mute_summary" msgid="5810076116489877312">"ማሳወቂያዎችን በማያዎ ላይ ይመለከታሉ"</string>
    <string name="zen_mode_restrict_notifications_mute_footer" msgid="3465600930732602159">"ማሳወቂያዎች ሲመጡ ስልክዎ ድምጽ አያሰማም ወይም አይነዝርም።"</string>
    <string name="zen_mode_restrict_notifications_hide" msgid="5305121630186687339">"ማሳወቂያዎች ላይ ምንም ምስሎች ወይም ድምጽ የለም"</string>
    <string name="zen_mode_restrict_notifications_hide_summary" msgid="7555448406901864904">"ማሳወቂያዎችን አያዩም ወይም አይሰሙም።"</string>
    <string name="zen_mode_restrict_notifications_hide_footer" msgid="6559283246372102465">"የእርስዎ ስልክ አዲስ ወይም ነባር ማሳወቂያዎች አያሳይም፣ እና ድምጽ አያሰማም ወይም አይነዝርም። ከማያ ገጽዎ አናት ወደ ታች ሲያንሸራትቱ ማሳወቂያዎች አይታዩም።\n\nለስልክ እንቅስቃሴ ወሳኝ የሆኑ ማሳወቂያዎች እና ሁኔታ አሁንም እንደሚታዩ ልብ ይበሉ።"</string>
    <string name="zen_mode_restrict_notifications_custom" msgid="7498689167767941034">"ብጁ"</string>
    <string name="zen_mode_restrict_notifications_enable_custom" msgid="4250962169561739747">"ብጁ ቅንብን አንቃ"</string>
    <string name="zen_mode_restrict_notifications_disable_custom" msgid="6676997522330453597">"ብጁ ቅንብን አስወግድ"</string>
    <string name="zen_mode_restrict_notifications_summary_muted" msgid="5450158135853888485">"ከማሳወቂያዎች ምንም ድምጽ የለም"</string>
    <string name="zen_mode_restrict_notifications_summary_custom" msgid="7416121534987213074">"በከፊል ተደብቋል"</string>
    <string name="zen_mode_restrict_notifications_summary_hidden" msgid="3618285192806732504">"ማሳወቂያዎች ላይ ምንም ምስሎች ወይም ድምጽ የለም"</string>
    <string name="zen_mode_what_to_block_title" msgid="5480903548365697159">"ብጁ ገደቦች"</string>
    <string name="zen_mode_block_effects_screen_on" msgid="4659484530849212827">"ማያ ገጹ ሲበራ"</string>
    <string name="zen_mode_block_effects_screen_off" msgid="4276414460889400625">"ማያ ገጹ ሲጠፋ"</string>
    <string name="zen_mode_block_effect_sound" msgid="7383953383758025895">"ድምጽን እና ንዝረትን ዝጋ"</string>
    <string name="zen_mode_block_effect_intent" msgid="350764335391428447">"ማያ ገጽን አታብራ"</string>
    <string name="zen_mode_block_effect_light" msgid="8106976110224107316">"ብርሃንን አታብለጭልጭ"</string>
    <string name="zen_mode_block_effect_peek" msgid="6836997464098657115">"በማያ ገጽ ላይ ማሳወቂያዎችን ብቅ አታድርግ"</string>
    <string name="zen_mode_block_effect_status" msgid="6642532634292373081">"የሁኔታ አሞሌ አዶዎችን ደብቅ"</string>
    <string name="zen_mode_block_effect_badge" msgid="4656911773512844243">"የማሳወቂያ ነጥቦችን ደብቅ"</string>
    <string name="zen_mode_block_effect_ambient" msgid="4704755879961212658">"ለማሳውቂያዎች አትቀስቅስ"</string>
    <string name="zen_mode_block_effect_list" msgid="3882541635576592530">"ከማሳወቂያ ዝርዝር ደብቅ"</string>
    <string name="zen_mode_block_effect_summary_none" msgid="2617875282623486256">"በጭራሽ"</string>
    <string name="zen_mode_block_effect_summary_screen_off" msgid="1230265589026355094">"ማያ ገጹ ሲጠፋ"</string>
    <string name="zen_mode_block_effect_summary_screen_on" msgid="6017536991063513394">"ማያ ገጹ ሲበራ"</string>
    <string name="zen_mode_block_effect_summary_sound" msgid="1065107568053759972">"ድምጽ እና ንዝረት"</string>
    <string name="zen_mode_block_effect_summary_some" msgid="3635646031575107456">"የማሳወቂያዎች ድምጽ፣ ንዝረት እና አንዳንድ ምስላዊ ምልክቶች"</string>
    <string name="zen_mode_block_effect_summary_all" msgid="1213328945418248026">"የማሳወቂያዎች ድምጽ፣ ንዝረት እና ምስላዊ ምልክቶች"</string>
    <string name="zen_mode_blocked_effects_footer" msgid="5710896246703497760">"ማሳወቂያዎች ለመሠረታዊ የስልክ እንቅስቃሴ ያስፈልጋሉ፣ እና ሁኔታ በጭራሽ አይደበቅም"</string>
    <string name="zen_mode_no_exceptions" msgid="7653433997399582247">"ምንም"</string>
    <string name="zen_mode_other_options" msgid="520015080445012355">"ሌሎች አማራጮች"</string>
    <string name="zen_mode_add" msgid="90014394953272517">"አክል"</string>
    <string name="zen_mode_enable_dialog_turn_on" msgid="8287824809739581837">"አብራ"</string>
    <string name="zen_mode_button_turn_on" msgid="2824380626482175552">"አሁን አብራ"</string>
    <string name="zen_mode_button_turn_off" msgid="6181953727880503094">"አሁን አጥፋ"</string>
    <string name="zen_mode_settings_dnd_manual_end_time" msgid="8860646554263965569">"አትረብሽ እስከ <xliff:g id="FORMATTED_TIME">%s</xliff:g> ድረስ በርቷል"</string>
    <string name="zen_mode_settings_dnd_manual_indefinite" msgid="7186615007561990908">"አትረብሽ እርስዎ እስከሚያጠፉት ድረስ እንደበራ ይቆያል"</string>
    <string name="zen_mode_settings_dnd_automatic_rule" msgid="7780048616476170427">"አትረብሽ በደንብ <xliff:g id="RULE_NAME">%s</xliff:g> በራስ-ሰር በርቷል"</string>
    <string name="zen_mode_settings_dnd_automatic_rule_app" msgid="1721179577382915270">"አትረብሽ በአንድ መተግበሪያ (<xliff:g id="APP_NAME">%s</xliff:g>) በራስ-ሰር በርቷል"</string>
    <string name="zen_interruption_level_priority" msgid="2078370238113347720">"ቅድሚያ የሚሰጠው ብቻ"</string>
    <string name="zen_mode_and_condition" msgid="4927230238450354412">"<xliff:g id="ZEN_MODE">%1$s</xliff:g>። <xliff:g id="EXIT_CONDITION">%2$s</xliff:g>"</string>
    <string name="zen_mode_sound_summary_on_with_info" msgid="1202632669798211342">"በርቷል / <xliff:g id="ID_1">%1$s</xliff:g>"</string>
    <string name="zen_mode_sound_summary_off_with_info" msgid="2348629457144123849">"ጠፍቷል / <xliff:g id="ID_1">%1$s</xliff:g>"</string>
    <string name="zen_mode_sound_summary_off" msgid="4375814717589425561">"አጥፋ"</string>
    <string name="zen_mode_sound_summary_on" msgid="7718273231309882914">"አብራ"</string>
    <string name="zen_mode_duration_summary_always_prompt" msgid="5976427426278136178">"ሁልጊዜ ጠይቅ (በራስ-ሰር ካልበራ በስተቀር)"</string>
    <string name="zen_mode_duration_summary_forever" msgid="3144786357459137066">"እስኪያጠፉት ድረስ (በራስ-ሰር ካልበራ በስተቀር)"</string>
    <plurals name="zen_mode_duration_summary_time_hours" formatted="false" msgid="1060823390336822337">
      <item quantity="one"><xliff:g id="NUM_HOURS">%d</xliff:g> ሰዓቶች (በራስ-ሰር ካልበራ በስተቀር)</item>
      <item quantity="other"><xliff:g id="NUM_HOURS">%d</xliff:g> ሰዓቶች (በራስ-ሰር ካልበራ በስተቀር)</item>
    </plurals>
    <string name="zen_mode_duration_summary_time_minutes" msgid="3959860288930526323">"<xliff:g id="NUM_MINUTES">%d</xliff:g> ደቂቃዎች (በራስ-ሰር ካልበራ በስተቀር)"</string>
    <plurals name="zen_mode_sound_summary_summary_off_info" formatted="false" msgid="8115159143760078050">
      <item quantity="one"><xliff:g id="ON_COUNT">%d</xliff:g> ደንቦች በራስሰር ሊበሩ ይችላሉ</item>
      <item quantity="other"><xliff:g id="ON_COUNT">%d</xliff:g> ደንቦች በራስሰር ሊበሩ ይችላሉ</item>
    </plurals>
    <string name="zen_category_behavior" msgid="2989256030084350296">"ባህሪ"</string>
    <string name="zen_category_exceptions" msgid="7601136604273265629">"የማይካተቱት"</string>
    <string name="zen_category_schedule" msgid="9000447592251450453">"መርሐግብር"</string>
    <string name="zen_sound_title" msgid="424490228488531372">"ድምጽ እና ንዝረት"</string>
    <string name="zen_sound_footer" msgid="7621745273287208979">"አትረብሽ ሲበራ ከላይ ከሚፈቅዷቸው ንጥሎች በስተቀር ድምጽ እና ንዝረት ድምጸ-ከል ይደረግባቸዋል።"</string>
    <string name="zen_sound_category_title" msgid="4336596939661729188">"ከእነዚህ በስተቀር ሁሉንም ድምጸ-ከል አድርግባቸው"</string>
    <string name="zen_sound_all_muted" msgid="4850363350480968114">"ድምጸ-ከል ተደርጓል"</string>
    <string name="zen_sound_none_muted" msgid="3938508512103612527">"ድምጸ-ከል አልተደረገባቸውም"</string>
    <string name="zen_sound_one_allowed" msgid="8447313454438932276">"ድምጸ-ከል ተደርጎበታል፣ ነገር ግን <xliff:g id="SOUND_TYPE">%1$s</xliff:g>ን ፍቀድ"</string>
    <string name="zen_sound_two_allowed" msgid="980491120444358550">"ድምጸ-ከል ተደርጎበታል፣ ነገር ግን <xliff:g id="SOUND_TYPE_0">%1$s</xliff:g>ን እና <xliff:g id="SOUND_TYPE_1">%2$s</xliff:g>ን ፍቀድ"</string>
    <string name="zen_sound_three_allowed" msgid="3455767205934547985">"ድምጸ-ከል ተደርጎበታል፣ ነገር ግን <xliff:g id="SOUND_TYPE_0">%1$s</xliff:g>ን፣ <xliff:g id="SOUND_TYPE_1">%2$s</xliff:g>ን እና <xliff:g id="SOUND_TYPE_2">%3$s</xliff:g>ን ፍቀድ"</string>
    <string name="zen_msg_event_reminder_title" msgid="5137894077488924820">"መልዕክቶች፣ ክስተቶች እና አስታዋሾች"</string>
    <string name="zen_msg_event_reminder_footer" msgid="4376930591019535192">"አትረብሽ ሲበራ ከላይ ከሚፈቅዷቸው ንጥሎች በስተቀር መልዕክቶች፣ አስታዋሾች እና ክስተቶች ድምጸ-ከል ይደረግባቸዋል። የእርስዎ ጓደኛዎች፣ ቤተሰብ እና ሌሎች እውቂያዎች እርስዎን ማግኘት እንዲችሉ የመልዕክት ቅንብሮችን ማስተካከል ይችላሉ።"</string>
    <string name="zen_onboarding_ok" msgid="6131211000824433013">"ተከናውኗል"</string>
    <string name="zen_onboarding_settings" msgid="9046451821239946868">"ቅንብሮች"</string>
    <string name="zen_onboarding_new_setting_title" msgid="1893095176110470711">"ማሳወቂያዎች ላይ ምንም ምስሎች ወይም ድምጽ የለም"</string>
    <string name="zen_onboarding_current_setting_title" msgid="776426065129609376">"ከማሳወቂያዎች ምንም ድምጽ የለም"</string>
    <string name="zen_onboarding_new_setting_summary" msgid="6293026064871880706">"ማሳወቂያዎችን አያዩም ወይም አይሰሙም። ኮከብ ከተደረገባቸው እውቂያዎች የሚመጡ ጥሪዎች እና ድጋሚ ደዋዮች ይፈቀዳሉ።"</string>
    <string name="zen_onboarding_current_setting_summary" msgid="1280614488924843713">"(የአሁን ቅንብር)"</string>
    <string name="zen_onboarding_dnd_visual_disturbances_header" msgid="1352808651270918932">"የአትረብሽ ማሳወቂያ ቅንብሮች ይቀየሩ?"</string>
    <string name="sound_work_settings" msgid="6774324553228566442">"የስራ መገለጫ ድምጾች"</string>
    <string name="work_use_personal_sounds_title" msgid="1148331221338458874">"የግል መገለጫ ድምጾችን ይጠቀሙ"</string>
    <string name="work_use_personal_sounds_summary" msgid="6207040454949823153">"ድምጾች ለስራ እና የግል መገለጫዎች ተመሳሳይ ናቸው"</string>
    <string name="work_ringtone_title" msgid="5806657896300235315">"የስራ ማንቂያ ጥሪ ቅላጼ"</string>
    <string name="work_notification_ringtone_title" msgid="6081247402404510004">"ነባሪ የስራ ማሳወቂያ ድምፅ"</string>
    <string name="work_alarm_ringtone_title" msgid="1441926676833738891">"ነባሪ የስራ ማንቂያ ድምፅ"</string>
    <string name="work_sound_same_as_personal" msgid="3123383644475266478">"ከግል መገለጫ ጋር ተመሳሳይ"</string>
    <string name="work_sync_dialog_title" msgid="7123973297187354813">"ድምጾች ይተኩ?"</string>
    <string name="work_sync_dialog_yes" msgid="7243884940551635717">"ተካ"</string>
    <string name="work_sync_dialog_message" msgid="7841728953710863208">"የግል መገለጫዎ ድምጾች ለስራ መገለጫዎ ጥቅም ላይ ይውላሉ"</string>
    <string name="ringtones_install_custom_sound_title" msgid="5948792721161302255">"ብጁ ድምፅ ይታከል?"</string>
    <string name="ringtones_install_custom_sound_content" msgid="2195581481608512786">"ይህ ፋይል ወደ የ<xliff:g id="FOLDER_NAME">%s</xliff:g> አቃፊው ይቀዳል"</string>
    <string name="ringtones_category_preference_title" msgid="5675912303120102366">"የስልክ ጥሪ ድምፆች"</string>
    <string name="other_sound_category_preference_title" msgid="2521096636124314015">"ሌሎች ድምጾች እና ንዝረቶች"</string>
    <string name="configure_notification_settings" msgid="7616737397127242615">"ማሳወቂያዎች"</string>
    <string name="recent_notifications" msgid="5660639387705060156">"በቅርቡ የተላኩ"</string>
    <string name="recent_notifications_see_all_title" msgid="8572160812124540326">"ካለፉት 7 ቀናት ወዲህ ያሉትን በሙሉ ይመልከቱ"</string>
    <string name="advanced_section_header" msgid="8833934850242546903">"የላቀ"</string>
    <string name="profile_section_header" msgid="2320848161066912001">"የስራ ማሳወቂያዎች"</string>
    <string name="notification_badging_title" msgid="5938709971403474078">"የማሳወቂያ ነጥቦችን ፍቀድ"</string>
    <string name="notification_pulse_title" msgid="1905382958860387030">"ብርሃን አብለጭለጭ"</string>
    <string name="lock_screen_notifications_title" msgid="2583595963286467672">"በማያ ገጽ ቆልፍ ላይ"</string>
    <string name="locked_work_profile_notification_title" msgid="8327882003361551992">"የስራ መገለጫ ሲቆለፍ"</string>
    <string name="lock_screen_notifications_summary_show" msgid="6407527697810672847">"ሁሉንም የማሳወቂያ ይዘቶችን አሳይ"</string>
    <string name="lock_screen_notifications_summary_hide" msgid="8301305044690264958">"አደጋ ሊያስከትል የሚችል ይዘትን ደብቅ"</string>
    <string name="lock_screen_notifications_summary_disable" msgid="859628910427886715">"በጭራሽ ማሳወቂያዎችን አታሳይ"</string>
    <string name="lock_screen_notifications_interstitial_message" msgid="6164532459432182244">"መሳሪያዎ የተቆለፈ ሲሆን ማሳወቂያዎችዎ እንዴት እንዲታዩ ይፈልጋሉ?"</string>
    <string name="lock_screen_notifications_interstitial_title" msgid="1416589393106326972">"ማሳወቂያዎች"</string>
    <string name="lock_screen_notifications_summary_show_profile" msgid="835870815661120772">"ሚስጥራዊነት ያለው የስራ ማሳወቂያ ይዘት አሳይ"</string>
    <string name="lock_screen_notifications_summary_hide_profile" msgid="2005907007779384635">"አደጋ ሊያስከትል የሚችል የሥራ ይዘትን ደብቅ"</string>
    <string name="lock_screen_notifications_interstitial_message_profile" msgid="8307705621027472346">"የእርስዎ መሣሪያ የተቆለፈ ሲሆን እንዴት ነው ማሳወቂያዎችዎ እንዲታዩ የሚፈልጉት?"</string>
    <string name="lock_screen_notifications_interstitial_title_profile" msgid="3169806586032521333">"የመገለጫ ማሳወቂያዎች"</string>
    <string name="notifications_title" msgid="8086372779371204971">"ማሳወቂያዎች"</string>
    <string name="app_notifications_title" msgid="5810577805218003760">"የመተግበሪያ ማሳወቂያዎች"</string>
    <string name="notification_channel_title" msgid="2260666541030178452">"የማሳወቂያ ምድብ"</string>
    <string name="notification_group_title" msgid="7180506440133859601">"የማሳወቂያ ምድብ ቡድን"</string>
    <string name="notification_importance_title" msgid="4368578960344731828">"ባህሪ"</string>
    <string name="notification_importance_unspecified" msgid="6622173510486113958">"ድምፅ ይፍቀዱ"</string>
    <string name="notification_importance_blocked" msgid="7938180808339386300">"ማሳወቂያዎችን በጭራሽ አታሳይ"</string>
    <string name="notification_importance_min" msgid="9054819132085066824">"በጸጥታ አሳይ እና አሳንስ"</string>
    <string name="notification_importance_low" msgid="2445139943005315690">"በፀጥታ አሳይ"</string>
    <string name="notification_importance_default" msgid="5958338024601957516">"ድምፅ ፍጠር"</string>
    <string name="notification_importance_high" msgid="2082429479238228527">"ድምፅ ፍጠር እና በማያ ገጽ ላይ ብቅ በል"</string>
    <string name="notification_importance_high_silent" msgid="2667033773703765252">"ብቅ-ባይ ማያ ገጽ"</string>
    <string name="notification_importance_min_title" msgid="6974673091137544803">"ዝቅተኛ"</string>
    <string name="notification_importance_low_title" msgid="8131254047772814309">"መካከለኛ"</string>
    <string name="notification_importance_default_title" msgid="9120383978536089489">"ከፍተኛ"</string>
    <string name="notification_importance_high_title" msgid="3058778300264746473">"አስቸኳይ"</string>
    <string name="allow_interruption" msgid="7136150018111848721">"መቆራረጦችን ፍቀድ"</string>
    <string name="allow_interruption_summary" msgid="7870159391333957050">"መተግበሪያው ድምፅ መፍጠር፣ መንዘር እና/ወይም በማያ ገጽ ላይ ማሳወቂያ ብቅ እንዲያደርግ ፍቀድ"</string>
    <string name="notification_channel_summary_min" msgid="5401718014765921892">"ዝቅተኛ አስፈላጊነት"</string>
    <string name="notification_channel_summary_low" msgid="322317684244981244">"መካከለኛ አስፈላጊነት"</string>
    <string name="notification_channel_summary_default" msgid="1111749130423589931">"ከፍተኛ አስፈላጊነት"</string>
    <string name="notification_channel_summary_high" msgid="2085017556511003283">"አስቸኳይ አስፈላጊነት"</string>
    <string name="notification_switch_label" msgid="6843075654538931025">"ማሳወቂያዎችን አሳይ"</string>
    <string name="default_notification_assistant" msgid="7631945224761430146">"የማሳወቂያ ረዳት"</string>
    <string name="notifications_sent_daily" msgid="3584506541352710975">"~<xliff:g id="NUMBER">%1$s</xliff:g> በቀን"</string>
    <string name="notifications_sent_weekly" msgid="1030525736746720584">"~<xliff:g id="NUMBER">%1$s</xliff:g> በሳምንት"</string>
    <string name="notifications_sent_never" msgid="1001964786456700536">"በጭራሽ"</string>
    <string name="manage_notification_access_title" msgid="7510080164564944891">"የማሳወቂያ መዳረሻ"</string>
    <string name="work_profile_notification_access_blocked_summary" msgid="8748026238701253040">"የስራ መገለጫ ማሳወቂያዎች መዳረሻ ታግዷል"</string>
    <string name="manage_notification_access_summary_zero" msgid="2409912785614953348">"መተግበሪያዎች ማሳወቂያዎችን ማንበብ አይችሉም"</string>
    <plurals name="manage_notification_access_summary_nonzero" formatted="false" msgid="7930130030691218387">
      <item quantity="one">የ%d መተግበሪያዎች ማሳወቂያዎችን ማንበብ ይችላሉ</item>
      <item quantity="other">የ%d መተግበሪያዎች ማሳወቂያዎችን ማንበብ ይችላሉ</item>
    </plurals>
    <string name="no_notification_listeners" msgid="3487091564454192821">"ምንም የተጫኑ መተግበሪያዎች የማሳወቂያ መዳረሻ አልጠየቁም።"</string>
    <string name="notification_listener_security_warning_title" msgid="5522924135145843279">"ለ<xliff:g id="SERVICE">%1$s</xliff:g> የማሳወቂያ መዳረሻ ይፈቀድ?"</string>
    <string name="notification_listener_security_warning_summary" msgid="119203147791040151">"<xliff:g id="NOTIFICATION_LISTENER_NAME">%1$s</xliff:g> እንደ የእውቂያ ስሞች እና የሚቀበሏቸው የመልዕክቶች ጽሑፍም ያሉ የግል መረጃንም ጨምሮ ሁሉንም ማሳወቂያዎች ማንበብ ይችላል። እንዲሁም ማሳወቂያዎችን ማሰናበት ወይም ሊይዟቸው የሚችሏቸው የእርምጃ አዝራሮችን ሊቀሰቅሱ ይችላሉ። \n\nይሄ እንዲሁም መተግበሪያው «አትረብሽ»ን የማብራት ወይም የማጥፋት እና ተዛማጅ ቅንብሮችን የመቀየር ይችሎታ ይሰጠዋል።"</string>
    <string name="notification_listener_disable_warning_summary" msgid="6738915379642948000">"የ<xliff:g id="NOTIFICATION_LISTENER_NAME">%1$s</xliff:g> ማሳወቂያ መዳረሻን ካጠፉ የ«አትረብሽ» መዳረሻ እንዲሁም ሊጠፋ ይችላል።"</string>
    <string name="notification_listener_disable_warning_confirm" msgid="8333442186428083057">"አጥፋ"</string>
    <string name="notification_listener_disable_warning_cancel" msgid="8586417377104211584">"ይቅር"</string>
    <string name="vr_listeners_title" msgid="1318901577754715777">"የምናባዊ ዕውነታ አጋዥ አገልግሎቶች"</string>
    <string name="no_vr_listeners" msgid="2689382881717507390">"ምንም የተጫኑ መተግበሪያዎች እንደ የምናባዊ ዕውነታ አጋዥ አገልግሎቶች ሆነው እንዲሄዱ አልጠየቁም።"</string>
    <string name="vr_listener_security_warning_title" msgid="8309673749124927122">"ለ<xliff:g id="SERVICE">%1$s</xliff:g> የምናባዊ ዕውነታ መዳረሻ ይፈቀድለት?"</string>
    <string name="vr_listener_security_warning_summary" msgid="6931541068825094653">"መተግበሪያዎችን በምናባዊ ዕውነታ ሁነታ ውስጥ ሲጠቀሙ <xliff:g id="VR_LISTENER_NAME">%1$s</xliff:g> መሄድ ይችላል።"</string>
    <string name="display_vr_pref_title" msgid="8104485269504335481">"መሣሪያ በምናባዊ ዕውነታ ውስጥ ሲሆን"</string>
    <string name="display_vr_pref_low_persistence" msgid="5707494209944718537">"ብዥታ ቀንስ (የሚመከር)"</string>
    <string name="display_vr_pref_off" msgid="2190091757123260989">"ብልጭታን ቀንስ"</string>
    <string name="picture_in_picture_title" msgid="5824849294270017113">"ስዕል-ላይ-ስዕል"</string>
    <string name="picture_in_picture_empty_text" msgid="685224245260197779">"ምንም መተግበሪያዎች ስዕል-ላይ-ስዕልን አይደግፉም"</string>
    <string name="picture_in_picture_keywords" msgid="8361318686701764690">"ስዕል-ላይ-ስዕል"</string>
    <string name="picture_in_picture_app_detail_title" msgid="4080800421316791732">"ስዕል-ላይ-ስዕል"</string>
    <string name="picture_in_picture_app_detail_switch" msgid="1131910667023738296">"ስዕል-በስዕል-ውስጥ ፍቀድ"</string>
    <string name="picture_in_picture_app_detail_summary" msgid="1264019085827708920">"ይህ መተግበሪያ ክፍት ሆኖ ሳለ ወይም ከተዉት በኋላ (ለምሳሌ፦ አንድ ቪዲዮ ለመመልከት) የስዕል-በስዕል ውስጥ መስኮት እንዲፈጥር ይፍቀዱለት። ይህ መስኮት እየተጠቀሙባቸው ባሉ ሌሎች መተግበሪያዎች ላይ ያሳያል።"</string>
    <string name="manage_zen_access_title" msgid="2611116122628520522">"የአትረብሽ መዳረሻ"</string>
    <string name="zen_access_empty_text" msgid="8772967285742259540">"ምንም የተጫኑ መተግበሪያዎች የተጠየቀው አትረብሽ መዳረሻ የላቸውም"</string>
    <string name="loading_notification_apps" msgid="5031818677010335895">"መተግበሪያዎችን በመጫን ላይ..."</string>
    <string name="app_notifications_off_desc" msgid="8289223211387083447">"በጥያቄዎ መሠረት Android የዚህ መተግበሪያ ማሳወቂያዎች በዚህ መሣሪያ ላይ እንዳይታዩ እያገደ ነው"</string>
    <string name="channel_notifications_off_desc" msgid="9013011134681491778">"በጥያቄዎ መሠረት Android ይህ የማሳወቂያዎች ምድብ በዚህ መሣሪያ ላይ እንዳይታይ እያገደ ነው"</string>
    <string name="channel_group_notifications_off_desc" msgid="2315252834146837470">"በጥያቄዎ መሠረት Android ይህን የማሳወቂያዎች ስብስብ በዚህ መሣሪያ ላይ እንዳይታይ እያገደ ነው"</string>
    <string name="notification_channels" msgid="5346841743182627500">"ምድቦች"</string>
    <string name="notification_channels_other" msgid="5645317113885788226">"ሌላ"</string>
    <plurals name="notification_group_summary" formatted="false" msgid="3420621520561455358">
      <item quantity="one"><xliff:g id="COUNT_1">%d</xliff:g> ምድቦች</item>
      <item quantity="other"><xliff:g id="COUNT_1">%d</xliff:g> ምድቦች</item>
    </plurals>
    <string name="no_channels" msgid="3077375508177744586">"ይህ መተግበሪያ ምንም ማሳወቂያዎችን አልለጠፈም"</string>
    <string name="app_settings_link" msgid="8894946007543660906">"በመተግበሪያው ውስጥ ያሉ ተጨማሪ ቅንብሮች"</string>
    <string name="app_notification_listing_summary_zero" msgid="8046168435207424440">"ለሁሉም መተግበሪያዎች በርቷል"</string>
    <plurals name="app_notification_listing_summary_others" formatted="false" msgid="6709582776823665660">
      <item quantity="one">ለ<xliff:g id="COUNT_1">%d</xliff:g> መተግበሪያዎች ጠፍቷል</item>
      <item quantity="other">ለ<xliff:g id="COUNT_1">%d</xliff:g> መተግበሪያዎች ጠፍቷል</item>
    </plurals>
    <plurals name="deleted_channels" formatted="false" msgid="8028574302599397935">
      <item quantity="one"><xliff:g id="COUNT_1">%d</xliff:g> ምድቦች ተሰርዘዋል</item>
      <item quantity="other"><xliff:g id="COUNT_1">%d</xliff:g> ምድቦች ተሰርዘዋል</item>
    </plurals>
    <string name="notification_toggle_on" msgid="650145396718191048">"በርቷል"</string>
    <string name="notification_toggle_off" msgid="2142010737190671762">"ጠፍቷል"</string>
    <string name="app_notification_block_title" msgid="4069351066849087649">"ሁሉንም አግድ"</string>
    <string name="app_notification_block_summary" msgid="4744020456943215352">"እነዚህን ማሳወቂያዎች በጭራሽ አታሳይ"</string>
    <string name="notification_content_block_title" msgid="5854232570963006360">"ማሳወቂያዎች አሳይ"</string>
    <string name="notification_content_block_summary" msgid="7746185794438882389">"በጥላ ወይም በጎን ያሉ ውጫዊ መሣሪያዎች ላይ ማሳወቂያዎችን በጭራሽ አታሳይ"</string>
    <string name="notification_badge_title" msgid="6370122441168519809">"የማሳወቂያ ነጥብ ፍቀድ"</string>
    <string name="notification_channel_badge_title" msgid="2240827899882847087">"የማሳወቂያ ነጥብን አሳይ"</string>
    <string name="app_notification_override_dnd_title" msgid="7867458246395884830">"«አትረብሽ»ን ሻር"</string>
    <string name="app_notification_override_dnd_summary" msgid="2612502099373472686">"አትረብሽ በሚበራበት ጊዜ እነዚህ ማሳወቂያዎች ማቋረጥን እንዲቀጥሉ ይፍቀዱ"</string>
    <string name="app_notification_visibility_override_title" msgid="7821124557634786985">"በማያ ገጽ ቆልፍ ላይ"</string>
    <string name="app_notification_row_banned" msgid="5983655258784814773">"ታግዷል"</string>
    <string name="app_notification_row_priority" msgid="7723839972982746568">"ቅድሚያ"</string>
    <string name="app_notification_row_sensitive" msgid="1809610030432329940">"ሚስጥራዊነት ያለው"</string>
    <string name="app_notifications_dialog_done" msgid="3484067728568791014">"ተከናውኗል"</string>
    <string name="app_notification_importance_title" msgid="8002263131149345584">"አስፈላጊነት"</string>
    <string name="notification_show_lights_title" msgid="7671781299688190532">"ብርሃን አብለጭለጭ"</string>
    <string name="notification_vibrate_title" msgid="1646667807969755957">"ንዘር"</string>
    <string name="notification_channel_sound_title" msgid="3899212238513507941">"ድምፅ"</string>
    <string name="zen_mode_rule_delete_button" msgid="903658142711011617">"ሰርዝ"</string>
    <string name="zen_mode_rule_rename_button" msgid="4642843370946599164">"እንደገና ሰይም"</string>
    <string name="zen_mode_rule_name" msgid="5149068059383837549">"የደንብ ስም"</string>
    <string name="zen_mode_rule_name_hint" msgid="3781174510556433384">"የደንብ ስም ያስገቡ"</string>
    <string name="zen_mode_rule_name_warning" msgid="4517805381294494314">"የደንብ ስም አስቀድሞ ጥቅም ላይ ውሏል"</string>
    <string name="zen_mode_add_rule" msgid="9100929184624317193">"ደንብ ያክሉ"</string>
    <string name="zen_mode_add_event_rule" msgid="3997335103633946552">"የክስተት ደንብ አክል"</string>
    <string name="zen_mode_add_time_rule" msgid="5002080000597838703">"የጊዜ ደንብ አክል"</string>
    <string name="zen_mode_delete_rule" msgid="2985902330199039533">"ደንብን ሰርዝ"</string>
    <string name="zen_mode_choose_rule_type" msgid="5423746638871953459">"የደንብ ዓይነት ይምረጡ"</string>
    <string name="zen_mode_delete_rule_confirmation" msgid="6237882294348570283">"«<xliff:g id="RULE">%1$s</xliff:g>» ደንብ ይሰረዝ?"</string>
    <string name="zen_mode_delete_rule_button" msgid="4248741120307752294">"ሰርዝ"</string>
    <string name="zen_mode_rule_type_unknown" msgid="3049377282766700600">"አይታወቅም"</string>
    <string name="zen_mode_app_set_behavior" msgid="1534429320064381355">"እነዚህ ቅንብሮች አሁን ሊቀየሩ አይችሉም። አንድ መተግበሪያ (<xliff:g id="APP_NAME">%1$s</xliff:g>) አትረብሽን ከብጁ ባህሪ ጋር በራስ-ሰር አብርቷል።"</string>
    <string name="zen_mode_unknown_app_set_behavior" msgid="2558968232814237874">"እነዚህ ቅንብሮች አሁን ሊቀየሩ አይችሉም። አንድ መተግበሪያ አትረብሽን ከብጁ ባህሪ ጋር በራስ-ሰር አብርቷል።"</string>
    <string name="zen_mode_qs_set_behavior" msgid="6200424436456086312">"እነዚህ ቅንብሮች አሁን ሊቀየሩ አይችሉም። አትረብሽ ከብጁ ባህሪ ጋር በአንድ መተግበሪያ በርቷል።"</string>
    <string name="zen_schedule_rule_type_name" msgid="6163149826036287324">"ጊዜ"</string>
    <string name="zen_schedule_rule_enabled_toast" msgid="3379499360390382259">"ራስ-ሰር ደንብ በተገለጹ ጊዜዎች ላይ ወደ አትረብሽ ተዋቅሯል"</string>
    <string name="zen_event_rule_type_name" msgid="6503468472212606158">"ክስተት"</string>
    <string name="zen_event_rule_enabled_toast" msgid="6910577623330811480">"ራስ-ሰር ደንብ በተገለጹ ክስተቶች ጊዜ ወደ አትረብሽ ተዋቅሯል"</string>
    <string name="zen_mode_event_rule_calendar" msgid="8787906563769067418">"በክስተቶች ወቅት ለ"</string>
    <string name="zen_mode_event_rule_summary_calendar_template" msgid="5135844750232403975">"በክስተቶች ወቅት ለ<xliff:g id="CALENDAR">%1$s</xliff:g>"</string>
    <string name="zen_mode_event_rule_summary_any_calendar" msgid="4936646399126636358">"ማንኛውም የቀን መቁጠሪያ"</string>
    <string name="zen_mode_event_rule_summary_reply_template" msgid="6590671260829837157">"ምላሽ <xliff:g id="REPLY">%1$s</xliff:g> ሲሆን"</string>
    <string name="zen_mode_event_rule_calendar_any" msgid="6485568415998569885">"ማንኛውም የቀን መቁጠሪያ"</string>
    <string name="zen_mode_event_rule_reply" msgid="5166322024212403739">"ምላሽ የት እንዳለ"</string>
    <string name="zen_mode_event_rule_reply_any_except_no" msgid="8868873496008825961">"አዎ፣ ምናልባት፣ ወይም ምላሽ አልተሰጠም"</string>
    <string name="zen_mode_event_rule_reply_yes_or_maybe" msgid="2769656565454495824">"አዎ ወይም ምላሽ አልተሰጠም"</string>
    <string name="zen_mode_event_rule_reply_yes" msgid="1003598835878784659">"አዎ"</string>
    <string name="zen_mode_rule_not_found_text" msgid="8963662446092059836">"ደንብ አልተገኘም።"</string>
    <string name="zen_mode_rule_summary_enabled_combination" msgid="976098744828219297">"በ/ <xliff:g id="MODE">%1$s</xliff:g> ላይ"</string>
    <string name="zen_mode_rule_summary_provider_combination" msgid="2101201392041867409">"<xliff:g id="PACKAGE">%1$s</xliff:g>\n<xliff:g id="SUMMARY">%2$s</xliff:g>"</string>
    <string name="zen_mode_schedule_rule_days" msgid="3195058680641389948">"ቀኖች"</string>
    <string name="zen_mode_schedule_rule_days_none" msgid="4954143628634166317">"ምንም"</string>
    <string name="zen_mode_schedule_rule_days_all" msgid="146511166522076034">"በየቀኑ"</string>
    <string name="zen_mode_schedule_alarm_title" msgid="767054141267122030">"ማንቂያ የማብቂያ ጊዜን ሊሽር ይችላል"</string>
    <string name="zen_mode_schedule_alarm_summary" msgid="4597050434723180422">"በጊዜ ማብቂያው ይሁን በቀጣዩ ማንቂያ ቀድሞ በሚመጣው ላይ አቁም"</string>
    <string name="summary_divider_text" msgid="7228986578690919294">"፣ "</string>
    <string name="summary_range_symbol_combination" msgid="5695218513421897027">"<xliff:g id="START">%1$s</xliff:g> - <xliff:g id="END">%2$s</xliff:g>"</string>
    <string name="summary_range_verbal_combination" msgid="8467306662961568656">"<xliff:g id="START">%1$s</xliff:g> እስከ <xliff:g id="END">%2$s</xliff:g>"</string>
    <string name="zen_mode_calls" msgid="7051492091133751208">"ጥሪዎች"</string>
    <string name="zen_mode_calls_title" msgid="623395033931747661">"ጥሪዎችን ፍቀድ"</string>
    <string name="zen_mode_calls_footer" msgid="3618700268458237781">"አትረብሽ ሲበራ ገቢ ጥሪዎች ይታገዳሉ። የእርስዎ ጓደኛዎች፣ ቤተሰብ ወይም ሌሎች እውቂያዎች እርስዎን ማግኘት እንዲችሉ ቅንብሮችን ማስተካከል ይችላሉ።"</string>
    <string name="zen_mode_starred_contacts_title" msgid="1848464279786960190">"ባለኮከብ ዕውቂያዎች"</string>
    <plurals name="zen_mode_starred_contacts_summary_additional_contacts" formatted="false" msgid="500105380255018671">
      <item quantity="one"><xliff:g id="NUM_PEOPLE">%d</xliff:g> ሌሎች</item>
      <item quantity="other"><xliff:g id="NUM_PEOPLE">%d</xliff:g> ሌሎች</item>
    </plurals>
    <string name="zen_mode_messages" msgid="5886440273537510894">"መልዕክቶች"</string>
    <string name="zen_mode_messages_title" msgid="7729380010396411129">"መልዕክቶችን ፍቀድ"</string>
    <string name="zen_mode_all_messages" msgid="8257021584561639816">"መልዕክቶች"</string>
    <string name="zen_mode_selected_messages" msgid="1047355526202106114">"አንዳንድ መልዕክቶች"</string>
    <string name="zen_mode_from_anyone" msgid="2638322015361252161">"ከማናቸውም"</string>
    <string name="zen_mode_from_contacts" msgid="2232335406106711637">"ከእውቂያዎች ብቻ"</string>
    <string name="zen_mode_from_starred" msgid="2678345811950997027">"ኮከብ ከተደረገባቸው እውቂያዎች ብቻ"</string>
    <string name="zen_calls_summary_starred_repeat" msgid="4046151920710059778">"ኮከብ ከተደረገባቸው እውቂያዎች እና ድጋሚ ደዋዮች"</string>
    <string name="zen_calls_summary_contacts_repeat" msgid="1528716671301999084">"ከእውቂያዎች እና ድጋሚ ደዋዮች"</string>
    <string name="zen_calls_summary_repeat_only" msgid="7105261473107715445">"ከድጋሚ ደዋዮች ብቻ"</string>
    <string name="zen_mode_from_none" msgid="8219706639954614136">"ምንም"</string>
    <string name="zen_mode_alarms" msgid="2165302777886552926">"ማንቂያዎች"</string>
    <string name="zen_mode_media" msgid="8808264142134422380">"ማህደረ መረጃ"</string>
    <string name="zen_mode_system" msgid="2541380718411593581">"ድምፆችን ይንኩ"</string>
    <string name="zen_mode_reminders" msgid="5458502056440485730">"አስታወሾች"</string>
    <string name="zen_mode_reminders_title" msgid="2345044406347406902">"አስታዋሾችን ፍቀድ"</string>
    <string name="zen_mode_events" msgid="7914446030988618264">"ክስተቶች"</string>
    <string name="zen_mode_events_title" msgid="5597241655883329085">"ክስተቶችን ፍቀድ"</string>
    <string name="zen_mode_all_callers" msgid="2378065871253871057">"ማንኛውም ሰው"</string>
    <string name="zen_mode_contacts_callers" msgid="5569804103920394175">"ዕውቂያዎች"</string>
    <string name="zen_mode_starred_callers" msgid="1023167821338514140">"ባለኮከብ ዕውቂያዎች"</string>
    <string name="zen_mode_repeat_callers" msgid="5019521886428322131">"ደዋዮችን ድገም"</string>
    <string name="zen_mode_repeat_callers_title" msgid="8553876328249671783">"ተደጋጋሚ ደዋዮችን ፍቀድ"</string>
    <string name="zen_mode_calls_summary_one" msgid="3972333792749874863">"ከ<xliff:g id="CALLER_TYPE">%1$s</xliff:g>"</string>
    <string name="zen_mode_calls_summary_two" msgid="6592821501321201329">"ከ<xliff:g id="CALLER_TYPE">%1$s</xliff:g> እና <xliff:g id="CALLERT_TPYE">%2$s</xliff:g>"</string>
    <string name="zen_mode_repeat_callers_summary" msgid="239685342222975733">"ተመሳሳዩ ሰው በ<xliff:g id="MINUTES">%d</xliff:g> ደቂቃ ጊዜ ውስጥ ለሁለተኛ ጊዜ ከደወለ"</string>
    <string name="zen_mode_behavior_summary_custom" msgid="168127313238020146">"ብጁ"</string>
    <string name="zen_mode_when" msgid="2767193283311106373">"በራስ-ሰር አብራ"</string>
    <string name="zen_mode_when_never" msgid="8809494351918405602">"በጭራሽ"</string>
    <string name="zen_mode_when_every_night" msgid="3122486110091921009">"በየምሽቱ"</string>
    <string name="zen_mode_when_weeknights" msgid="8354070633893273783">"የሳምንቱ ቀኖች ምሽቶች"</string>
    <string name="zen_mode_start_time" msgid="8102602297273744441">"የሚጀምርበት ጊዜ"</string>
    <string name="zen_mode_end_time" msgid="8774327885892705505">"የሚያበቃበት ጊዜ"</string>
    <string name="zen_mode_end_time_next_day_summary_format" msgid="4201521691238728701">"<xliff:g id="FORMATTED_TIME">%s</xliff:g> next day"</string>
    <string name="zen_mode_summary_alarms_only_indefinite" msgid="2061973221027570123">"ወደ ማንቂያዎች ብቻ ያለገደብ ለውጥ"</string>
    <plurals name="zen_mode_summary_alarms_only_by_minute" formatted="false" msgid="6122003583875424601">
      <item quantity="one">ወደ ማንቂያዎች ለ<xliff:g id="DURATION">%1$d</xliff:g> ደቂቃዎች ብቻ ለውጥ (እስከ <xliff:g id="FORMATTEDTIME_1">%2$s</xliff:g>)</item>
      <item quantity="other">ወደ ማንቂያዎች ለ<xliff:g id="DURATION">%1$d</xliff:g> ደቂቃዎች ብቻ ለውጥ (እስከ <xliff:g id="FORMATTEDTIME_1">%2$s</xliff:g>)</item>
    </plurals>
    <plurals name="zen_mode_summary_alarms_only_by_hour" formatted="false" msgid="2407703455581767748">
      <item quantity="one">ወደ ማንቂያዎች ለ<xliff:g id="DURATION">%1$d</xliff:g> ሰዓቶች ብቻ እስከ <xliff:g id="FORMATTEDTIME_1">%2$s</xliff:g> ድረስ ለውጥ</item>
      <item quantity="other">ወደ ማንቂያዎች ለ<xliff:g id="DURATION">%1$d</xliff:g> ሰዓቶች ብቻ እስከ <xliff:g id="FORMATTEDTIME_1">%2$s</xliff:g> ድረስ ለውጥ</item>
    </plurals>
    <string name="zen_mode_summary_alarms_only_by_time" msgid="7465525754879341907">"እስከ <xliff:g id="FORMATTEDTIME">%1$s</xliff:g> ድረስ ብቻ ወደ ማንቂያዎች ይቀይሩ"</string>
    <string name="zen_mode_summary_always" msgid="6172985102689237703">"ወደ ሁልጊዜ አቋርጥ ለውጥ"</string>
    <string name="zen_mode_screen_on" msgid="8774571998575673502">"ማያ ገጹ ሲበራ"</string>
    <string name="zen_mode_screen_on_summary" msgid="2208664848367443505">"በማያ ገጽ ላይ በአትረብሽ ብቅ ባይ ማሳወቂያዎች ጸጥ እንዲሉ አድርግ እና የሁነታ አሞሌን አዶ አሳይ"</string>
    <string name="zen_mode_screen_off" msgid="3144446765110327937">"ማያ ገጹ ሲጠፋ"</string>
    <string name="zen_mode_screen_off_summary" msgid="7430034620565812258">"በአትረብሽ ጸጥ የተሰኙ ማሳወቂያዎች ማያ ገጹን ያብሩትና ብርሃኑን ያብለጨልጩት"</string>
    <string name="zen_mode_screen_off_summary_no_led" msgid="2826121465026642017">"በአትረብሽ ጸጥ የተሰኙ ማሳወቂያዎች ማያ ገጹን ያብሩት"</string>
    <string name="notification_app_settings_button" msgid="6685640230371477485">"የማሳወቂያ ቅንብሮች"</string>
    <string name="suggestion_button_text" msgid="3275010948381252006">"እሺ"</string>
    <string name="device_feedback" msgid="3238056036766293294">"ስለዚህ መሣሪያ ግብረመልስ ላክ"</string>
    <string name="restr_pin_enter_admin_pin" msgid="1085834515677448072">"የአስተዳዳሪ ፒን ያስገቡ"</string>
    <string name="switch_on_text" msgid="1124106706920572386">"በርቷል"</string>
    <string name="switch_off_text" msgid="1139356348100829659">"ጠፍቷል"</string>
    <string name="screen_pinning_title" msgid="2292573232264116542">"ማያ ገጽ መሰካት"</string>
    <string name="screen_pinning_description" msgid="1110847562111827766">"ይህ ቅንብር ሲበራ እስኪነቅሉት ድረስ የአሁኑን ማያ ገጽ በእይታ ውስጥ ለማቆየት የማያ ገጽ መሰካትን መጠቀም ይችላሉ።\n\nማያ ገጽ መሰካትን ለመጠቀም፦\n\n1. ማያ ገጽ መሰካት መብራቱን ያረጋግጡ\n\n2. አጠቃላይ ዕይታ ይክፈቱ\n\n3. በማያ ገጹ አናት ላይ ያለውን የመተግበሪያ አዶ መታ ያድርጉ፣ በመቀጠል ሰካ የሚለውን መታ ያድርጉ"</string>
    <string name="screen_pinning_unlock_pattern" msgid="8282268570060313339">"ከመንቀል በፊት የማስከፈቻ ስርዓተ-ጥለት ጠይቅ"</string>
    <string name="screen_pinning_unlock_pin" msgid="8757588350454795286">"ከመንቀል በፊት ፒን ጠይቅ"</string>
    <string name="screen_pinning_unlock_password" msgid="2514079566873826434">"ከመንቀል በፊት የይለፍ ቃል ጠይቅ"</string>
    <string name="screen_pinning_unlock_none" msgid="3814188275713871856">"ሲነቀል መሣሪያ ቆልፍ"</string>
    <string name="opening_paragraph_delete_profile_unknown_company" msgid="2232461523882170874">"ይህ የስራ መገለጫ የሚቀናበረው በ፦"</string>
    <string name="managing_admin" msgid="8843802210377459055">"በ<xliff:g id="ADMIN_APP_LABEL">%s</xliff:g> የሚቀናበር"</string>
    <string name="experimental_preference" msgid="7083015446690681376">"(የሙከራ)"</string>
    <string name="encryption_interstitial_header" msgid="468015813904595613">"ደህንነቱ የተጠበቀ አጀማመር"</string>
    <string name="encryption_continue_button" msgid="1121880322636992402">"ቀጥል"</string>
    <string name="encryption_interstitial_message_pin" msgid="2317181134653424679">"ይህ መሣሪያ ከመጀመሩ በፊት የእርስዎን ፒን እንዲጠይቅ በማድረግ ተጨማሪ ጥበቃ ሊያደርጉለት ይችላሉ። መሣሪያው እስከሚጀምር ድረስ ጥሪዎችን፣ መልእክቶችን ወይም ማንቂያዎችን ጨምሮ ማሳወቂያዎችን መቀበል አይችሉም። \n\nይህ በጠፉ ወይም በተሰረቁ መሣሪያዎች ላይ ላለ ውሂብ ጥበቃ ለማድረግ ያግዛል። መሣሪያዎን ለማስጀመር ፒን ይጠየቅ?"</string>
    <string name="encryption_interstitial_message_pattern" msgid="7081249914068568570">"ይህ መሣሪያ ከመጀመሩ በፊት የእርስዎን ስርዓተ-ጥለት እንዲጠይቅ በማድረግ ተጨማሪ ጥበቃ ሊያደርጉለት ይችላሉ። መሣሪያው እስከሚጀምር ድረስ ጥሪዎችን፣ መልእክቶችን ወይም ማንቂያዎችን ጨምሮ ማሳወቂያዎችን መቀበል አይችሉም። \n\nይህ በጠፉ ወይም በተሰረቁ መሣሪያዎች ላይ ላለ ውሂብ ጥበቃ ለማድረግ ያግዛል። መሣሪያዎን ለማስጀመር ስርዓተ-ጥለት ይጠየቅ?"</string>
    <string name="encryption_interstitial_message_password" msgid="7796567133897436443">"ይህ መሣሪያ ከመጀመሩ በፊት የእርስዎን የይለፍ ቃል እንዲጠይቅ በማድረግ ተጨማሪ ጥበቃ ሊያደርጉለት ይችላሉ። መሣሪያው እስከሚጀምር ድረስ ጥሪዎችን፣ መልእክቶችን ወይም ማንቂያዎችን ጨምሮ ማሳወቂያዎችን መቀበል አይችሉም። \n\nይህ በጠፉ ወይም በተሰረቁ መሣሪያዎች ላይ ላለ ውሂብ ጥበቃ ለማድረግ ያግዛል። መሣሪያዎን ለማስጀመር የይለፍ ቃል ይጠየቅ?"</string>
    <string name="encryption_interstitial_message_pin_for_fingerprint" msgid="4550632760119547492">"መሣሪያዎን ለማስከፈት የጣት አሻራዎን ከመጠቀም ባሻገር ይህ መሣሪያ ከመጀመሩ በፊት የእርስዎን ፒን እንዲጠይቅ በማድረግ ደህንነቱን ይበልጥ ሊያስጠብቁለት ይችላሉ። መሣሪያው እስከሚጀምር ድረስ ጥሪዎችን፣ መልእክቶችን ወይም ማንቂያዎችን ጨምሮ ማሳወቂያዎችን መቀበል አይችልም።\n\nይህ በጠፉ ወይም በተሰረቁ መሣሪያዎች ላይ ላለ ውሂብ ጥበቃ ለማድረግ ያግዛል። መሣሪያዎን ለማስጀመር ፒን ይጠየቅ?"</string>
    <string name="encryption_interstitial_message_pattern_for_fingerprint" msgid="932184823193006087">"መሣሪያዎን ለማስከፈት የጣት አሻራዎን ከመጠቀም ባሻገር ይህ መሣሪያ ከመጀመሩ በፊት የእርስዎን ስርዓተ-ጥለት እንዲጠይቅ በማድረግ ደህንነቱን ይበልጥ ሊያስጠብቁለት ይችላሉ። መሣሪያው እስከሚጀምር ድረስ ጥሪዎችን፣ መልእክቶችን ወይም ማንቂያዎችን ጨምሮ ማሳወቂያዎችን መቀበል አይችልም።\n\nይህ በጠፉ ወይም በተሰረቁ መሣሪያዎች ላይ ላለ ውሂብ ጥበቃ ለማድረግ ያግዛል። መሣሪያዎን ለማስጀመር ስርዓተ-ጥለት ይጠየቅ?"</string>
    <string name="encryption_interstitial_message_password_for_fingerprint" msgid="5560954719370251702">"መሣሪያዎን ለመክፈት የጣት አሻራዎን ከመጠቀም ባሻገር ይህ መሣሪያ ከመጀመሩ በፊት የእርስዎን ይለፍ ቃል እንዲጠይቅ በማድረግ ደህንነቱን ይበልጥ ሊያስጠብቁለት ይችላሉ። መሣሪያው እስከሚጀምር ድረስ ጥሪዎችን፣ መልእክቶችን ወይም ማንቂያዎችን ጨምሮ ማሳወቂያዎችን መቀበል አይችልም።\n\nይህ በጠፉ ወይም በተሰረቁ መሣሪያዎች ላይ ያለ የውሂብ ለመጠበቅ ያግዛል። መሣሪያዎን ለማስጀመር የይለፍ ኮድ ይጠየቅ?"</string>
    <string name="encryption_interstitial_yes" msgid="4439509435889513411">"አዎ"</string>
    <string name="encryption_interstitial_no" msgid="8935031349097025137">"የለም"</string>
    <string name="restricted_true_label" msgid="4761453839409220473">"ተገድቧል"</string>
    <string name="restricted_false_label" msgid="3279282180297058755">"መተግበሪያ በዳራ ውስጥ ባትሪን መጠቀም ይችላል"</string>
    <string name="encrypt_talkback_dialog_require_pin" msgid="8299960550048989807">"ፒን ይጠየቅ?"</string>
    <string name="encrypt_talkback_dialog_require_pattern" msgid="1499790256154146639">"ስርዓተ-ጥለት ይጠየቅ?"</string>
    <string name="encrypt_talkback_dialog_require_password" msgid="8841994614218049215">"የይለፍ ቃል ይጠየቅ?"</string>
    <string name="encrypt_talkback_dialog_message_pin" msgid="7582096542997635316">"ይህን መሣሪያ ለማስጀምር ፒንዎን ሲያስገቡ እንደ <xliff:g id="SERVICE">%1$s</xliff:g> ያሉ የተደራሽነት አገልግሎቶች ሊገኙ አይችሉም።"</string>
    <string name="encrypt_talkback_dialog_message_pattern" msgid="2020083142199612743">"ይህን መሣሪያ ለማስጀምር የስርዓተ-ጥለትዎን ሲያስገቡ እንደ <xliff:g id="SERVICE">%1$s</xliff:g> ያሉ የተደራሽነት አገልግሎቶች ሊገኙ አይችሉም።"</string>
    <string name="encrypt_talkback_dialog_message_password" msgid="4155875981789127796">"ይህን መሣሪያ ለማስጀምር የይለፍ ቃልዎን ሲያስገቡ እንደ <xliff:g id="SERVICE">%1$s</xliff:g> ያሉ የተደራሽነት አገልግሎቶች ሊገኙ አይችሉም።"</string>
    <string name="direct_boot_unaware_dialog_message" msgid="7870273558547549125">"ማስታወሻ፦ እንደገና ከማስነሳት በኋላ ይህ መተግበሪያ ስልክዎን እስከሚከፍቱት ድረስ ሊጀምር አይችልም"</string>
    <string name="imei_information_title" msgid="8499085421609752290">"የIMEI መረጃ"</string>
    <string name="imei_information_summary" msgid="2074095606556565233">"የIMEI ተዛማጅ መረጃ"</string>
    <string name="slot_number" msgid="3762676044904653577">"(ቀዳዳ <xliff:g id="SLOT_NUM">%1$d</xliff:g>)"</string>
    <string name="launch_by_default" msgid="1840761193189009248">"በነባሪ ክፈት"</string>
    <string name="app_launch_domain_links_title" msgid="1160925981363706090">"አገናኞችን በመክፈት ላይ"</string>
    <string name="app_launch_open_domain_urls_title" msgid="8914721351596745701">"የሚደገፉ አገናኞችን ክፈት"</string>
    <string name="app_launch_open_domain_urls_summary" msgid="5367573364240712217">"ስትጠይቅ ክፈት"</string>
    <string name="app_launch_supported_domain_urls_title" msgid="8250695258211477480">"የሚደገፉ አገናኞች"</string>
    <string name="app_launch_other_defaults_title" msgid="2516812499807835178">"ሌሎች ነባሪዎች"</string>
    <string name="storage_summary_format" msgid="5419902362347539755">"<xliff:g id="SIZE">%1$s</xliff:g> በ<xliff:g id="STORAGE_TYPE">%2$s</xliff:g> ውስጥ ጥቅም ላይ ውሏል"</string>
    <string name="storage_type_internal" msgid="6042049833565674948">"ውስጣዊ ማከማቻ"</string>
    <string name="storage_type_external" msgid="7738894330670001898">"ውጫዊ ማከማቻ"</string>
    <string name="app_data_usage" msgid="7942375313697452803">"የመተግበሪያ ውሂብ አጠቃቀም"</string>
    <string name="data_summary_format" msgid="6213211533341068366">"<xliff:g id="SIZE">%1$s</xliff:g> ጥቅም ላይ ውሏል ከ<xliff:g id="DATE">%2$s</xliff:g> ጀምሮ"</string>
    <string name="storage_used" msgid="7128074132917008743">"ማከማቻው ጥቅም ላይ ውሏል"</string>
    <string name="change" msgid="6657848623929839991">"ለውጥ"</string>
    <string name="change_storage" msgid="600475265207060436">"ማከማቻን ይቀይሩ"</string>
    <string name="notifications_label" msgid="2872668710589600731">"ማሳወቂያዎች"</string>
    <string name="notifications_enabled" msgid="6983396130566021385">"በርቷል"</string>
    <string name="notifications_enabled_with_info" msgid="2446033696770133334">"በርቷል / <xliff:g id="NOTIFICATIONS_CATEGORIES_OFF">%1$s</xliff:g>"</string>
    <string name="notifications_disabled" msgid="1262114548434938079">"አጥፋ"</string>
    <string name="notifications_partly_blocked" msgid="592071133950126656">"<xliff:g id="COUNT_0">%1$d</xliff:g> ከ<xliff:g id="COUNT_1">%2$d</xliff:g> ምድቦች ጠፍተዋል"</string>
    <string name="notifications_silenced" msgid="4728603513072110381">"ድምጹ ተዘግቷል"</string>
    <string name="notifications_redacted" msgid="4493588975742803160">"ሚስጥራዊነት ያለው ይዘት በማያ ገጽ ቁልፍ ላይ አይደለም"</string>
    <string name="notifications_hidden" msgid="3619610536038757468">"በማያ ገጽ ቁልፍ ላይ አይደለም"</string>
    <string name="notifications_priority" msgid="1066342037602085552">"«አትረብሽ» ተሽሯል"</string>
    <string name="notifications_summary_divider" msgid="9013807608804041387">" / "</string>
    <string name="notification_summary_level" msgid="2726571692704140826">"ደረጃ %d"</string>
    <string name="notification_summary_channel" msgid="5831124672372023524">"<xliff:g id="CHANNEL_NAME">%1$s</xliff:g> • <xliff:g id="GROUP_NAME">%2$s</xliff:g>"</string>
    <plurals name="notifications_categories_off" formatted="false" msgid="5583365573683409754">
      <item quantity="one"><xliff:g id="COUNT_1">%d</xliff:g> ምድቦች ጠፍተዋል</item>
      <item quantity="other"><xliff:g id="COUNT_1">%d</xliff:g> ምድቦች ጠፍተዋል</item>
    </plurals>
    <plurals name="permissions_summary" formatted="false" msgid="6402730318075959117">
      <item quantity="one"><xliff:g id="COUNT_1">%d</xliff:g> ፈቃዶች ተሰጥተዋል</item>
      <item quantity="other"><xliff:g id="COUNT_1">%d</xliff:g> ፈቃዶች ተሰጥተዋል</item>
    </plurals>
    <plurals name="runtime_permissions_summary" formatted="false" msgid="1564663886246010959">
      <item quantity="one"><xliff:g id="COUNT_2">%d</xliff:g> ከ<xliff:g id="COUNT_3">%d</xliff:g> ፈቃዶች ተሰጥቷል</item>
      <item quantity="other"><xliff:g id="COUNT_2">%d</xliff:g> ከ<xliff:g id="COUNT_3">%d</xliff:g> ፈቃዶች ተሰጥተዋል</item>
    </plurals>
    <plurals name="runtime_permissions_additional_count" formatted="false" msgid="931276038884210752">
      <item quantity="one"><xliff:g id="COUNT_1">%d</xliff:g> ተጨማሪ ፈቃዶች</item>
      <item quantity="other"><xliff:g id="COUNT_1">%d</xliff:g> ተጨማሪ ፈቃዶች</item>
    </plurals>
    <string name="runtime_permissions_summary_no_permissions_granted" msgid="1679758182657005375">"ምንም ፈቃዶች አልተሰጡም"</string>
    <string name="runtime_permissions_summary_no_permissions_requested" msgid="7655100570513818534">"ምንም ፈቃዶች አልተጠየቁም"</string>
    <string name="filter_all_apps" msgid="1988403195820688644">"ሁሉም መተግበሪያዎች"</string>
    <string name="filter_enabled_apps" msgid="5395727306799456250">"የተጫኑ መተግበሪያዎች"</string>
    <string name="filter_instant_apps" msgid="574277769963965565">"ቅጽበታዊ መተግበሪያዎች"</string>
    <string name="filter_personal_apps" msgid="3277727374174355971">"የግል"</string>
    <string name="filter_work_apps" msgid="24519936790795574">"ስራ"</string>
    <string name="filter_notif_all_apps" msgid="2299049859443680242">"መተግበሪያዎች፦ ሁሉም"</string>
    <string name="filter_notif_blocked_apps" msgid="3300375727887991342">"መተግበሪያዎች፦ ጠፍተዋል"</string>
    <string name="filter_notif_urgent_channels" msgid="3972473613117159653">"ምድቦች፦ በጣም አስቸኳይ አስፈላጊነት"</string>
    <string name="filter_notif_low_channels" msgid="4128487387390004604">"ምድቦች፦ ዝቅተኛ ቅድሚያ"</string>
    <string name="filter_notif_blocked_channels" msgid="5880190882221644289">"ምድቦች፦ ጠፍተዋል"</string>
    <string name="filter_notif_dnd_channels" msgid="1817930848881696728">"ምድቦች፦ አትረብሽን ይሽራሉ"</string>
    <string name="advanced_apps" msgid="4812975097124803873">"የላቀ"</string>
    <string name="configure_apps" msgid="6685680790825882528">"መተግበሪያዎች ያዋቅሩ"</string>
    <string name="unknown_app" msgid="5275921288718717656">"ያልታወቀ መተግበሪያ"</string>
    <string name="app_permissions" msgid="4148222031991883874">"የመተግበሪያ ፈቃዶች"</string>
    <string name="app_permissions_summary" msgid="5163974162150406324">"<xliff:g id="APPS">%1$s</xliff:g>ን የሚጠቀሙ መተግበሪያዎች"</string>
    <string name="tap_to_wake" msgid="7211944147196888807">"ለማንቃት መታ ያድርጉ"</string>
    <string name="tap_to_wake_summary" msgid="4341387904987585616">"መሣሪያን ለማንቃት በማያ ገጹ ማንኛውም ቦታ ላይ ሁለቴ መታ ያድርጉ"</string>
    <string name="domain_urls_title" msgid="3132983644568821250">"አገናኞችን በመክፈት ላይ"</string>
    <string name="domain_urls_summary_none" msgid="2639588015479657864">"የሚደገፉ አገናኞችን አትክፈት"</string>
    <string name="domain_urls_summary_one" msgid="3704934031930978405">"<xliff:g id="DOMAIN">%s</xliff:g>ን ክፈት"</string>
    <string name="domain_urls_summary_some" msgid="3950089361819428455">"<xliff:g id="DOMAIN">%s</xliff:g>ን እና ሌሎች ዩአርኤሎችን ይክፈቱ"</string>
    <string name="domain_urls_apps_summary_off" msgid="1833056772600031220">"የሚደገፉ አገናኞችን የሚከፍት ምንም መተግበሪያ የለም"</string>
    <plurals name="domain_urls_apps_summary_on" formatted="false" msgid="240214361240709399">
      <item quantity="one"><xliff:g id="COUNT">%d</xliff:g> መተግበሪያዎች የሚደገፉ አገናኞችን በመክፈት ላይ</item>
      <item quantity="other"><xliff:g id="COUNT">%d</xliff:g> መተግበሪያዎች የሚደገፉ አገናኞችን በመክፈት ላይ</item>
    </plurals>
    <string name="app_link_open_always" msgid="2474058700623948148">"በዚህ መተግበሪያ ውስጥ ክፈት"</string>
    <string name="app_link_open_ask" msgid="7800878430190575991">"ሁልጊዜ ጊዜ ጠይቅ"</string>
    <string name="app_link_open_never" msgid="3407647600352398543">"በዚህ መተግበሪያ ውስጥ አትክፈት"</string>
    <string name="fingerprint_not_recognized" msgid="1739529686957438119">"አልታወቀም"</string>
    <string name="default_apps_title" msgid="1660450272764331490">"ነባሪ"</string>
    <string name="default_for_work" msgid="9152194239366247932">"ለሥራ ነባሪ"</string>
    <string name="assist_and_voice_input_title" msgid="1733165754793221197">"እገዛ እና ድምጽ ግቤት"</string>
    <string name="default_assist_title" msgid="8868488975409247921">"የእገዛ መተግበሪያ"</string>
    <string name="assistant_security_warning_title" msgid="8673079231955467177">"<xliff:g id="ASSISTANT_APP_NAME">%s</xliff:g> የእርስዎ ረዳት ይደረግ?"</string>
    <string name="assistant_security_warning" msgid="8498726261327239136">"ረዳቱ በእርስዎ ስርዓት ላይ በአገልግሎት ላይ ስለሚውሉ መተግበሪያዎች መረጃን ማንበብ ይችላል፣ ይህም በእርስዎ ማያ ገጽ ላይ የሚታይ ወይም በመተግበሪያዎች ውስጥ የሚደረስበት መረጃን ይጨምራል።"</string>
    <string name="assistant_security_warning_agree" msgid="7710290206928033908">"እስማማለሁ"</string>
    <string name="assistant_security_warning_disagree" msgid="877419950830205913">"አትስማማ"</string>
    <string name="choose_voice_input_title" msgid="975471367067718019">"ድምጽ ግቤት ይምረጡ"</string>
    <string name="default_browser_title" msgid="8101772675085814670">"የአሳሽ መተግበሪያ"</string>
    <string name="default_browser_title_none" msgid="2124785489953628553">"ምንም ነባሪ አሳሽ የለም"</string>
    <string name="default_phone_title" msgid="282005908059637350">"የስልክ መተግበሪያ"</string>
    <string name="default_app" msgid="6864503001385843060">"(ነባሪ)"</string>
    <string name="system_app" msgid="9068313769550747372">"(ሥርዓት)"</string>
    <string name="system_default_app" msgid="3091113402349739037">"(የሥርዓት ነባሪ)"</string>
    <string name="apps_storage" msgid="4353308027210435513">"የመተግበሪያዎች ማከማቻ"</string>
    <string name="usage_access" msgid="5479504953931038165">"የአጠቃቀም መዳረሻ"</string>
    <string name="permit_usage_access" msgid="4012876269445832300">"የአጠቃቀም መዳረሻ ፍቀድ"</string>
    <string name="app_usage_preference" msgid="7065701732733134991">"የመተግበሪያ አጠቃቀም ምርጫዎች"</string>
    <string name="time_spent_in_app_pref_title" msgid="649419747540933845">"በመተግበሪያ ውስጥ የጠፋ ጊዜ"</string>
    <string name="usage_access_description" msgid="1352111094596416795">"የአጠቃቀም መዳረሻ አንድ መተግበሪያ የሚጠቀሟቸውን ሌሎች መተግበሪያዎች እና ምን ያህል ጊዜ እንደሚጠቀሙባቸው፣ እንዲሁም የአገልግሎት አቅራቢዎን፣ የቋንቋ ቅንብሮችዎን እና ሌሎች ዝርዝሮችዎን እንዲከታተል ያስችለዋል።"</string>
    <string name="memory_settings_title" msgid="7490541005204254222">"ማህደረ ትውስታ"</string>
    <string name="memory_details_title" msgid="8542565326053693320">"የማህደረ ትውስታ ዝርዝሮች"</string>
    <string name="always_running" msgid="6042448320077429656">"ሁልጊዜ (<xliff:g id="PERCENTAGE">%s</xliff:g>)ን በማስኬድ ላይ"</string>
    <string name="sometimes_running" msgid="6611250683037700864">"አልፎ አልፎ (<xliff:g id="PERCENTAGE">%s</xliff:g>)ን በማስኬድ ላይ"</string>
    <string name="rarely_running" msgid="348413460168817458">"አልፎ አልፎ (<xliff:g id="PERCENTAGE">%s</xliff:g>)ን በማስኬድ ላይ"</string>
    <string name="memory_max_use" msgid="6874803757715963097">"ከፍተኛ"</string>
    <string name="memory_avg_use" msgid="7382015389130622870">"አማካኝ"</string>
    <string name="memory_max_desc" msgid="2861832149718335864">"ከፍተኛ <xliff:g id="MEMORY">%1$s</xliff:g>"</string>
    <string name="memory_avg_desc" msgid="1551240906596518412">"አማካኝ <xliff:g id="MEMORY">%1$s</xliff:g>"</string>
    <string name="memory_use_running_format" msgid="4172488041800743760">"<xliff:g id="MEMORY">%1$s</xliff:g> / <xliff:g id="RUNNING">%2$s</xliff:g>"</string>
    <string name="process_format" msgid="77905604092541454">"<xliff:g id="APP_NAME">%1$s</xliff:g> (<xliff:g id="COUNT">%2$d</xliff:g>)"</string>
    <string name="high_power_apps" msgid="3459065925679828230">"ባትሪን ማትባት"</string>
    <string name="additional_battery_info" msgid="4754099329165411970">"የአጠቃቀም ማንቂያዎች"</string>
    <string name="show_all_apps" msgid="1512506948197818534">"ሙሉ የመሣሪያ አጠቃቀም አሳይ"</string>
    <string name="hide_extra_apps" msgid="5016497281322459633">"የመተግበሪያ አጠቃቀም አሳይ"</string>
    <string name="power_high_usage_title" msgid="6027369425057347826">"ከፍተኛ የኃይል ፍጆታ"</string>
    <plurals name="power_high_usage_summary" formatted="false" msgid="467347882627862744">
      <item quantity="one"><xliff:g id="NUMBER">%2$d</xliff:g> መተግበሪያዎች ልክ ያልሆነ ባህሪ እያሳዩ ነው</item>
      <item quantity="other"><xliff:g id="NUMBER">%2$d</xliff:g> መተግበሪያዎች ልክ ያልሆነ ባህሪ እያሳዩ ነው</item>
    </plurals>
    <plurals name="power_high_usage_title" formatted="false" msgid="3826660033363082922">
      <item quantity="one">መተግበሪያዎች ባትሪ እያሟጠጡ ነው</item>
      <item quantity="other">መተግበሪያዎች ባትሪ እያሟጠጡ ነው</item>
    </plurals>
    <string name="high_power_filter_on" msgid="3222265297576680099">"አልተባም"</string>
    <string name="high_power_on" msgid="6216293998227583810">"አልተባም"</string>
    <string name="high_power_off" msgid="3393904131961263278">"የባትሪ አጠቃቀምን አትባ"</string>
    <string name="high_power_system" msgid="7362862974428225301">"የባትሪ ማትባት አይገኝም"</string>
    <string name="high_power_desc" msgid="6283926163708585760">"የባትሪ ማትባትን አትተግብር። ባትሪዎን በበለጠ ፍጥነት ሊጨርሰው ይችላል።"</string>
    <string name="high_power_prompt_title" msgid="6358673688590282655">"መተግበሪያው ሁልጊዜ በጀርባ ውስጥ ይሂድ?"</string>
    <string name="high_power_prompt_body" msgid="1031422980602565049">"<xliff:g id="APP_NAME">%1$s</xliff:g> ሁልጊዜ በጀርባ ውስጥ እንዲያሄድ መፍቀድ የባትሪ ህይወት ሊቀንስ ይችላል። \n\nይህን በኋላ ላይ በቅንብሮች ፤ መተግበሪያዎች እና ማሳወቂያዎች ውስጥ መቀየር ይችላሉ።"</string>
    <string name="battery_summary" msgid="8044042095190688654">"<xliff:g id="PERCENTAGE">%1$s</xliff:g> ከመጨረሻው ሙሉ ኃይል መሙላት በኋላ አጠቃቀም"</string>
    <string name="battery_power_management" msgid="5571519699679107523">"የኃይል አስተዳደር"</string>
    <string name="no_battery_summary" msgid="3528036835462846814">"ከመጨረሻው ሙሉ ኃይል  መሙላት በኋላ ምንም የባትሪ አጠቃቀም የለም"</string>
    <string name="app_notification_preferences" msgid="1599319335092722613">"መተግበሪያ ቅንብሮች"</string>
    <string name="system_ui_settings" msgid="579824306467081123">"SystemUI ቃኚን አሳይ"</string>
    <string name="additional_permissions" msgid="6463784193877056080">"ተጨማሪ ፈቃዶች"</string>
    <string name="additional_permissions_more" msgid="3538612272673191451">"<xliff:g id="COUNT">%1$d</xliff:g> ተጨማሪ"</string>
    <string name="share_remote_bugreport_dialog_title" msgid="1124840737776588602">"የሳንካ ሪፖርት ይጋራ?"</string>
    <string name="share_remote_bugreport_dialog_message_finished" msgid="4973886976504823801">"የእርስዎ አይቲ አስተዳዳሪ ለዚህ መሣሪያ መላ ለመፈለግ የሳንካ ሪፖርት ጠይቀዋል። መተግበሪያዎች እና ውሂብ ሊጋሩ ይችላሉ።"</string>
    <string name="share_remote_bugreport_dialog_message" msgid="3495929560689435496">"የእርስዎ አይቲ አስተዳዳሪ ለዚህ መሣሪያ መላ ለመፈለግ እንዲያግዝ የሳንካ ሪፖርት ጠይቀዋል። መተግበሪያዎች እና ውሂብ ሊጋሩ ይችላሉ። ይሄ መሣሪያዎን ለጊዜው ሊያዘገየው ይችላል።"</string>
    <string name="sharing_remote_bugreport_dialog_message" msgid="5859287696666024466">"ይህ የሳንካ ሪፖርት ከእርስዎ አይቲ አስተዳዳሪ ጋር በመጋራት ላይ ነው። ለተጨማሪ ዝርዝሮች ያነጋግሯቸው።"</string>
    <string name="share_remote_bugreport_action" msgid="532226159318779397">"አጋራ"</string>
    <string name="decline_remote_bugreport_action" msgid="518720235407565134">"አትቀበል"</string>
    <string name="usb_use_charging_only" msgid="4800495064747543954">"ምንም የውሂብ ዝውውር የለም"</string>
    <string name="usb_use_charging_only_desc" msgid="3066256793008540627">"ይህን መሣሪያ ብቻ ኃይል ይሙሉበት"</string>
    <string name="usb_use_power_only" msgid="3236391691786786070">"የተገናኘ የመሣሪያ ኃይል ይሙሉ"</string>
    <string name="usb_use_file_transfers" msgid="1223134119354320726">"ፋይልን ማስተላለፍ"</string>
    <string name="usb_use_file_transfers_desc" msgid="4235764784331804488">"ወደ ሌላ መሣሪያ ፋይሎችን ያስተላልፉ"</string>
    <string name="usb_use_photo_transfers" msgid="8192719651229326283">"PTP"</string>
    <string name="usb_use_photo_transfers_desc" msgid="2963034811151325996">"MTP የማይደገፍ ከሆነ ፎቶዎችን ወይም ፋይሎችን ማዛወር (PTP)"</string>
    <string name="usb_use_tethering" msgid="3944506882789422118">"ዩኤስቢን እንደ ሞደም መሰካት"</string>
    <string name="usb_use_MIDI" msgid="5116404702692483166">"MIDI"</string>
    <string name="usb_use_MIDI_desc" msgid="8473936990076693175">"ይህን መሣሪያ እንደ MIDI ይጠቀሙበት"</string>
    <string name="usb_use" msgid="3372728031108932425">"ዩኤስቢ ተጠቀም ለ"</string>
    <string name="usb_default_label" msgid="2211094045594574774">"ነባሪ የዩኤስቢ ውቅረት"</string>
    <string name="usb_default_info" msgid="8864535445796200695">"ሌላ መሣሪያ ሲገናኝ እና የእርስዎ ስልክ ሲከፈት እነዚህ ቅንብሮች ተፈጻሚ ይሆናሉ። ከሚታመኑ መሣሪያዎች ጋር ብቻ ይገናኙ።"</string>
    <string name="usb_pref" msgid="1400617804525116158">"ዩ ኤስ ቢ"</string>
    <string name="usb_preference" msgid="7394265019817945275">"የዩኤስቢ ምርጫዎች"</string>
    <string name="usb_control_title" msgid="4404322722995917160">"ዩኤስቢ በሚከተለው ቁጥጥር ይደረግበታል፦"</string>
    <string name="usb_control_host" msgid="2276710819046647200">"የተገናኘ መሣሪያ"</string>
    <string name="usb_control_device" msgid="5821511964163469463">"ይህ መሣሪያ"</string>
    <string name="usb_switching" msgid="8995313698715545619">"በመቀየር ላይ…"</string>
    <string name="usb_switching_failed" msgid="4156073015692409651">"መቀየር አልተቻለም"</string>
    <string name="usb_summary_charging_only" msgid="7544327009143659751">"የዚህን መሣሪያ ኃይል በመሙላት ላይ"</string>
    <string name="usb_summary_power_only" msgid="1996391096369798526">"የተገናኘ መሣሪያ ኃይል በመሙላት ላይ"</string>
    <string name="usb_summary_file_transfers" msgid="6925168380589489645">"ፋይልን ማስተላለፍ"</string>
    <string name="usb_summary_tether" msgid="951190049557074535">"ዩኤስቢን እንደ ሞደም መሰካት"</string>
    <string name="usb_summary_photo_transfers" msgid="665584667685030007">"PTP"</string>
    <string name="usb_summary_MIDI" msgid="2399066753961085360">"MIDI"</string>
    <string name="usb_summary_file_transfers_power" msgid="7700800611455849806">"ፋይል ማስተላለፍ ኣና ኃይልን ማቅረብ"</string>
    <string name="usb_summary_tether_power" msgid="5825335393952752238">"ዩኤስቢ እንደ ሞደም መሰካት እና ኃይልን ማቅረብ"</string>
    <string name="usb_summary_photo_transfers_power" msgid="6826058111908423069">"PTP እና ኃይልን ማቅረብ"</string>
    <string name="usb_summary_MIDI_power" msgid="3308250484012677596">"MIDI እና ኃይልን ማቅረብ"</string>
    <string name="background_check_pref" msgid="7550258400138010979">"የዳራ ፍተሻ"</string>
    <string name="background_check_title" msgid="4534254315824525593">"ሙሉ የዳራ መዳረሻ"</string>
    <string name="assist_access_context_title" msgid="2269032346698890257">"ከማያ ገጽ ላይ ጽሑፍ ተጠቀም"</string>
    <string name="assist_access_context_summary" msgid="1991421283142279560">"ረዳት መተግበሪያው የማያ ገጹን ይዘቶች እንደ ጽሑፍ እንዲደርሳባቸው ይፍቀዱ"</string>
    <string name="assist_access_screenshot_title" msgid="4034721336291215819">"ቅጽበታዊ ገጽ እይታ ይጠቀሙ"</string>
    <string name="assist_access_screenshot_summary" msgid="6761636689013259901">"ረዳት መተግበሪያው የማያ ገጹን ምስል እንዲደርስበት ይፍቀዱ"</string>
    <string name="assist_flash_title" msgid="506661221230034891">"ማያ ገጽን አብራ"</string>
    <string name="assist_flash_summary" msgid="9160668468824099262">"የረዳት መተግበሪያ ጽሑፍ ከማያ ገጽ ወይም ቅጽበታዊ ገጽ እይታ ሲደርስ የማያ ገጽ ጠርዞችን አብራ"</string>
    <string name="assist_footer" msgid="1982791172085896864">"ረዳት መተግበሪያዎች በሚያዩት ማያ ገጽ ላይ ባለ መረጃ ላይ ተመስርቶ ሊያግዘዎት ይችላል። አንዳንድ መተግበሪያዎች የተዋሃደ እርዳታ ለእርስዎ ለመስጠት ሁለቱንም ማስጀመሪያ እና የድምጽ ግቤት አገልግሎቶችን ይደግፋሉ።"</string>
    <string name="average_memory_use" msgid="829566450150198512">"አማካይ የማህደረ ትውስታ አጠቃቀም"</string>
    <string name="maximum_memory_use" msgid="7493720799710132496">"ከፍተኛ ማህደረ ትውስታ አጠቃቀም"</string>
    <string name="memory_usage" msgid="1781358557214390033">"የማህደረ ትውስታ አጠቃቀም"</string>
    <string name="app_list_memory_use" msgid="6987417883876419338">"የመተግበሪያ አጠቃቀም"</string>
    <string name="memory_details" msgid="5943436005716991782">"ዝርዝሮች"</string>
    <string name="memory_use_summary" msgid="5608257211903075754">"ባለፉት 3 ሰዓቶች ጥቅም ላይ የዋለ <xliff:g id="SIZE">%1$s</xliff:g> አማካይ የማህደረ ትውስታ"</string>
    <string name="no_memory_use_summary" msgid="2016900536806235588">"ባለፉት 3 ሰዓቶች ምንም ማህደረ ትውስታ ጥቅም ላይ አልዋለም"</string>
    <string name="sort_avg_use" msgid="3998036180505143129">"በአማካይ አጠቃቀም ደርድር"</string>
    <string name="sort_max_use" msgid="4629247978290075124">"በከፍተኛ አጠቃቀም ደርድር"</string>
    <string name="memory_performance" msgid="5661005192284103281">"አፈጻጸም"</string>
    <string name="total_memory" msgid="2017287600738630165">"ጠቅላላ ማህደረ ትውስታ"</string>
    <string name="average_used" msgid="5338339266517245782">"ጥቅም ላይ የዋለ አማካይ (%)"</string>
    <string name="free_memory" msgid="4003936141603549746">"ነጻ"</string>
    <string name="memory_usage_apps" msgid="5650192998273294098">"በመተግበሪያዎች ጥቅም ላይ የዋለ ማህደረ ትውስታ"</string>
    <plurals name="memory_usage_apps_summary" formatted="false" msgid="6089210945574265774">
      <item quantity="one"><xliff:g id="COUNT">%1$d</xliff:g> መተግበሪያዎች ባለፈው <xliff:g id="DURATION_1">%2$s</xliff:g> ጊዜ ውስጥ ማህደረ ትውስታን ተጠቅመዋል</item>
      <item quantity="other"><xliff:g id="COUNT">%1$d</xliff:g> መተግበሪያዎች ባለፈው <xliff:g id="DURATION_1">%2$s</xliff:g> ጊዜ ውስጥ ማህደረ ትውስታን ተጠቅመዋል</item>
    </plurals>
    <string name="running_frequency" msgid="6622624669948277693">"ድግግሞሽ"</string>
    <string name="memory_maximum_usage" msgid="6513785462055278341">"ከፍተኛ አጠቃቀም"</string>
    <string name="no_data_usage" msgid="9131454024293628063">"ምንም ውሂብ ጥቅም ላይ አልዋለም"</string>
    <string name="zen_access_warning_dialog_title" msgid="1198189958031157142">"አትረብሽ የ<xliff:g id="APP">%1$s</xliff:g> መዳረሻ ይፈቀድለት?"</string>
    <string name="zen_access_warning_dialog_summary" msgid="4015885767653010873">"መተግበሪያው አትረብሽን ማብራት/ማጥፋት እና በተዛማጅ ቅንብሮች ላይ ለውጦችን ማድረግ ይችላል።"</string>
    <string name="zen_access_disabled_package_warning" msgid="302820100078584431">"እንደበራ መቆየት አለበት፣ የማሳወቂያ መዳረሻ ስለበራ"</string>
    <string name="zen_access_revoke_warning_dialog_title" msgid="558779234015793950">"ለ<xliff:g id="APP">%1$s</xliff:g> የአትረብሽ መዳረሻ ይሻር?"</string>
    <string name="zen_access_revoke_warning_dialog_summary" msgid="5518216907304930148">"በዚህ መተግበሪያ የተፈጠሩ የሁሉም አትረብሽ ደንቦች ይወገዳሉ።"</string>
    <string name="ignore_optimizations_on" msgid="6915689518016285116">"አታትባ"</string>
    <string name="ignore_optimizations_off" msgid="6153196256410296835">"አትባ"</string>
    <string name="ignore_optimizations_on_desc" msgid="3549930955839111652">"ባትሪዎን በበለጠ ፍጥነት ሊጨርሰው ይችላል። መተግበሪያ ከእንግዲህ በዳራ ባትሪ ከመጠቀም ከእንግዲህ አይገደብም።"</string>
    <string name="ignore_optimizations_off_desc" msgid="5255731062045426544">"ለባትሪ እድሜ የሚመከር"</string>
    <string name="ignore_optimizations_title" msgid="2829637961185027768">"<xliff:g id="APP">%s</xliff:g> የባትሪ ማመቻቸቶችን ችላ እንዲል ይፈቀድለት?"</string>
    <string name="app_list_preference_none" msgid="108006867520327904">"ምንም"</string>
    <string name="work_profile_usage_access_warning" msgid="2918050775124911939">"ለዚህ መተግሪያ የአጠቃቀም መዳረሻን ማጥፋት አሰተዳዳሪዎን በስራ መገለጫዎ ውስጥ የመተግበሪዎች ውሂብ አጠቃቀምን ከመከታተል አያግደውም።"</string>
    <string name="accessibility_lock_screen_progress" msgid="2408292742980383166">"<xliff:g id="COUNT_0">%1$d</xliff:g> ከ<xliff:g id="COUNT_1">%2$d</xliff:g> ቁምፊዎች ጥቅም ላይ ውለዋል"</string>
    <string name="draw_overlay" msgid="6564116025404257047">"በሌሎች መተግበሪያዎች ላይ አሳይ"</string>
    <string name="system_alert_window_settings" msgid="8466613169103527868">"በሌሎች መተግበሪያዎች ላይ አሳይ"</string>
    <string name="system_alert_window_apps_title" msgid="7005760279028569491">"መተግበሪያዎች"</string>
    <string name="system_alert_window_access_title" msgid="6297115362542361241">"በሌሎች መተግበሪያዎች ላይ አሳይ"</string>
    <string name="permit_draw_overlay" msgid="7456536798718633432">"በሌሎች መተግበሪያዎች ላይ ማሳየትን ፍቀድ"</string>
    <string name="allow_overlay_description" msgid="8961670023925421358">"ይህ መተግበሪያ እየተጠቀሙ ባሉ ሌሎች መተግበሪያዎች ላይ እንዲያሳይ ይፍቀዱለት። በእነዚያ መተግበሪያዎች አጠቃቀምዎ ላይ ጣልቃ ሊገባ፣ ወይም መልካቸውን ወይም ባህሪያቸው ሊቀይር ይችላል።"</string>
    <string name="keywords_vr_listener" msgid="7441221822576384680">"ምናባዊ ዕውነታ አዳማጭ ስቲሪዮ አጋዥ አገልግሎት"</string>
    <string name="keywords_system_alert_window" msgid="5049498015597864850">"ሥርዓት ማንቂያ መስኮት መገናኛ ማሳያ በሌሎች መተግበሪያዎች ላይ አሳይ"</string>
    <string name="overlay_settings" msgid="6930854109449524280">"በሌሎች መተግበሪያዎች ላይ አሳይ"</string>
    <string name="system_alert_window_summary" msgid="602892301318324492">"<xliff:g id="COUNT_0">%1$d</xliff:g> ከ<xliff:g id="COUNT_1">%2$d</xliff:g> መተግበሪያዎች በሌሎች መተግበሪያዎች ላይ እንዲያሳዩ ተፈቅዶላቸዋል"</string>
    <string name="filter_overlay_apps" msgid="6965969283342557573">"ፍቃድ ያላቸው መተግበሪያዎች"</string>
    <string name="app_permission_summary_allowed" msgid="1505409933012886711">"ይፈቀዳል"</string>
    <string name="app_permission_summary_not_allowed" msgid="2592617058101882802">"አይፈቀድም"</string>
    <string name="keywords_install_other_apps" msgid="761078076051006558">"መተግበሪያዎችን ጫን ያልታወቁ ምንጮች"</string>
    <string name="write_settings" msgid="4797457275727195681">"የስርዓት ቅንብሮችን ይቀይራል"</string>
    <string name="keywords_write_settings" msgid="6415597272561105138">"የስርዓት ቅንብሮችን ጻፍ ቀይር"</string>
    <string name="write_settings_summary" msgid="4302268998611412696">"<xliff:g id="COUNT_0">%1$d</xliff:g> የ <xliff:g id="COUNT_1">%2$d</xliff:g> መተግበሪያዎች የስርዓት ቅንብሮችን እንዲቀይሩ ተፈቅዶላቸዋል"</string>
    <string name="filter_install_sources_apps" msgid="3102976274848199118">"ሌሎች መተግበሪያዎችን መጫን ይችላሉ"</string>
    <string name="filter_write_settings_apps" msgid="2914615026197322551">"የስርዓት ቅንብሮችን ያዘምናል"</string>
    <string name="write_settings_title" msgid="4232152481902542284">"የስርዓት ቅንብሮችን ያዘምናል"</string>
    <string name="write_system_settings" msgid="3482913590601096763">"የስርዓት ቅንብሮችን ይቀይራል"</string>
    <string name="permit_write_settings" msgid="658555006453212691">"የስርዓት ቅንብሮችን መቀየር ፍቀድ"</string>
    <string name="write_settings_description" msgid="6868293938839954623">"ይህ ፈቃድ መተግበሪያው የስርዓት ቅንብሮችን ለመቀየር ያስችለዋል።"</string>
    <string name="write_settings_on" msgid="8230580416068832239">"አዎ"</string>
    <string name="write_settings_off" msgid="5156104383386336233">"አይ"</string>
    <string name="external_source_switch_title" msgid="3621381992793251070">"ከዚህ ምንጭ ፍቀድ"</string>
    <string name="camera_gesture_title" msgid="1075838577642393011">"ለካሜራ ሁለት ጊዜ ይጠምዝዙት"</string>
    <string name="camera_gesture_desc" msgid="1831390075255870960">"የእጅ አንጓዎን ሁለት ጊዜ በመጠምዘዝ የካሜራ መተግበሪያውን ይክፈቱ"</string>
    <string name="camera_double_tap_power_gesture_title" msgid="1651873760405034645">"ለካሜራ የኃይል አዝራሩን ሁለቴ ይጫኑ"</string>
    <string name="camera_double_tap_power_gesture_desc" msgid="7355664631775680376">"የእርስዎን ማያ ገጽ ሳይከፍቱ ካሜራን በፍጥነት ይክፈቱ"</string>
    <string name="screen_zoom_title" msgid="5233515303733473927">"የማሳያ መጠን"</string>
    <string name="screen_zoom_short_summary" msgid="7291960817349834688">"በማያ ገጽ ላይ ያሉ ንጥሎች ያተልቁ ወይም ያሳንሱ"</string>
    <string name="screen_zoom_keywords" msgid="9176477565403352552">"የማሳያ ትፍገት፣ ማያ ገጽ ማጉያ፣ ልኬት፣ ማመጣጠን"</string>
    <string name="screen_zoom_summary" msgid="6445488991799015407">"በማያ ገጽዎ ላይ ያሉትን ንጥሎች ያተልቁ ወይም ያሳንሱ። በማያ ገጽዎ ላይ ያሉ አንዳንድ መተግበሪያዎች ቦታቸው መቀየር ሊኖርባቸው ይችላል።"</string>
    <string name="screen_zoom_preview_title" msgid="4680671508172336572">"ቅድመ-እይታ"</string>
    <string name="screen_zoom_make_smaller_desc" msgid="4622359904253364742">"አነስ አድርግ"</string>
    <string name="screen_zoom_make_larger_desc" msgid="2236171043607896594">"ተለቅ አድርግ"</string>
    <string name="screen_zoom_conversation_icon_alex" msgid="8443032489384985820">"ሀ"</string>
    <string name="screen_zoom_conversation_icon_pete" msgid="998709701837681129">"ተ"</string>
    <string name="screen_zoom_conversation_message_1" msgid="6546951024984852686">"ታዲያስ ተስፍሽ!"</string>
    <string name="screen_zoom_conversation_message_2" msgid="6935424214137738647">"እሺ፣ ወጣ ብለን ሻይ እንጠጣ?"</string>
    <string name="screen_zoom_conversation_message_3" msgid="5218221201861387402">"ጥሩ ሐሳብ ይመስላል። ከዚህ ብዙም የማይርቅ አንድ ጥሩ ቦታ አውቃለሁ።"</string>
    <string name="screen_zoom_conversation_message_4" msgid="5564676794767555447">"በጣም አሪፍ!"</string>
    <string name="screen_zoom_conversation_timestamp_1" msgid="7453710416319650556">"ማክሰኞ 6:00 ከሰዓት (አመሻሽ)"</string>
    <string name="screen_zoom_conversation_timestamp_2" msgid="7107225702890747588">"ማክሰኞ 6:10 ከሰዓት (አመሻሽ)"</string>
    <string name="screen_zoom_conversation_timestamp_3" msgid="3785674344762707688">"ማክሰኞ 6:02 ከሰዓት (አመሻሽ)"</string>
    <string name="screen_zoom_conversation_timestamp_4" msgid="2511469395448561259">"ማክሰኞ 6:03 ከሰዓት (አመሻሽ)"</string>
    <string name="disconnected" msgid="4836600637485526329">"አልተያያዘም"</string>
    <string name="data_usage_summary_format" msgid="7507047900192160585">"<xliff:g id="AMOUNT">%1$s</xliff:g> ከውሂብ ጥቅም ላይ ውሏል"</string>
    <string name="data_usage_wifi_format" msgid="5417296451392612860">"<xliff:g id="AMOUNT">^1</xliff:g> በWi‑Fi ላይ ጥቅም ላይ የዋለ"</string>
    <plurals name="notification_summary" formatted="false" msgid="3941492005316143599">
      <item quantity="one">ለ<xliff:g id="COUNT">%d</xliff:g> መተግበሪያዎች ጠፍቷል</item>
      <item quantity="other">ለ<xliff:g id="COUNT">%d</xliff:g> መተግበሪያዎች ጠፍቷል</item>
    </plurals>
    <string name="notification_summary_none" msgid="4586376436702610">"ለሁሉም መተግበሪያዎች በርቷል"</string>
    <string name="apps_summary" msgid="193158055537070092">"<xliff:g id="COUNT">%1$d</xliff:g> መተግበሪያዎች ተጭነዋል"</string>
    <string name="apps_summary_example" msgid="2118896966712746139">"24 መተግበሪያዎች ተጭነዋል"</string>
    <string name="storage_summary" msgid="3801281635351732202">"<xliff:g id="PERCENTAGE">%1$s</xliff:g> ጥቅም ላይ ውሏል - <xliff:g id="FREE_SPACE">%2$s</xliff:g> ነጻ"</string>
    <string name="storage_summary_with_sdcard" msgid="3290457009629490121">"ውስጣዊ ማከማቻ፦ <xliff:g id="PERCENTAGE">%1$s</xliff:g> ጥቅም ላይ ውሏል - <xliff:g id="FREE_SPACE">%2$s</xliff:g> ነጻ"</string>
    <string name="display_summary" msgid="6737806235882127328">"ከ<xliff:g id="TIMEOUT_DESCRIPTION">%1$s</xliff:g> እንቅስቃሴ-አልባነት በኋላ ተኛ"</string>
    <string name="display_dashboard_summary" msgid="4145888780290131488">"ልጣፍ፣ እንቅልፍ፣ የቅርጸ-ቁምፊ መጠን"</string>
    <string name="display_summary_example" msgid="9102633726811090523">"ከ10 ደቂቃዎች እንቅስቃሴ-አልባነት በኋላ ተኛ"</string>
    <string name="memory_summary" msgid="8080825904671961872">"በአማካይ <xliff:g id="USED_MEMORY">%1$s</xliff:g> ከ<xliff:g id="TOTAL_MEMORY">%2$s</xliff:g> ማህደረ ትውስጥ ስራ ላይ ውሏል"</string>
    <string name="users_summary" msgid="1674864467098487328">"እንደ <xliff:g id="USER_NAME">%1$s</xliff:g> ሆነው ገብተዋል።"</string>
    <string name="payment_summary" msgid="3472482669588561110">"<xliff:g id="APP_NAME">%1$s</xliff:g> ነባሪ ነው"</string>
    <string name="location_on_summary" msgid="3637699010986988970">"አብራ"</string>
    <string name="location_off_summary" msgid="7217264690673949107">"አጥፋ"</string>
    <string name="backup_disabled" msgid="485189128759595412">"ምትኬ ተሰናክሏል"</string>
    <string name="android_version_summary" msgid="2935995161657697278">"ወደ Android <xliff:g id="VERSION">%1$s</xliff:g> ተዘምኗል"</string>
    <string name="android_version_pending_update_summary" msgid="487831391976523090">"ዝማኔ ይገኛል"</string>
    <string name="disabled_by_policy_title" msgid="627023216027648534">"እርምጃ አይፈቀድም"</string>
    <string name="disabled_by_policy_title_adjust_volume" msgid="3208724801293696486">"የድምጽ መጠንን መለወጥ አይቻልም"</string>
    <string name="disabled_by_policy_title_outgoing_calls" msgid="7919816644946067058">"መደወል አልተፈቀደም"</string>
    <string name="disabled_by_policy_title_sms" msgid="5733307423899610340">"ኤስኤምኤስ አልተፈቀደም"</string>
    <string name="disabled_by_policy_title_camera" msgid="6225008536855644874">"ካሜራ አልተፈቀደም"</string>
    <string name="disabled_by_policy_title_screen_capture" msgid="4066913623298047094">"ቅጽበታዊ ገጽ እይታ አልተፈቀደም"</string>
    <string name="disabled_by_policy_title_turn_off_backups" msgid="7330460584199383321">"ምትኬዎችን ማጥፋት አይቻልም"</string>
    <string name="disabled_by_policy_title_suspend_packages" msgid="7872038990805477554">"ይህን መተግበሪያ መክፈት አልተቻለም"</string>
    <string name="default_admin_support_msg" msgid="4489678214035485367">"ጥያቄዎች ካልዎት የእርስዎን የአይቲ አስተዳዳሪ ያነጋግሩ"</string>
    <string name="admin_support_more_info" msgid="8901377038510512654">"ተጨማሪ ዝርዝሮች"</string>
    <string name="admin_profile_owner_message" msgid="5860816886981109626">"የእርስዎ አስተዳዳሪ ቅንብሮችን፣ ፈቃዶችን፣ የኮርፖሬት መዳረሻን፣ የአውታረ መረብ እንቅስቃሴን እና የመሣሪያዎ አካባቢያዊ መረጃን ጨምሮ ከእርስዎ የስራ መገለጫ ጋር የተጎዳኙ መተግበሪያዎችን እና ውሂብን መከታተል እና ማቀናበር ይችላል።"</string>
    <string name="admin_profile_owner_user_message" msgid="3842630535450382172">"የእርስዎ አስተዳዳሪ ቅንብሮችን፣ ፈቃዶችን፣ የኮርፖሬት መዳረሻን፣ የአውታረ መረብ እንቅስቃሴን እና የመሣሪያዎ አካባቢያዊ መረጃን ጨምሮ ከዚህ ተጠቃሚ ጋር የተጎዳኙ መተግበሪያዎችን እና ውሂብን መከታተል እና ማቀናበር ይችላል።"</string>
    <string name="admin_device_owner_message" msgid="6232893638259790789">"የእርስዎ አስተዳዳሪ ቅንብሮችን፣ ፈቃዶችን፣ የኮርፖሬት መዳረሻን፣ የአውታረ መረብ እንቅስቃሴን እና የመሣሪያዎ አካባቢያዊ መረጃን ጨምሮ ከዚህ መሣሪያ ጋር የተጎዳኙ መተግበሪያዎችን እና ውሂብን መከታተል እና ማቀናበር ይችላል።"</string>
    <string name="condition_turn_off" msgid="1960945836880080298">"አጥፋ"</string>
    <string name="condition_turn_on" msgid="9089876276117874591">"አብራ"</string>
    <string name="condition_expand_show" msgid="608202020023489939">"አሳይ"</string>
    <string name="condition_expand_hide" msgid="948507739223760667">"ደብቅ"</string>
    <string name="condition_hotspot_title" msgid="7778958849468560027">"የመገናኛ ነጥብ በርቷል"</string>
    <string name="condition_hotspot_summary" msgid="3433182779269409683">"ተንቀሳቃሽ የWi-Fi መገናኛ ነጥብ <xliff:g id="ID_1">%1$s</xliff:g> ገቢር ነው፣ ለዚህ መሣሪያ Wi-Fi ጠፍቷል።"</string>
    <string name="condition_airplane_title" msgid="287356299107070503">"የአውሮፕላን ሁነታ በርቷል"</string>
    <string name="condition_airplane_summary" msgid="7098837989877102577">"የአውሮፕላን ሁነታ ሲበራ Wi‑Fi፣ ብሉቱዝ እና የተንቀሳቃሽ ስልክ አውታረ መረብ ይጠፋሉ። Wi‑Fi እና ብሉቱዝ ተመልሰው ሊበሩ ይችላሉ።"</string>
    <string name="condition_zen_title" msgid="2897779738211625">"አትረብሽ በርቷል"</string>
    <string name="condition_battery_title" msgid="3272131008388575349">"የባትሪ ኃይል ቆጣቢ በርቷል"</string>
    <string name="condition_battery_summary" msgid="507347940746895275">"ባትሪ ቆጣቢ አንዳንድ የመሣሪያ ባሕሪያትን ያጠፋል እንዲሁም መተግበሪያዎችን ይገድባል"</string>
    <string name="condition_cellular_title" msgid="1327317003797575735">"የተንቀሳቃሽ ስልክ ውሂብ ጠፍቷል"</string>
    <string name="condition_cellular_summary" msgid="1818046558419658463">"በይነመረብ በWi-Fi በኩል ብቻ ነው የሚገኘው"</string>
    <string name="condition_bg_data_title" msgid="2483860304802846542">"ውሂብ ቆጣቢ በርቷል"</string>
    <string name="condition_bg_data_summary" msgid="656957852895282228">"የጀርባ ውሂብ በWi-Fi በኩል ብቻ ነው የሚገኘው። ይሄ Wi-Fi በማይገኝበት ጊዜ በአንዳንድ መተግበሪያዎች ወይም አገልግሎቶች ላይ ተጽዕኖ ሊፈጥር ይችላል።"</string>
    <string name="condition_work_title" msgid="7293722361184366648">"የሥራ መገለጫ ጠፍቷል"</string>
    <string name="condition_work_summary" msgid="7543202177571590378">"መተግበሪያዎች፣ የበስተጀርባ ሥምረት፣ እና ሌሎች ከእርስዎ የሥራ መገለጫ ጋር የተገናኙ ባህሪዎች ጠፍተዋል።"</string>
    <string name="condition_device_muted_action_turn_on_sound" msgid="4930240942726349213">"ድምፅን ያብሩ"</string>
    <string name="condition_device_muted_title" product="tablet" msgid="3095044864508335783">"መሣሪያ ድምጸ-ከል ተደርጎበታል"</string>
    <string name="condition_device_muted_title" product="default" msgid="5818278137378379647">"ስልክ ድምፀ-ከል ተደርጎበታል"</string>
    <string name="condition_device_muted_summary" msgid="5445341185705628047">"ጥሪዎች እና ማሳወቂያዎች ድምጸ-ከል ይደረግባቸዋል"</string>
    <string name="condition_device_vibrate_title" product="tablet" msgid="1983420639621523345">"መሣሪያ እንዲነዝር ተቀናብሯል"</string>
    <string name="condition_device_vibrate_title" product="default" msgid="1087633233379991925">"ስልክ እንዲነዝር ተቀናብሯል"</string>
    <string name="condition_device_vibrate_summary" product="tablet" msgid="433514444618164607">"ጥሪዎች እና ማሳወቂያዎች መሣሪያን ያነዝራሉ"</string>
    <string name="condition_device_vibrate_summary" product="default" msgid="5877034997839162763">"ጥሪዎች እና ማሳወቂያዎች ስልክን ያነዝራሉ"</string>
    <string name="night_display_suggestion_title" msgid="6602129097059325291">"የማታ ብርሃት መርሐግብርን ያዘጋጁ"</string>
    <string name="night_display_suggestion_summary" msgid="228346372178218442">"ማታ ማታ ሁልጊዜ ማያ ገጽ ላይ በራስ-ሰር ቅልም አድርግ"</string>
    <string name="condition_night_display_title" msgid="5599814941976856183">"የምሽት ብርሃን በርቷል"</string>
    <string name="condition_night_display_summary" msgid="5443722724310650381">"ማያ ገጽ ብርቱካናማ ቅልም አለው። ይሄ እንዲተኙ ሊያግዘዎት ይችላል።"</string>
    <string name="suggestions_title_v2" msgid="5601181602924147569">"ለእርስዎ የተጠቆሙ"</string>
    <string name="suggestions_title" msgid="7280792342273268377">"የአስተያየት ጥቆማዎች"</string>
    <string name="suggestions_summary" msgid="2509040178581728056">"+<xliff:g id="ID_1">%1$d</xliff:g>"</string>
    <string name="suggestions_more_title" msgid="8223690393059519879">"+<xliff:g id="ID_1">%1$d</xliff:g> ተጨማሪ"</string>
    <plurals name="suggestions_collapsed_title" formatted="false" msgid="1857433444865249823">
      <item quantity="one"><xliff:g id="COUNT">%1$d</xliff:g> ጥቆማ ሐሳቦች</item>
      <item quantity="other"><xliff:g id="COUNT">%1$d</xliff:g> ጥቆማ ሐሳቦች</item>
    </plurals>
    <plurals name="suggestions_collapsed_summary" formatted="false" msgid="7680263825371165461">
      <item quantity="one">+<xliff:g id="COUNT">%1$d</xliff:g> ጥቆማ ሐሳቦች</item>
      <item quantity="other">+<xliff:g id="COUNT">%1$d</xliff:g> ጥቆማ ሐሳቦች</item>
    </plurals>
    <string name="suggestion_remove" msgid="904627293892092439">"አስወግድ"</string>
    <string name="color_temperature" msgid="2070126836910615605">"ቀዝቀዝ ያለ የቀለም ሙቀት"</string>
    <string name="color_temperature_desc" msgid="4793729830226404052">"ቀዝቀዝ ያሉ የማሳያ ቀለሞችን ይጠቀሙ"</string>
    <string name="color_temperature_toast" msgid="4974218172133854827">"የቀለም ለውጥን ለመተግበር ማያ ገጹን ያጥፉት"</string>
    <string name="camera_laser_sensor_switch" msgid="8913588990743234440">"የካሜራ ሌዘር ዳሳሽ"</string>
    <string name="ota_disable_automatic_update" msgid="2319639631655915050">"ራስ-ሰር የስርዓት ዝማኔዎች"</string>
    <string name="ota_disable_automatic_update_summary" msgid="940729694354373087">"መሣሪያ ዳግም ሲጀምር ዝማኔዎችን ተፈጻሚ አድርግ"</string>
    <string name="usage" msgid="2977875522080448986">"አጠቃቀም"</string>
    <string name="cellular_data_usage" msgid="2155683719898158203">"የተንቀሳቃሽ ውሂብ አጠቃቀም"</string>
    <string name="app_cellular_data_usage" msgid="5468472735806533448">"የመተግበሪያ ውሂብ አጠቃቀም"</string>
    <string name="wifi_data_usage" msgid="771603760674507659">"Wi-Fi ውሂብ አጠቃቀም"</string>
    <string name="ethernet_data_usage" msgid="5108764537574354616">"የኤተርኔት ውሂብ አጠቃቀም"</string>
    <string name="wifi" msgid="1081550856200013637">"Wi-Fi"</string>
    <string name="ethernet" msgid="6600095783781389720">"ኤተርኔት"</string>
    <string name="cell_data_template" msgid="405684854174361041">"<xliff:g id="AMOUNT">^1</xliff:g> የተንቀስቃሽ ስልክ ውሂብ"</string>
    <string name="wifi_data_template" msgid="6265570748799357386">"<xliff:g id="AMOUNT">^1</xliff:g> የWi-Fi ውሂብ"</string>
    <string name="ethernet_data_template" msgid="5782476509881033590">"<xliff:g id="AMOUNT">^1</xliff:g> የኤተርኔት ውሂብ"</string>
    <string name="cell_warning_only" msgid="763147658209027140">"<xliff:g id="ID_1">%1$s</xliff:g> የውሂብ ማስጠንቀቂያ"</string>
    <string name="cell_warning_and_limit" msgid="2273413629267437470">"<xliff:g id="ID_1">%1$s</xliff:g> የውሂብ ማስጠንቀቂያ / <xliff:g id="ID_2">%2$s</xliff:g> የውሂብ ገደብ"</string>
    <string name="billing_cycle" msgid="6614597736285325497">"የውሂብ ማስጠንቀቂያ እና ገደብ"</string>
    <string name="app_usage_cycle" msgid="8877223251648092131">"የመተግበሪያ ውሂብ አጠቃቀም ዑደት"</string>
    <string name="cell_data_warning" msgid="1985956818884847057">"የ<xliff:g id="ID_1">^1</xliff:g> ውሂብ ማስጠንቀቂያ"</string>
    <string name="cell_data_limit" msgid="1578367585799358854">"የ<xliff:g id="ID_1">^1</xliff:g> ውሂብ ገደብ"</string>
    <string name="cell_data_warning_and_limit" msgid="6888825370687743208">"የ<xliff:g id="ID_1">^1</xliff:g> ውሂብ ማስጠንቀቂያ / የ<xliff:g id="ID_2">^2</xliff:g> ውሂብ ገደብ"</string>
    <string name="billing_cycle_fragment_summary" msgid="8231066353654583106">"ወርሃዊ በዕለት <xliff:g id="ID_1">%1$s</xliff:g> ላይ"</string>
    <string name="network_restrictions" msgid="8234695294536675380">"የአውታረ መረብ ገደቦች"</string>
    <plurals name="network_restrictions_summary" formatted="false" msgid="4301618027244595839">
      <item quantity="one"><xliff:g id="COUNT">%1$d</xliff:g> ገደቦች</item>
      <item quantity="other"><xliff:g id="COUNT">%1$d</xliff:g> ገደቦች</item>
    </plurals>
    <string name="operator_warning" msgid="1862988028996859195">"የአገልግሎት አቅራቢ ውሂብ የሂሳብ አከፋፈል ከመሳሪያ የሂሳብ አከፋፈል የተለየ ሊሆን ይችላል"</string>
    <string name="data_used_template" msgid="3245919669966296505">"<xliff:g id="ID_1">%1$s</xliff:g> ጥቅም ላይ ውሏል"</string>
    <string name="set_data_warning" msgid="6115364758236594593">"የውሂብ ማስጠንቀቂያ አዘጋጅ"</string>
    <string name="data_warning" msgid="209133958008062117">"የውሂብ ማስጠንቀቂያ"</string>
    <string name="data_warning_footnote" msgid="776341964125603711">"የውሂብ ማስጠንቀቂያ እና የውሂብ ገደብ በእርስዎ መሣሪያ ይለካሉ። ይህ ከእርስዎ አገልግሎት አቅራቢ ውሂብ የተለየ ሊሆን ይችላል።"</string>
    <string name="set_data_limit" msgid="2901526323210516923">"የውሂብ ገደብ ያዘጋጁ"</string>
    <string name="data_limit" msgid="1885406964934590552">"የውሂብ ገደብ"</string>
    <string name="data_usage_template" msgid="2923744765873163859">"<xliff:g id="ID_1">%1$s</xliff:g> ጥቅም ላይ ውሏል <xliff:g id="ID_2">%2$s</xliff:g>"</string>
    <string name="configure" msgid="1029654422228677273">"አዋቅር"</string>
    <string name="data_usage_other_apps" msgid="3272872663517382050">"በአጠቃቀም ውስጥ ሌሎች መተግበሪያዎች ተካትተዋል"</string>
    <plurals name="data_saver_unrestricted_summary" formatted="false" msgid="2635267833484232703">
      <item quantity="one"><xliff:g id="COUNT">%1$d</xliff:g> መተግበሪያዎች ውሂብ ቆጣቢ በሚበራበት ጊዜ ያልተገደበ ውሂብን እንዲጠቀሙ ተፈቅዶላቸዋል</item>
      <item quantity="other"><xliff:g id="COUNT">%1$d</xliff:g> መተግበሪያዎች ውሂብ ቆጣቢ በሚበራበት ጊዜ ያልተገደበ ውሂብን እንዲጠቀሙ ተፈቅዶላቸዋል</item>
    </plurals>
    <string name="data_usage_title" msgid="3659356290392241789">"ተቀዳሚ ውሂብ"</string>
    <string name="data_usage_wifi_title" msgid="7063659423081820720">"Wi‑Fi ውሂብ"</string>
    <string name="data_used" msgid="5116389957228457203">"<xliff:g id="ID_1">^1</xliff:g> ጥቅም ላይ ውሏል"</string>
    <string name="data_used_formatted" msgid="2989129931961311051">"<xliff:g id="ID_1">^1</xliff:g> <xliff:g id="ID_2">^2</xliff:g> ጥቅም ላይ ውሏል"</string>
    <string name="data_overusage" msgid="1134445012475270295">"ከ<xliff:g id="ID_1">^1</xliff:g> በላይ"</string>
    <string name="data_remaining" msgid="8998091725895502181">"<xliff:g id="ID_1">^1</xliff:g> ቀርቷል"</string>
    <plurals name="billing_cycle_days_left" formatted="false" msgid="456503215317213651">
      <item quantity="one">%d ቀኖች ቀርተዋል</item>
      <item quantity="other">%d ቀኖች ቀርተዋል</item>
    </plurals>
    <string name="billing_cycle_none_left" msgid="5892754995098583472">"ምንም ጊዜ አይቀርም"</string>
    <string name="billing_cycle_less_than_one_day_left" msgid="825838050296069404">"ከ1 ቀን በታች ቀርቷል"</string>
    <string name="carrier_and_update_text" msgid="7963409972475063897">"ከ<xliff:g id="ID_2">^2</xliff:g> በፊት በ<xliff:g id="ID_1">^1</xliff:g> ተዘምኗል"</string>
    <string name="no_carrier_update_text" msgid="3277403390316201982">"ከ<xliff:g id="ID_1">^2</xliff:g> በፊት ተዘምኗል"</string>
    <string name="carrier_and_update_now_text" msgid="4057997726060106722">"አሁን በ<xliff:g id="ID_1">^1</xliff:g> ተዘምኗል"</string>
    <string name="no_carrier_update_now_text" msgid="1766859656868932996">"አሁን ተዘምኗል"</string>
    <string name="launch_mdp_app_text" msgid="6751296320061773169">"ዕቅድን ይመልከቱ"</string>
    <string name="launch_wifi_text" msgid="2311424914664372687">"ዝርዝሮችን አሳይ"</string>
    <string name="data_saver_title" msgid="8034286939200289826">"ውሂብ ቆጣቢ"</string>
    <string name="unrestricted_data_saver" msgid="952796077540228711">"ያልተገደበ ውሂብ"</string>
    <string name="restrict_background_blacklisted" msgid="3995443391711013068">"የዳራ ውሂብ ጠፍቷል"</string>
    <string name="data_saver_on" msgid="6774217590237934709">"በርቷል"</string>
    <string name="data_saver_off" msgid="6892309031162738794">"ጠፍቷል"</string>
    <string name="data_saver_switch_title" msgid="836312690356005669">"የውሂብ ቆጣቢን ይጠቀሙ"</string>
    <string name="unrestricted_app_title" msgid="4465437191723332066">"ያልተገደበ የውሂብ አጠቃቀም"</string>
    <string name="unrestricted_app_summary" msgid="6458008993501723912">"ውሂብ ቆጣቢ ሲበራ ያልተገደበ የውሂብ መዳረሻን ይፍቀዱ"</string>
    <string name="home_app" msgid="4066188520886810030">"የቤት መተግበሪያ"</string>
    <string name="no_default_home" msgid="7184117487704520238">"ምንም ነባሪ መነሻ የለም"</string>
    <string name="lockpattern_settings_require_cred_before_startup" msgid="3832020101401318248">"ደህንነቱ የተጠበቀ አጀማመር"</string>
    <string name="lockpattern_settings_require_pattern_before_startup_summary" msgid="7873036097628404476">"መሣሪያዎን ለማስጀመር ስርዓተ ጥለት ይጠይቁ። ይህ መሣሪያ ጠፍቶ ሳለ ጥሪዎችን፣ መልዕክቶችን፣ ማሳወቂያዎችን ወይም ማንቂያዎችን መቀበል አይችልም።"</string>
    <string name="lockpattern_settings_require_pin_before_startup_summary" msgid="6022831284097476933">"መሣሪያዎን ለማስጀመር ፒን ይጠይቁ። ይህ መሣሪያ ጠፍቶ ሳለ ጥሪዎችን፣ መልዕክቶችን፣ ማሳወቂያዎችን ወይም ማንቂያዎችን መቀበል አይችልም።"</string>
    <string name="lockpattern_settings_require_password_before_startup_summary" msgid="6818285221244966231">"መሣሪያዎን ለማስጀመር የይለፍ ቃል ይጠይቁ። ይህ መሣሪያ ጠፍቶ ሳለ ጥሪዎችን፣ መልዕክቶችን፣ ማሳወቂያዎችን ወይም ማንቂያዎችን መቀበል አይችልም።"</string>
    <string name="suggestion_additional_fingerprints" msgid="2214281455363797037">"ሌላ የጣት አሻራ ያክሉ"</string>
    <string name="suggestion_additional_fingerprints_summary" msgid="5471253233176471245">"በተለየ ጣት ይክፈቱ"</string>
    <string name="battery_saver_on_summary" msgid="7722791295871319534">"አብራ"</string>
    <string name="battery_saver_off_scheduled_summary" msgid="3953785517002197881">"በ<xliff:g id="BATTERY_PERCENTAGE">%1$s</xliff:g> ላይ ይበራል"</string>
    <string name="battery_saver_off_summary" msgid="784360321235698247">"አጥፋ"</string>
    <string name="battery_saver_button_turn_on" msgid="3699954061337848832">"አሁን አብራ"</string>
    <string name="battery_saver_button_turn_off" msgid="5916996792004611890">"አሁን አጥፋ"</string>
    <string name="not_battery_optimizing" msgid="5362861851864837617">"የባትሪ ማትባት በመጠቀም ላይ አይደለም"</string>
    <string name="lockscreen_remote_input" msgid="969871538778211843">"መሣሪያው ከተቆለፈ በማሳወቂያዎች ውስጥ ምላሾችን ወይም ሌላ ጽሑፍን መተየብ ከልክል"</string>
    <string name="default_spell_checker" msgid="8506899870026026660">"ነባሪ ፊደል አራሚ"</string>
    <string name="choose_spell_checker" msgid="6596539862291699367">"ፊደል አራሚን ይምረጡ"</string>
    <string name="spell_checker_master_switch_title" msgid="8763132750954344372">"ፊደል አራሚን ይጠቀሙ"</string>
    <string name="spell_checker_not_selected" msgid="8871083796179200696">"አልተመረጠም"</string>
    <string name="notification_log_no_title" msgid="5678029849672024215">"(ባዶ)"</string>
    <string name="notification_log_details_delimiter" msgid="3116559361552416747">"፦ "</string>
    <string name="notification_log_details_package" msgid="2596495677039100284">"ጥቅል"</string>
    <string name="notification_log_details_key" msgid="2995791937075862968">"ቁልፍ"</string>
    <string name="notification_log_details_group" msgid="2430467015200368698">"ቡድን"</string>
    <string name="notification_log_details_group_summary" msgid="7945543958255585829">"(ማጠቃለያ)"</string>
    <string name="notification_log_details_visibility" msgid="2552873780715930971">"ታይነት"</string>
    <string name="notification_log_details_public_version" msgid="4247242364605495240">"publicVersion"</string>
    <string name="notification_log_details_priority" msgid="8371354971235991398">"ቅድሚያ የሚሰጠው"</string>
    <string name="notification_log_details_importance" msgid="2153168790791683139">"አስፈላጊነት"</string>
    <string name="notification_log_details_explanation" msgid="1914295130775393551">"ማብራሪያ"</string>
    <string name="notification_log_details_badge" msgid="3258183328267662285">"ባጅ ማሳየት ይችላል"</string>
    <string name="notification_log_details_content_intent" msgid="1113554570409128083">"ሐሳብ"</string>
    <string name="notification_log_details_delete_intent" msgid="905118520685297007">"ገብ ይሰርዙ"</string>
    <string name="notification_log_details_full_screen_intent" msgid="7118560817013522978">"የሙሉ ማያ ገጽ ሐሳብ"</string>
    <string name="notification_log_details_actions" msgid="242523930165118066">"እርምጃዎች"</string>
    <string name="notification_log_details_title" msgid="7177091647508863295">"አርዕስት"</string>
    <string name="notification_log_details_remoteinput" msgid="8328591329858827409">"የርቀት ግቤቶች"</string>
    <string name="notification_log_details_content_view" msgid="6638731378278561786">"ብጁ እይታ"</string>
    <string name="notification_log_details_extras" msgid="4188418723779942047">"ተጨማሪ ነገሮች"</string>
    <string name="notification_log_details_icon" msgid="8939114059726188218">"አዶ"</string>
    <string name="notification_log_details_parcel" msgid="243148037601903212">"የእሽግ መጠን"</string>
    <string name="notification_log_details_ashmem" msgid="7241814108477320636">"ashmem"</string>
    <string name="notification_log_details_sound" msgid="5506232879598808099">"ድምጽ"</string>
    <string name="notification_log_details_vibrate" msgid="6890065466625335940">"ንዘር"</string>
    <string name="notification_log_details_default" msgid="2345249399796730861">"ነባሪ"</string>
    <string name="notification_log_details_none" msgid="184131801230614059">"ምንም"</string>
    <string name="notification_log_details_ranking_null" msgid="244660392058720919">"ደረጃ ያለው ነገር ይጎድላል።"</string>
    <string name="notification_log_details_ranking_none" msgid="599607025882587844">"ደረጃ ያለው ነገር ይህን ቁልፍ አይዝም።"</string>
    <string name="display_cutout_emulation" msgid="6306593933746393170">"አንድ ማሳያን በእሱ በተሰራ ቅርጽ አስመስል"</string>
    <string name="display_cutout_emulation_keywords" msgid="4495418317471622562">"የማሳያ ቅርጽ፣ ስርጉድ"</string>
    <string name="display_cutout_emulation_none" msgid="5144174674654097316">"ምንም"</string>
    <string name="special_access" msgid="3458780842491881155">"ልዩ የመተግበሪያ መዳረሻ"</string>
    <plurals name="special_access_summary" formatted="false" msgid="260765309935675867">
      <item quantity="one"><xliff:g id="COUNT">%d</xliff:g> መተግበሪያዎች ያልተገደበ ውሂብ ሊጠቀሙ ይችላሉ</item>
      <item quantity="other"><xliff:g id="COUNT">%d</xliff:g> መተግበሪያዎች ያልተገደበ ውሂብ ሊጠቀሙ ይችላሉ</item>
    </plurals>
    <string name="confirm_convert_to_fbe_warning" msgid="1487005506049137659">"የምር የተጠቃሚ ውሂብ ይጠረግ እና ወደ የፋይል ምሥጠራ ይለወጥ?"</string>
    <string name="button_confirm_convert_fbe" msgid="7101855374850373091">"ጥረግ እና ለውጥ"</string>
    <string name="reset_shortcut_manager_throttling" msgid="6495066467198668994">"የShortcutManager ደረጃ-ገዳቢ ዳግም ይጀመር?"</string>
    <string name="reset_shortcut_manager_throttling_complete" msgid="1826770872063707900">"ShortcutManager ፍጥነት-መገደብ ዳግም እንዲጀምር ተደርጓል"</string>
    <string name="notification_suggestion_title" msgid="387052719462473500">"በማያ ገጽ መቆለፊያ ላይ የቁጥጥር መረጃ"</string>
    <string name="notification_suggestion_summary" msgid="8521159741445416875">"የማሳወቂያ ይዘት አሳይ ወይም ደብቅ"</string>
    <string name="page_tab_title_summary" msgid="4070309266374993258">"ሁሉም"</string>
    <string name="page_tab_title_support" msgid="4407600495101788249">"ጠቃሚ ምክሮች እና ድጋፍ"</string>
    <string name="developer_smallest_width" msgid="7516950434587313360">"አነስተኛ ስፋት"</string>
    <string name="premium_sms_none" msgid="8268105565738040566">"ምንም የተጫኑ መተግበሪያዎች የፕሪሚየም ኤስኤምኤስ መዳረሻ አልጠየቁም"</string>
    <string name="premium_sms_warning" msgid="9086859595338944882">"ፕሪሚየም ኤስኤምኤስ ውድ ገንዘብ ሊያስወጣዎት ይችላል፣ እና በአገልግሎት አቅራቢ ክፍያዎ ላይ ሒሳብ ያስጨምርብዎታል። ለመተግበሪያ ፈቃድን ካነቁ ያንን መተግበሪያ በመጠቀም ፕሪሚየም ኤስኤምኤስ መላክ ይችላሉ።"</string>
    <string name="premium_sms_access" msgid="4660047004791638305">"የፕሪሚየም ኤስኤምኤስ መዳረሻ"</string>
    <string name="bluetooth_disabled" msgid="6244000672828617410">"ጠፍቷል"</string>
    <string name="bluetooth_connected_summary" msgid="7672528674593152862">"ከ<xliff:g id="ID_1">%1$s</xliff:g> ጋር ተገናኝቷል"</string>
    <string name="bluetooth_connected_multiple_devices_summary" msgid="9173661896296663932">"ከበርካታ መሣሪያዎች ጋር ተገናኝቷል"</string>
    <string name="demo_mode" msgid="2798762752209330277">"የስርዓት ተጠቃሚ በይነገጽ ማሳያ ሁነታ"</string>
    <string name="dark_ui_mode" msgid="2112241426441807273">"የሌሊት ሁነታ"</string>
    <string name="dark_ui_mode_title" msgid="975299966259850992">"የሌሊት ሁነታን አቀናብር"</string>
    <string name="quick_settings_developer_tiles" msgid="5947788063262762448">"የፈጣን ቅንብሮች ገንቢ ሰድሮች"</string>
    <string name="winscope_trace_quick_settings_title" msgid="1294290008255732032">"Winscope መከታተያ"</string>
    <string name="support_country_format" msgid="4502523713489559595">"<xliff:g id="COUNTRY">%1$s</xliff:g> - <xliff:g id="LANGUAGE">%2$s</xliff:g>"</string>
    <string name="managed_profile_settings_title" msgid="2729481936758125054">"የስራ መገለጫ ቅንብሮች"</string>
    <string name="managed_profile_contact_search_title" msgid="6034734926815544221">"የእውቂያ ፍለጋ"</string>
    <string name="managed_profile_contact_search_summary" msgid="5431253552272970512">"በእርስዎ ድርጅት የሚደረጉ የእውቂያ ፍለጋዎች ደዋዮችን እና እውቂያዎችን እንዲለዩ ፍቀድ"</string>
    <plurals name="hours" formatted="false" msgid="7020844602875333472">
      <item quantity="one"><xliff:g id="NUMBER">%s</xliff:g> ሰዓቶች</item>
      <item quantity="other"><xliff:g id="NUMBER">%s</xliff:g> ሰዓቶች</item>
    </plurals>
    <plurals name="minutes" formatted="false" msgid="4666832442068789413">
      <item quantity="one"><xliff:g id="NUMBER">%s</xliff:g> ደቂቃዎች</item>
      <item quantity="other"><xliff:g id="NUMBER">%s</xliff:g> ደቂቃዎች</item>
    </plurals>
    <plurals name="seconds" formatted="false" msgid="3876307354560025025">
      <item quantity="one"><xliff:g id="NUMBER">%s</xliff:g> ሰከንዶች</item>
      <item quantity="other"><xliff:g id="NUMBER">%s</xliff:g> ሰከንዶች</item>
    </plurals>
    <string name="automatic_storage_manager_settings" msgid="7819434542155181607">"ማከማቻን ያስተዳድሩ"</string>
    <string name="automatic_storage_manager_text" msgid="4562950476680600604">"የማከማቻ ባዶ ቦታን ነጻ ለማድረግ እንዲያግዝ የማከማቻ አስተዳዳሪ ከእርስዎ መሣሪያ ላይ በምትኬት የተቀመጡ ፎቶዎችን እና ቪዲዮዎችን አስወግዷል።"</string>
    <string name="automatic_storage_manager_days_title" msgid="2017913896160914647">"ፎቶዎች እና ቪዲዮዎች አስወግድ"</string>
    <string name="automatic_storage_manager_preference_title" msgid="5753702798151073383">"የማከማቻ አስተዳዳሪ"</string>
    <string name="automatic_storage_manager_master_switch_title" msgid="6792996736190821417">"የማከማቻ አስተዳዳሪን ተጠቀም"</string>
    <string name="deletion_helper_automatic_title" msgid="6605660435498272520">"ራስ-ሰር"</string>
    <string name="deletion_helper_manual_title" msgid="7947432164411214029">"በራስ"</string>
    <string name="deletion_helper_preference_title" msgid="5271510052022285884">"አሁኑኑ ባዶ ቦታ ያስለቅቁ"</string>
    <string name="gesture_preference_title" msgid="5280023307132819052">"የእጅ ምልክቶች"</string>
    <string name="gesture_preference_summary" product="default" msgid="8627850388011956901">"ስልክዎን የሚቆጣጠሩባቸው ፈጣን የጣት ምልክቶች"</string>
    <string name="gesture_preference_summary" product="tablet" msgid="4717535378272065510">"ጡባዊዎን የሚቆጣጠሩባቸው ፈጣን የጣት ምልክቶች"</string>
    <string name="gesture_preference_summary" product="device" msgid="4205941452664950852">"መሣሪያዎን የሚቆጣጠሩባቸው ፈጣን የጣት ምልክቶች"</string>
    <string name="double_tap_power_for_camera_title" msgid="64716226816032800">"ወደ ካሜራ ዝለል"</string>
    <string name="double_tap_power_for_camera_summary" msgid="242037150983277829">"ካሜራውን በፍጥነት ለመክፈት በቀላሉ የኃይል አዝራሩን ይጫኑት። ከማንኛውም ማያ ገጽ ላይ ይሠራል"</string>
    <string name="double_tap_power_for_camera_suggestion_title" msgid="6500405261202883589">"ካሜራ በፍጥነት ክፈት"</string>
    <string name="double_twist_for_camera_mode_title" msgid="4877834147983530479">"ካሜራ ወርወር ያድርጉ"</string>
    <string name="double_twist_for_camera_mode_summary" msgid="122977081337563340"></string>
    <string name="double_twist_for_camera_suggestion_title" msgid="4689410222517954869">"የራስ ፎቶዎችን በፍጥነት ያንሱ"</string>
    <string name="swipe_up_to_switch_apps_title" msgid="2513907834903543667">"በመነሻ አዝራሩ ላይ ወደ ላይ ያንሸራትቱ"</string>
    <string name="swipe_up_to_switch_apps_summary" msgid="5367798220225997418">"መተግበሪያዎችን ለመቀየር በመነሻ አዝራሩ ላይ ወደ ላይ ያንሸራትቱ። ሁሉንም መተግበሪያዎች እንደገና ለመመልከት ወደ ላይ ያንሸራትቱ። ከማንኛውም ማያ ገጽ ሆኖ ይሰራል። በማያ ገጽዎ ታችኛው ክፍል በስተቀኝ ላይ ከእንግዲህ የአጠቃላይ እይታ አዝራር አይኖረዎትም።"</string>
    <string name="swipe_up_to_switch_apps_suggestion_title" msgid="1465200107913259595">"አዲሱን የመነሻ ገጽ አዝራር ይሞክሩ"</string>
    <string name="swipe_up_to_switch_apps_suggestion_summary" msgid="4825314186907812743">"መተግበሪያዎችን ለመቀየር አዲሱን የጣት ምልክት ያብሩ"</string>
    <string name="ambient_display_title" product="default" msgid="5144814600610448504">"ስልኩን ለመመልከት ሁለቴ መታ ያድርጉ"</string>
    <string name="ambient_display_title" product="tablet" msgid="8688795028609563837">"ጡባዊውን ለመመልከት ሁለቴ መታ ያድርጉ"</string>
    <string name="ambient_display_title" product="device" msgid="3423781975742145894">"መሣሪያውን ለመመልከት ሁለቴ መታ ያድርጉ"</string>
    <string name="ambient_display_summary" msgid="525662960806416373">"ጊዜን፣ የማሳወቂያ አዶዎችን፣ እና ሌላ መረጃን ለመፈተሽ የእርስዎን ማያ ገጽ ሁለቴ መታ ያድርጉት።"</string>
    <string name="ambient_display_pickup_title" product="default" msgid="818688002837687268">"ስልኩን ለማረጋገጥ ያንሱ"</string>
    <string name="ambient_display_pickup_title" product="tablet" msgid="4455864282995698097">"ጡባዊውን ለማረጋገጥ ያንሱ"</string>
    <string name="ambient_display_pickup_title" product="device" msgid="5380534405773531175">"መሣሪያውን ለማረጋገጥ ያንሱ"</string>
    <string name="ambient_display_pickup_summary" product="default" msgid="4567020486787561873">"ጊዜን፣ የማሳወቂያ አዶዎችን፣ እና ሌላ መረጃን ለመፈተሽ የእርስዎን ስልክ ያንሱት።"</string>
    <string name="ambient_display_pickup_summary" product="tablet" msgid="5435283849947236648">"ጊዜን፣ የማሳወቂያ አዶዎችን፣ እና ሌላ መረጃን ለመፈተሽ የእርስዎን ጡባዊ ያንሱት።"</string>
    <string name="ambient_display_pickup_summary" product="device" msgid="8256669101643381568">"ጊዜን፣ የማሳወቂያ አዶዎችን፣ እና ሌላ መረጃን ለመፈተሽ የእርስዎን መሣሪያ ያንሱት።"</string>
    <string name="fingerprint_swipe_for_notifications_title" msgid="5816346492253270243">"ማሳወቂያዎችን ለማግኘት የጣት አሻራን ያንሸራትቱ"</string>
    <string name="fingerprint_gesture_screen_title" msgid="8562169633234041196">"የጣት አሻራን ያንሸራቱ"</string>
    <string name="fingerprint_swipe_for_notifications_summary" product="default" msgid="1770661868393713922">"የእርስዎን ማሳወቂያዎች ለመመልከት በስልክዎ ጀርባ ላይ ባለው የጣት አሻራ ዳሳሽ ላይ ወደ ታች ጠረግ ያድርጉት"</string>
    <string name="fingerprint_swipe_for_notifications_summary" product="tablet" msgid="902719947767712895">"የእርስዎን ማሳወቂያዎች ለመፈተሽ በጡባዊዎ ጀርባ ላይ ባለው የጣት አሻራ ዳሳሽ ላይ ወደ ታች ጠረግ ያድርጉት"</string>
    <string name="fingerprint_swipe_for_notifications_summary" product="device" msgid="5372926094116306647">"የእርስዎን ማሳወቂያዎች ለመፈተሽ በመሣሪያዎ ጀርባ ላይ ባለው የጣት አሻራ ዳሳሽ ላይ ወደ ታች ጠረግ ያድርጉት"</string>
    <string name="fingerprint_swipe_for_notifications_suggestion_title" msgid="1677291167470357802">"ማሳወቂያዎችን በፍጥነት ይመልከቱ"</string>
    <string name="gesture_setting_on" msgid="3455094265233870280">"በርቷል"</string>
    <string name="gesture_setting_off" msgid="5230169535435881894">"ጠፍቷል"</string>
    <string name="oem_unlock_enable_disabled_summary_bootloader_unlocked" msgid="4265541229765635629">"ማስነሻ አስቀድሞ ተከፍቷል"</string>
    <string name="oem_unlock_enable_disabled_summary_connectivity" msgid="3361344735430813695">"በመጀመሪያ ከበይነመረቡ ጋር ይገናኙ"</string>
    <string name="oem_unlock_enable_disabled_summary_connectivity_or_locked" msgid="2479038689567925511">"ከበይነመረቡ ጋር ይገናኙ ወይም የአገልግሎት አቅራቢዎን ያነጋግሩ"</string>
    <string name="oem_unlock_enable_disabled_summary_sim_locked_device" msgid="4149387448213399630">"በአገልግሎት አቅራቢ በተቆለፉ መሣሪያዎች ላይ አይገኝም"</string>
    <string name="oem_lock_info_message" msgid="9218313722236417510">"የመሣሪያ ጥበቃ ባህሪን ለማንቃት እባክዎ መሣሪያውን ዳግም ያስነሱት።"</string>
    <string name="automatic_storage_manager_freed_bytes" msgid="7517560170441007788">"<xliff:g id="SIZE">%1$s</xliff:g> ጠቅላላ የሚገኝ ተደርጓል\n\nየመጨረሻው አሂድ በ<xliff:g id="DATE">%2$s</xliff:g> ላይ"</string>
    <string name="web_action_enable_title" msgid="4051513950976670853">"ቅጽበታዊ መተግበሪያዎች"</string>
    <string name="web_action_enable_summary" msgid="3108127559723396382">"አገናኞችን በመተግበሪያዎች ውስጥ ይክፈቱ፣ ባይጫኑም እንኳ"</string>
    <string name="web_action_section_title" msgid="7364647086538399136">"ቅጽበታዊ መተግበሪያዎች"</string>
    <string name="instant_apps_settings" msgid="8827777916518348213">"የቅጽበት መተግበሪያዎች አማራጮች"</string>
    <string name="domain_url_section_title" msgid="7046835219056428883">"የተጫኑ መተግበሪያዎች"</string>
    <string name="automatic_storage_manager_activation_warning" msgid="6353100011690933254">"የእርስዎ ማከማቻ አሁን በማከማቻ አስተዳዳሪ እየተዳደረ ነው"</string>
    <string name="account_for_section_header" msgid="5356566418548737121">"የ<xliff:g id="USER_NAME">%1$s</xliff:g> መለያዎች"</string>
    <string name="configure_section_header" msgid="7391183586410814450">"አዋቅር"</string>
    <string name="auto_sync_account_title" msgid="898796354710116383">"ውሂብን በራስ-ሰር አስምር"</string>
    <string name="auto_sync_personal_account_title" msgid="8496263182646100610">"የግል ውሂብን በራስ-ሰር አስምር"</string>
    <string name="auto_sync_work_account_title" msgid="4489172450037434152">"የስራ ውሂብን በራስ-ሰር አስምር"</string>
    <string name="auto_sync_account_summary" msgid="692499211629185107">"መተግበሪያዎች በራስ-ሰር ያድሱ"</string>
    <string name="account_sync_title" msgid="7214747784136106491">"የመለያ ስምረት"</string>
    <string name="account_sync_summary_some_on" msgid="3375930757891381175">"ለ<xliff:g id="ID_1">%1$d</xliff:g> ከ<xliff:g id="ID_2">%2$d</xliff:g> ንጥሎች ስምረትን አብራ"</string>
    <string name="account_sync_summary_all_on" msgid="570431636622254156">"ለሁሉም ንጥሎች ስምረትን አብራ"</string>
    <string name="account_sync_summary_all_off" msgid="8782409931761182734">"ለሁሉም ንጥሎች ስምረትን አጥፋ"</string>
    <string name="enterprise_privacy_settings" msgid="1177106810374146496">"የሚተዳደር መሣሪያ መረጃ"</string>
    <string name="enterprise_privacy_settings_summary_generic" msgid="5853292305730761128">"በእርስዎ ድርጅት የሚተዳደሩ ለውጦች እና ቅንብሮች"</string>
    <string name="enterprise_privacy_settings_summary_with_name" msgid="4266234968317996188">"በ<xliff:g id="ORGANIZATION_NAME">%s</xliff:g> የሚተዳደሩ ለውጦች እና ቅንብሮች"</string>
    <string name="enterprise_privacy_header" msgid="7402406406883832509">"የስራ ውሂብዎ መዳረሻ ለመስጠት የእርስዎ ድርጅት በመሣሪያዎ ላይ ቅንብሮችን ሊለውጥ እና ሶፍትዌር ሊጭን ይችላል። \n\nተጨማሪ ዝርዝሮችን ለማግኘት የድርጅትዎን አስተዳዳሪ ያነጋግሩ።"</string>
    <string name="enterprise_privacy_exposure_category" msgid="7313392680107938517">"የእርስዎ ድርጅት ሊመለከታቸው የሚችላቸው የመረጃ ዓይነቶች"</string>
    <string name="enterprise_privacy_exposure_changes_category" msgid="9079283547182933771">"በድርጅትዎ አስተዳዳሪ የተደረጉ ለውጦች"</string>
    <string name="enterprise_privacy_device_access_category" msgid="5423434164248819058">"የዚህ መሣሪያ መዳረሻዎ"</string>
    <string name="enterprise_privacy_enterprise_data" msgid="2773968662865848413">"እንደ ኢሜይል እና ቀን መቁጠሪያ ያለ ከስራ መለያዎ ጋር የተጎዳኘ ውሂብ"</string>
    <string name="enterprise_privacy_installed_packages" msgid="2313698828178764590">"በእርስዎ መሣሪያ ላይ ያሉ የመተግበሪያዎች ዝርዝር"</string>
    <string name="enterprise_privacy_usage_stats" msgid="4398411405572759370">"በእያንዳንዱ መተግበሪያ ላይ የጠፋው የጊዜ እና ውሂብ መጠን"</string>
    <string name="enterprise_privacy_network_logs" msgid="161722817268849590">"የበጣም ቅርብ ጊዜ የአውታረ መረብ ምዝግብ ማስታወሻ"</string>
    <string name="enterprise_privacy_bug_reports" msgid="843225086779037863">"በጣም የቅርብ ጊዜ የስህተት ሪፖርት"</string>
    <string name="enterprise_privacy_security_logs" msgid="5377362481617301074">"በጣም የቅርብ ጊዜ የደህንነት ምዝግብ ማስታወሻ"</string>
    <string name="enterprise_privacy_none" msgid="7706621148858381189">"ምንም የለም"</string>
    <string name="enterprise_privacy_enterprise_installed_packages" msgid="6353757812144878828">"የተጫኑ መተግበሪያዎች"</string>
    <string name="enterprise_privacy_apps_count_estimation_info" msgid="7433213592572082606">"የመተግበሪያዎች ብዛት የተገመተ ነው። ከPlay መደብር ውጭ የተጫኑ መተግበሪያዎችን ላያካትት ይችላል።"</string>
    <plurals name="enterprise_privacy_number_packages_lower_bound" formatted="false" msgid="3005116533873542976">
      <item quantity="one">ቢያንሽ <xliff:g id="COUNT_1">%d</xliff:g> መተግበሪያዎች</item>
      <item quantity="other">ቢያንሽ <xliff:g id="COUNT_1">%d</xliff:g> መተግበሪያዎች</item>
    </plurals>
    <string name="enterprise_privacy_location_access" msgid="4158197200885270634">"የአካባቢ ፈቃዶች"</string>
    <string name="enterprise_privacy_microphone_access" msgid="5717375623568864441">"የማይክሮፎን ፈቃዶች"</string>
    <string name="enterprise_privacy_camera_access" msgid="4858146118537519375">"የካሜራ ፈቃዶች"</string>
    <string name="enterprise_privacy_enterprise_set_default_apps" msgid="3288495615791128724">"ነባሪ መተግበሪያዎች"</string>
    <plurals name="enterprise_privacy_number_packages" formatted="false" msgid="2765037387436064893">
      <item quantity="one"><xliff:g id="COUNT_1">%d</xliff:g> መተግበሪያዎች</item>
      <item quantity="other"><xliff:g id="COUNT_1">%d</xliff:g> መተግበሪያዎች</item>
    </plurals>
    <string name="enterprise_privacy_input_method" msgid="6531350246850814920">"ነባሪ የቁልፍ ሰሌዳ"</string>
    <string name="enterprise_privacy_input_method_name" msgid="4941106433683067953">"ወደ <xliff:g id="APP_LABEL">%s</xliff:g> አቀናብር"</string>
    <string name="enterprise_privacy_always_on_vpn_device" msgid="4409098287763221215">"ሁልጊዜ የበራ VPN በርቷል"</string>
    <string name="enterprise_privacy_always_on_vpn_personal" msgid="9217774730260037434">"ሁልጊዜ የበራ VPN በእርስዎ የግል መገለጫ ውስጥ በርቷል"</string>
    <string name="enterprise_privacy_always_on_vpn_work" msgid="7244472958208315814">"ሁልጊዜ የበራ VPN በእርስዎ የሥራ መገለጫ በርቷል"</string>
    <string name="enterprise_privacy_global_http_proxy" msgid="7936664553416257333">"ሁለንተናዊ የHTTP ወኪል ተዘጋጅቷል"</string>
    <string name="enterprise_privacy_ca_certs_device" msgid="2019652712782510262">"የሚታመን ማስረጃ"</string>
    <string name="enterprise_privacy_ca_certs_personal" msgid="2279084820904076599">"በእርስዎ የግል መገለጫ ውስጥ ያሉ የታመኑ ምስክርነቶች"</string>
    <string name="enterprise_privacy_ca_certs_work" msgid="6187377647815301809">"በእርስዎ የሥራ መገለጫ ውስጥ ያሉ የታመኑ ምስክርነቶች"</string>
    <plurals name="enterprise_privacy_number_ca_certs" formatted="false" msgid="526375234629534165">
      <item quantity="one">ቢያንስ <xliff:g id="COUNT_1">%d</xliff:g> የCA እውቅና ማረጋገጫዎች</item>
      <item quantity="other">ቢያንስ <xliff:g id="COUNT_1">%d</xliff:g> የCA እውቅና ማረጋገጫዎች</item>
    </plurals>
    <string name="enterprise_privacy_lock_device" msgid="8791656477097208540">"አስተዳዳሪ መሣሪያውን መቆለፍና የይለፍ ቃል ዳግም ማስጀመር ይችላል"</string>
    <string name="enterprise_privacy_wipe_device" msgid="2821960015797241790">"አስተዳዳሪ ሁሉንም የመሣሪያ ውሂብ መሰረዝ ይችላል"</string>
    <string name="enterprise_privacy_failed_password_wipe_device" msgid="1001255609345002878">"ሁሉም የመሣሪያ ውሂብ ከመሰረዙ በፊት ያልተሳኩ የይለፍ ቃል ሙከራዎች"</string>
    <string name="enterprise_privacy_failed_password_wipe_work" msgid="4040565826652951057">"የሥራ መገለጫ ውሂብ ከመሰረዙ በፊት ያልተሳኩ የይለፍ ቃል ሙከራዎች"</string>
    <plurals name="enterprise_privacy_number_failed_password_wipe" formatted="false" msgid="5279099270351036696">
      <item quantity="one"><xliff:g id="COUNT_1">%d</xliff:g> ሙከራዎች</item>
      <item quantity="other"><xliff:g id="COUNT_1">%d</xliff:g> ሙከራዎች</item>
    </plurals>
    <string name="enterprise_privacy_backups_enabled" msgid="8186700798406539053">"የዚህ መሣሪያ ውሂብ በምትኬ እየተቀመጠ ነው"</string>
    <string name="do_disclosure_generic" msgid="8653670456990823307">"ይህ መሣሪያ በእርስዎ ድርጅት የሚተዳደር ነው።"</string>
    <string name="do_disclosure_with_name" msgid="1141081465968481380">"ይህ መሣሪያ በ<xliff:g id="ORGANIZATION_NAME">%s</xliff:g> የሚተዳደር ነው።"</string>
    <string name="do_disclosure_learn_more_separator" msgid="3558079393757238670">" "</string>
    <string name="learn_more" msgid="2623878455042103404">"የበለጠ መረዳት"</string>
    <plurals name="default_camera_app_title" formatted="false" msgid="1134677050353971363">
      <item quantity="one">የካሜራ መተግበሪያዎች</item>
      <item quantity="other">የካሜራ መተግበሪያዎች</item>
    </plurals>
    <string name="default_calendar_app_title" msgid="3545972964391065220">"የቀን መቁጠሪያ መተግበሪያ"</string>
    <string name="default_contacts_app_title" msgid="3497370557378660098">"የእውቂያዎች መተግበሪያ"</string>
    <plurals name="default_email_app_title" formatted="false" msgid="42826975161049245">
      <item quantity="one">የኢሜይል ደንበኛ መተግበሪያዎች</item>
      <item quantity="other">የኢሜይል ደንበኛ መተግበሪያዎች</item>
    </plurals>
    <string name="default_map_app_title" msgid="7560143381633608567">"የካርታ መተግበሪያ"</string>
    <plurals name="default_phone_app_title" formatted="false" msgid="6714041230953195024">
      <item quantity="one">የስልክ መተግበሪያዎች</item>
      <item quantity="other">የስልክ መተግበሪያዎች</item>
    </plurals>
    <string name="app_names_concatenation_template_2" msgid="4309216198909946380">"<xliff:g id="FIRST_APP_NAME">%1$s</xliff:g>፣ <xliff:g id="SECOND_APP_NAME">%2$s</xliff:g>"</string>
    <string name="app_names_concatenation_template_3" msgid="8949045544491604376">"<xliff:g id="FIRST_APP_NAME">%1$s</xliff:g>፣ <xliff:g id="SECOND_APP_NAME">%2$s</xliff:g>፣ <xliff:g id="THIRD_APP_NAME">%3$s</xliff:g>"</string>
    <string name="storage_photos_videos" msgid="319854636702241898">"ፎቶዎች እና ቪዲዮዎች"</string>
    <string name="storage_music_audio" msgid="789779084825206838">"ሙዚቃ እና ኦዲዮ"</string>
    <string name="storage_games" msgid="7703159201697117621">"ጨዋታዎች"</string>
    <string name="storage_other_apps" msgid="5524321740031718083">"ሌሎች መተግበሪያዎች"</string>
    <string name="storage_files" msgid="8581083146777364063">"ፋይሎች"</string>
    <string name="storage_size_large_alternate" msgid="3395208658399637645">"<xliff:g id="NUMBER">^1</xliff:g>"<small>" "<font size="20">"<xliff:g id="UNIT">^2</xliff:g>"</font></small>""</string>
    <string name="storage_volume_total" msgid="3499221850532701342">"ከ<xliff:g id="TOTAL">%1$s</xliff:g> ጥቅም ላይ የዋለው"</string>
    <string name="storage_percent_full" msgid="6095012055875077036">"ጥቅም ላይ ውሏል"</string>
    <string name="clear_instant_app_data" msgid="2004222610585890909">"መተግበሪያን አጽዳ"</string>
    <string name="clear_instant_app_confirmation" msgid="7451671214898856857">"ይህን ቅጽበታዊ መተግበሪያ ማስወገድ ይፈልጋሉ?"</string>
    <string name="launch_instant_app" msgid="391581144859010499">"ክፈት"</string>
    <string name="game_storage_settings" msgid="3410689937046696557">"ጨዋታዎች"</string>
    <string name="audio_files_title" msgid="4777048870657911307">"የኦዲዮ ፋይሎች"</string>
    <string name="app_info_storage_title" msgid="5554719444625611987">"ጥቅም ላይ የዋለው ቦታ"</string>
    <string name="webview_uninstalled_for_user" msgid="1819903169194420983">"(ለተጠቃሚ <xliff:g id="USER">%s</xliff:g> ተራግፏል)"</string>
    <string name="webview_disabled_for_user" msgid="1216426047631256825">"(ለተጠቃሚ <xliff:g id="USER">%s</xliff:g> ተሰናክሏል)"</string>
    <string name="autofill_app" msgid="7338387238377914374">"የራስ-ሙላ አገልግሎት"</string>
    <string name="autofill_keywords" msgid="7485591824120812710">"ራስ-ሰር፣ ሙላ፣ ራስ-ሙላ"</string>
    <string name="autofill_confirmation_message" msgid="2784869528908005194">"&lt;b&gt;ይህን መተግበሪያ የሚያምኑት መሆንዎን ያረጋግጡ&lt;/b&gt; &lt;br/&gt; &lt;br/&gt; &lt;xliff:g id=app_name example=Google ራስ-ሙላ&gt;%1$s&lt;/xliff:g&gt; ምን በራስ መሞላት እንደሚችል ለማወቅ በማያ ገጽዎ ላይ ያለውን ነገር ይጠቀማል።"</string>
    <string name="color_theme" msgid="1535685696756738324">"የቀለም ገጽታዎች"</string>
    <string name="default_theme" msgid="7085644992078579076">"ነባሪ"</string>
    <string name="device_theme" msgid="4571803018917608588">"የመሣሪያ ገጽታ"</string>
    <string name="systemui_theme_wallpaper" msgid="5658521610680281172">"ራስ-ሰር (በግድግዳ ወረቀት ላይ በመመርኮዝ)"</string>
    <string name="systemui_theme_light" msgid="7519689709659152866">"ቀላል"</string>
    <string name="systemui_theme_dark" msgid="8708733503912628456">"ጨለማ"</string>
    <string name="show_operator_name_title" msgid="805135053530442951">"የአውታረ መረብ ስም"</string>
    <string name="show_operator_name_summary" msgid="5962567590205757550">"የአውታረ መረብ ስም በሁኔታ አሞሌ ውስጥ አሳይ።"</string>
    <string name="storage_manager_indicator" msgid="1516810749625915020">"የማከማቻ አስተዳዳሪ፦ <xliff:g id="STATUS">^1</xliff:g>"</string>
    <string name="storage_manager_indicator_off" msgid="7488057587180724388">"ጠፍቷል"</string>
    <string name="storage_manager_indicator_on" msgid="8625551710194584733">"በርቷል"</string>
    <string name="install_type_instant" msgid="3174425974536078647">"ቅጽበታዊ መተግበሪያ"</string>
    <string name="automatic_storage_manager_deactivation_warning" msgid="5605210730828410482">"የማከማቻ አቀናባሪው ይጥፋ?"</string>
    <string name="storage_movies_tv" msgid="5498394447562086890">"የፊልም እና ቴሌቪዥን መተግበሪያዎች"</string>
    <string name="carrier_provisioning" msgid="4398683675591893169">"የአገልግሎት አቅራቢ አቅርቦት መረጃ"</string>
    <string name="trigger_carrier_provisioning" msgid="3434865918009286187">"የቀስቃሴ አገልግሎት አቅራቢ አቅርቦት"</string>
    <string name="zen_suggestion_title" msgid="798067603460192693">"አትረብሽን አዘምን"</string>
    <string name="zen_suggestion_summary" msgid="5928686804697233014">"ትኩረት እንደሰጡ ለመቆየት ማሳወቂያዎችን ባሉበት አቁም"</string>
    <string name="new_device_suggestion_title" msgid="698847081680980774">"ምን አዲስ እና አስደሳች ነገር አለ?"</string>
    <string name="new_device_suggestion_summary" product="default" msgid="206396571522515855">"በአዲሱ ስልክዎ ላይ ጉብኝት ያድርጉ"</string>
    <string name="new_device_suggestion_summary" product="tablet" msgid="393751455688210956">"በአዲሱ ጡባዊዎ ላይ ጉብኝት ያድርጉ"</string>
    <string name="new_device_suggestion_summary" product="device" msgid="2939870049868336652">"በአዲሱ መሣሪያዎ ላይ ጉብኝት ያድርጉ"</string>
    <string name="disabled_low_ram_device" msgid="3751578499721173344">"ይህ ባህሪ በዚህ መሣሪያ ላይ አይገኝም"</string>
    <string name="enable_gnss_raw_meas_full_tracking" msgid="1294470289520660584">"ሙሉ የGNSS መለኪያዎች አስገድድ"</string>
    <string name="enable_gnss_raw_meas_full_tracking_summary" msgid="496344699046454200">"ሁሉንም የGNSS ህብረ ፎቶዎችን እና ድግምግሞሾችን ያለምንም የሥራ ብስክሌት ግልቢያ ዱካቸውን ይከታተሉ"</string>
    <string name="show_first_crash_dialog" msgid="8889957119867262599">"የስንክል ንግግር ሳጥንን ሁልጊዜ አሳይ"</string>
    <string name="show_first_crash_dialog_summary" msgid="703224456285060428">"መተግበሪያ በሚሰናከልበት እያንዳንዱ ጊዜ የንግግር ሳጥን አሳይ"</string>
    <string name="directory_access" msgid="4722237210725864244">"የማውጫ መዳረሻ"</string>
    <string name="keywords_directory_access" msgid="360557532842445280">"የማውጫ መዳረሻ"</string>
    <string name="directory_on_volume" msgid="1246959267814974387">"<xliff:g id="VOLUME">%1$s</xliff:g> (<xliff:g id="DIRECTORY">%2$s</xliff:g>)"</string>
    <string name="unsupported_setting_summary" product="default" msgid="11246953620654225">"ቅንብር በዚህ ስልክ ላይ አይደገፍም"</string>
    <string name="unsupported_setting_summary" product="tablet" msgid="6328431665635673717">"ቅንብር በዚህ ጡባዊ ላይ አይደገፍም"</string>
    <string name="unsupported_setting_summary" product="device" msgid="2348970994972110886">"በዚህ መሣሪያ ላይ መልሶ ማጫወት አይደገፍም"</string>
    <string name="disabled_for_user_setting_summary" msgid="3388525317680711262">"ቅንብር አሁን ላይ ባለው ተጠቃሚ ሊለወጥ አይችልም"</string>
    <string name="disabled_dependent_setting_summary" msgid="8291322239940946902">"በሌላ ቅንብር ላይ ይመረኮዛል"</string>
    <string name="unknown_unavailability_setting_summary" msgid="4589584678033059435">"ቅንብር አይገኝም"</string>
    <string name="my_device_info_account_preference_title" msgid="342933638925781861">"መለያ"</string>
    <string name="my_device_info_device_name_preference_title" msgid="7104085224684165324">"የመሣሪያ ስም"</string>
    <string name="bluetooth_on_while_driving_pref" msgid="2460847604498343330">"መኪና ሲነዳ ብሉቱዝ ተጠቀም"</string>
    <string name="bluetooth_on_while_driving_summary" msgid="3196190732516898541">"እየነዳሁ ሳለ ብሉቱዝን በራስ-ሰር አብራ"</string>
    <string name="change_wifi_state_title" msgid="3261945855372885427">"የWi-Fi ቁጥጥር"</string>
    <string name="change_wifi_state_app_detail_switch" msgid="7942268646980694224">"መተግበሪያ Wi-Fiን እንዲቆጣጠር ይፍቀዱ"</string>
    <string name="change_wifi_state_app_detail_summary" msgid="8434262633905502679">"ይህ መተግበሪያ Wi-Fiን እንዲያበራ ወይም እንዲያጠፋ፣ Wi-Fiን እንዲቃኝ እና ከWi-Fi አውታረ መረቦች ጋር እንዲገናኝ፣ አውታረ መረቦችን እንዲያክል ወይም እንዲያስወግድ፣ ወይም አካባቢያዊ ብቻ የሆነ መገናኛ ነጥብ እንዲጀምር ይፍቀዱለት"</string>
    <string name="media_output_title" msgid="115223550977351699">"ሚዲያ አጫወት ወደ"</string>
    <string name="media_output_default_summary" msgid="8115153381240348279">"ይህ መሣሪያ"</string>
    <string name="media_output_summary" product="default" msgid="6839458453831567167">"ስልክ"</string>
    <string name="media_output_summary" product="tablet" msgid="7217221078578554515">"ጡባዊ"</string>
    <string name="media_output_summary" product="device" msgid="5677420090811068649">"መሣሪያ"</string>
    <string name="media_out_summary_ongoing_call_state" msgid="3533731701018680693">"በጥሪዎች ጊዜ አይገኝም"</string>
    <string name="media_output_summary_unavailable" msgid="7970304720507697019">"አይገኝም"</string>
    <string name="take_call_on_title" msgid="6066362463436122655">"ጥሪው ባዶ እጅ ይነሳ"</string>
    <string name="battery_suggestion_title" product="tablet" msgid="752439050748267917">"የጡባዊ ባትሪ ህይወትን ያሻሽሉ"</string>
    <string name="battery_suggestion_title" product="device" msgid="1507272328369733005">"የመሣሪያ ባትሪ ህይወትን ያሻሽሉ"</string>
    <string name="battery_suggestion_title" product="default" msgid="4038053023336285165">"የስልክ ባትሪ ህይወትን ያሻሽሉ"</string>
    <string name="battery_suggestion_summary" msgid="4585677159811722359"></string>
    <string name="gesture_prevent_ringing_screen_title" msgid="7840226017975251549">"የጥሪ ጩኸትን ተከላከል"</string>
    <string name="gesture_prevent_ringing_title" msgid="2483159069038138740">"ኃይልን እና ድምጽ ጨምርን አንድ ላይ ይጫኑ"</string>
    <string name="gesture_prevent_ringing_sound_title" msgid="5724512060316688779">"መደወልን ለመከላከል አቋራጭ"</string>
    <string name="prevent_ringing_option_vibrate" msgid="7286821846542822661">"ንዘር"</string>
    <string name="prevent_ringing_option_mute" msgid="7551545579059879853">"ድምጸ-ከል አድርግ"</string>
    <string name="prevent_ringing_option_none" msgid="4656046650769569175">"ምንም አታድርግ"</string>
    <string name="prevent_ringing_option_vibrate_summary" msgid="1157524435626890116">"በርቷል (ንዘር)"</string>
    <string name="prevent_ringing_option_mute_summary" msgid="4472465110708640980">"በርቷል (ድምጸ ተዘግቷል)"</string>
    <string name="prevent_ringing_option_none_summary" msgid="5013718946609276137">"ጠፍቷል"</string>
    <string name="pref_title_network_details" msgid="7186418845727358964">"የአውታረ መረብ ዝርዝሮች"</string>
    <string name="about_phone_device_name_warning" msgid="8885670415541365348">"የእርስዎ መሣሪያ በእርስዎ ስልክ ላይ ላሉ መተግበሪያዎች የሚታይ ነው። ወድ ብሉቱዝ መሣሪያዎች ሲያገኙ ወይም የWi-Fi መገናኛ ነጥብን ሲያቀናብሩ በተጨማሪ በሌሎች ሰዎች የሚታይ ይሆናል።"</string>
    <string name="devices_title" msgid="7701726109334110391">"መሣሪያዎች"</string>
<<<<<<< HEAD
    <string name="qtifeedback_settings_title"> ስለ ሃርድዌር ግብረ-መልስ</string>
    <string name="qtifeedback_settings_subtitle">Qualcomm Technologies, Inc ሪፖርት</string>
=======
    <string name="display_cutout_emulation_device_default" msgid="7957250558326167503">"ነባሪ"</string>
>>>>>>> 03812c93
</resources><|MERGE_RESOLUTION|>--- conflicted
+++ resolved
@@ -4152,10 +4152,7 @@
     <string name="pref_title_network_details" msgid="7186418845727358964">"የአውታረ መረብ ዝርዝሮች"</string>
     <string name="about_phone_device_name_warning" msgid="8885670415541365348">"የእርስዎ መሣሪያ በእርስዎ ስልክ ላይ ላሉ መተግበሪያዎች የሚታይ ነው። ወድ ብሉቱዝ መሣሪያዎች ሲያገኙ ወይም የWi-Fi መገናኛ ነጥብን ሲያቀናብሩ በተጨማሪ በሌሎች ሰዎች የሚታይ ይሆናል።"</string>
     <string name="devices_title" msgid="7701726109334110391">"መሣሪያዎች"</string>
-<<<<<<< HEAD
+   <string name="display_cutout_emulation_device_default" msgid="7957250558326167503">"ነባሪ"</string>
     <string name="qtifeedback_settings_title"> ስለ ሃርድዌር ግብረ-መልስ</string>
     <string name="qtifeedback_settings_subtitle">Qualcomm Technologies, Inc ሪፖርት</string>
-=======
-    <string name="display_cutout_emulation_device_default" msgid="7957250558326167503">"ነባሪ"</string>
->>>>>>> 03812c93
 </resources>