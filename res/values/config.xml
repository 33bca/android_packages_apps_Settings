<?xml version="1.0" encoding="utf-8"?>
<!-- Copyright (C) 2007 The Android Open Source Project

     Licensed under the Apache License, Version 2.0 (the "License");
     you may not use this file except in compliance with the License.
     You may obtain a copy of the License at

          http://www.apache.org/licenses/LICENSE-2.0

     Unless required by applicable law or agreed to in writing, software
     distributed under the License is distributed on an "AS IS" BASIS,
     WITHOUT WARRANTIES OR CONDITIONS OF ANY KIND, either express or implied.
     See the License for the specific language governing permissions and
     limitations under the License.
-->

<resources xmlns:xliff="urn:oasis:names:tc:xliff:document:1.2">

    <!-- If false, MIN is displayed. If true, MSID is displayed. -->
    <bool name="config_msid_enable" translatable="false">false</bool>

    <string name="additional_system_update" translatable="false"></string>
    <string name="additional_system_update_menu" translatable="false"></string>

    <!-- TODO: This is purely enforced by the interface, and does not affect what
         strings may be inserted into the actual content provider.
         With the addition of shortcuts, it seems more likely that users will
         find this limiting; it would be good to have the interface work with
         very long strings too. -->
    <integer name="maximum_user_dictionary_word_length" translatable="false">48</integer>

    <!-- Dashboard number of columns -->
    <integer name="dashboard_num_columns">1</integer>

    <!-- Carrier_enabled editable -->
    <bool name="config_allow_edit_carrier_enabled" translatable="false">false</bool>

    <!-- When true enable color temperature setting. -->
    <bool name="config_enableColorTemperature">false</bool>

    <!-- Whether to show Camera laser sensor switch in Developer Options -->
    <bool name="config_show_camera_laser_sensor">false</bool>

    <!-- Fully-qualified class name for the implementation of the FeatureFactory to be instantiated. -->
    <string name="config_featureFactory" translatable="false">com.android.settings.overlay.FeatureFactoryImpl</string>

    <!-- Package name and fully-qualified class name for the wallpaper picker activity. -->
    <string name="config_wallpaper_picker_package" translatable="false">com.android.settings</string>
    <string name="config_wallpaper_picker_class" translatable="false">com.android.settings.Settings$WallpaperSettingsActivity</string>
    <!-- Fully-qualified class name for the styles & wallpaper picker activity. -->
    <string name="config_styles_and_wallpaper_picker_class" translatable="false"></string>

    <!-- Manufacturer backup settings to launch -->
    <string name="config_backup_settings_intent" translatable="false"></string>

    <!-- Manufacturer backup settings label -->
    <string name="config_backup_settings_label" translatable="true"></string>

    <!-- Double twist sensor name and vendor used by gesture setting -->
    <string name="gesture_double_twist_sensor_name" translatable="false"></string>
    <string name="gesture_double_twist_sensor_vendor" translatable="false"></string>

    <!-- When true enable gesture setting. -->
    <bool name="config_gesture_settings_enabled">false</bool>

    <!-- If the Storage Manager settings are enabled. -->
    <bool name="config_storage_manager_settings_enabled">false</bool>

    <!-- If the support features are enabled. -->
    <bool name="config_support_enabled">false</bool>

    <!-- Whether to enable "show operator name in the status bar" setting -->
    <bool name="config_showOperatorNameInStatusBar">false</bool>

    <!-- List containing the component names of pre-installed screen reader services. -->
    <string-array name="config_preinstalled_screen_reader_services" translatable="false">
        <!--
        <item>com.example.package.first/com.example.class.FirstService</item>
        <item>com.example.package.second/com.example.class.SecondService</item>
        -->
    </string-array>

    <!-- List containing the component names of pre-installed audio and captioning services. -->
    <string-array name="config_preinstalled_audio_and_caption_services" translatable="false">
        <!--
        <item>com.example.package.first/com.example.class.FirstService</item>
        <item>com.example.package.second/com.example.class.SecondService</item>
        -->
    </string-array>

    <!-- List containing the component names of pre-installed display services. -->
    <string-array name="config_preinstalled_display_services" translatable="false">
        <!--
        <item>com.example.package.first/com.example.class.FirstService</item>
        <item>com.example.package.second/com.example.class.SecondService</item>
        -->
    </string-array>

    <!-- List containing the component names of pre-installed interaction control services. -->
    <string-array name="config_preinstalled_interaction_control_services" translatable="false">
        <!--
        <item>com.example.package.first/com.example.class.FirstService</item>
        <item>com.example.package.second/com.example.class.SecondService</item>
        -->
    </string-array>

    <!-- List containing the order of services in screen reader category by componentname.
         All componentnames in a category need to be specified to guarantee correct behavior.-->
    <string-array name="config_order_screen_reader_services" translatable="false">
        <!--
        <item>com.example.package.first/com.example.class.FirstService</item>
        <item>com.example.package.second/com.example.class.SecondService</item>
        -->
    </string-array>

    <!-- List containing the order of services in audio and caption category by preference key
         or componentname. All preference keys in a category need to be specified to guarantee
         correct behavior.-->
    <string-array name="config_order_audio_and_caption_services" translatable="false">
        <!--
        <item>com.example.package.first/com.example.class.FirstService</item>
        <item>com.example.package.second/com.example.class.SecondService</item>
        <item>toggle_master_mono</item>
        <item>seekbar_master_balance</item>
        <item>...</item>
        -->
    </string-array>

    <!-- List containing the order of services in display category by preference key
         or componentname. All preference keys in a category need to be specified to guarantee
         correct behavior.-->
    <string-array name="config_order_display_services" translatable="false">
        <!--
        <item>com.example.package.first/com.example.class.FirstService</item>
        <item>com.example.package.second/com.example.class.SecondService</item>
        <item>font_size_preference_screen</item>
        <item>dark_ui_mode_accessibility</item>
        <item>...</item>
        -->
    </string-array>

    <!-- List containing the order of services in interaction control category by preference key
         or componentname. All preference keys in a category need to be specified to guarantee
         correct behavior.-->
    <string-array name="config_order_interaction_control_services" translatable="false">
        <!--
        <item>com.example.package.first/com.example.class.FirstService</item>
        <item>com.example.package.second/com.example.class.SecondService</item>
        <item>autoclick_preference</item>
        <item>toggle_power_button_ends_call_preference</item>
        <item>...</item>
        -->
    </string-array>

    <!-- List of packages that should be whitelisted for slice uri access. Do not translate -->
    <string-array name="slice_whitelist_package_names" translatable="false"/>

    <!-- Whether or not App & Notification screen should display recently used apps -->
    <bool name="config_display_recent_apps">true</bool>

    <!-- Package name for the storage manager to use from Settings search. -->
    <string name="config_deletion_helper_package" translatable="false">com.android.storagemanager</string>
    <!-- Class name for the storage manager's deletion helper class. -->
    <string name="config_deletion_helper_class" translatable="false">com.android.storagemanager.deletionhelper.DeletionHelperActivity</string>

    <!-- Whether to use a UI variant that minimizes the number of UI elements on screen. This is
         typically used when there is not enough space to display everything, because pattern view
         doesn't interact well with scroll view -->
    <bool name="config_lock_pattern_minimal_ui">true</bool>

    <!-- List of a11y components on the device allowed to be enabled by Settings Slices -->
    <string-array name="config_settings_slices_accessibility_components" translatable="false"/>

    <!-- Whether or not to show the night light suggestion. -->
    <bool name="config_night_light_suggestion_enabled">true</bool>

    <!-- Whether or not the device is capable of multiple levels of vibration intensity.
         Note that this is different from whether it can control the vibration amplitude as some
         devices will be able to vary their amplitude but do not possess enough dynamic range to
         have distinct intensity levels -->
    <bool name="config_vibration_supports_multiple_intensities">false</bool>

    <!--
        Whether or not the homepage should be powered by legacy suggestion (versus contextual cards)
        Default to true as not all devices support contextual cards.
    -->
    <bool name="config_use_legacy_suggestion">true</bool>

    <!-- Whether or not homepage should display user's account avatar -->
    <bool name="config_show_avatar_in_homepage">false</bool>

    <!-- Whether or not emergency info tile should display in device info page -->
    <bool name="config_show_emergency_info_in_device_info">true</bool>

    <!-- Whether or not branded account info tile should display in device info page -->
    <bool name="config_show_branded_account_in_device_info">true</bool>

    <!-- Whether or not device header widget tile should display in device info page -->
    <bool name="config_show_device_header_in_device_info">true</bool>

    <!-- Whether or not TopLevelSettings should force rounded icon for injected tiles -->
    <bool name="config_force_rounded_icon_TopLevelSettings">true</bool>

    <!-- Whether dismissal timestamp should be kept before deletion -->
    <bool name="config_keep_contextual_card_dismissal_timestamp">false</bool>

    <!-- Settings intelligence package name -->
    <string name="config_settingsintelligence_package_name" translatable="false">
        com.android.settings.intelligence
    </string>

    <!-- Whether the confirmation for sim deletion is defaulted to be on or off-->
    <bool name="config_sim_deletion_confirmation_default_on">false</bool>

    <!-- Package Installer package name -->
    <string name="config_package_installer_package_name" translatable="false">
        com.android.packageinstaller
    </string>

    <!-- Settings intelligence interaction log intent action -->
    <string name="config_settingsintelligence_log_action" translatable="false"></string>

    <!-- AOSP Emergency app package name -->
    <string name="config_aosp_emergency_package_name" translatable="false">
        com.android.emergency
    </string>

    <!-- AOSP Emergency app intent action -->
    <string name="config_aosp_emergency_intent_action" translatable="false">
        android.settings.EDIT_EMERGENCY_INFO
    </string>

    <!-- Emergency app package name -->
    <string name="config_emergency_package_name" translatable="false">
        com.android.emergency
    </string>

    <!-- Emergency app intent action -->
    <string name="config_emergency_intent_action" translatable="false">
        android.settings.EDIT_EMERGENCY_INFO
    </string>

    <!-- Email address for the homepage contextual cards feedback -->
    <string name="config_contextual_card_feedback_email" translatable="false"></string>

    <!-- ComponentName to launch a vendor-specific enrollment activity if available -->
    <string name="config_face_enroll" translatable="false"></string>

    <!-- App intent -->
    <string name="config_account_intent_uri" translatable="false"></string>

    <!-- Whether or not the dock settings are to be displayed for this device when docked -->
    <bool name="has_dock_settings">false</bool>
    <!-- Whether there is a boot sounds checkbox -->
    <bool name="has_boot_sounds">false</bool>
    <!-- Whether there is a silent mode checkbox  -->
    <bool name="has_silent_mode">true</bool>

    <!-- Display additional System Update menu if true -->
    <bool name="config_additional_system_update_setting_enable">false</bool>

    <!-- Whether the bluetooth activation confirmation dialogs should be auto dismissed.
         Can be overridden for specific product builds. -->
    <bool name="auto_confirm_bluetooth_activation_dialog">false</bool>

    <!-- Whether the device name is shown in About device or not -->
    <bool name="config_show_device_name">true</bool>

    <!-- Whether to show a preference item for the manual in About phone -->
    <bool name="config_show_manual">false</bool>
    <!-- Whether to show a preference item for regulatory information in About phone -->
    <bool name="config_show_regulatory_info">false</bool>

    <!-- Whether to show a preference item for mobile plan -->
    <bool name="config_show_mobile_plan">true</bool>

    <!-- Whether none security option is hide or not  (country specific). -->
    <bool name="config_hide_none_security_option">false</bool>

    <!-- Whether swipe security option is hidden or not -->
    <bool name="config_hide_swipe_security_option">false</bool>

    <!--Whether help links are defined. -->
    <bool name="config_has_help">false</bool>

    <!-- Whether Wi-Fi settings should be shown or not.
    This also controls whether Wi-fi related sub-settings (e.g. Wi-Fi preferences) will
    surface in search results or not.-->
    <bool name="config_show_wifi_settings">true</bool>

    <!-- Whether toggle_airplane is available or not. -->
    <bool name="config_show_toggle_airplane">true</bool>

    <!-- Whether private_dns_settings is available or not. -->
    <bool name="config_show_private_dns_settings">true</bool>

    <!-- Whether memory from app_info_settings is available or not. -->
    <bool name="config_show_app_info_settings_memory">false</bool>

    <!-- Whether battery from app_info_settings is available or not. -->
    <bool name="config_show_app_info_settings_battery">true</bool>

    <!-- Whether location mode is available or not. -->
    <bool name="config_location_mode_available">true</bool>

    <!-- Whether location scanning is available or not. -->
    <bool name="config_show_location_scanning">true</bool>

    <!-- Whether high_power_apps should be shown or not. -->
    <bool name="config_show_high_power_apps">true</bool>

    <!-- Whether media_volume should be shown or not. -->
    <bool name="config_show_media_volume">true</bool>

    <!-- Whether alarm_volume should be shown or not. -->
    <bool name="config_show_alarm_volume">true</bool>

    <!-- Whether call_volume should be shown or not. -->
    <bool name="config_show_call_volume">true</bool>

    <!-- Whether notification_volume should be shown or not. -->
    <bool name="config_show_notification_volume">true</bool>

    <!-- Whether notification_ringtone should be shown or not. -->
    <bool name="config_show_notification_ringtone">true</bool>

    <!-- Whether screen_locking_sounds should be shown or not. -->
    <bool name="config_show_screen_locking_sounds">true</bool>

    <!-- Whether charging_sounds should be shown or not. -->
    <bool name="config_show_charging_sounds">true</bool>

    <!-- Whether touch_sounds should be shown or not. -->
    <bool name="config_show_touch_sounds">true</bool>

    <!-- Whether encryption_and_credentials_encryption_status should be shown or not. -->
    <bool name="config_show_encryption_and_credentials_encryption_status">true</bool>

    <!-- Whether premium_sms should be shown or not. -->
    <bool name="config_show_premium_sms">true</bool>

    <!-- Whether data_saver should be shown or not. -->
    <bool name="config_show_data_saver">true</bool>

    <!-- Whether enabled_vr_listeners should be shown or not. -->
    <bool name="config_show_enabled_vr_listeners">true</bool>

    <!-- Whether phone_language should be shown or not. -->
    <bool name="config_show_phone_language">true</bool>

    <!-- Whether virtual_keyboard_pref should be shown or not. -->
    <bool name="config_show_virtual_keyboard_pref">true</bool>

    <!-- Whether physical_keyboard_pref should be shown or not. -->
    <bool name="config_show_physical_keyboard_pref">true</bool>

    <!-- Whether spellcheckers_settings should be shown or not. -->
    <bool name="config_show_spellcheckers_settings">true</bool>

    <!-- Whether tts_settings_summary should be shown or not. -->
    <bool name="config_show_tts_settings_summary">true</bool>

    <!-- Whether pointer_speed should be shown or not. -->
    <bool name="config_show_pointer_speed">true</bool>

    <!-- Whether vibrate_input_devices should be shown or not. -->
    <bool name="config_show_vibrate_input_devices">true</bool>

    <!-- Whether manage_device_admin should be shown or not. -->
    <bool name="config_show_manage_device_admin">true</bool>

    <!-- Whether unlock_set_or_change should be shown or not. -->
    <bool name="config_show_unlock_set_or_change">true</bool>

    <!-- Whether screen_pinning_settings should be shown or not. -->
    <bool name="config_show_screen_pinning_settings">true</bool>

    <!-- Whether manage_trust_agents should be shown or not. -->
    <bool name="config_show_manage_trust_agents">true</bool>

    <!-- Whether show_password should be shown or not. -->
    <bool name="config_show_show_password">true</bool>

    <!-- Whether trust_agent_click_intent should be shown or not. -->
    <bool name="config_show_trust_agent_click_intent">true</bool>

    <!-- Whether wallpaper attribution should be shown or not. -->
    <bool name="config_show_wallpaper_attribution">true</bool>

    <!-- Whether assist_and_voice_input should be shown or not. -->
    <bool name="config_show_assist_and_voice_input">true</bool>

    <!-- Whether reset_dashboard should be shown or not. -->
    <bool name="config_show_reset_dashboard">true</bool>

    <!-- Whether system_update_settings should be shown or not. -->
    <bool name="config_show_system_update_settings">true</bool>

    <!-- Whether device_model should be shown or not. -->
    <bool name="config_show_device_model">true</bool>

    <!-- Whether top_level_accessibility should be shown or not. -->
    <bool name="config_show_top_level_accessibility">true</bool>

    <!-- Whether top_level_battery should be shown or not. -->
    <bool name="config_show_top_level_battery">true</bool>

    <!-- Whether top_level_connected_devices should be shown or not. -->
    <bool name="config_show_top_level_connected_devices">true</bool>

    <!-- Whether top_level_display should be shown or not. -->
    <bool name="config_show_top_level_display">true</bool>

    <!-- Whether wifi_ip_address should be shown or not. -->
    <bool name="config_show_wifi_ip_address">true</bool>

    <!-- Whether wifi_mac_address should be shown or not. -->
    <bool name="config_show_wifi_mac_address">true</bool>

    <!-- Whether to disable "Uninstall Updates" menu item for System apps or not. -->
    <bool name="config_disable_uninstall_update">false</bool>

    <!-- Whether or not extra preview panels should be used for screen zoom setting. -->
    <bool name="config_enable_extra_screen_zoom_preview">true</bool>

    <!-- Whether to add AGPS parameter settings -->
    <bool name="config_agps_enabled">false</bool>

    <!-- Whether to support CT PA requirement or not -->
    <bool name="config_support_CT_PA">false</bool>

    <!-- Slice Uri to query nearby devices. -->
    <string name="config_nearby_devices_slice_uri" translatable="false">content://com.google.android.gms.nearby.fastpair/device_status_list_item</string>

    <!-- Grayscale settings intent -->
    <string name="config_grayscale_settings_intent" translatable="false"></string>

    <!-- List containing the injected tile keys which are suppressed. -->
    <string-array name="config_suppress_injected_tile_keys" translatable="false"/>

    <!-- Reset application package name -->
    <string-array name="config_skip_reset_apps_package_name" translatable="false">
        <item>android</item>
        <item>com.android.providers.downloads</item>
        <item>com.android.systemui</item>
        <item>com.android.vending</item>
    </string-array>

    <!-- Settings panel keeps observe this uri -->
    <string-array name="config_panel_keep_observe_uri" translatable="false">
        <item>content://com.android.settings.slices/intent/media_output_indicator</item>
    </string-array>

    <!-- Uri to query non-public Slice Uris. -->
    <string name="config_non_public_slice_query_uri" translatable="false"></string>

    <!-- RTT setting intent action -->
    <string name="config_rtt_setting_intent_action" translatable="false"></string>

    <!-- Package name of dialer supports RTT setting-->
    <string name="config_rtt_setting_package_name" translatable="false"></string>

    <!-- Whether nfc detection point preview image is available or not. -->
    <bool name="config_nfc_detection_point">false</bool>

    <!-- Whether to show Enhanced Connectivity switch in Developer Options -->
    <bool name="config_show_enhanced_connectivity">false</bool>

<<<<<<< HEAD
    <!-- Playing tone setting -->
    <bool name="config_show_connect_tone_ui">false</bool>
    <integer name="config_default_tone_after_connected">0</integer>
=======
    <!-- Whether to show Smooth Display feature in Settings Options -->
    <bool name="config_show_smooth_display">false</bool>
>>>>>>> 2bb26d83
</resources><|MERGE_RESOLUTION|>--- conflicted
+++ resolved
@@ -466,12 +466,10 @@
     <!-- Whether to show Enhanced Connectivity switch in Developer Options -->
     <bool name="config_show_enhanced_connectivity">false</bool>
 
-<<<<<<< HEAD
+    <!-- Whether to show Smooth Display feature in Settings Options -->
+    <bool name="config_show_smooth_display">false</bool>
+
     <!-- Playing tone setting -->
     <bool name="config_show_connect_tone_ui">false</bool>
     <integer name="config_default_tone_after_connected">0</integer>
-=======
-    <!-- Whether to show Smooth Display feature in Settings Options -->
-    <bool name="config_show_smooth_display">false</bool>
->>>>>>> 2bb26d83
 </resources>