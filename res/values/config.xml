--- conflicted
+++ resolved
@@ -480,15 +480,13 @@
     <!-- Authority of advanced device battery prediction -->
     <string name="config_battery_prediction_authority" translatable="false"></string>
 
-<<<<<<< HEAD
+    <!-- Packages for overriding tile positions on the homepage -->
+    <string-array name="config_homepage_tile_packages" translatable="false"/>
+
+    <!-- Orders for overriding tile positions on the homepage -->
+    <integer-array name="config_homepage_tile_orders"/>
+
     <!-- Playing tone setting -->
     <bool name="config_show_connect_tone_ui">false</bool>
     <integer name="config_default_tone_after_connected">0</integer>
-=======
-    <!-- Packages for overriding tile positions on the homepage -->
-    <string-array name="config_homepage_tile_packages" translatable="false"/>
-
-    <!-- Orders for overriding tile positions on the homepage -->
-    <integer-array name="config_homepage_tile_orders"/>
->>>>>>> b5f5531e
 </resources>