--- conflicted
+++ resolved
@@ -466,12 +466,10 @@
     <!-- Whether to show Smooth Display feature in Settings Options -->
     <bool name="config_show_smooth_display">false</bool>
 
-<<<<<<< HEAD
+    <!-- Whether to show the Preference for Adaptive connectivity -->
+    <bool name="config_show_adaptive_connectivity">false</bool>
+
     <!-- Playing tone setting -->
     <bool name="config_show_connect_tone_ui">false</bool>
     <integer name="config_default_tone_after_connected">0</integer>
-=======
-    <!-- Whether to show the Preference for Adaptive connectivity -->
-    <bool name="config_show_adaptive_connectivity">false</bool>
->>>>>>> afca31b5
 </resources>