--- conflicted
+++ resolved
@@ -529,12 +529,10 @@
     <!-- Media Uri to view documents & other storage category. -->
     <string name="config_documents_and_other_storage_category_uri" translatable="false">content://com.android.providers.media.documents/root/documents_root</string>
 
-<<<<<<< HEAD
+    <!-- Whether to show Smart Storage toggle -->
+    <bool name="config_show_smart_storage_toggle">true</bool>
+
     <!-- Playing tone setting -->
     <bool name="config_show_connect_tone_ui">false</bool>
     <integer name="config_default_tone_after_connected">0</integer>
-=======
-    <!-- Whether to show Smart Storage toggle -->
-    <bool name="config_show_smart_storage_toggle">true</bool>
->>>>>>> 0790a4c3
 </resources>