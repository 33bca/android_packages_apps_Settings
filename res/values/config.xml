--- conflicted
+++ resolved
@@ -580,22 +580,19 @@
     <!-- Whether to give option to add restricted profiles -->
     <bool name="config_offer_restricted_profiles">false</bool>
 
-<<<<<<< HEAD
+    <!-- An array of packages for which Applications whose per-app locale cannot be changed. -->
+    <string-array name="config_disallowed_app_localeChange_packages" translatable="false">
+        <!--
+        <item>com.example.package.first</item>
+        <item>com.example.package.second</item>
+        <item>...</item>
+        -->
+    </string-array>
+
     <!-- Playing tone setting -->
     <bool name="config_show_connect_tone_ui">false</bool>
     <integer name="config_default_tone_after_connected">0</integer>
-=======
-    <!-- An array of packages for which Applications whose per-app locale cannot be changed. -->
-    <string-array name="config_disallowed_app_localeChange_packages" translatable="false">
-        <!--
-        <item>com.example.package.first</item>
-        <item>com.example.package.second</item>
-        <item>...</item>
-        -->
-    </string-array>
 
     <!-- The ratio to use when using the two-pane settings layout -->
     <item name="config_activity_embed_split_ratio" format="float" type="dimen">0.5</item>
-
->>>>>>> fe5b8460
 </resources>