<?xml version="1.0" encoding="utf-8"?>
<!-- Copyright (C) 2007 The Android Open Source Project

     Licensed under the Apache License, Version 2.0 (the "License");
     you may not use this file except in compliance with the License.
     You may obtain a copy of the License at

          http://www.apache.org/licenses/LICENSE-2.0

     Unless required by applicable law or agreed to in writing, software
     distributed under the License is distributed on an "AS IS" BASIS,
     WITHOUT WARRANTIES OR CONDITIONS OF ANY KIND, either express or implied.
     See the License for the specific language governing permissions and
     limitations under the License.
-->

<resources xmlns:xliff="urn:oasis:names:tc:xliff:document:1.2">

    <!-- If false, MIN is displayed. If true, MSID is displayed. -->
    <bool name="config_msid_enable" translatable="false">false</bool>

    <string name="additional_system_update" translatable="false"></string>
    <string name="additional_system_update_menu" translatable="false"></string>

    <!-- TODO: This is purely enforced by the interface, and does not affect what
         strings may be inserted into the actual content provider.
         With the addition of shortcuts, it seems more likely that users will
         find this limiting; it would be good to have the interface work with
         very long strings too. -->
    <integer name="maximum_user_dictionary_word_length" translatable="false">48</integer>

    <!-- Dashboard number of columns -->
    <integer name="dashboard_num_columns">1</integer>

    <!-- Carrier_enabled editable -->
    <bool name="config_allow_edit_carrier_enabled" translatable="false">false</bool>

    <!-- When true enable color temperature setting. -->
    <bool name="config_enableColorTemperature">false</bool>

    <!-- Whether to show Camera laser sensor switch in Developer Options -->
    <bool name="config_show_camera_laser_sensor">false</bool>

    <!-- Fully-qualified class name for the implementation of the FeatureFactory to be instantiated. -->
    <string name="config_featureFactory" translatable="false">com.android.settings.overlay.FeatureFactoryImpl</string>

    <!-- Package name and fully-qualified class name for the wallpaper picker activity. -->
    <string name="config_wallpaper_picker_package" translatable="false">com.android.settings</string>
    <string name="config_wallpaper_picker_class" translatable="false">com.android.settings.Settings$WallpaperSettingsActivity</string>
    <!-- Fully-qualified class name for the styles & wallpaper picker activity. -->
    <string name="config_styles_and_wallpaper_picker_class" translatable="false"></string>

    <!-- Manufacturer backup settings to launch -->
    <string name="config_backup_settings_intent" translatable="false"></string>

    <!-- Manufacturer backup settings label -->
    <string name="config_backup_settings_label" translatable="true"></string>

    <!-- Double twist sensor name and vendor used by gesture setting -->
    <string name="gesture_double_twist_sensor_name" translatable="false"></string>
    <string name="gesture_double_twist_sensor_vendor" translatable="false"></string>

    <!-- When true enable gesture setting. -->
    <bool name="config_gesture_settings_enabled">false</bool>

    <!-- If the Storage Manager settings are enabled. -->
    <bool name="config_storage_manager_settings_enabled">false</bool>

    <!-- If the support features are enabled. -->
    <bool name="config_support_enabled">false</bool>

    <!-- Whether to enable "show operator name in the status bar" setting -->
    <bool name="config_showOperatorNameInStatusBar">false</bool>

    <!-- List containing the component names of pre-installed screen reader services. -->
    <string-array name="config_preinstalled_screen_reader_services" translatable="false">
        <!--
        <item>com.example.package.first/com.example.class.FirstService</item>
        <item>com.example.package.second/com.example.class.SecondService</item>
        -->
    </string-array>

    <!-- List containing the component names of pre-installed audio and captioning services. -->
    <string-array name="config_preinstalled_audio_and_caption_services" translatable="false">
        <!--
        <item>com.example.package.first/com.example.class.FirstService</item>
        <item>com.example.package.second/com.example.class.SecondService</item>
        -->
    </string-array>

    <!-- List containing the component names of pre-installed display services. -->
    <string-array name="config_preinstalled_display_services" translatable="false">
        <!--
        <item>com.example.package.first/com.example.class.FirstService</item>
        <item>com.example.package.second/com.example.class.SecondService</item>
        -->
    </string-array>

    <!-- List containing the component names of pre-installed interaction control services. -->
    <string-array name="config_preinstalled_interaction_control_services" translatable="false">
        <!--
        <item>com.example.package.first/com.example.class.FirstService</item>
        <item>com.example.package.second/com.example.class.SecondService</item>
        -->
    </string-array>

    <!-- List containing the order of services in screen reader category by componentname.
         All componentnames in a category need to be specified to guarantee correct behavior.-->
    <string-array name="config_order_screen_reader_services" translatable="false">
        <!--
        <item>com.example.package.first/com.example.class.FirstService</item>
        <item>com.example.package.second/com.example.class.SecondService</item>
        -->
    </string-array>

    <!-- List containing the order of services in audio and caption category by preference key
         or componentname. All preference keys in a category need to be specified to guarantee
         correct behavior.-->
    <string-array name="config_order_audio_and_caption_services" translatable="false">
        <!--
        <item>com.example.package.first/com.example.class.FirstService</item>
        <item>com.example.package.second/com.example.class.SecondService</item>
        <item>toggle_master_mono</item>
        <item>seekbar_master_balance</item>
        <item>...</item>
        -->
    </string-array>

    <!-- List containing the order of services in display category by preference key
         or componentname. All preference keys in a category need to be specified to guarantee
         correct behavior.-->
    <string-array name="config_order_display_services" translatable="false">
        <!--
        <item>com.example.package.first/com.example.class.FirstService</item>
        <item>com.example.package.second/com.example.class.SecondService</item>
        <item>font_size_preference_screen</item>
        <item>dark_ui_mode_accessibility</item>
        <item>...</item>
        -->
    </string-array>

    <!-- List containing the order of services in interaction control category by preference key
         or componentname. All preference keys in a category need to be specified to guarantee
         correct behavior.-->
    <string-array name="config_order_interaction_control_services" translatable="false">
        <!--
        <item>com.example.package.first/com.example.class.FirstService</item>
        <item>com.example.package.second/com.example.class.SecondService</item>
        <item>autoclick_preference</item>
        <item>toggle_power_button_ends_call_preference</item>
        <item>...</item>
        -->
    </string-array>

    <!-- List of packages that should be whitelisted for slice uri access. Do not translate -->
    <string-array name="slice_whitelist_package_names" translatable="false"/>

    <!-- Whether or not App & Notification screen should display recently used apps -->
    <bool name="config_display_recent_apps">true</bool>

    <!-- Package name for the storage manager to use from Settings search. -->
    <string name="config_deletion_helper_package" translatable="false">com.android.storagemanager</string>
    <!-- Class name for the storage manager's deletion helper class. -->
    <string name="config_deletion_helper_class" translatable="false">com.android.storagemanager.deletionhelper.DeletionHelperActivity</string>

    <!-- Whether to use a UI variant that minimizes the number of UI elements on screen. This is
         typically used when there is not enough space to display everything, because pattern view
         doesn't interact well with scroll view -->
    <bool name="config_lock_pattern_minimal_ui">true</bool>

    <!-- List of a11y components on the device allowed to be enabled by Settings Slices -->
    <string-array name="config_settings_slices_accessibility_components" translatable="false"/>

    <!-- Whether or not to show the night light suggestion. -->
    <bool name="config_night_light_suggestion_enabled">true</bool>

    <!-- Whether or not the device is capable of multiple levels of vibration intensity.
         Note that this is different from whether it can control the vibration amplitude as some
         devices will be able to vary their amplitude but do not possess enough dynamic range to
         have distinct intensity levels -->
    <bool name="config_vibration_supports_multiple_intensities">false</bool>

    <!--
        Whether or not the homepage should be powered by legacy suggestion (versus contextual cards)
        Default to true as not all devices support contextual cards.
    -->
    <bool name="config_use_legacy_suggestion">true</bool>

    <!-- Whether or not homepage should display user's account avatar -->
    <bool name="config_show_avatar_in_homepage">false</bool>

    <!-- Whether or not emergency info tile should display in device info page -->
    <bool name="config_show_emergency_info_in_device_info">true</bool>

    <!-- Whether or not branded account info tile should display in device info page -->
    <bool name="config_show_branded_account_in_device_info">true</bool>

    <!-- Whether or not device header widget tile should display in device info page -->
    <bool name="config_show_device_header_in_device_info">true</bool>

    <!-- Whether or not TopLevelSettings should force rounded icon for injected tiles -->
    <bool name="config_force_rounded_icon_TopLevelSettings">true</bool>

    <!-- Settings intelligence package name -->
    <string name="config_settingsintelligence_package_name" translatable="false">
        com.android.settings.intelligence
    </string>

    <!-- Package Installer package name -->
    <string name="config_package_installer_package_name" translatable="false">
        com.android.packageinstaller
    </string>

    <!-- Settings intelligence interaction log intent action -->
    <string name="config_settingsintelligence_log_action" translatable="false"></string>

    <!-- Emergency app package name -->
    <string name="config_emergency_package_name" translatable="false">
        com.android.emergency
    </string>
    <!-- Emergency app intent action -->
    <string name="config_emergency_intent_action" translatable="false">
        android.settings.EDIT_EMERGENCY_INFO
    </string>

    <!-- Email address for the homepage contextual cards feedback -->
    <string name="config_contextual_card_feedback_email" translatable="false"></string>

    <!-- ComponentName to launch a vendor-specific enrollment activity if available -->
    <string name="config_face_enroll" translatable="false"></string>

    <!-- App intent -->
    <string name="config_account_intent_uri" translatable="false"></string>

    <!-- Whether or not the dock settings are to be displayed for this device when docked -->
    <bool name="has_dock_settings">false</bool>
    <!-- Whether there is a boot sounds checkbox -->
    <bool name="has_boot_sounds">false</bool>
    <!-- Whether there is a silent mode checkbox  -->
    <bool name="has_silent_mode">true</bool>

    <!-- Display additional System Update menu if true -->
    <bool name="config_additional_system_update_setting_enable">false</bool>

    <!-- Whether the bluetooth activation confirmation dialogs should be auto dismissed.
         Can be overridden for specific product builds. -->
    <bool name="auto_confirm_bluetooth_activation_dialog">false</bool>

    <!-- Whether the device name is shown in About device or not -->
    <bool name="config_show_device_name">true</bool>

    <!-- Whether to show a preference item for the manual in About phone -->
    <bool name="config_show_manual">false</bool>
    <!-- Whether to show a preference item for regulatory information in About phone -->
    <bool name="config_show_regulatory_info">false</bool>

    <!-- Whether to show a preference item for mobile plan -->
    <bool name="config_show_mobile_plan">true</bool>

    <!-- Whether none security option is hide or not  (country specific). -->
    <bool name="config_hide_none_security_option">false</bool>

    <!-- Whether swipe security option is hidden or not -->
    <bool name="config_hide_swipe_security_option">false</bool>

    <!--Whether help links are defined. -->
    <bool name="config_has_help">false</bool>

    <!-- Whether Wi-Fi settings should be shown or not.
    This also controls whether Wi-fi related sub-settings (e.g. Wi-Fi preferences) will
    surface in search results or not.-->
    <bool name="config_show_wifi_settings">true</bool>

    <!-- Whether toggle_airplane is available or not. -->
    <bool name="config_show_toggle_airplane">true</bool>

    <!-- Whether private_dns_settings is available or not. -->
    <bool name="config_show_private_dns_settings">true</bool>

    <!-- Whether memory from app_info_settings is available or not. -->
    <bool name="config_show_app_info_settings_memory">false</bool>

    <!-- Whether battery from app_info_settings is available or not. -->
    <bool name="config_show_app_info_settings_battery">true</bool>

    <!-- Whether location mode is available or not. -->
    <bool name="config_location_mode_available">true</bool>

    <!-- Whether location scanning is available or not. -->
    <bool name="config_show_location_scanning">true</bool>

    <!-- Whether high_power_apps should be shown or not. -->
    <bool name="config_show_high_power_apps">true</bool>

    <!-- Whether media_volume should be shown or not. -->
    <bool name="config_show_media_volume">true</bool>

    <!-- Whether alarm_volume should be shown or not. -->
    <bool name="config_show_alarm_volume">true</bool>

    <!-- Whether call_volume should be shown or not. -->
    <bool name="config_show_call_volume">true</bool>

    <!-- Whether notification_volume should be shown or not. -->
    <bool name="config_show_notification_volume">true</bool>

    <!-- Whether notification_ringtone should be shown or not. -->
    <bool name="config_show_notification_ringtone">true</bool>

    <!-- Whether screen_locking_sounds should be shown or not. -->
    <bool name="config_show_screen_locking_sounds">true</bool>

    <!-- Whether charging_sounds should be shown or not. -->
    <bool name="config_show_charging_sounds">true</bool>

    <!-- Whether touch_sounds should be shown or not. -->
    <bool name="config_show_touch_sounds">true</bool>

    <!-- Whether encryption_and_credentials_encryption_status should be shown or not. -->
    <bool name="config_show_encryption_and_credentials_encryption_status">true</bool>

    <!-- Whether premium_sms should be shown or not. -->
    <bool name="config_show_premium_sms">true</bool>

    <!-- Whether data_saver should be shown or not. -->
    <bool name="config_show_data_saver">true</bool>

    <!-- Whether enabled_vr_listeners should be shown or not. -->
    <bool name="config_show_enabled_vr_listeners">true</bool>

    <!-- Whether phone_language should be shown or not. -->
    <bool name="config_show_phone_language">true</bool>

    <!-- Whether virtual_keyboard_pref should be shown or not. -->
    <bool name="config_show_virtual_keyboard_pref">true</bool>

    <!-- Whether physical_keyboard_pref should be shown or not. -->
    <bool name="config_show_physical_keyboard_pref">true</bool>

    <!-- Whether spellcheckers_settings should be shown or not. -->
    <bool name="config_show_spellcheckers_settings">true</bool>

    <!-- Whether tts_settings_summary should be shown or not. -->
    <bool name="config_show_tts_settings_summary">true</bool>

    <!-- Whether pointer_speed should be shown or not. -->
    <bool name="config_show_pointer_speed">true</bool>

    <!-- Whether vibrate_input_devices should be shown or not. -->
    <bool name="config_show_vibrate_input_devices">true</bool>

    <!-- Whether manage_device_admin should be shown or not. -->
    <bool name="config_show_manage_device_admin">true</bool>

    <!-- Whether unlock_set_or_change should be shown or not. -->
    <bool name="config_show_unlock_set_or_change">true</bool>

    <!-- Whether screen_pinning_settings should be shown or not. -->
    <bool name="config_show_screen_pinning_settings">true</bool>

    <!-- Whether manage_trust_agents should be shown or not. -->
    <bool name="config_show_manage_trust_agents">true</bool>

    <!-- Whether show_password should be shown or not. -->
    <bool name="config_show_show_password">true</bool>

    <!-- Whether trust_agent_click_intent should be shown or not. -->
    <bool name="config_show_trust_agent_click_intent">true</bool>

    <!-- Whether wallpaper attribution should be shown or not. -->
    <bool name="config_show_wallpaper_attribution">true</bool>

    <!-- Whether assist_and_voice_input should be shown or not. -->
    <bool name="config_show_assist_and_voice_input">true</bool>

    <!-- Whether reset_dashboard should be shown or not. -->
    <bool name="config_show_reset_dashboard">true</bool>

    <!-- Whether system_update_settings should be shown or not. -->
    <bool name="config_show_system_update_settings">true</bool>

    <!-- Whether device_model should be shown or not. -->
    <bool name="config_show_device_model">true</bool>

    <!-- Whether top_level_accessibility should be shown or not. -->
    <bool name="config_show_top_level_accessibility">true</bool>

    <!-- Whether top_level_battery should be shown or not. -->
    <bool name="config_show_top_level_battery">true</bool>

    <!-- Whether top_level_connected_devices should be shown or not. -->
    <bool name="config_show_top_level_connected_devices">true</bool>

    <!-- Whether top_level_display should be shown or not. -->
    <bool name="config_show_top_level_display">true</bool>

    <!-- Whether wifi_ip_address should be shown or not. -->
    <bool name="config_show_wifi_ip_address">true</bool>

    <!-- Whether wifi_mac_address should be shown or not. -->
    <bool name="config_show_wifi_mac_address">true</bool>

    <!-- Whether to disable "Uninstall Updates" menu item for System apps or not. -->
    <bool name="config_disable_uninstall_update">false</bool>

    <!-- Whether or not extra preview panels should be used for screen zoom setting. -->
    <bool name="config_enable_extra_screen_zoom_preview">true</bool>

    <!-- Whether to add AGPS parameter settings -->
    <bool name="config_agps_enabled">false</bool>

    <!-- Whether to support CT PA requirement or not -->
    <bool name="config_support_CT_PA">false</bool>

    <!-- Slice Uri to query nearby devices. -->
    <string name="config_nearby_devices_slice_uri" translatable="false">content://com.google.android.gms.nearby.fastpair/device_status_list_item</string>

    <!-- Grayscale settings intent -->
    <string name="config_grayscale_settings_intent" translate="false"></string>

    <!-- List containing the injected tile keys which are suppressed. -->
    <string-array name="config_suppress_injected_tile_keys" translatable="false"/>

    <!-- "Show work policy info" intent action. TODO(b/134391103): Replace with final SystemAPI intent when it's available. -->
    <string name="config_work_policy_info_intent_action" translatable="false">com.google.android.settings.privacy.ACTION_SHOW_WORK_POLICY_INFO</string>

    <!-- RTT setting intent action -->
    <string name="config_rtt_setting_intent_action" translatable="false"></string>

    <!-- Package name of dialer supports RTT setting-->
    <string name="config_rtt_setting_package_name" translatable="false"></string>

<<<<<<< HEAD
    <!-- Playing tone setting -->
=======
    <!-- Reset application package name -->
    <string-array name="config_skip_reset_apps_package_name" translatable="false">
        <item>android</item>
        <item>com.android.providers.downloads</item>
        <item>com.android.systemui</item>
        <item>com.android.vending</item>
    </string-array>
    
        <!-- Playing tone setting -->
>>>>>>> b68b992e
    <bool name="config_show_connect_tone_ui">false</bool>
    <integer name="config_default_tone_after_connected">0</integer>

    <!-- Reset application package name -->
    <string-array name="config_skip_reset_apps_package_name" translatable="false">
        <item>android</item>
        <item>com.android.providers.downloads</item>
        <item>com.android.systemui</item>
        <item>com.android.vending</item>
    </string-array>
</resources><|MERGE_RESOLUTION|>--- conflicted
+++ resolved
@@ -430,9 +430,6 @@
     <!-- Package name of dialer supports RTT setting-->
     <string name="config_rtt_setting_package_name" translatable="false"></string>
 
-<<<<<<< HEAD
-    <!-- Playing tone setting -->
-=======
     <!-- Reset application package name -->
     <string-array name="config_skip_reset_apps_package_name" translatable="false">
         <item>android</item>
@@ -442,15 +439,6 @@
     </string-array>
     
         <!-- Playing tone setting -->
->>>>>>> b68b992e
     <bool name="config_show_connect_tone_ui">false</bool>
     <integer name="config_default_tone_after_connected">0</integer>
-
-    <!-- Reset application package name -->
-    <string-array name="config_skip_reset_apps_package_name" translatable="false">
-        <item>android</item>
-        <item>com.android.providers.downloads</item>
-        <item>com.android.systemui</item>
-        <item>com.android.vending</item>
-    </string-array>
 </resources>