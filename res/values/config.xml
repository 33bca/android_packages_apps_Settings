--- conflicted
+++ resolved
@@ -595,8 +595,6 @@
 
     <!-- The ratio to use when using the two-pane settings layout -->
     <item name="config_activity_embed_split_ratio" format="float" type="dimen">0.5</item>
-<<<<<<< HEAD
-=======
 
     <!-- The number of visible app icons while entering app list related pages for preloading.
          Take the "Unrestricted data" page as the example, the visible app icons could be 15
@@ -605,5 +603,4 @@
 
     <!-- Whether the dream setup activity should be enabled as part of setupwizard -->
     <bool name="dream_setup_supported">false</bool>
->>>>>>> 345dc527
 </resources>