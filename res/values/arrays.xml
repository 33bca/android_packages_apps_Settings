--- conflicted
+++ resolved
@@ -1715,7 +1715,11 @@
         <item>1875000</item> <!-- 15Mbps == 1875000/s -->
     </string-array>
 
-<<<<<<< HEAD
+    <!-- An allowlist which packages won't show summary in battery usage screen.
+         [CHAR LIMIT=NONE] -->
+    <string-array name="allowlist_hide_summary_in_battery_usage" translatable="false">
+    </string-array>
+
     <!--String arrays for showing user PLMN list -->
     <string-array name="uplmn_prefer_network_mode_td_choices">
         <item>GSM</item>
@@ -1742,10 +1746,5 @@
         <item>"46001"</item>
         <item>"46006"</item>
         <item>"46009"</item>
-=======
-    <!-- An allowlist which packages won't show summary in battery usage screen.
-         [CHAR LIMIT=NONE] -->
-    <string-array name="allowlist_hide_summary_in_battery_usage" translatable="false">
->>>>>>> 570619d7
     </string-array>
 </resources>