<?xml version="1.0" encoding="utf-8"?>
<!-- Copyright (C) 2007 The Android Open Source Project

     Licensed under the Apache License, Version 2.0 (the "License");
     you may not use this file except in compliance with the License.
     You may obtain a copy of the License at

          http://www.apache.org/licenses/LICENSE-2.0

     Unless required by applicable law or agreed to in writing, software
     distributed under the License is distributed on an "AS IS" BASIS,
     WITHOUT WARRANTIES OR CONDITIONS OF ANY KIND, either express or implied.
     See the License for the specific language governing permissions and
     limitations under the License.
-->

<resources>

    <color name="crypt_keeper_clock_background">#ff9a9a9a</color>
    <color name="crypt_keeper_clock_foreground">#ff666666</color>
    <color name="crypt_keeper_clock_am_pm">#ff9a9a9a</color>
    <color name="crypt_keeper_password_background">#70606060</color>

    <color name="divider_color">#20ffffff</color>
    <color name="title_color">@android:color/holo_blue_light</color>
    <color name="setup_lock_pattern_view_regular_color_light">
        @color/lock_pattern_view_regular_color
    </color>
    <color name="setup_lock_pattern_view_success_color_dark">#ff84ffff</color>
    <color name="setup_lock_pattern_view_success_color_light">@color/sud_color_accent_light</color>
    <color name="setup_lock_pattern_view_error_color_dark">#fff44336</color>
    <color name="setup_wizard_wifi_color_dark">#89ffffff</color>
    <color name="setup_wizard_wifi_color_light">#89000000</color>

    <color name="lock_pattern_background">#00000000</color>
    <color name="lock_pattern_view_regular_color">#ff37474f</color>

    <color name="lock_pattern_view_regular_color_dark">#ffffff</color>

    <color name="unlock_pattern_view_regular_color">@android:color/white</color>

    <color name="fingerprint_title_area_bg">?android:attr/colorAccent</color>
    <color name="fingerprint_title_color">#ffffffff</color>
    <color name="fingerprint_message_color">#de000000</color>

    <color name="running_processes_system_ram">#ff384248</color>
    <color name="running_processes_free_ram">#ffced7db</color>

    <color name="sim_noitification">@*android:color/accent_device_default_light</color>

    <color name="confirm_device_credential_transparent_black">#60000000</color>

    <!-- Accent color that matches the settings launcher icon -->
    <color name="icon_accent">#ffabffec</color>

    <!-- Accessibility SUW colors -->
    <color name="material_blue_500">#4285F4</color>
    <color name="material_blue_700">#3367D6</color>
    <color name="material_grey_100">#f5f5f5</color>
    <color name="material_grey_200">#ffffff</color>

    <color name="message_text_incoming">#ffffffff</color>
    <color name="message_text_outgoing">#ff323232</color>
    <color name="timestamp_text_outgoing">#99323232</color>
    <color name="timestamp_text_incoming">#99ffffff</color>
    <color name="message_bubble_incoming">#689f38</color>
    <color name="message_bubble_outgoing">#ffffffff</color>
    <color name="message_icon_background_incoming">#689f38</color>
    <color name="message_icon_text_incoming">#ffffffff</color>
    <color name="message_icon_background_outgoing">#4285f4</color>
    <color name="message_icon_text_outgoing">#ffffffff</color>

    <color name="usage_graph_dots">#B0BEC5</color>

    <!-- Gestures settings -->
    <color name="gestures_setting_background_color">#ffffff</color>

    <!-- Color for the background of the shortcut icons.-->
    <color name="shortcut_background">#fff5f5f5</color>

    <!-- The fallback color for tinting icons. Only used when colorControlNormal is unavailable -->
    <color name="fallback_tintColor">#89000000</color>

    <!-- Dashboard/homepage icon background colors -->
    <color name="homepage_network_background">#2196F3</color>
    <color name="homepage_connected_device_background">#72B70F</color>
    <color name="homepage_app_and_notification_background">#FF7E0F</color>
    <color name="homepage_battery_background">#258982</color>
    <color name="homepage_display_background">#FFA727</color>
    <color name="homepage_sound_background">#01B1AF</color>
    <color name="homepage_storage_background">#C14CE6</color>
    <color name="homepage_security_background">#0F9D58</color>
    <color name="homepage_accounts_background">#F15B8D</color>
    <color name="homepage_accessibility_background">#5011C1</color>
    <color name="homepage_system_background">#9E9E9E</color>
    <color name="homepage_support_background">#26459C</color>
    <color name="homepage_generic_icon_background">#1A73E8</color>
    <color name="homepage_location_background">#2EC7DC</color>
    <color name="homepage_about_background">#6F86DA</color>
    <color name="homepage_privacy_background">#5E97F6</color>

    <color name="contextual_card_stroke_color">#1f000000</color>
    <color name="contextual_card_dismissal_background">@*android:color/material_grey_100</color>
    <color name="contextual_card_background">@*android:color/background_device_default_light</color>
    <!-- End of dashboard/homepage icon background colors -->

    <color name="switchbar_background_color">@*android:color/material_grey_600</color>
    <color name="switchbar_switch_track_tint">#BFFFFFFF</color>
    <color name="switchbar_switch_thumb_tint">@android:color/white</color>
<<<<<<< HEAD

    <color name="glif_error_color">@*android:color/material_red_A700</color>
=======
>>>>>>> 490ac798

    <color name="battery_good_color_light">#43a047</color> <!-- Material Green 600 -->
    <color name="battery_maybe_color_light">#ef6c00</color> <!-- Material Orange 800 -->
    <color name="battery_bad_color_light">#f44336</color> <!-- Material Red 500 -->
    <color name="battery_good_color_dark">#4caf50</color> <!-- Material Green 500 -->
    <color name="battery_maybe_color_dark">#fdd835</color> <!-- Material Yellow 600 -->
    <color name="battery_bad_color_dark">#f44336</color> <!-- Material Red 500 -->

    <!-- TODO: Figure out colors -->
    <color name="face_anim_particle_color_1">#ff00bcd4</color> <!-- Material Cyan 500 -->
    <color name="face_anim_particle_color_2">#ffef6c00</color> <!-- Material Orange 800 -->
    <color name="face_anim_particle_color_3">#ff4caf50</color> <!-- Material Green 500 -->
    <color name="face_anim_particle_color_4">#fffdd835</color> <!-- Material Yellow 600 -->
    <color name="face_anim_particle_error">#ff9e9e9e</color> <!-- Material Gray 500 -->

    <!-- notification settings -->
    <color name="notification_block_color">#ffff0000</color>
    <color name="notification_silence_color">#FF32c1de</color>
    <color name="notification_alert_color">#FFF87B2B</color>
    <color name="notification_importance_button_unselected">#DADCE0</color>
    <color name="notification_importance_button_selected">#1967D2</color> <!-- material blue 700 -->
    <color name="notification_importance_selection_bg">#FFFFFF</color>

    <!-- launcher icon color -->
    <color name="icon_launcher_setting_color">@*android:color/accent_device_default_light</color>

    <!-- QR code scanner colors -->
    <color name="qr_corner_line_color">#ffdadce0</color>
    <color name="qr_focused_corner_line_color">#ff1a73e8</color>
    <color name="qr_background_color">#b3ffffff</color> <!-- 70% white transparency -->
    <!-- End of QR code scanner colors -->

    <!-- Search bar background color -->
    <color name="search_bar_background">@android:color/white</color>

    <!-- Dialog background color -->
    <color name="dialog_background">@*android:color/background_device_default_light</color>

<<<<<<< HEAD
=======
    <color name="face_intro_outline">#ffdadce0</color>
>>>>>>> 490ac798
</resources><|MERGE_RESOLUTION|>--- conflicted
+++ resolved
@@ -107,11 +107,6 @@
     <color name="switchbar_background_color">@*android:color/material_grey_600</color>
     <color name="switchbar_switch_track_tint">#BFFFFFFF</color>
     <color name="switchbar_switch_thumb_tint">@android:color/white</color>
-<<<<<<< HEAD
-
-    <color name="glif_error_color">@*android:color/material_red_A700</color>
-=======
->>>>>>> 490ac798
 
     <color name="battery_good_color_light">#43a047</color> <!-- Material Green 600 -->
     <color name="battery_maybe_color_light">#ef6c00</color> <!-- Material Orange 800 -->
@@ -150,8 +145,5 @@
     <!-- Dialog background color -->
     <color name="dialog_background">@*android:color/background_device_default_light</color>
 
-<<<<<<< HEAD
-=======
     <color name="face_intro_outline">#ffdadce0</color>
->>>>>>> 490ac798
 </resources>