<?xml version="1.0" encoding="utf-8"?>
<!-- Copyright (C) 2007 The Android Open Source Project

     Licensed under the Apache License, Version 2.0 (the "License");
     you may not use this file except in compliance with the License.
     You may obtain a copy of the License at

          http://www.apache.org/licenses/LICENSE-2.0

     Unless required by applicable law or agreed to in writing, software
     distributed under the License is distributed on an "AS IS" BASIS,
     WITHOUT WARRANTIES OR CONDITIONS OF ANY KIND, either express or implied.
     See the License for the specific language governing permissions and
     limitations under the License.
-->
<resources xmlns:xliff="urn:oasis:names:tc:xliff:document:1.2">
    <!-- Strings for Dialog yes button -->
    <string name="yes">"Yes"</string>

    <!-- Strings for Dialog no button -->
    <string name="no">"No"</string>

    <!-- Strings for Dialog create button -->
    <string name="create">Create</string>

    <!-- Device Info --> <skip />
    <!-- Device Info screen. Used for a status item's value when the proper value is not known -->
    <string name="device_info_default">Unknown</string>

    <!-- Category headings in left-pane header menu --> <skip />
    <!-- Settings main menu category heading. Wireless and networks (Wi-Fi, Bluetooth, data usage...). [CHAR LIMIT=40] -->
    <string name="header_category_wireless_networks">WIRELESS &amp; NETWORKS</string>
    <!-- Settings main menu category heading. Device (Sound, display, battery, applications...). [CHAR LIMIT=40] -->
    <string name="header_category_device">DEVICE</string>
    <!-- Settings main menu category heading. Personal (Accounts, security, language, backup...). [CHAR LIMIT=40] -->
    <string name="header_category_personal">PERSONAL</string>
    <!-- Settings main menu category heading. System (Updates, data, accessibility, about phone). [CHAR LIMIT=40] -->
    <string name="header_category_system">SYSTEM</string>

    <!-- Phone info -->
    <!-- Phone Info screen. Button label to turn on the radio . Only shown in diagnostic screen, so precise translation is not needed. -->
    <string name="turn_on_radio">Turn on radio</string>
    <!-- Phone Info screen. Button label to turn off the radio . Only shown in diagnostic screen, so precise translation is not needed. -->
    <string name="turn_off_radio">Turn off radio</string>

    <!-- Phone SMS over IMS on. Only shown in diagnostic screen, so precise translation is not needed. -->
    <string name="sms_over_ims_on">Turn on SMS over IMS</string>
    <!-- Phone SMS over IMS off. Only shown in diagnostic screen, so precise translation is not needed. -->
    <string name="sms_over_ims_off">Turn off SMS over IMS</string>

    <!-- Phone SMS over IMS IMS registration required on. Only shown in diagnostic screen, so precise translation is not needed. -->
    <string name="ims_reg_required_on">Turn on IMS registration required</string>
    <!-- Phone IMS registration required off. Only shown in diagnostic screen, so precise translation is not needed. -->
    <string name="ims_reg_required_off">Turn off IMS registration required</string>

    <!-- Phone ram dump on. Only shown in diagnostic screen, so precise translation is not needed. -->
    <string name="lte_ram_dump_on">Turn on lte ram dump</string>
    <!-- Phone ram dump off. Only shown in diagnostic screen, so precise translation is not needed. -->
    <string name="lte_ram_dump_off">Turn off lte ram dump</string>

    <!-- Phone Info screen. Menu item label.  Used for diagnostic info screens, precise translation isn't needed -->
    <string name="radioInfo_menu_viewADN">View SIM address book</string>
    <!-- Phone Info screen. Menu item label.  Used for diagnostic info screens, precise translation isn't needed -->
    <string name="radioInfo_menu_viewFDN">View Fixed Dialing Numbers</string>
    <!-- Phone Info screen. Menu item label.  Used for diagnostic info screens, precise translation isn't needed -->
    <string name="radioInfo_menu_viewSDN">View Service Dialing Numbers</string>
    <!-- Phone Info screen. Menu item label.  Used for diagnostic info screens, precise translation isn't needed -->
    <string name="radioInfo_menu_getPDP">Get PDP list</string>

    <!-- Phone Info screen. Status label.  Used for diagnostic info screens, precise translation isn't needed -->
    <string name="radioInfo_service_in">In service</string>
    <!-- Phone Info screen. Status label.  Used for diagnostic info screens, precise translation isn't needed -->
    <string name="radioInfo_service_out">Out of service</string>
    <!-- Phone Info screen. Status label.  Used for diagnostic info screens, precise translation isn't needed -->
    <string name="radioInfo_service_emergency">Emergency calls only</string>
    <!-- Phone Info screen. Status label.  Used for diagnostic info screens, precise translation isn't needed -->
    <string name="radioInfo_service_off">Radio off</string>

    <!-- Phone Info screen. Status label.  Used for diagnostic info screens, precise translation isn't needed -->
    <string name="radioInfo_roaming_in">Roaming</string>
    <!-- Phone Info screen. Status label.  Used for diagnostic info screens, precise translation isn't needed -->
    <string name="radioInfo_roaming_not">Not roaming</string>

    <!-- Phone Info screen. Status label.  Used for diagnostic info screens, precise translation isn't needed -->
    <string name="radioInfo_phone_idle">Idle</string>
    <!-- Phone Info screen. Status label.  Used for diagnostic info screens, precise translation isn't needed -->
    <string name="radioInfo_phone_ringing">Ringing</string>
    <!-- Phone Info screen. Status label.  Used for diagnostic info screens, precise translation isn't needed -->
    <string name="radioInfo_phone_offhook">Call in progress</string>

    <!-- Phone Info screen. Status label.  Used for diagnostic info screens, precise translation isn't needed -->
    <string name="radioInfo_data_disconnected">Disconnected</string>
    <!-- Phone Info screen. Status label.  Used for diagnostic info screens, precise translation isn't needed -->
    <string name="radioInfo_data_connecting">Connecting</string>
    <!-- Phone Info screen. Status label.  Used for diagnostic info screens, precise translation isn't needed -->
    <string name="radioInfo_data_connected">Connected</string>
    <!-- Phone Info screen. Status label.  Used for diagnostic info screens, precise translation isn't needed -->
    <string name="radioInfo_data_suspended">Suspended</string>

    <!-- Used for diagnostic info screens, precise translation isn't needed -->
    <string name="radioInfo_unknown">unknown</string>
    <!-- Phone Info screen. Units shown after a value.  Used for diagnostic info screens, precise translation isn't needed -->
    <string name="radioInfo_display_packets">pkts</string>
    <!-- Phone Info screen. Units shown after a value.  Used for diagnostic info screens, precise translation isn't needed -->
    <string name="radioInfo_display_bytes">bytes</string>
    <!-- Phone Info screen. Units shown after a value.  Used for diagnostic info screens, precise translation isn't needed -->
    <string name="radioInfo_display_dbm">dBm</string>
    <!-- Phone Info screen. Units shown after a value.  Used for diagnostic info screens, precise translation isn't needed -->
    <string name="radioInfo_display_asu">asu</string>
    <!-- Used for diagnostic info screens, precise translation isn't needed -->
    <string name="radioInfo_lac">LAC</string>
    <!-- Used for diagnostic info screens, precise translation isn't needed -->
    <string name="radioInfo_cid">CID</string>

    <!-- Used for diagnostic info screens, precise translation isn't needed. Unmounts the SD card from the phone, meaning it will become available for an attached computer  [CHAR LIMIT=25] -->
    <string name="sdcard_unmount" product="nosdcard">Unmount USB storage</string>
    <!-- Used for diagnostic info screens, precise translation isn't needed. Unmounts the SD card from the phone, meaning it will become available for an attached computer  -->
    <string name="sdcard_unmount" product="default">Unmount SD card</string>

    <!-- Used for diagnostic info screens, precise translation isn't needed. Formats the SD card in the phone, meaning it will be erased and reformatted [CHAR LIMIT=25] -->
    <string name="sdcard_format" product="nosdcard">Erase USB storage</string>
    <!-- Used for diagnostic info screens, precise translation isn't needed. Formats the SD card in the phone, meaning it will be erased and reformatted -->
    <string name="sdcard_format" product="default">Erase SD card</string>

    <!-- choice for the font size spinner -->
    <string name="small_font">Small</string>
    <!-- choice for the font size spinner -->
    <string name="medium_font">Medium</string>
    <!-- choice for the font size spinner -->
    <string name="large_font">Large</string>

    <!-- Do not translate. label for font size preview.  Does not need to be translated. -->
    <string name="font_size_preview_text">Servez à ce monsieur une bière et des kiwis.</string>
    <!-- Button. Chosen when they want to save the chosen text size. -->
    <string name="font_size_save">OK</string>

    <!-- Title for a notification shown. [CHAR LIMIT=25] -->
    <string name="sdcard_setting" product="nosdcard">USB storage</string>
    <!-- Title for a notification shown. -->
    <string name="sdcard_setting" product="default">SD card</string>

    <!-- Battery Info screen. Label for a status item.  Used for diagnostic info screens, precise translation isn't needed -->
    <string name="battery_info_status_label">Battery status:</string>
    <!-- Battery Info screen. Label for a status item.  Used for diagnostic info screens, precise translation isn't needed -->
    <string name="battery_info_power_label">Power plug:</string>
    <!-- Battery Info screen. Label for a status item.  Used for diagnostic info screens, precise translation isn't needed -->
    <string name="battery_info_scale_label">Battery scale:</string>
    <!-- Battery Info screen. Label for a status item.  Used for diagnostic info screens, precise translation isn't needed -->
    <string name="battery_info_level_label">Battery level:</string>
    <!-- Battery Info screen. Label for a status item.  Used for diagnostic info screens, precise translation isn't needed -->
    <string name="battery_info_health_label">Battery health:</string>
    <!-- Battery Info screen. Label for a status item.  Used for diagnostic info screens, precise translation isn't needed -->
    <string name="battery_info_technology_label">Battery technology:</string>
    <!-- Battery Info screen. Label for a status item.  Used for diagnostic info screens, precise translation isn't needed -->
    <string name="battery_info_voltage_label">Battery voltage:</string>
    <!-- Battery Info screen. Units shown after a value.  Used for diagnostic info screens, precise translation isn't needed -->
    <string name="battery_info_voltage_units">mV</string>
    <!-- Battery Info screen. Label for a status item.  Used for diagnostic info screens, precise translation isn't needed -->
    <string name="battery_info_temperature_label">Battery temperature:</string>
    <!-- Battery Info screen. Units shown after a value.  Used for diagnostic info screens, precise translation isn't needed -->
    <string name="battery_info_temperature_units">\u00B0 C</string>
    <!-- Battery Info screen. Label for a status item.  Used for diagnostic info screens, precise translation isn't needed -->
    <string name="battery_info_uptime">Time since boot:</string>
    <!-- Battery Info screen. Label for a status item.  Used for diagnostic info screens, precise translation isn't needed -->
    <string name="battery_info_awake_battery">Awake time on battery:</string>
    <!-- Battery Info screen. Label for a status item.  Used for diagnostic info screens, precise translation isn't needed -->
    <string name="battery_info_awake_plugged">Awake time when charging:</string>
    <!-- Battery Info screen. Label for a status item.  Used for diagnostic info screens, precise translation isn't needed -->
    <string name="battery_info_screen_on">Screen ON time:</string>

    <!-- Battery Info screen. Value for a status item.  Used for diagnostic info screens, precise translation isn't needed -->
    <string name="battery_info_status_unknown">Unknown</string>
    <!-- Battery Info screen. Value for a status item.  Used for diagnostic info screens, precise translation isn't needed -->
    <string name="battery_info_status_charging">Charging</string>
    <!-- Battery Info screen. Units shown after a value.  Used for diagnostic info screens, precise translation isn't needed -->
    <string name="battery_info_status_charging_ac">(AC)</string>
    <!-- Battery Info screen. Units shown after a value.  Used for diagnostic info screens, precise translation isn't needed -->
    <string name="battery_info_status_charging_usb">(USB)</string>
    <!-- Battery Info screen. Value for a status item.  Used for diagnostic info screens, precise translation isn't needed -->
    <string name="battery_info_status_discharging">Discharging</string>
    <!-- Battery Info screen. Value for a status item.  Used for diagnostic info screens, precise translation isn't needed -->
    <string name="battery_info_status_not_charging">Not charging</string>
    <!-- Battery Info screen. Value for a status item.  Used for diagnostic info screens, precise translation isn't needed -->
    <string name="battery_info_status_full">Full</string>

    <!-- Battery Info screen. Units shown after a value.  Used for diagnostic info screens, precise translation isn't needed -->
    <string name="battery_info_power_unplugged">Unplugged</string>
    <string name="battery_info_power_ac">AC</string>
    <string name="battery_info_power_usb">USB</string>
    <string name="battery_info_power_ac_usb">AC+USB</string>
    <string name="battery_info_power_unknown">Unknown</string>

    <!-- Battery Info screen. Value for a status item.  Used for diagnostic info screens, precise translation isn't needed -->
    <string name="battery_info_health_unknown">Unknown</string>
    <!-- Battery Info screen. Value for a status item.  Used for diagnostic info screens, precise translation isn't needed -->
    <string name="battery_info_health_good">Good</string>
    <!-- Battery Info screen. Value for a status item.  Used for diagnostic info screens, precise translation isn't needed -->
    <string name="battery_info_health_overheat">Overheat</string>
    <!-- Battery Info screen. Value for a status item.  Used for diagnostic info screens, precise translation isn't needed -->
    <string name="battery_info_health_dead">Dead</string>
    <!-- Battery Info screen. Value for a status item.  Used for diagnostic info screens, precise translation isn't needed -->
    <string name="battery_info_health_over_voltage">Over voltage</string>
    <!-- Battery Info screen. Value for a status item.  Used for diagnostic info screens, precise translation isn't needed -->
    <string name="battery_info_health_unspecified_failure">Unknown error</string>
    <!-- Battery Info screen. Value for a status item.  Used for diagnostic info screens, precise translation isn't needed -->
    <string name="battery_info_health_cold">Cold</string>

    <!-- Used as setting title (for checkbox) on second screen after selecting Bluetooth settings -->
    <string name="bluetooth">Bluetooth</string>
    <!-- Bluetooth settings screen, check box label when the Bluetooth device can be seen by others -->
    <string name="bluetooth_visibility">Discoverable</string>
    <!-- Bluetooth settings screen, summary after selecting Discoverable check box [CHAR LIMIT=50] -->
    <string name="bluetooth_is_discoverable">Visible to all nearby Bluetooth devices (<xliff:g id="discoverable_time_period">%1$s</xliff:g>)</string>
    <!-- Bluetooth settings screen, summary when Discoverable duration is set to "forever" [CHAR LIMIT=50] -->
    <string name="bluetooth_is_discoverable_always">Visible to all nearby Bluetooth devices</string>
    <!-- Bluetooth settings screen, summary text when not discoverable and no paired devices [CHAR LIMIT=50] -->
    <string name="bluetooth_not_visible_to_other_devices">Not visible to other Bluetooth devices</string>
    <!-- Bluetooth settings screen, summary text when not discoverable with paired devices [CHAR LIMIT=50] -->
    <string name="bluetooth_only_visible_to_paired_devices">Only visible to paired devices</string>
    <!-- Bluetooth settings screen, Discoverable checkbox summary text -->
    <string name="bluetooth_not_discoverable">Make device discoverable</string>
    <!-- Bluetooth settings screen, option name to pick discoverability timeout duration (a list dialog comes up) -->
    <string name="bluetooth_visibility_timeout">Visibility timeout</string>
    <!-- Bluetooth settings screen, Discoverable timout list dialog summary text -->
    <string name="bluetooth_visibility_timeout_summary">Set how long device will be discoverable</string>
    <!-- Bluetooth settings screen, check box label whether or not to allow
        bluetooth voice dialing when lock screen is up-->
    <string name="bluetooth_lock_voice_dialing">Lock voice dialing</string>
    <!-- Bluetooth settings screen, lock voice dialing checkbox summary text -->
    <string name="bluetooth_lock_voice_dialing_summary">
      Prevent use of the bluetooth dialer when the screen is locked
    </string>
    <!-- Bluetooth settings screen, heading above the list of nearby bluetooth devices -->
    <string name="bluetooth_devices">Bluetooth devices</string>
    <!-- Bluetooth settings screen, title for the current bluetooth name setting -->
    <string name="bluetooth_device_name">Device name</string>
    <!-- Bluetooth settings screen, image description for device details button. This opens the screen to rename, unpair, etc. a single device. -->
    <string name="bluetooth_device_details">Device settings</string>
    <!-- Bluetooth settings screen, image description for profile of a device details button. -->
    <string name="bluetooth_profile_details">Profile settings</string>
    <!-- Bluetooth settings screen, summary text when there isn't a name set (for the name setting) -->
    <string name="bluetooth_name_not_set">No name set, using account name</string>
    <!-- Bluetooth settings screen, menu item to scan for nearby bluetooth devices -->
    <string name="bluetooth_scan_for_devices">Scan for devices</string>
    <!-- Bluetooth settings screen, menu item to change this device's Bluetooth name. [CHAR LIMIT=30] -->
    <string name="bluetooth_rename_device" product="tablet">Rename tablet</string>
    <!-- Bluetooth settings screen, menu item to change this device's Bluetooth name. [CHAR LIMIT=30] -->
    <string name="bluetooth_rename_device" product="default">Rename phone</string>
    <!-- Bluetooth settings screen, confirmation button for rename device dialog. [CHAR LIMIT=20] -->
    <string name="bluetooth_rename_button">Rename</string>
    <!-- Bluetooth settings.  Dialog title to confirm disconnecting from all profiles of a device. [CHAR LIMIT=30] -->
    <string name="bluetooth_disconnect_title">Disconnect?</string>
    <!-- Bluetooth settings.  Message for disconnecting from all profiles of a bluetooth device. [CHAR LIMIT=NONE] -->
    <string name="bluetooth_disconnect_all_profiles">This will end your connection with:&lt;br>&lt;b><xliff:g id="device_name">%1$s</xliff:g>&lt;/b></string>

    <!-- Bluetooth settings.  Dialog title to disable a single profile of a device. [CHAR LIMIT=40] -->
    <string name="bluetooth_disable_profile_title">Disable profile?</string>
    <!-- Bluetooth settings.  Message for disabling a profile of a bluetooth device. [CHAR LIMIT=NONE] -->
    <string name="bluetooth_disable_profile_message">This will disable:&lt;br>&lt;b><xliff:g id="profile_name">%1$s</xliff:g>&lt;/b>&lt;br>&lt;br>From:&lt;br>&lt;b><xliff:g id="device_name">%2$s</xliff:g>&lt;/b></string>

    <!-- Bluetooth settings.  Message when connected to a device. [CHAR LIMIT=40] -->
    <string name="bluetooth_connected">Connected</string>
    <!-- Bluetooth settings.  Message when connected to a device, except for phone audio. [CHAR LIMIT=40] -->
    <string name="bluetooth_connected_no_headset">Connected (no phone)</string>
    <!-- Bluetooth settings.  Message when connected to a device, except for media audio. [CHAR LIMIT=40] -->
    <string name="bluetooth_connected_no_a2dp">Connected (no media)</string>
    <!-- Bluetooth settings.  Message when connected to a device, except for phone/media audio. [CHAR LIMIT=40] -->
    <string name="bluetooth_connected_no_headset_no_a2dp">Connected (no phone or media)</string>
    <!-- Bluetooth settings.  Message when a device is disconnected -->
    <string name="bluetooth_disconnected">Disconnected</string>
    <!-- Bluetooth settings.  Message when disconnecting from a device -->
    <string name="bluetooth_disconnecting">Disconnecting\u2026</string>
    <!-- Bluetooth settings.  Message when connecting to a device -->
    <string name="bluetooth_connecting">Connecting\u2026</string>
    <!-- Bluetooth settings.  Message when the device state is unknown -->
    <string name="bluetooth_unknown" />
    <!--Bluetooth settings screen, summary text under individual Bluetooth devices when pairing -->
    <string name="bluetooth_pairing">Pairing\u2026</string>
    <!--Bluetooth settings screen, summary text for Bluetooth device with no name -->
    <string name="bluetooth_device">Unnamed Bluetooth device</string>
    <!--Bluetooth settings screen, text that appears in heading bar when scanning for devices -->
    <string name="progress_scanning">Searching</string>
    <!--Bluetooth settings screen, text that appears when scanning for devices is finished and no nearby bluetooth device was found [CHAR LIMIT=40]-->
    <string name="bluetooth_no_devices_found">No nearby Bluetooth devices were found.</string>
    <!-- Notification ticker text (shown in the status bar) when a Bluetooth device wants to pair with us -->
    <string name="bluetooth_notif_ticker">Bluetooth pairing request</string>
    <!-- Notification title when a Bluetooth device wants to pair with us -->
    <string name="bluetooth_notif_title">Pairing request</string>
    <!-- Notification message when a Bluetooth device wants to pair with us -->
    <string name="bluetooth_notif_message">Touch to pair with <xliff:g id="device_name">%1$s</xliff:g>.</string>
    <!-- Bluetooth settings screen, menu to show the list of received files [CHAR LIMIT=30] -->
    <string name="bluetooth_show_received_files">Show received files</string>

    <!-- Strings for BluetoothDevicePicker -->
    <string name="device_picker">Bluetooth device chooser</string>

    <!-- Strings for dialog title when asking to the user whether to allow an app to enable discovery mode -->
    <string name="bluetooth_permission_request">"Bluetooth permission request"</string>

    <!-- Strings for asking to the user whether to allow an app to enable bluetooth -->
    <string name="bluetooth_ask_enablement">"An app wants to turn on Bluetooth. Allow?"</string>

    <!-- Strings for asking to the user whether to allow an app to enable discovery mode -->
    <string name="bluetooth_ask_discovery" product="tablet">"An app on your tablet wants to make your tablet discoverable by other Bluetooth devices for <xliff:g id="timeout">%1$d</xliff:g> seconds. Allow?"</string>
    <!-- Strings for asking to the user whether to allow an app to enable discovery mode -->
    <string name="bluetooth_ask_discovery" product="default">"An app on your phone wants to make your phone discoverable by other Bluetooth devices for <xliff:g id="timeout">%1$d</xliff:g> seconds. Allow?"</string>

    <!-- Strings for asking to the user whether to allow an app to enable lasting discovery mode  -->
    <string name="bluetooth_ask_lasting_discovery" product="tablet">"An app on your tablet wants to make your tablet \u201calways discoverable\u201d by other Bluetooth devices. Allow?"</string>
    <string name="bluetooth_ask_lasting_discovery" product="default">"An app on your phone wants to make your phone \u201calways discoverable\u201d by other Bluetooth devices. Allow?"</string>

    <!-- Strings for asking to the user whether to allow an app to enable bluetooth and discovery mode -->
    <string name="bluetooth_ask_enablement_and_discovery" product="tablet">"An app on your tablet wants to turn on Bluetooth and make your tablet discoverable by other devices for <xliff:g id="timeout">%1$d</xliff:g> seconds. Allow?"</string>
    <!-- Strings for asking to the user whether to allow an app to enable bluetooth and discovery mode -->
    <string name="bluetooth_ask_enablement_and_discovery" product="default">"An app on your phone wants to turn on Bluetooth and make your phone discoverable by other devices for <xliff:g id="timeout">%1$d</xliff:g> seconds. Allow?"</string>

    <!-- Strings for asking to the user whether to allow an app to enable bluetooth and discovery mode -->
    <string name="bluetooth_ask_enablement_and_lasting_discovery" product="tablet">"An app on your tablet wants to turn on Bluetooth and make your tablet discoverable by other devices. Allow?"</string>
    <string name="bluetooth_ask_enablement_and_lasting_discovery" product="default">"An app on your phone wants to turn on Bluetooth and make your phone discoverable by other devices. Allow?"</string>

    <!-- Strings for msg to display to user while bluetooth is turning on [CHAR LIMIT=60] -->
    <string name="bluetooth_turning_on">"Turning Bluetooth on\u2026"</string>

    <!-- Strings for msg to display to user while bluetooth is turning off [CHAR LIMIT=60] -->
    <string name="bluetooth_turning_off">"Turning Bluetooth off\u2026"</string>

    <!-- Strings for device profile auto connect setting -->
    <string name="bluetooth_auto_connect">Auto-connect</string>

    <!-- Activity label of BluetoothPermissionActivity [CHAR LIMIT=none]-->
    <string name="bluetooth_connection_permission_request">"Bluetooth connection request"</string>

    <!-- Notification message when a remote Bluetooth device wants to connect to a Bluetooth profile [CHAR LIMIT=none]-->
    <string name="bluetooth_connection_notif_message">"Touch to connect to \u0022<xliff:g id="device_name">%1$s</xliff:g>\u0022."</string>

    <!-- Bluetooth connection permission Alert Activity text [CHAR LIMIT=none]-->
    <string name="bluetooth_connection_dialog_text">"Do you want to connect to \u0022<xliff:g id="device_name">%1$s</xliff:g>\u0022?"</string>

    <!-- Activity label of BluetoothPbPermissionActivity, also used as Strings in the permission dialog [CHAR LIMIT=none] -->
    <string name="bluetooth_phonebook_request">"Phone book request"</string>

    <!-- Bluetooth phone book permission Alert Activity text [CHAR LIMIT=none] -->
    <string name="bluetooth_pb_acceptance_dialog_text">%1$s wants to access your contacts and call history. Give access to %2$s?</string>

    <!-- Bluetooth phone book permission Alert Activity checkbox text [CHAR LIMIT=none] -->
    <string name="bluetooth_pb_remember_choice">Don\'t ask again</string>

    <!-- Date & time settings screen title -->
    <string name="date_and_time">Date &amp; time settings</string>
    <!-- Date/time settings.  Summary of the checkbox for choosing between 12 hour time or 24 hour time.  Sample of 12-hour time -->
    <string name="date_time_12_hour_sample">1:00 pm</string>
    <!-- Date/time settings.  Summary of the checkbox for choosing between 12 hour time or 24 hour time.  Sample of 24-hour time -->
    <string name="date_time_24_hour_sample">13:00</string>
    <!-- The title of the activity to pick a time zone. -->
    <string name="choose_timezone">Choose time zone</string>
    <!-- Do not translate. Used as the value for a setting. -->
    <string name="default_date_format"><xliff:g id="default_date_format">MM/dd/yyyy</xliff:g></string>

    <!-- The option in the date-format picker for using the normal format
         called for by the user's locale. -->
    <string name="normal_date_format">Regional (<xliff:g id="date" example="12-31-2009">%s</xliff:g>)</string>

    <!-- Label of preview text when tweaking font size -->
    <string name="display_preview_label">Preview:</string>
    <!-- Label for chosen font size -->
    <string name="display_font_size_label">Font size:</string>

    <!-- Used for diagnostic screens, precise translation is not necessary -->
    <string name="intent_sender_data_label"><xliff:g id="data">Data:</xliff:g></string>
    <!-- Used for diagnostic screens, precise translation is not necessary -->
    <string name="intent_sender_sendbroadcast_text">Send <xliff:g id="broadcast">broadcast</xliff:g></string>
    <!-- Used for diagnostic screens, precise translation is not necessary -->
    <string name="intent_sender_action_label"><xliff:g id="action">Action</xliff:g>:</string>
    <!-- Used for diagnostic screens, precise translation is not necessary -->
    <string name="intent_sender_startactivity_text">Start <xliff:g id="activity">activity</xliff:g></string>
    <!-- Used for diagnostic screens, precise translation is not necessary -->
    <string name="intent_sender_resource_label"><xliff:g id="resource">Resource</xliff:g>: </string>
    <!-- Used for diagnostic screens, precise translation is not necessary -->
    <string name="intent_sender_account_label">Account: </string>

    <!-- HTTP proxy settings title -->
    <string name="proxy_settings_title">Proxy settings</string>
    <!-- HTTP proxy settings. Button to clear the proxy box. -->
    <string name="proxy_clear_text">Clear</string>
    <!-- HTTP proxy settings. The port number label. -->
    <string name="proxy_port_label">Proxy port</string>
    <!-- HTTP proxy settings. The hint text field for port. -->
    <string name="proxy_port_hint" translatable="false">8080</string>
    <!-- HTTP proxy settings. The exclusion list label. -->
    <string name="proxy_exclusionlist_label">Bypass proxy for</string>
    <!-- HTTP proxy settings. The hint text for proxy exclusion list. [CHAR LIMIT=50]-->
    <string name="proxy_exclusionlist_hint">example.com,mycomp.test.com,localhost</string>
    <!-- HTTP proxy settings. The button to restore the defaults. -->
    <string name="proxy_defaultView_text">Restore defaults</string>
    <!-- HTTP proxy settings. The button to save. -->
    <string name="proxy_action_text">Done</string>
    <!-- HTTP proxy settings. The text field for the hostname -->
    <string name="proxy_hostname_label">Proxy hostname</string>
    <!-- HTTP proxy settings. The hint text field for the hostname. [CHAR LIMIT=50] -->
    <string name="proxy_hostname_hint">proxy.example.com</string>
    <!-- HTTP proxy settings. Title if there is an error-->
    <string name="proxy_error">Attention</string>
    <!-- HTTP proxy settings. Button to get rid of error box-->
    <string name="proxy_error_dismiss">OK</string>
    <!-- HTTP proxy settings. The error if the hostname is not valid -->
    <string name="proxy_error_invalid_host">The hostname you typed isn\'t valid.</string>
    <!-- HTTP proxy settings. The error if the exclusion list is not valid -->
    <string name="proxy_error_invalid_exclusion_list">The exclusion list you typed isn\'t properly formatted. Type a comma-separated list of excluded domains.</string>
    <!-- HTTP proxy settings. Error msg -->
    <string name="proxy_error_empty_port">You need to complete the port field.</string>
    <!-- HTTP proxy settings. Error msg -->
    <string name="proxy_error_empty_host_set_port">The port field must be empty if the host field is empty.</string>
    <!-- HTTP proxy settings. Error msg -->
    <string name="proxy_error_invalid_port">The port you typed isn\'t valid.</string>
    <!-- HTTP proxy settings. Warning message about limited application support [CHAR LIMIT=100]-->
    <string name="proxy_warning_limited_support">The HTTP proxy is used by the browser but may not be used by the other apps.</string>

    <!-- Radio Info screen. Label for a status item.  Used for diagnostic info screens, precise translation isn't needed -->
    <string name="radio_info_signal_location_label">Location:</string>
    <!-- Radio Info screen. Label for a status item.  Used for diagnostic info screens, precise translation isn't needed -->
    <string name="radio_info_neighboring_location_label">Neighboring CID:</string>
    <!-- Radio Info screen. Label for a status item.  Used for diagnostic info screens, precise translation isn't needed -->
    <string name="radio_info_data_attempts_label">Data attempts:</string>
    <!-- Radio Info screen. Label for a status item.  Used for diagnostic info screens, precise translation isn't needed -->

    <string name="radio_info_gprs_service_label">GPRS service:</string>
    <!-- Radio Info screen. Label for a status item.  Used for diagnostic info screens, precise translation isn't needed -->
    <string name="radio_info_roaming_label">Roaming:</string>
    <!-- Radio Info screen. Label for a status item.  Used for diagnostic info screens, precise translation isn't needed -->
    <string name="radio_info_imei_label">IMEI:</string>
    <!-- Radio Info screen. Label for a status item.  Used for diagnostic info screens, precise translation isn't needed -->
    <string name="radio_info_call_redirect_label">Call redirect:</string>
    <!-- Radio Info screen. Label for a status item.  Used for diagnostic info screens, precise translation isn't needed -->
    <string name="radio_info_ppp_resets_label">Number of PPP reset since boot:</string>
    <!-- Radio Info screen. Label for a status item.  Used for diagnostic info screens, precise translation isn't needed -->
    <string name="radio_info_gsm_disconnects_label">GSM disconnects:</string>
    <!-- Radio Info screen. Label for a status item.  Used for diagnostic info screens, precise translation isn't needed -->
    <string name="radio_info_current_network_label">Current network:</string>
    <!-- Radio Info screen. Label for a status item.  Used for diagnostic info screens, precise translation isn't needed -->
    <string name="radio_info_data_successes_label">Data successes:</string>
    <!-- Radio Info screen. Label for a status item.  Used for diagnostic info screens, precise translation isn't needed -->
    <string name="radio_info_ppp_received_label">PPP received:</string>
    <!-- Radio Info screen. Label for a status item.  Used for diagnostic info screens, precise translation isn't needed -->
    <string name="radio_info_gsm_service_label">GSM service:</string>
    <!-- Radio Info screen. Label for a status item.  Used for diagnostic info screens, precise translation isn't needed -->
    <string name="radio_info_signal_strength_label">Signal strength:</string>
    <!-- Radio Info screen. Label for a status item.  Used for diagnostic info screens, precise translation isn't needed -->
    <string name="radio_info_call_status_label">Call status:</string>
    <!-- Radio Info screen. Label for a status item.  Used for diagnostic info screens, precise translation isn't needed -->
    <string name="radio_info_ppp_sent_label">PPP sent:</string>
    <!-- Radio Info screen. Label for a status item.  Used for diagnostic info screens, precise translation isn't needed -->
    <string name="radio_info_radio_resets_label">Radio resets:</string>
    <!-- Radio Info screen. Label for a status item.  Used for diagnostic info screens, precise translation isn't needed -->
    <string name="radio_info_message_waiting_label">Message waiting:</string>
    <!-- Radio Info screen. Label for a status item.  Used for diagnostic info screens, precise translation isn't needed -->
    <string name="radio_info_phone_number_label">Phone number:</string>
    <!-- Radio Info screen. Label for a status item.  Used for diagnostic info screens, precise translation isn't needed -->
    <string name="radio_info_band_mode_label">Select radio band</string>
    <!-- Radio Info screen. Label for a status item.  Used for diagnostic info screens, precise translation isn't needed -->
    <string name="radio_info_network_type_label">Network type:</string>
    <!-- Radio Info screen. Label for a status item.  Used for diagnostic info screens, precise translation isn't needed -->
    <string name="radio_info_set_perferred_label">Set preferred network type:</string>
    <!-- Radio Info screen. Label for a status item.  Used for diagnostic info screens, precise translation isn't needed -->
    <string name="radio_info_ping_ipaddr">Ping IpAddr:</string>
    <!-- Radio Info screen. Label for a status item.  Used for diagnostic info screens, precise translation isn't needed -->
    <string name="radio_info_ping_hostname">Ping Hostname(www.google.com):</string>
    <!-- Radio Info screen. Label for a status item.  Used for diagnostic info screens, precise translation isn't needed -->
    <string name="radio_info_http_client_test">HTTP Client test:</string>
    <!-- Radio Info screen. Label for a status item.  Used for diagnostic info screens, precise translation isn't needed -->
    <string name="ping_test_label">Run ping test</string>
    <!-- Radio Info screen. Label for a status item.  Used for diagnostic info screens, precise translation isn't needed -->
    <string name="radio_info_smsc_label">SMSC:</string>
    <!-- Radio Info screen. Label for a status item.  Used for diagnostic info screens, precise translation isn't needed -->
    <string name="radio_info_smsc_update_label">Update</string>
    <!-- Radio Info screen. Label for a status item.  Used for diagnostic info screens, precise translation isn't needed -->
    <string name="radio_info_smsc_refresh_label">Refresh</string>
    <!-- Radio Info screen. Label for a status item.  Used for diagnostic info screens, precise translation isn't needed -->
    <string name="radio_info_toggle_dns_check_label">Toggle DNS check</string>
    <!-- Radio Info screen. Label for a status item.  Used for diagnostic info screens, precise translation isn't needed -->
    <string name="oem_radio_info_label">OEM-specific Info/Settings</string>

    <!-- Band Mode Selection -->
    <!-- Band mode screen.  Title of activity. -->
    <string name="band_mode_title">Set GSM/UMTS band</string>
    <!-- Band mode screen.  Loading message. -->
    <string name="band_mode_loading">Loading band list\u2026</string>
    <!-- Band mode screen. Button caption to set the bandmode. -->
    <string name="band_mode_set">Set</string>
    <!-- Band mode screen. Status message when unsuccessful. -->
    <string name="band_mode_failed">Unsuccessful</string>
    <!-- Band mode screen. Statusm essage when successful. -->
    <string name="band_mode_succeeded">Successful</string>

    <!-- Instructions after the user changes the mass storage settings -->
    <string name="sdcard_changes_instructions">Changes take effect when USB cable is reconnected.</string>
    <!-- Enable USB mass storage mode checkbox title -->
    <string name="sdcard_settings_screen_mass_storage_text">Enable USB mass storage</string>
    <!-- The label for total bytes on SD card -->
    <string name="sdcard_settings_total_bytes_label">Total bytes:</string>
    <!-- Message when there is no SD card present [CHAR LIMIT=30] -->
    <string name="sdcard_settings_not_present_status" product="nosdcard">USB storage not mounted.</string>
    <!-- Message when there is no SD card present -->
    <string name="sdcard_settings_not_present_status" product="default">No SD card.</string>
    <!-- Th label for the available (free) sapce on the SD card -->
    <string name="sdcard_settings_available_bytes_label">Available bytes:</string>
    <!-- Message when the SD card is being used by the computer as mass storage [CHAR LIMIT=30] -->
    <string name="sdcard_settings_mass_storage_status" product="nosdcard">USB storage is being used as a mass storage device.</string>
    <!-- Message when the SD card is being used by the computer as mass storage -->
    <string name="sdcard_settings_mass_storage_status" product="default">SD card is being used as a mass storage device.</string>
    <!-- Message when it is safe to remove the SD card [CHAR LIMIT=30] -->
    <string name="sdcard_settings_unmounted_status" product="nosdcard">It\'s now safe to remove the USB storage.</string>
    <!-- Message when it is safe to remove the SD card -->
    <string name="sdcard_settings_unmounted_status" product="default">It\'s now safe to remove the SD card.</string>
    <!-- Error message when the SD card was removed without properly unmounting [CHAR LIMIT=30] -->
    <string name="sdcard_settings_bad_removal_status" product="nosdcard">USB storage was removed while still in use!</string>
    <!-- Error message when the SD card was removed without properly unmounting -->
    <string name="sdcard_settings_bad_removal_status" product="default">SD card was removed while still in use!</string>
    <!-- Label for used bytes on the SD card -->
    <string name="sdcard_settings_used_bytes_label">Used bytes:</string>
    <!-- Message when it is scanning the SD card for new files [CHAR LIMIT=30]  -->
    <string name="sdcard_settings_scanning_status" product="nosdcard">Scanning USB storage for media\u2026</string>
    <!-- Message when it is scanning the SD card for new files -->
    <string name="sdcard_settings_scanning_status" product="default">Scanning SD card for media\u2026</string>
    <!-- Message when the SD card is mounted as read only [CHAR LIMIT=30] -->
    <string name="sdcard_settings_read_only_status" product="nosdcard">USB storage mounted read-only.</string>
    <!-- Message when the SD card is mounted as read only -->
    <string name="sdcard_settings_read_only_status" product="default">SD card mounted read-only.</string>
    <!-- SetupWizard strings used by DateTimeSettingsSetupWizard.  The button label for going to the next screen without storing the setting. [CHAR LIMIT=5] -->
    <string name="skip_label">Skip</string>
    <!-- SetupWizard strings used by DateTimeSettingsSetupWizard.  The button label for going to the next screen. -->
    <string name="next_label">Next</string>

    <!-- LocalePicker -->
    <!-- Title for the locale picker activity -->
    <string name="language_picker_title">Language</string>

    <!-- The title of the dialog to pick an activity.  This is shown when there are multiple activities that can do a particular action.  For example, suppose you click on the "Share" menu item in the Browser.  Since you can share the webpage URL via many communication methods, this dialog would come up with choices like "Email", "IM", etc.  This is a generic message, and the previous example is a single possible scenario (so please don't assume it's for the browser or anything :) ). -->
    <string name="activity_picker_label">Choose activity</string>
    <!-- Do not translate. -->
    <string name="debug_intent_sender_label">Debug intent sender</string>
    <!-- The title of the activity to see random device info. -->
    <string name="device_info_label">Device info</string>
    <!-- The title of the activity to see battery info. -->
    <string name="battery_info_label">Battery info</string>
    <!-- The title of the activity to adjust display settings -->
    <string name="display_label">Screen</string>
    <!-- The title of the activity to see phone info -->
    <string name="phone_info_label" product="tablet">Tablet info</string>
    <!-- The title of the activity to see phone info -->
    <string name="phone_info_label" product="default">Phone info</string>
    <!-- The title of the activity to adjust SD card settings [CHAR LIMIT=25] -->
    <string name="sd_card_settings_label" product="nosdcard">USB storage</string>
    <!-- The title of the activity to adjust SD card settings-->
    <string name="sd_card_settings_label" product="default">SD card</string>
    <!-- The title of the activity to adjust proxy settings -->
    <string name="proxy_settings_label">Proxy settings</string>

    <!-- ======================================================================================= -->
    <!-- NEW STUFF -->
    <!-- ======================================================================================= -->

    <!-- Button label for generic cancel action -->
    <string name="cancel">Cancel</string>

    <!-- Title of the Settings activity shown within the application itself. -->
    <string name="settings_label">Settings</string>
    <!-- Title of the Settings activity shown in the Launcher. [CHAR LIMIT=20] -->
    <string name="settings_label_launcher">Settings</string>
    <!-- Label for option to select a settings panel as a shortcut -->
    <string name="settings_shortcut">Settings shortcut</string>
    <!-- Wireless controls settings screen, setting check box label -->
    <string name="airplane_mode">Airplane mode</string>
    <!-- Main Settings screen settings title for things like airplane mode, tethering, NFC, VPN.  This will take you to another screen with those settings. -->
    <string name="radio_controls_title">More\u2026</string>
    <!-- Wireless Settings screen title for things like Wi-Fi, bluetooth, airplane mode. -->
    <string name="wireless_networks_settings_title">Wireless &amp; networks</string>
    <!-- Main Settings screen settings summary text for the "Wireless controls" setting -->
    <string name="radio_controls_summary">Manage Wi-Fi, Bluetooth, airplane mode, mobile networks, &amp; VPNs</string>

    <!-- mobile network settings screen, setting check box title -->
    <string name="roaming">Data roaming</string>
    <!-- mobile network settings screen, setting option summary text when check box is selected -->
    <string name="roaming_enable">Connect to data services when roaming</string>
    <!-- mobile network settings screen, setting option summary text when check box is clear -->
    <string name="roaming_disable">Connect to data services when roaming</string>
    <!-- mobile network settings screen, dialog message when you are roaming and clear the "Data roaming" check box -->
    <string name="roaming_reenable_message">You have lost data connectivity because you left your home network with data roaming turned off.</string>
    <!-- mobile network settings screen, button on dialog box that appears when you are roaming and clear the "Data roaming" check box -->
    <string name="roaming_turn_it_on_button">Turn it on</string>
    <!-- mobile network settings screen, message in dialog box that appears when you select the "Data roaming" check box -->
    <string name="roaming_warning">When you allow data roaming, you may incur significant roaming charges!</string>
    <!-- mobile network settings screen, title of dialog box that appears when you select the "Data roaming" check box -->
    <string name="roaming_reenable_title">Allow data roaming?</string>
    <!-- mobile network settings screen, setting option name -->
    <string name="networks">Operator selection</string>
    <!-- mobile network settings screen, setting option summary text -->
    <string name="sum_carrier_select">Choose a network operator</string>

    <!-- Date and time settings --><skip />
    <!-- Main Settings screen setting option name to go into the date and time settings-->
    <string name="date_and_time_settings_title">Date &amp; time</string>
    <!-- Title for Date & Time settings screen in SetupWizard [CHAR LIMIT=40] -->
    <string name="date_and_time_settings_title_setup_wizard">Set date and time</string>
    <!-- Main Settings screen setting option summary text for the item to go into the date and time settings. -->
    <string name="date_and_time_settings_summary">Set date, time, time zone, &amp; formats</string>
    <!-- Date & time setting screen setting check box title if the date and time should be determined automatically [CHAR LIMIT=25] -->
    <string name="date_time_auto">Automatic date &amp; time</string>
    <!-- Date & time setting screen setting option summary text when Automatic check box is selected
        (that is, when date and time should be determined automatically) [CHAR LIMIT=100] -->
    <string name="date_time_auto_summaryOn">Use network-provided time</string>
    <!-- Date & time setting screen setting option summary text when Automatic check box is clear
        [CHAR LIMIT=100] -->
    <string name="date_time_auto_summaryOff">Use network-provided time</string>
    <!-- Date & time setting screen setting check box title if the time zone should be determined automatically [CHAR LIMIT=25] -->
    <string name="zone_auto">Automatic time zone</string>
    <!-- Date & time setting screen setting option summary text when Automatic time zone check box is selected (that is, when date and time should be determined automatically)
        [CHAR LIMIT=100]  -->
    <string name="zone_auto_summaryOn">Use network-provided time zone</string>
    <!-- Date & time setting screen setting option summary text when Automatic time zone check box is clear
        [CHAR LIMIT=100] -->
    <string name="zone_auto_summaryOff">Use network-provided time zone</string>
    <!-- Date & time setting screen setting check box title -->
    <string name="date_time_24hour">Use 24-hour format</string>
    <!-- Date & time setting screen setting option title -->
    <string name="date_time_set_time">Set time</string>
    <!-- Date & time setting screen setting option title -->
    <string name="date_time_set_timezone">Select time zone</string>
    <!-- Date & time setting screen setting option title -->
    <string name="date_time_set_date">Set date</string>
    <!-- Date & time setting screen setting option title.  This setting allows the user to choose how the date should be displayed in apps (what ordering for month and day, etc.) -->
    <string name="date_time_date_format">Choose date format</string>
    <!-- Menu item on Select time zone screen -->
    <string name="zone_list_menu_sort_alphabetically">Sort alphabetically</string>
    <!-- Menu item on Select time zone screen -->
    <string name="zone_list_menu_sort_by_timezone">Sort by time zone</string>
    <!-- Title string shown above DatePicker, letting a user select system date
         [CHAR LIMIT=20] -->
    <string name="date_picker_title">Date</string>
    <!-- Title string shown above TimePicker, letting a user select system time
         [CHAR LIMIT=20] -->
    <string name="time_picker_title">Time</string>

    <!-- Security Settings --><skip />

    <!-- Security settings screen when using face unlock, setting option name to start an activity that allows the user to improve accuracy by adding additional enrollment faces -->
    <string name="biometric_weak_improve_matching_title">Improve face matching</string>
<!-- On the security settings screen when using face unlock.  This checkbox is used to toggle whether liveliness detection is required.  If it is checked the user must blink during unlock to prove it's not a photo  -->
    <string name="biometric_weak_liveliness_title">Liveness check</string>
    <!-- On the security settings screen when using face unlock.  The summary of the liveliness checkbox -->
    <string name="biometric_weak_liveliness_summary" msgid="7980026533493781616">Require eye blink while unlocking</string>

    <!-- Security settings screen, setting option name to change screen timeout -->
    <string name="lock_after_timeout">Automatically lock</string>
    <!-- Security settings screen, setting option summary to change screen timeout -->
    <string name="lock_after_timeout_summary"><xliff:g id="timeout_string">%1$s</xliff:g> after sleep</string>
    <!-- Text shown next to checkbox for showing owner info on LockScreen [CHAR LIMIT=50]-->
    <string name="show_owner_info_on_lockscreen_label">Show owner info on lock screen</string>
    <!-- Text shown for title of owner info setting [CHAR LIMIT=20]-->
    <string name="owner_info_settings_title">Owner info</string>
    <!-- Text shown for summary of owner info setting [CHAR LIMIT=40]-->
    <string name="owner_info_settings_summary"></string>
    <!-- Hint text shown in owner info edit text [CHAR LIMIT=50] -->
    <string name="owner_info_settings_edit_text_hint">Type text to display on the lock screen</string>
    <!-- Main Settings screen setting option title for the item to take you to the location screen -->
    <string name="location_settings_title">Location services</string>
    <!-- Main Settings screen setting option title for the item to take you to the security screen -->
    <string name="security_settings_title">Security</string>
    <!-- Main Settings screen setting option summary text for the item tot ake you to the security and location screen -->
    <string name="security_settings_summary">Set My Location, screen unlock, SIM card lock, credential storage lock</string>
    <!-- Main Settings screen setting option summary text for the item to take you to the CDMA security and location screen -->
    <string name="cdma_security_settings_summary">Set My Location, screen unlock, credential storage lock</string>
    <!-- In the security screen, the header title for settings related to  Passwords-->
    <string name="security_passwords_title">Passwords</string>

    <!-- Title of the preferences category for preference items to control encryption -->
    <string name="crypt_keeper_settings_title">Encryption</string>

    <!-- Title of the preferences item to control encryption -->
    <string name="crypt_keeper_encrypt_title" product="tablet">Encrypt tablet</string>
    <!-- Title of the preferences item to control encryption -->
    <string name="crypt_keeper_encrypt_title" product="default">Encrypt phone</string>

    <!-- Summary of the preferences item to control encryption, when encryption is inactive -->
    <string name="crypt_keeper_encrypt_summary" product="tablet">
    Require a numeric PIN or password to decrypt your tablet each time you
    power it on</string>
    <!-- Summary of the preferences item to control encryption, when encryption is inactive -->
    <string name="crypt_keeper_encrypt_summary" product="default">
    Require a numeric PIN or password to decrypt your phone each time you
    power it on</string>
    <!-- Summary of the preferences item to control encryption, when encryption is active -->
    <string name="crypt_keeper_encrypted_summary">Encrypted</string>

    <!-- Informational text in the first confirmation screen before starting device encryption -->
    <string name="crypt_keeper_desc" product="tablet">
    You can encrypt your accounts, settings, downloaded apps and their data,
    media, and other files. Once you encrypt your tablet, you need to type a numeric PIN
    or password to decrypt it each time you power it on. You can\'t decrypt your tablet
    except by performing a factory data reset, erasing all your data.\n\nEncryption takes
    an hour or more. You must start with a charged battery and keep your tablet plugged in
    until encryption is complete. If you interrupt the encryption process, you will lose
    some or all of your data.</string>
    <!-- Informational text in the first confirmation screen before starting device encryption -->
    <string name="crypt_keeper_desc" product="default">
    You can encrypt your accounts, settings, downloaded apps and their data,
    media, and other files. Once you encrypt your phone, you need to type a numeric PIN or
    password to decrypt it each time you power it on. You can\'t decrypt your phone
    except by performing a factory data reset, erasing all your data.\n\nEncryption takes
    an hour or more. You must start with a charged battery and keep your phone plugged in
    until encryption is complete. If you interrupt the encryption process, you will lose
    some or all of your data.</string>

    <!-- Button text to start encryption process -->
    <string name="crypt_keeper_button_text" product="tablet">Encrypt tablet</string>
    <!-- Button text to start encryption process -->
    <string name="crypt_keeper_button_text" product="default">Encrypt phone</string>

    <!-- Warning string that will be displayed when encryption cannot be started -->
    <string name="crypt_keeper_low_charge_text">Charge your battery and try again.</string>
    <!-- Warning string that will be displayed when encryption cannot be started -->
    <string name="crypt_keeper_unplugged_text">Plug in your charger and try again.</string>

    <!-- Dialog title, shown when encryption cannot proceed because a PIN/Password is needed -->
    <string name="crypt_keeper_dialog_need_password_title">No lock screen PIN or password</string>
    <!-- Dialog message, shown when encryption cannot proceed because a PIN/Password is needed -->
    <string name="crypt_keeper_dialog_need_password_message">You need to set a lock screen PIN or
    password before you can start encryption.</string>

    <!-- Title of the final confirmation screen before starting device encryption -->
    <string name="crypt_keeper_confirm_title">Encrypt?</string>
    <!-- Warning text in the final confirmation screen before starting device encryption -->
    <string name="crypt_keeper_final_desc" product="tablet">
    The encryption operation is irreversible and if you interrupt it, you\'ll lose data.
    Encryption takes an hour or more, during which the tablet will restart several times.
    </string>
    <!-- Warning text in the final confirmation screen before starting device encryption -->
    <string name="crypt_keeper_final_desc" product="default">
    The encryption operation is irreversible and if you interrupt it, you\'ll lose data.
    Encryption takes an hour or more, during which the phone will restart several times.
    </string>

    <!-- Title of the progress screen while encrypting the device -->
    <string name="crypt_keeper_setup_title">Encrypting</string>

    <!-- Informational text on the progress screen while encrypting the device -->
    <string name="crypt_keeper_setup_description" product="tablet">Wait while your tablet
    is being encrypted. <xliff:g id="percent" example="50">^1</xliff:g>% complete.</string>
    <!-- Informational text on the progress screen while encrypting the device -->
    <string name="crypt_keeper_setup_description" product="default">Wait while your phone
    is being encrypted. <xliff:g id="percent" example="50">^1</xliff:g>% complete.</string>

    <!-- Informational text on the password entry screen when password entry fails-->
    <string name="crypt_keeper_cooldown">Try again in <xliff:g id="delay" example="15">^1</xliff:g> seconds.</string>

    <!-- Informational text on the password entry screen prompting the user for their password -->
    <string name="crypt_keeper_enter_password">Type your password</string>

    <!-- Title of the encryption screen when encrypting the device failed -->
    <string name="crypt_keeper_failed_title">Encryption unsuccessful</string>

    <!-- Informational text when encryption fails -->
    <string name="crypt_keeper_failed_summary" product="tablet">
      Encryption was interrupted and can\'t complete. As a result, the data on
      your tablet is no longer accessible.
      \n\n
      To resume using your tablet, you need to perform a factory reset.
      When you set up your tablet after the reset, you\'ll have an opportunity
      to restore any data that was backed up to your Google Account.
    </string>

    <!-- Informational text when encryption fails -->
    <string name="crypt_keeper_failed_summary" product="default">
      Encryption was interrupted and can\'t complete. As a result, the data on
      your phone is no longer accessible.
      \n\nTo resume using your phone, you need to perform a factory reset.
      When you set up your phone after the reset, you\'ll have an opportunity
      to restore any data that was backed up to your Google Account.
    </string>

    <!-- Image button description to switch input method -->
    <string name="crypt_keeper_switch_input_method">Switch input method</string>

    <!-- Unlock Picker Settings --><skip />

    <!-- Security Picker --><skip />
    <!--  Title for security picker to choose the unlock method: None/Pattern/PIN/Password [CHAR LIMIT=22] -->
    <string name="lock_settings_picker_title">Choose screen lock</string>

    <!--  Title for security picker when choosing a facelock's backup unlock method: Pattern/PIN [CHAR LIMIT=22] -->
    <string name="backup_lock_settings_picker_title">Choose backup lock</string>

    <!--  Main Security lock settings --><skip />
    <!--  Title for PreferenceScreen to launch picker for security method when there is none [CHAR LIMIT=22] -->
    <string name="unlock_set_unlock_launch_picker_title">Screen lock</string>

    <!--  Title for PreferenceScreen to change security method: None/Pattern/PIN/Password [CHAR LIMIT=22] -->
    <string name="unlock_set_unlock_launch_picker_change_title">Change lock screen</string>

    <!--  Summary for PreferenceScreen to changeecurity method: None/Pattern/PIN/Password [CHAR LIMIT=45]  -->
    <string name="unlock_set_unlock_launch_picker_change_summary">Change or disable pattern, PIN, or password security</string>

    <!--  Summary for PreferenceScreen to changeecurity method: None/Pattern/PIN/Password [CHAR LIMIT=45]  -->
    <string name="unlock_set_unlock_launch_picker_enable_summary">Choose a method to lock the screen</string>

    <!-- Info explaining the backup lock which is used for facelock -->
    <string name="unlock_backup_info_summary">When Face Unlock can\'t see you, how do you want to unlock?</string>

    <!-- Title for preference that disables unlock security [CHAR LIMIT=22] -->
    <string name="unlock_set_unlock_off_title">None</string>
    <!-- Summary for preference that disables unlock security [CHAR LIMIT=45] -->
    <string name="unlock_set_unlock_off_summary"></string>

    <!-- Title for preference that disables unlock security [CHAR LIMIT=22] -->
    <string name="unlock_set_unlock_none_title">Slide</string>
    <!-- Summary for preference that disables unlock security [CHAR LIMIT=45]-->
    <string name="unlock_set_unlock_none_summary">No security</string>

    <!-- Title for preference that guides the user through a weak biometric lock [CHAR LIMIT=22] -->
    <string name="unlock_set_unlock_biometric_weak_title">Face Unlock</string>
    <!-- Summary for preference that disables unlock security [CHAR LIMIT=45]-->
    <string name="unlock_set_unlock_biometric_weak_summary">Low security, experimental</string>

    <!-- Title for preference that guides the user through creating an unlock pattern [CHAR LIMIT=22]-->
    <string name="unlock_set_unlock_pattern_title">Pattern</string>
    <!-- Summary for preference that guides the user through creating an unlock pattern [CHAR LIMIT=45] -->
    <string name="unlock_set_unlock_pattern_summary">Medium security</string>

    <!-- Title for preference that guides the user through creating an unlock PIN (Personal Identification Number) [CHAR LIMIT=22] -->
    <string name="unlock_set_unlock_pin_title">PIN</string>
    <!-- Summary for preference that guides the user through creating an unlock PIN (Personal Identification Number) [CHAR LIMIT=45] -->
    <string name="unlock_set_unlock_pin_summary">Medium to high security</string>

    <!-- Title for preference that guides the user through creating an unlock password [CHAR LIMIT=22] -->
    <string name="unlock_set_unlock_password_title">Password</string>
    <!-- Title for preference that guides the user through creating an unlock password [CHAR LIMIT=45] -->
    <string name="unlock_set_unlock_password_summary">High security</string>

    <!-- Summary for preference that has been disabled by because of the DevicePolicyAdmin, or because device encryption is enabled, or because there are credentials in the credential storage [CHAR LIMIT=50] -->
    <string name="unlock_set_unlock_disabled_summary">Disabled by administrator, encryption policy, or credential storage</string>

    <!-- Summary for "Configure lockscreen" when lock screen is off [CHAR LIMIT=45] -->
    <string name="unlock_set_unlock_mode_off">None</string>
    <!-- Summary for "Configure lockscreen" when security is disabled [CHAR LIMIT=45] -->
    <string name="unlock_set_unlock_mode_none">Slide</string>
    <!-- Summary for "Configure lockscreen" when security biometric weak is enabled [CHAR LIMIT=45] -->
    <string name="unlock_set_unlock_mode_biometric_weak">Face Unlock</string>
    <!-- Summary for "Configure lockscreen" when security pattern is enabled [CHAR LIMIT=45] -->
    <string name="unlock_set_unlock_mode_pattern">Pattern</string>
    <!-- Summary for "Configure lockscreen" when security PIN is enabled [CHAR LIMIT=45] -->
    <string name="unlock_set_unlock_mode_pin">PIN</string>
    <!-- Summary for "Configure lockscreen" when security password is enabled [CHAR LIMIT=45] -->
    <string name="unlock_set_unlock_mode_password">Password</string>

    <!-- Title for option to turn of password/pin/pattern unlock. [CHAR LIMIT=22] -->
    <string name="unlock_disable_lock_title">Turn off screen lock</string>

    <!-- Summary shown under unlock_disable_lock_title when pattern is in use and can be removed [CHAR LIMIT=45] -->
    <string name="unlock_disable_lock_pattern_summary">Remove unlock pattern</string>
    <!-- Summary shown under unlock_disable_lock_title when PIN is in use and can be removed [CHAR LIMIT=45]-->
    <string name="unlock_disable_lock_pin_summary">Remove unlock PIN</string>
    <!-- Summary shown under unlock_disable_lock_title when password is in use and can be removed [CHAR LIMIT=45]-->
    <string name="unlock_disable_lock_password_summary">Remove unlock password</string>

    <!-- Title shown on security settings to allow the user to change their lockscreen pattern [CHAR LIMIT=22] -->
    <string name="unlock_change_lock_pattern_title">Change unlock pattern</string>
    <!-- Title shown on security settings to allow the user to change their lockscreen PIN [CHAR LIMIT=22] -->
    <string name="unlock_change_lock_pin_title">Change unlock PIN</string>
    <!-- Title shown on security settings to allow the user to change their lockscreen password [CHAR LIMIT=22]-->
    <string name="unlock_change_lock_password_title">Change unlock password</string>

    <!-- Hint shown in dialog screen when password is too short -->
    <string name="lockpassword_password_too_short">Password must be at least %d characters</string>
    <!-- Hint shown in dialog screen when PIN is too short -->
    <string name="lockpassword_pin_too_short">PIN must be at least %d digits</string>

    <!-- Hint shown after minimum password criteria is met -->
    <string name="lockpassword_press_continue">Touch Continue when done</string>

    <!-- Hint shown after minimum password criteria is met -->
    <string name="lockpassword_continue_label">Continue</string>

    <!-- Error shown in popup when password is too long -->
    <string name="lockpassword_password_too_long">Password must be fewer than <xliff:g id="number" example="17">%d</xliff:g> characters.</string>
    <!-- Error shown in popup when PIN is too long -->
    <string name="lockpassword_pin_too_long">PIN must be fewer than <xliff:g id="number" example="17">%d</xliff:g> digits.</string>

    <!-- Error shown when in PIN mode and user enters a non-digit -->
    <string name="lockpassword_pin_contains_non_digits">PIN must contain only digits 0-9.</string>

    <!-- Error shown when in PIN mode and PIN has been used recently. Please keep this string short! -->
    <string name="lockpassword_pin_recently_used">Device administrator doesn\'t allow using a recent PIN.</string>

    <!-- Error shown when in PASSWORD mode and user enters an invalid character -->
    <string name="lockpassword_illegal_character">Password contains an illegal character.</string>

    <!-- Error shown when in PASSWORD mode and password is all digits -->
    <string name="lockpassword_password_requires_alpha">Password must contain at least one letter.</string>

    <!-- Error shown when in PASSWORD mode and password doesn't contain any digits -->
    <string name="lockpassword_password_requires_digit">Password must contain at least one digit.</string>

    <!-- Error shown when in PASSWORD mode and password doesn't contain any symbols -->
    <string name="lockpassword_password_requires_symbol">Password must contain at least one symbol.</string>

    <!-- Error shown when in PASSWORD mode and password doesn't contain the required number of letters -->
    <plurals name="lockpassword_password_requires_letters">
        <item quantity="one">Password must contain at least 1 letter.</item>
        <item quantity="other">Password must contain at least %d letters.</item>
    </plurals>

    <!-- Error shown when in PASSWORD mode and password doesn't contain the required number of lowercase letters -->
    <plurals name="lockpassword_password_requires_lowercase">
        <item quantity="one">Password must contain at least 1 lowercase letter.</item>
        <item quantity="other">Password must contain at least %d lowercase letters.</item>
    </plurals>

    <!-- Error shown when in PASSWORD mode and password doesn't contain the required number of uppercase letters -->
    <plurals name="lockpassword_password_requires_uppercase">
        <item quantity="one">Password must contain at least 1 uppercase letter.</item>
        <item quantity="other">Password must contain at least %d uppercase letters.</item>
    </plurals>

    <!-- Error shown when in PASSWORD mode and password doesn't contain the required number of numerical digits -->
    <plurals name="lockpassword_password_requires_numeric">
        <item quantity="one">Password must contain at least 1 numerical digit.</item>
        <item quantity="other">Password must contain at least %d numerical digits.</item>
    </plurals>

    <!-- Error shown when in PASSWORD mode and password doesn't contain the required number of special symbols -->
    <plurals name="lockpassword_password_requires_symbols">
        <item quantity="one">Password must contain at least 1 special symbol.</item>
        <item quantity="other">Password must contain at least %d special symbols.</item>
    </plurals>

    <!-- Error shown when in PASSWORD mode and password doesn't contain the required number of non-letter characters -->
    <plurals name="lockpassword_password_requires_nonletter">
        <item quantity="one">Password must contain at least 1 non-letter character.</item>
        <item quantity="other">Password must contain at least %d non-letter characters.</item>
    </plurals>

    <!-- Error shown when in PASSWORD mode and password has been used recently. Please keep this string short! -->
    <string name="lockpassword_password_recently_used">Device administrator doesn\'t allow using a recent password.</string>

    <!-- Label for ChoosePassword/PIN OK button -->
    <string name="lockpassword_ok_label">OK</string>

    <!-- Label for ChoosePassword/PIN OK button -->
    <string name="lockpassword_cancel_label">Cancel</string>

    <!-- Label for LockPatternTutorial Cancel button -->
    <string name="lockpattern_tutorial_cancel_label">Cancel</string>

    <!-- Label for LockPatternTutorial Continue button -->
    <string name="lockpattern_tutorial_continue_label">Next</string>

    <!-- Toast shown when lock pattern or password successfully setup. [CHAR LIMIT=64] -->
    <string name="lock_setup" msgid="5507462851158901718">Setup is complete.</string>

    <!-- In the security screen, the header title for settings related to device admins -->
    <string name="device_admin_title">Device administration</string>

    <!-- Title of preference to manage device admins -->
    <string name="manage_device_admin">Device administrators</string>

    <!-- Summary of preference to manage device policies -->
    <string name="manage_device_admin_summary">View or deactivate device administrators</string>

    <!-- Bluetooth settings -->
    <!-- Bluetooth settings check box title on Main Settings screen -->
    <string name="bluetooth_quick_toggle_title">Bluetooth</string>
    <!-- Bluetooth settings check box summary for turning on bluetooth -->
    <string name="bluetooth_quick_toggle_summary">Turn on Bluetooth</string>
    <!--Used as title on second screen after selecting Bluetooth settings -->
    <string name="bluetooth_settings">Bluetooth</string>
    <!--Wireless controls screen, settings title for the item to take you to the bluetooth settings screen -->
    <string name="bluetooth_settings_title">Bluetooth</string>
    <!--Wireless controls screen, settings summary for the item tot ake you to the bluetooth settings screen -->
    <string name="bluetooth_settings_summary">Manage connections, set device name &amp; discoverability</string>

    <!-- ======================================================================================= -->
    <!-- Note: The opening brackets of HTML style tags are escaped (e.g. "<b>" is "&lt;b>") in   -->
    <!--   the following resources to enable formatting followed by HTML styling, as described   -->
    <!--   here:  http://developer.android.com/guide/topics/resources/string-resource.html       -->
    <!-- ======================================================================================= -->

    <!-- Title for the dialog to enter PIN. [CHAR LIMIT=40] -->
    <string name="bluetooth_pairing_request">Bluetooth pairing request</string>

    <!-- Message when bluetooth dialog for pin entry is showing. [CHAR LIMIT=NONE] -->
    <string name="bluetooth_enter_pin_msg">To pair with:<xliff:g id="bold">&lt;br>&lt;b></xliff:g><xliff:g id="device_name">%1$s</xliff:g><xliff:g id="end_bold">&lt;/b>&lt;br>&lt;br></xliff:g>Type the device\'s required PIN:</string>

    <!-- Message when bluetooth dialog for passkey entry is showing. [CHAR LIMIT=NONE] -->
    <string name="bluetooth_enter_passkey_msg">To pair with:<xliff:g id="bold">&lt;br>&lt;b></xliff:g><xliff:g id="device_name">%1$s</xliff:g><xliff:g id="end_bold">&lt;/b>&lt;br>&lt;br></xliff:g>Type the device\'s required passkey:</string>

    <!-- Checkbox label for alphanumeric PIN entry (default is numeric PIN). [CHAR LIMIT=50] -->
    <string name="bluetooth_enable_alphanumeric_pin">PIN contains letters or symbols</string>

    <!-- Bluetooth PIN hint text (below the text entry box). [CHAR LIMIT=30] -->
    <string name="bluetooth_pin_values_hint">Usually 0000 or 1234</string>

    <!-- Pairing dialog text to remind user to enter the PIN on the other device. [CHAR LIMIT=NONE] -->
    <string name="bluetooth_enter_pin_other_device">You may also need to type this PIN on the other device.</string>
    <!-- Pairing dialog text to remind user to enter the passkey on the other device. [CHAR LIMIT=NONE] -->
    <string name="bluetooth_enter_passkey_other_device">You may also need to type this passkey on the other device.</string>

    <!-- Message for confirmation of passkey to complete pairing. [CHAR LIMIT=NONE] -->
    <string name="bluetooth_confirm_passkey_msg">To pair with:&lt;br>&lt;b><xliff:g id="device_name">%1$s</xliff:g>&lt;/b>&lt;br>&lt;br>Make sure it is showing this passkey:&lt;br>&lt;b><xliff:g id="passkey">%2$s</xliff:g>&lt;/b></string>

    <!-- Message when bluetooth incoming pairing request for (2.1 devices) dialog is showing -->
    <string name="bluetooth_incoming_pairing_msg">From:&lt;br>&lt;b><xliff:g id="device_name">%1$s</xliff:g>&lt;/b>&lt;br>&lt;br>Pair with this device?</string>

    <!-- Message when bluetooth dialog when passkey or pin needs to be displayed. -->
    <string name="bluetooth_display_passkey_pin_msg">To pair with:<xliff:g id="bold1">&lt;br>&lt;b></xliff:g><xliff:g id="device_name">%1$s</xliff:g><xliff:g id="end_bold1">&lt;/b>&lt;br>&lt;br></xliff:g>Type on it:<xliff:g id="bold2">&lt;br>&lt;b></xliff:g><xliff:g id="passkey">%2$s</xliff:g><xliff:g id="end_bold2">&lt;/b></xliff:g>, then press Return or Enter.</string>

    <!-- Button text for accepting an incoming pairing request. [CHAR LIMIT=20] -->
    <string name="bluetooth_pairing_accept">Pair</string>
    <!-- Button text for declining an incoming pairing request. [CHAR LIMIT=20] -->
    <string name="bluetooth_pairing_decline">Cancel</string>

    <!-- Title for BT error dialogs. -->
    <string name="bluetooth_error_title"></string>
    <!-- Message for the error dialog when BT pairing fails generically. -->
    <string name="bluetooth_pairing_error_message">Couldn\'t pair with <xliff:g id="device_name">%1$s</xliff:g>.</string>
    <!-- Message for the error dialog when BT pairing fails because the PIN /
    Passkey entered is incorrect. -->
    <string name="bluetooth_pairing_pin_error_message">Couldn\'t pair with <xliff:g id="device_name">%1$s</xliff:g> because of an incorrect PIN or passkey.</string>
    <!-- Message for the error dialog when BT pairing fails because the other device is down. -->
    <string name="bluetooth_pairing_device_down_error_message">Can\'t communicate with <xliff:g id="device_name">%1$s</xliff:g>.</string>
    <!-- Message for the error dialog when BT pairing fails because the other device rejected the pairing. -->
    <string name="bluetooth_pairing_rejected_error_message">Pairing rejected by <xliff:g id="device_name">%1$s</xliff:g>.</string>

    <!-- Message for the error dialog when BT connecting operation fails generically. -->
    <string name="bluetooth_connecting_error_message">Couldn\'t connect to <xliff:g id="device_name">%1$s</xliff:g>.</string>

    <!-- Bluetooth settings: The title of the preference (list item) that initiates a scan for devices -->
    <string name="bluetooth_preference_scan_title">Scan for devices</string>
    <!-- Bluetooth settings: The title of the action button that initiates a search for nearby devices [CHAR LIMIT=20] -->
    <string name="bluetooth_search_for_devices">Search for devices</string>
    <!-- Bluetooth settings: The title of the action button while a search for nearby devices is in progress [CHAR LIMIT=20] -->
    <string name="bluetooth_searching_for_devices">Searching\u2026</string>
    <!-- Bluetooth settings: The sub heading for device settings. [CHAR LIMIT=30] -->
    <string name="bluetooth_preference_device_settings">Device settings</string>
    <!-- Bluetooth settings: The sub heading for devices which have already been paired with this device. [CHAR LIMIT=40] -->
    <string name="bluetooth_preference_paired_devices">Paired devices</string>
    <!-- Bluetooth settings: The sub heading for available devices during and after scanning. [CHAR LIMIT=40] -->
    <string name="bluetooth_preference_found_devices">Available devices</string>
    <!-- Bluetooth settings.  Context menu item for a device.  Action will connect to all profiles on the device. -->
    <string name="bluetooth_device_context_connect">Connect</string>
    <!-- Bluetooth settings.  Context menu item for a device.  Action will disconnect from all profiles on the device. -->
    <string name="bluetooth_device_context_disconnect">Disconnect</string>
    <!-- Bluetooth settings.  Context menu item for a device.  Action will first pair, and then connect to all profiles on the device. -->
    <string name="bluetooth_device_context_pair_connect">Pair &amp; connect</string>
    <!-- Bluetooth settings.  Context menu item for a device.  Action will remove pairing with the device. -->
    <string name="bluetooth_device_context_unpair">Unpair</string>
    <!-- Bluetooth settings.  Context menu item for a device.  Action will disconnect and remove pairing with the device. -->
    <string name="bluetooth_device_context_disconnect_unpair">Disconnect &amp; unpair</string>
    <!-- Bluetooth settings.  Context menu item for a device.  Action will take the user to another screen where they can choose exactly which profiles to connect to. -->
    <string name="bluetooth_device_context_connect_advanced">Options\u2026</string>
    <!-- Bluetooth settings.  Menu option to Bluetooth advanced settings [CHAR LIMIT=20]-->
    <string name="bluetooth_menu_advanced">Advanced</string>
    <!-- Bluetooth settings. Title of the advanced bluetooth settings screen [CHAR LIMIT=30]-->
    <string name="bluetooth_advanced_titlebar">Advanced Bluetooth</string>
    <!-- Bluetooth settings. Text displayed when Bluetooth is off and device list is empty [CHAR LIMIT=50]-->
    <string name="bluetooth_empty_list_bluetooth_off">To see devices, turn Bluetooth on.</string>


    <!-- Bluetooth settings.  The title of the screen to pick which profiles to connect to on the device.  For example, headphones may have both A2DP and headset, this allows the user to choose which one he wants to connect to. -->
    <string name="bluetooth_connect_specific_profiles_title">Connect to\u2026</string>

    <!-- Bluetooth settings.  The user-visible string that is used whenever referring to the A2DP profile. -->
    <string name="bluetooth_profile_a2dp">Media audio</string>
    <!-- Bluetooth settings.  The user-visible string that is used whenever referring to the headset or handsfree profile. -->
    <string name="bluetooth_profile_headset">Phone audio</string>
    <!-- Bluetooth settings.  The user-visible string that is used whenever referring to the OPP profile. -->
    <string name="bluetooth_profile_opp">File transfer</string>
    <!-- Bluetooth settings. The user-visible string that is used whenever referring to the HID profile. -->
    <string name="bluetooth_profile_hid">Input device</string>
    <!-- Bluetooth settings. The user-visible string that is used whenever referring to the PAN profile (accessing Internet through remote device). [CHAR LIMIT=40]-->
    <string name="bluetooth_profile_pan">Internet access</string>
    <!-- Bluetooth settings. The user-visible string that is used whenever referring to the PAN profile (sharing this device's Internet connection). [CHAR LIMIT=40]-->
    <string name="bluetooth_profile_pan_nap">Internet connection sharing</string>

    <!-- Bluetooth settings.  Message for disconnecting from the A2DP profile. [CHAR LIMIT=80] -->
    <string name="bluetooth_disconnect_a2dp_profile"><xliff:g id="device_name">%1$s</xliff:g> will be disconnected from media audio.</string>
    <!-- Bluetooth settings.  Message for disconnecting from the headset profile. [CHAR LIMIT=80] -->
    <string name="bluetooth_disconnect_headset_profile"><xliff:g id="device_name">%1$s</xliff:g> will be disconnected from handsfree audio.</string>
    <!-- Bluetooth settings.  Message for disconnecting from the HID profile. [CHAR LIMIT=80] -->
    <string name="bluetooth_disconnect_hid_profile"><xliff:g id="device_name">%1$s</xliff:g> will be disconnected from input device.</string>
    <!-- Bluetooth settings.  Message for disconnecting from the PAN profile (user role). [CHAR LIMIT=80] -->
    <string name="bluetooth_disconnect_pan_user_profile">Internet access via <xliff:g id="device_name">%1$s</xliff:g> will be disconnected.</string>
    <!-- Bluetooth settings.  Message for disconnecting from the PAN profile (NAP role). [CHAR LIMIT=80] -->
    <string name="bluetooth_disconnect_pan_nap_profile" product="tablet"><xliff:g id="device_name">%1$s</xliff:g> will be disconnected from sharing this tablet\'s Internet connection.</string>
    <!-- Bluetooth settings.  Message for disconnecting from the PAN profile (NAP role). [CHAR LIMIT=80] -->
    <string name="bluetooth_disconnect_pan_nap_profile" product="default"><xliff:g id="device_name">%1$s</xliff:g> will be disconnected from sharing this phone\'s Internet connection.</string>

    <!-- Bluetooth settings.  Connection options screen.  The title of the screen. [CHAR LIMIT=40] -->
    <string name="bluetooth_device_advanced_title">Paired Bluetooth device</string>
    <!-- Bluetooth settings.  Connection options screen.  The title of the checkbox that controls whether the device is in "online" mode or "offline" mode.  This essentially is the checkbox that controls whether any checks / unchecks on a profile should be applied immediately, or next time the device is connected. -->
    <string name="bluetooth_device_advanced_online_mode_title">Connect</string>
    <!-- Bluetooth settings.  Connection options screen.  The summary of the online mode checkbox.  This describes what the setting does in the context of the screen. -->
    <string name="bluetooth_device_advanced_online_mode_summary">Connect to Bluetooth device</string>
    <!-- Bluetooth settings.  Connection options screen.  The title of the header that is above all of the profiles. -->
    <string name="bluetooth_device_advanced_profile_header_title">Profiles</string>
    <!-- Bluetooth settings. Connection options screen. Title for option to rename the device. [CHAR LIMIT=30] -->
    <string name="bluetooth_device_advanced_rename_device">Rename</string>
    <!-- Bluetooth settings. Connection options screen. Title for checkbox to enable incoming file transfers [CHAR LIMIT=30] -->
    <string name="bluetooth_device_advanced_enable_opp_title">Allow incoming file transfers</string>
    <!-- Bluetooth settings.  Connection options screen.  The summary for the A2DP checkbox preference when A2DP is connected. -->
    <string name="bluetooth_a2dp_profile_summary_connected">Connected to media audio</string>
    <!-- Bluetooth settings.  Connection options screen.  The summary for the headset checkbox preference when headset is connected. -->
    <string name="bluetooth_headset_profile_summary_connected">Connected to phone audio</string>
    <!-- Bluetooth settings.  Connection options screen.  The summary for the OPP checkbox preference when OPP is connected. -->
    <string name="bluetooth_opp_profile_summary_connected">Connected to file transfer server</string>
    <!-- Bluetooth settings.  Connection options screen.  The summary for the OPP checkbox preference when OPP is not connected. -->
    <string name="bluetooth_opp_profile_summary_not_connected">Not connected to file transfer server</string>
    <!-- Bluetooth settings. Connection options screen. The summary for the HID checkbox preference when HID is connected. -->
    <string name="bluetooth_hid_profile_summary_connected">Connected to input device</string>
    <!-- Bluetooth settings. Connection options screen. The summary for the checkbox preference when PAN is connected (user role). [CHAR LIMIT=25]-->
    <string name="bluetooth_pan_user_profile_summary_connected">Connected to device for Internet access</string>
    <!-- Bluetooth settings. Connection options screen. The summary for the checkbox preference when PAN is connected (NAP role). [CHAR LIMIT=25]-->
    <string name="bluetooth_pan_nap_profile_summary_connected">Sharing local Internet connection with device</string>

    <!-- Bluetooth settings.  Connection options screen.  The summary for the A2DP checkbox preference that describes how checking it will set the A2DP profile as preferred. -->
    <string name="bluetooth_a2dp_profile_summary_use_for">Use for media audio</string>
    <!-- Bluetooth settings.  Connection options screen.  The summary for the headset checkbox preference that describes how checking it will set the headset profile as preferred. -->
    <string name="bluetooth_headset_profile_summary_use_for">Use for phone audio</string>
    <!-- Bluetooth settings.  Connection options screen.  The summary for the OPP checkbox preference that describes how checking it will set the OPP profile as preferred. -->
    <string name="bluetooth_opp_profile_summary_use_for">Use for file transfer</string>
    <!-- Bluetooth settings. Connection options screen. The summary
         for the HID checkbox preference that describes how checking it
         will set the HID profile as preferred. -->
    <string name="bluetooth_hid_profile_summary_use_for">Use for input</string>
    <!-- Bluetooth settings. Connection options screen. The summary
         for the PAN checkbox preference that describes how checking it
         will set the PAN profile as preferred. -->
    <string name="bluetooth_pan_profile_summary_use_for">Use for Internet access</string>

    <!-- Bluetooth settings.  Dock Setting Title -->
    <string name="bluetooth_dock_settings">Dock Settings</string>
    <!-- Bluetooth settings.  Dock Setting Dialog Title -->
    <string name="bluetooth_dock_settings_title">Use dock for audio</string>
    <!-- Bluetooth settings.  Dock Setting Dialog - Checkbox selection 1: Use dock as speaker phone -->
    <string name="bluetooth_dock_settings_headset">As speaker phone</string>
    <!-- Bluetooth settings.  Dock Setting Dialog - Checkbox selection 2: Use dock for media audio -->
    <string name="bluetooth_dock_settings_a2dp">For music and media</string>
    <!-- Bluetooth settings.  Dock Setting Dialog - Remember setting and don't ask user again -->
    <string name="bluetooth_dock_settings_remember">Remember settings</string>

    <!-- NFC settings -->
    <!-- Used in the 1st-level settings screen to turn on NFC -->
    <string name="nfc_quick_toggle_title">NFC</string>
    <!-- Description of NFC in the 1st level settings screen, for a tablet. [CHAR LIMIT=NONE] -->
    <string name="nfc_quick_toggle_summary" product="tablet">Allow data exchange when the tablet touches another device</string>
    <!-- Description of NFC in the 1st level settings screen, for a phone. [CHAR LIMIT=NONE] -->
    <string name="nfc_quick_toggle_summary" product="default">Allow data exchange when the phone touches another device</string>

    <!-- Used to enter the Android Beam sharing preferences screen. This phrase is a trademark. [CHAR LIMIT=32] -->
    <string name="android_beam_settings_title">Android Beam</string>
    <!-- Used to describe the on state of the Android Beam feature [CHAR LIMIT=NONE] -->
    <string name="android_beam_on_summary">Ready to transmit app content via NFC</string>
    <!-- Used to describe the off state of the Android Beam feature [CHAR LIMIT=NONE] -->
    <string name="android_beam_off_summary">Off</string>
    <!-- Used to describe the enabled state of the Android Beam feature when NFC, which it relies on, is turned off [CHAR LIMIT=NONE] -->
    <string name="android_beam_disabled_summary">Unavailable because NFC is turned off</string>
    <!-- Used in the Android Beam sharing preferences screen. This phrase is a trademark. [CHAR LIMIT=32] -->
    <string name="android_beam_label">Android Beam</string>
    <!-- Explanation of the Android Beam feature in the Android Beam settings panel. The use of "beam" here is as a verb and not considered trademarked. [CHAR LIMIT=NONE] -->
    <string name="android_beam_explained">When this feature is turned on, you can beam app content to another NFC-capable device by holding the devices close together. For example, you can beam Browser pages, YouTube videos, People contacts, and more.\n\nJust bring the devices together (typically back to back) and then touch your screen. The app determines what gets beamed.</string>

    <!-- Network service discovery settings -->
    <!-- Used in the 1st-level settings screen to turn on NSD -->
    <string name="nsd_quick_toggle_title">Network service discovery</string>
    <!-- Description of NFC in the 1st level settings screen. [CHAR LIMIT=NONE] -->
    <string name="nsd_quick_toggle_summary">Allow apps on other devices to discover apps on this device</string>

    <!-- Wi-Fi Settings --> <skip />
    <!-- Used in the 1st-level settings screen to turn on Wi-Fi -->
    <string name="wifi_quick_toggle_title">Wi-Fi</string>
    <!-- Used in the 1st-level settings screen as the turn-on summary -->
    <string name="wifi_quick_toggle_summary">Turn on Wi-Fi</string>
    <!-- Used in the 1st-level settings screen to go to the 2nd-level settings screen  [CHAR LIMIT=20]-->
    <string name="wifi_settings">Wi-Fi</string>
    <!-- Title of the Wi-fi settings screen -->
    <string name="wifi_settings_category">Wi-Fi settings</string>
    <!-- Title of the Wi-fi settings entry in the left top level menu -->
    <string name="wifi_settings_title">Wi-Fi</string>
    <!-- Summary text of the Wi-fi settings screen -->
    <string name="wifi_settings_summary">Set up &amp; manage wireless access points</string>
    <!-- Used in the 1st-level settings screen to turn on Wi-Fi  [CHAR LIMIT=60] -->
    <string name="wifi_setup_wizard_title">Select Wi-Fi</string>
    <!-- Summary text when turning Wi-Fi or bluetooth on -->
    <string name="wifi_starting">Turning Wi-Fi on\u2026</string>
    <!-- Summary text when turning Wi-Fi or bluetooth off -->
    <string name="wifi_stopping">Turning off Wi-Fi\u2026</string>
    <!-- Summary text when Wi-Fi or bluetooth has error -->
    <string name="wifi_error">Error</string>
    <!-- Toast message when Wi-Fi or bluetooth is disallowed in airplane mode -->
    <string name="wifi_in_airplane_mode">In Airplane mode</string>
    <!-- Toast message when Wi-Fi cannot scan for networks -->
    <string name="wifi_fail_to_scan">Can\'t scan for networks</string>
    <!-- Checkbox title for option to notify user when open networks are nearby -->
    <string name="wifi_notify_open_networks">Network notification</string>
    <!-- Checkbox summary for option to notify user when open networks are nearby -->
    <string name="wifi_notify_open_networks_summary">Notify me when an open network is available</string>
    <!-- Checkbox title for option to toggle poor network detection -->
    <string name="wifi_poor_network_detection">Avoid poor connections</string>
    <!-- Checkbox summary for option to toggle poor network detection -->
    <string name="wifi_poor_network_detection_summary">Don\'t use a Wi-Fi network unless it has a good Internet connection</string>
    <!-- Setting title for setting the wifi sleep policy. Do we keep Wi-Fi active when the screen turns off? -->
    <string name="wifi_setting_sleep_policy_title">Keep Wi-Fi on during sleep</string>
    <!-- Generic error message when the sleep policy could not be set. -->
    <string name="wifi_setting_sleep_policy_error">There was a problem changing the setting</string>
    <!-- Action bar text message to manually add a wifi network [CHAR LIMIT=20]-->
    <string name="wifi_add_network">Add network</string>
    <!-- Header for the list of wifi networks-->
    <string name="wifi_access_points">Wi-Fi networks</string>
    <!-- Menu option to do WPS Push Button [CHAR LIMIT=25]-->
    <string name="wifi_menu_wps_pbc">WPS Push Button</string>
    <!-- Menu option to do WPS Pin Entry [CHAR LIMIT=25]-->
    <string name="wifi_menu_wps_pin">WPS Pin Entry</string>
    <!-- Menu option to launch Wi-Fi Direct settings [CHAR LIMIT=20]-->
    <string name="wifi_menu_p2p">Wi-Fi Direct</string>
    <!-- Menu option to scan Wi-Fi networks -->
    <string name="wifi_menu_scan">Scan</string>
    <!-- Menu option to Wi-Fi advanced settings -->
    <string name="wifi_menu_advanced">Advanced</string>
    <!-- Menu option to connect to a Wi-Fi network -->
    <string name="wifi_menu_connect">Connect to network</string>
    <!-- Menu option to delete a Wi-Fi network -->
    <string name="wifi_menu_forget">Forget network</string>
    <!-- Menu option to modify a Wi-Fi network configuration -->
    <string name="wifi_menu_modify">Modify network</string>
    <!-- Wi-Fi settings. text displayed when Wi-Fi is off and network list is empty [CHAR LIMIT=50]-->
    <string name="wifi_empty_list_wifi_off">To see available networks, turn Wi-Fi on.</string>
    <!-- Wi-Fi settings. text displayed when Wi-Fi is on and network list is empty [CHAR LIMIT=50]-->
    <string name="wifi_empty_list_wifi_on">Searching for Wi-Fi networks\u2026</string>
    <!-- Wi-Fi settings. title for setup other network button [CHAR LIMIT=35]-->
    <string name="wifi_other_network">Other network\u2026</string>
    <!-- Wi-Fi settings. content description for more button [CHAR LIMIT=50]-->
    <string name="wifi_more">More</string>
    <!-- Wi-Fi settings. wps menu title [CHAR LIMIT=25]-->
    <string name="wifi_setup_wps">Automatic setup (WPS)</string>

    <!-- Dialog for Access Points --> <skip />
    <!-- Label to show/hide advanced options -->
    <string name="wifi_show_advanced">Show advanced options</string>
    <!-- Title for the WPS setup dialog [CHAR LIMIT=50] -->
    <string name="wifi_wps_setup_title">Wi-Fi Protected Setup</string>
    <!-- Message in WPS dialog at start up [CHAR LIMIT=150] -->
    <string name="wifi_wps_setup_msg">Starting WPS\u2026</string>
    <!-- Message in WPS dialog for PBC after start up [CHAR LIMIT=150] -->
    <string name="wifi_wps_onstart_pbc">Press the Wi-Fi Protected Setup button on your router. It may be called \"WPS\" or contain this symbol:</string>
    <!-- Message in WPS dialog for PIN after start up [CHAR LIMIT=150] -->
    <string name="wifi_wps_onstart_pin">Enter pin <xliff:g id="number">%1$s</xliff:g> on your Wi-Fi router. The setup can take up to two minutes to complete.</string>
    <!-- Text displayed when WPS succeeds [CHAR LIMIT=150] -->
    <string name="wifi_wps_complete">WPS succeeded. Connecting to the network\u2026</string>
    <!-- Text displayed when Wi-Fi is connected through WPS [CHAR LIMIT=150] -->
    <string name="wifi_wps_connected">Connected to Wi-Fi network <xliff:g id="network_name">%s</xliff:g></string>
    <!-- Text displayed when WPS setup is in progress [CHAR LIMIT=150] -->
    <string name="wifi_wps_in_progress">WPS is already in progress and can take up to two minutes to complete</string>
    <!-- Text displayed when WPS fails to start [CHAR LIMIT=150] -->
    <string name="wifi_wps_failed_generic">WPS failed. Please try again in a few minutes.</string>
    <!-- Text displayed when WPS fails due to WEP [CHAR LIMIT=150] -->
    <string name="wifi_wps_failed_wep">The wireless router security setting (WEP) is not supported</string>
     <!-- Text displayed when WPS fails to TKIP [CHAR LIMIT=150] -->
    <string name="wifi_wps_failed_tkip">The wireless router security setting (TKIP) is not supported</string>
     <!-- Text displayed when WPS fails due to authentication issues [CHAR LIMIT=150] -->
    <string name="wifi_wps_failed_auth">Authentication failure. Please try again.</string>
     <!-- Text displayed when WPS fails due to another session [CHAR LIMIT=150] -->
    <string name="wifi_wps_failed_overlap">Another WPS session was detected. Please try again in a few minutes.</string>
    <!-- Label for the SSID of the network -->
    <string name="wifi_ssid">Network SSID</string>
    <!-- Label for the security of the connection -->
    <string name="wifi_security">Security</string>
    <!-- Label for the signal strength of the connection -->
    <string name="wifi_signal">Signal strength</string>
    <!-- Label for the status of the connection -->
    <string name="wifi_status">Status</string>
    <!-- Label for the link speed of the connection -->
    <string name="wifi_speed">Link speed</string>
    <!-- Label for the IP address of the connection -->
    <string name="wifi_ip_address">IP address</string>
    <!-- Hint text for the IP address -->
    <string name="wifi_ip_address_hint" translatable="false">192.168.1.128</string>
    <!-- Label for the EAP method of the network -->
    <string name="wifi_eap_method">EAP method</string>
    <!-- Label for the phase2 -->
    <string name="please_select_phase2">Phase 2 authentication</string>
    <!-- Label for the EAP CA certificate of the network -->
    <string name="wifi_eap_ca_cert">CA certificate</string>
    <!-- Label for the EAP user certificate of the network -->
    <string name="wifi_eap_user_cert">User certificate</string>
    <!-- Label for the EAP identity of the network -->
    <string name="wifi_eap_identity">Identity</string>
    <!-- Label for the EAP anonymous identity of the network -->
    <string name="wifi_eap_anonymous">Anonymous identity</string>
    <!-- Label for the password of the secured network -->
    <string name="wifi_password">Password</string>
    <!-- Label for the check box to show password -->
    <string name="wifi_show_password">Show password</string>
    <!-- Label for the spinner to show ip settings [CHAR LIMIT=25] -->
    <string name="wifi_ip_settings">IP settings</string>
    <!-- Hint for unchanged fields -->
    <string name="wifi_unchanged">(unchanged)</string>
    <!-- Hint for unspecified fields -->
    <string name="wifi_unspecified">(unspecified)</string>
    <!-- Summary for the remembered network. -->
    <string name="wifi_remembered">Saved</string>
    <!-- Status for networks disabled for unknown reason -->
    <string name="wifi_disabled_generic">Disabled</string>
    <!-- Status for networked disabled from a DNS or DHCP failure -->
    <string name="wifi_disabled_network_failure">Avoided poor Internet connection</string>
    <!-- Status for networks disabled from authentication failure (wrong password
         or certificate). -->
    <string name="wifi_disabled_password_failure">Authentication problem</string>
    <!-- Summary for the remembered network but currently not in range. -->
    <string name="wifi_not_in_range">Not in range</string>
    <!-- Substring of status line when Wi-Fi Protected Setup (WPS) is available and
         string is listed first [CHAR LIMIT=20]-->
    <string name="wifi_wps_available_first_item">WPS available</string>
    <!-- Substring of wifi status when Wi-Fi Protected Setup (WPS) is available and
         string is listed after a wifi_secured_* string-->
    <string name="wifi_wps_available_second_item">\u0020(WPS available)</string>
    <!-- Substring of wifi status for wifi with authentication.  This version is for when the
         string is first in the list (titlecase in english) -->
    <string name="wifi_secured_first_item">Secured with <xliff:g id="wifi_security_short">%1$s</xliff:g></string>
    <!-- Substring of wifi status for wifi with authentication.  This version is for when the
         string is not first in the list (lowercase in english) -->
    <string name="wifi_secured_second_item">, secured with <xliff:g id="wifi_security_short">%1$s</xliff:g></string>

    <!-- Do not translate.  Concise terminology for wifi with WEP security -->
    <string name="wifi_security_short_wep">WEP</string>
    <!-- Do not translate.  Concise terminology for wifi with WPA security -->
    <string name="wifi_security_short_wpa">WPA</string>
    <!-- Do not translate.  Concise terminology for wifi with WPA2 security -->
    <string name="wifi_security_short_wpa2">WPA2</string>
    <!-- Do not translate.  Concise terminology for wifi with both WPA/WPA2 security -->
    <string name="wifi_security_short_wpa_wpa2">WPA/WPA2</string>
    <!-- Do not translate.  Concise terminology for wifi with unknown PSK type -->
    <string name="wifi_security_short_psk_generic">@string/wifi_security_short_wpa_wpa2</string>
    <!-- Do not translate.  Concise terminology for wifi with 802.1x EAP security -->
    <string name="wifi_security_short_eap">802.1x</string>

    <!-- Used in Wi-Fi settings dialogs when Wi-Fi does not have any security. -->
    <string name="wifi_security_none">None</string>

    <!-- Do not translate.  Terminology for wifi with WEP security -->
    <string name="wifi_security_wep">WEP</string>
    <!-- Do not translate.  Terminology for wifi with WPA security -->
    <string name="wifi_security_wpa">WPA PSK</string>
    <!-- Do not translate.  Terminology for wifi with WPA2 security -->
    <string name="wifi_security_wpa2">WPA2 PSK</string>
    <!-- Do not translate.  Terminology for wifi with both WPA/WPA2 security, or unknown -->
    <string name="wifi_security_wpa_wpa2">WPA/WPA2 PSK</string>
    <!-- Do not translate.  Terminology for wifi with unknown PSK type -->
    <string name="wifi_security_psk_generic">@string/wifi_security_wpa_wpa2</string>
    <!-- Do not translate.  Concise terminology for wifi with 802.1x EAP security -->
    <string name="wifi_security_eap">802.1x EAP</string>


    <!-- Button label to connect to a Wi-Fi network -->
    <string name="wifi_connect">Connect</string>
    <!-- Failured notification for connect -->
    <string name="wifi_failed_connect_message">Failed to connect to network</string>
    <!-- Button label to delete a Wi-Fi network -->
    <string name="wifi_forget">Forget</string>
    <!-- Failured notification for forget -->
    <string name="wifi_failed_forget_message">Failed to forget network</string>
    <!-- Button label to save a Wi-Fi network configuration -->
    <string name="wifi_save">Save</string>
    <!-- Failured notification for save -->
    <string name="wifi_failed_save_message">Failed to save network</string>
    <!-- Button label to dismiss the dialog -->
    <string name="wifi_cancel">Cancel</string>

    <!-- Wi-Fi Advanced Settings --> <skip />
    <!-- Wi-Fi settings screen, advanced, settings section.  This is a header shown above advanced wifi settings. -->
    <string name="wifi_advanced_titlebar">Advanced Wi-Fi</string>
    <!-- Wi-Fi settings screen, setting title for setting the band [CHAR LIMIT=50]-->
    <string name="wifi_setting_frequency_band_title">Wi-Fi frequency band</string>
    <!-- Wi-Fi settings screen, setting summary for setting the wifi frequency band [CHAR LIMIT=50]-->
    <string name="wifi_setting_frequency_band_summary">Specify the frequency range of operation</string>
    <!-- Wi-Fi settings screen, error message when the frequency band could not be set [CHAR LIMIT=50]. -->
    <string name="wifi_setting_frequency_band_error">There was a problem setting the frequency band.</string>
    <!-- Wi-Fi settings screen, advanced, title of the item to show the Wi-Fi device's MAC address. -->
    <string name="wifi_advanced_mac_address_title">MAC address</string>
    <!-- Title of the screen to adjust IP settings -->
    <!-- Wi-Fi settings screen, advanced, title of the item to show the Wi-Fi device's current IP address. -->
    <string name="wifi_advanced_ip_address_title">IP address</string>

    <!-- Wifi Advanced settings.  Used as a label under the shortcut icon that goes to Wifi advanced settings. [CHAR LIMIT=20]-->
    <string name="wifi_advanced_settings_label">IP settings</string>
    <!-- Menu item to save the IP settings -->
    <string name="wifi_ip_settings_menu_save">Save</string>
    <!-- Menu ietm to cancel the IP settings -->
    <string name="wifi_ip_settings_menu_cancel">Cancel</string>
    <!-- Error message if the IP address is not valid [CHAR LIMIT=50]-->
    <string name="wifi_ip_settings_invalid_ip_address">Type a valid IP address.</string>
    <!-- Error message if the gateway is not valid [CHAR LIMIT=50]-->
    <string name="wifi_ip_settings_invalid_gateway">Type a valid gateway address.</string>
    <!-- Error message if the dns is not valid [CHAR LIMIT=50]-->
    <string name="wifi_ip_settings_invalid_dns">Type a valid DNS address.</string>
    <!-- Error message if the network prefix length is not valid [CHAR LIMIT=50]-->
    <string name="wifi_ip_settings_invalid_network_prefix_length">Type a network prefix length between 0 and 32.</string>
    <!-- Label for the DNS (first one) -->
    <string name="wifi_dns1">DNS 1</string>
    <!-- Hint text for DNS -->
    <string name="wifi_dns1_hint" translatable="false">8.8.8.8</string>
    <!-- Label for the DNS (second one)-->
    <string name="wifi_dns2">DNS 2</string>
    <!-- Hint text for DNS -->
    <string name="wifi_dns2_hint" translatable="false">4.4.4.4</string>
    <!-- Label for the gateway of the network -->
    <string name="wifi_gateway">Gateway</string>
    <!-- Hint text for the gateway -->
    <string name="wifi_gateway_hint" translatable="false">192.168.1.1</string>
    <!-- Label for the network prefix of the network [CHAR LIMIT=25]-->
    <string name="wifi_network_prefix_length">Network prefix length</string>
    <!-- Hint text for network prefix length -->
    <string name="wifi_network_prefix_length_hint" translatable="false">24</string>


    <!-- Wi-Fi p2p / Wi-Fi Direct settings -->
    <!-- Used in the 1st-level settings screen to launch Wi-fi Direct settings [CHAR LIMIT=25] -->
    <string name="wifi_p2p_settings_title">Wi-Fi Direct</string>
    <string name="wifi_p2p_device_info">Device information</string>
    <string name="wifi_p2p_persist_network">Remember this connection</string>
    <!-- Menu option to discover peers-->
    <string name="wifi_p2p_menu_search">Search for devices</string>
    <!-- Menu option when discovery is in progress [CHAR LIMIT=25] -->
    <string name="wifi_p2p_menu_searching">Searching\u2026</string>
    <!-- Menu option to Rename-->
    <string name="wifi_p2p_menu_rename">Rename device</string>
    <!-- Title for available p2p devices -->
    <string name="wifi_p2p_peer_devices">Peer devices</string>
    <!-- Toast text for a failed connection initiation -->
    <string name="wifi_p2p_failed_connect_message">Couldn\'t connect.</string>
    <!-- Message text for failure to rename -->
    <string name="wifi_p2p_failed_rename_message">Failed to rename device.</string>
    <!-- Title for disconnect dialog -->
    <string name="wifi_p2p_disconnect_title">Disconnect?</string>
    <!-- Message text for disconnection from one device-->
    <string name="wifi_p2p_disconnect_message">If you disconnect, your connection with <xliff:g id="peer_name">%1$s</xliff:g> will end.</string>
    <!-- Message text for disconnection from multiple devices-->
    <string name="wifi_p2p_disconnect_multiple_message">If you disconnect, your connection with <xliff:g id="peer_name">%1$s</xliff:g> and <xliff:g id="peer_count">%2$s</xliff:g> other devices will end.</string>
    <!-- Title for cancel connect dialog -->
    <string name="wifi_p2p_cancel_connect_title">Cancel invitation?</string>
    <!-- Message text for disconnection from one device-->
    <string name="wifi_p2p_cancel_connect_message">Do you want to cancel invitation to connect with <xliff:g id="peer_name">%1$s</xliff:g>?</string>

    <!-- Wifi AP settings-->
    <!-- Label for wifi tether checkbox. Toggles Access Point on/off -->
    <string name="wifi_tether_checkbox_text">Portable Wi-Fi hotspot</string>
    <!-- Subtext for wifi tether checkbox on success -->
    <string name="wifi_tether_enabled_subtext">Portable hotspot <xliff:g id="network_ssid">%1$s</xliff:g> active</string>
    <!-- Subtext for wifi tether checkbox on failure -->
    <string name="wifi_tether_failed_subtext">Portable Wi-Fi hotspot error</string>
    <!-- Used to open the ssid and security dialog for Wifi Access Point -->
    <string name="wifi_tether_configure_ap_text">Set up Wi-Fi hotspot</string>
    <!-- Subtext on configuration preference to indicate SSID and security chosen -->
    <string name="wifi_tether_configure_subtext"><xliff:g id="network_ssid">%1$s</xliff:g> <xliff:g id="network_security">%2$s</xliff:g> portable Wi-Fi hotspot</string>
    <!-- Default access point SSID used for tethering -->
    <string name="wifi_tether_configure_ssid_default">AndroidHotspot</string>

    <!-- Do not translate. Used for diagnostic screens, precise translation is not necessary
         Wi-Fi Testing on the diagnostic screen-->
    <string name="testing_wifi_info" translatable="false">Wi-Fi information</string>
    <!-- Do not translate. Used for diagnostic screens, precise translation is not necessary
         Menu item for WifiManager disableNetwork API-->
    <string name="disableNetwork" translatable="false">disableNetwork</string>
    <!-- Do not translate. Used for diagnostic screens, precise translation is not necessary
         Menu item for WifiManager enableNetwork API-->
    <string name="enableNetwork" translatable="false">enableNetwork</string>
    <!-- Do not translate. Used for diagnostic screens, precise translation is not necessary
         Menu item for WifiManager disconnect API-->
    <string name="disconnect" translatable="false">disconnect</string>
    <!-- Do not translate. Used for diagnostic screens, precise translation is not necessary
         Menu item for WifiManager getConfiguredNetworks API-->
    <string name="getConfiguredNetworks" translatable="false">getConfiguredNetworks</string>
    <!-- Do not translate. Used for diagnostic screens, precise translation is not necessary
         Menu item for WifiManager getConnectionInfo API-->
    <string name="getConnectionInfo" translatable="false">getConnectionInfo</string>
    <!-- Do not translate. Used for diagnostic screens, precise translation is not necessary
         Menu item on Wifi information screen-->
    <string name="wifi_api_test" translatable="false">Wi-Fi API</string>
    <!-- Do not translate. Used for diagnostic screens, precise translation is not necessary
         Menu item on Wifi information screen-->
    <string name="wifi_status_test" translatable="false">Wi-Fi status</string>
    <!-- Do not translate. Used for diagnostic screens, precise translation is not necessary
         Button text on Wifi Status screen-->
    <string name="wifi_update" translatable="false">Refresh stats</string>
    <!-- Do not translate. Used for diagnostic screens, precise translation is not necessary
         Label on Wifi Status screen-->
    <string name="wifi_state_label" translatable="false">Wi-Fi state:</string>
    <!-- Do not translate. Used for diagnostic screens, precise translation is not necessary
         Label on Wifi Status screen-->
    <string name="network_state_label" translatable="false">Network state:</string>
    <!-- Do not translate. Used for diagnostic screens, precise translation is not necessary
        Label on Wifi Status screen-->
    <string name="supplicant_state_label" translatable="false">Supplicant state:</string>
    <!-- Do not translate. Used for diagnostic screens, precise translation is not necessary
         Label on Wifi Status screen-->
    <string name="rssi_label" translatable="false">RSSI:</string>
    <!-- Do not translate. Used for diagnostic screens, precise translation is not necessary
         Label on Wifi Status screen-->
    <string name="bssid_label" translatable="false">BSSID:</string>
    <!-- Do not translate. Used for diagnostic screens, precise translation is not necessary
         Label on Wifi Status screen-->
    <string name="ssid_label" translatable="false">SSID:</string>
    <!-- Do not translate. Used for diagnostic screens, precise translation is not necessary
         Label on Wifi Status screen-->
    <string name="hidden_ssid_label" translatable="false">Hidden SSID:</string>
    <!-- Do not translate. Used for diagnostic screens, precise translation is not necessary
         Label on Wifi Status screen-->
    <string name="ipaddr_label" translatable="false">IPaddr:</string>
    <!-- Do not translate. Used for diagnostic screens, precise translation is not necessary
         Label on Wifi Status screen-->
    <string name="macaddr_label" translatable="false">MAC addr:</string>
    <!-- Do not translate. Used for diagnostic screens, precise translation is not necessary
         Label on Wifi Status screen-->
    <string name="networkid_label" translatable="false">Network ID:</string>
    <!-- Do not translate. Used for diagnostic screens, precise translation is not necessary
         Label on Wifi Status screen-->
    <string name="link_speed_label" translatable="false">Link speed:</string>
    <!-- Do not translate. Used for diagnostic screens, precise translation is not necessary
         Label on Wifi Status screen-->
    <string name="scan_list_label" translatable="false">Scan results:</string>

    <!-- wifi state values-->
    <!-- Do not translate. Used for diagnostic screens, precise translation is not necessary -->
    <string name="wifi_state_disabling" translatable="false">Disabling</string>
    <!-- Do not translate. Used for diagnostic screens, precise translation is not necessary -->
    <string name="wifi_state_disabled" translatable="false">Disabled</string>
    <!-- Do not translate. Used for diagnostic screens, precise translation is not necessary -->
    <string name="wifi_state_enabling" translatable="false">Enabling</string>
    <!-- Do not translate. Used for diagnostic screens, precise translation is not necessary -->
    <string name="wifi_state_enabled" translatable="false">Enabled</string>
    <!-- Do not translate. Used for diagnostic screens, precise translation is not necessary -->
    <string name="wifi_state_unknown" translatable="false">Unknown</string>

    <!-- Do not translate. Used for diagnostic screens, precise translation is not necessary
         Menu item on Wifi information screen-->
    <string name="wifi_config_info" translatable="false">Wi-Fi config</string>
    <!-- Do not translate. Used for diagnostic screens, precise translation is not necessary
         Label on Wifi Configuration screen-->
    <string name="config_list_label" translatable="false">Configured networks</string>

    <!-- Sound and alerts settings -->
    <skip/>
    <!-- Main Settings screen setting option name to go into the display settings screen -->
    <string name="display_settings_title">Display</string>
    <!-- Sound settings screen heading -->
    <string name="sound_settings">Sound</string>
    <!-- Sound settings screen, setting option name to pick ringtone (a list dialog comes up)-->
    <string name="ringtone_title">Phone ringtone</string>
    <!-- Sound settings screen, setting option summary text -->
    <string name="ringtone_summary">""</string>
    <!-- Sound settings screen, volume title -->
    <string name="all_volume_title">Volumes</string>
    <!-- Sound settings screen, music effects title [CHAR LIMIT=30]-->
    <string name="musicfx_title">Music effects</string>
    <!-- Sound settings screen, setting option name -->
    <string name="ring_volume_title">Ringer volume</string>
    <!-- Sound settings screen, setting option name checkbox -->
    <string name="vibrate_in_silent_title">Vibrate when silent</string>
    <!-- Sound settings screen, setting option name -->
    <string name="notification_sound_title">Default notification</string>
    <!-- Sound settings screen, notification light repeat pulsing title -->
    <string name="notification_pulse_title">Pulse notification light</string>
    <!-- Sound settings screen, the title of the volume bar to adjust the incoming call volume -->
    <string name="incoming_call_volume_title">Ringtone</string>
    <!-- Sound settings screen, the title of the volume bar to adjust the notification volume -->
    <string name="notification_volume_title">Notification</string>
    <!-- Sound settings screen, the caption of the checkbox for having the notification volume be
         the same as the incoming call volume. -->
    <string name="checkbox_notification_same_as_incoming_call">Use incoming call volume for notifications</string>
    <!-- Sound settings screen, setting option title-->
    <string name="notification_sound_dialog_title">Choose notification ringtone</string>
    <!-- Sound settings screen, setting option name -->
    <string name="media_volume_title">Media</string>
    <!-- Sound settings screen, setting option summary text -->
    <string name="media_volume_summary">Set volume for music and videos</string>
    <!-- Sound settings screen, alarm volume slider title -->
    <string name="alarm_volume_title">Alarm</string>
    <!-- Sound settings screen, dock settings summary-->
    <string name="dock_settings_summary">Audio settings for the attached dock</string>
    <!-- Sound settings screen, setting check box label -->
    <string name="dtmf_tone_enable_title">Dial pad touch tones</string>
    <!-- Sound settings screen, setting check box label -->
    <string name="sound_effects_enable_title">Touch sounds</string>
    <!-- Sound settings screen, setting check box label -->
    <string name="lock_sounds_enable_title">Screen lock sound</string>
    <!-- Sound settings screen, setting check box label -->
    <string name="haptic_feedback_enable_title">Vibrate on touch</string>
    <!-- Sound settings screen, setting option name checkbox to enable/disable audio recording features that improve audio recording in noisy environments -->
    <string name="audio_record_proc_title">Noise cancellation</string>
    <!-- Volume description for media volume -->
    <string name="volume_media_description">Music, video, games, &amp; other media</string>
    <!-- Volume description for ringtone and notification volume -->
    <string name="volume_ring_description">Ringtone &amp; notifications</string>
    <!-- Volume description for notification volume -->
    <string name="volume_notification_description">Notifications</string>
    <!-- Volume description for alarm volume -->
    <string name="volume_alarm_description">Alarms</string>
    <!-- Image description for ringer volume mute button. -->
    <string name="volume_ring_mute">Mute ringtone &amp; notifications</string>
    <!-- Image description for media volume mute button. -->
    <string name="volume_media_mute">Mute music &amp; other media</string>
    <!-- Image description for notification volume mute button. -->
    <string name="volume_notification_mute">Mute notifications</string>
    <!-- Image description for alarm volume mute button. -->
    <string name="volume_alarm_mute">Mute alarms</string>
    <!-- Sound settings screen, setting option name checkbox. About vibration setting
         during incoming calls. [CHAR LIMIT=30] -->
    <string name="vibrate_when_ringing_title">Vibrate when ringing</string>

    <!-- Dock settings title, top level -->
    <string name="dock_settings">Dock</string>
    <!-- Dock settings title -->
    <string name="dock_settings_title">Dock settings</string>
    <!-- Dock audio settings -->
    <string name="dock_audio_settings_title">Audio</string>
    <!-- Dock audio summary for docked to desk dock -->
    <string name="dock_audio_summary_desk">Settings for the attached desktop dock</string>
    <!-- Dock audio summary for docked to car dock -->
    <string name="dock_audio_summary_car">Settings for the attached car dock</string>
    <!-- Dock audio summary for undocked -->
    <string name="dock_audio_summary_none" product="tablet">Tablet not docked</string>
    <!-- Dock audio summary for undocked -->
    <string name="dock_audio_summary_none" product="default">Phone not docked</string>
    <!-- Dock audio summary for docked to unknown -->
    <string name="dock_audio_summary_unknown">Settings for the attached dock</string>
    <!-- Dock not found dialog title -->
    <string name="dock_not_found_title">Dock not found</string>
    <!-- Dock not found dialog text -->
    <string name="dock_not_found_text" product="tablet">You need to dock the tablet before setting up dock audio.</string>
    <!-- Dock not found dialog text -->
    <string name="dock_not_found_text" product="default">You need to dock the phone before setting up dock audio.</string>
    <!-- Dock settings screen, dock events SFX setting check box label -->
    <string name="dock_sounds_enable_title">Dock insert sound</string>
    <!-- Dock settings screen, setting option summary text when check box is selected -->
    <string name="dock_sounds_enable_summary_on" product="tablet">Play sound when inserting or removing tablet from dock</string>
    <!-- Dock settings screen, setting option summary text when check box is selected -->
    <string name="dock_sounds_enable_summary_on" product="default">Play sound when inserting or removing phone from dock</string>
    <!-- Sound settings screen, setting option summary text when check box is clear -->
    <string name="dock_sounds_enable_summary_off" product="tablet">Don\'t play sound when inserting or removing tablet from dock</string>
    <!-- Sound settings screen, setting option summary text when check box is clear -->
    <string name="dock_sounds_enable_summary_off" product="default">Don\'t play sound when inserting or removing phone from dock</string>

    <!-- Account settings header. [CHAR LIMIT=30] -->
    <string name="account_settings">Accounts</string>

    <!-- Main Settings screen, setting option name to go into search settings -->
    <string name="search_settings">Search</string>
    <!-- Main Settings screen, setting option summary to go into search settings -->
    <string name="search_settings_summary">Manage search settings and history</string>

    <!-- Display settings --><skip/>
    <!-- Sound & display settings screen, section header for settings related to display -->
    <string name="display_settings">Display</string>
    <!-- Sound & display settings screen, accelerometer-based rotation check box label -->
    <string name="accelerometer_title">Auto-rotate screen</string>
    <!-- Sound & display settings screen, accelerometer-based rotation summary text when check box is selected -->
    <string name="accelerometer_summary_on" product="tablet">Switch orientation automatically when rotating tablet</string>
    <!-- Sound & display settings screen, accelerometer-based rotation summary text when check box is selected -->
    <string name="accelerometer_summary_on" product="default">Switch orientation automatically when rotating phone</string>
    <!-- Sound & display settings screen, accelerometer-based rotation summary text when check box is clear -->
    <string name="accelerometer_summary_off" product="tablet">Switch orientation automatically when rotating tablet</string>
    <!-- Sound & display settings screen, accelerometer-based rotation summary text when check box is clear -->
    <string name="accelerometer_summary_off" product="default">Switch orientation automatically when rotating phone</string>
    <!-- Sound & display settings screen, setting option name to change brightness -->
    <string name="brightness">Brightness</string>
    <!-- Sound & display settings screen, setting option summary to change brightness -->
    <string name="brightness_summary">Adjust the brightness of the screen</string>
    <!-- Sound & display settings screen, setting option name to change screen timeout -->
    <string name="screen_timeout">Sleep</string>
    <!-- Sound & display settings screen, setting option summary to change screen timeout -->
    <string name="screen_timeout_summary">After <xliff:g id="timeout_description">%1$s</xliff:g> of inactivity</string>
    <!-- Wallpaper settings title [CHAR LIMIT=30] -->
    <string name="wallpaper_settings_title">Wallpaper</string>
    <!-- Wallpaper settings fragment title [CHAR LIMIT=30] -->
    <string name="wallpaper_settings_fragment_title">Choose wallpaper from</string>
    <!-- Display settings screen, trigger for screen saver options -->
    <string name="screensaver_settings_title">Screen Candy</string>
    <!-- Display settings screen, summary for screen saver options, screen saver is turned on -->
    <string name="screensaver_settings_summary_on">Will start upon sleep if connected to power</string>
    <!-- Display settings screen, summary for screen saver options, screen saver is turned off -->
    <string name="screensaver_settings_summary_off">Disabled</string>
    <!-- Screen saver settings, setting option name to select a module -->
    <string name="screensaver_component_title">Selected candy</string>
    <!-- Screen saver settings, setting option name to change activation timeout -->
    <string name="screensaver_timeout_title">When to activate</string>
    <!-- Screen saver settings, setting option summary to change activation timeout -->
    <string name="screensaver_timeout_summary">After <xliff:g id="timeout_description">%1$s</xliff:g> spent idle</string>
    <!-- Screen saver settings, setting option summary to change activation timeout, shown when disabled -->
    <string name="screensaver_timeout_zero_summary">Never</string>
    <!-- Screen saver settings, button allowing the user to test/try the current module -->
    <string name="screensaver_test">Try it!</string>
    <!-- Screen saver settings, checkbox allowing the screen saver to activate automatically when
         the device is docked -->
    <string name="screensaver_activate_on_dock_title">Also start when docked</string>
    <!-- Sound & display settings screen, setting option name to change whether the screen adjusts automatically based on lighting conditions -->
    <string name="automatic_brightness">Automatic brightness</string>
    <!-- [CHAR LIMIT=30] Sound & display settings screen, setting option name to change font size -->
    <string name="title_font_size">Font size</string>
    <!-- Sound & display settings screen, setting option summary displaying the currently selected font size -->
    <string name="summary_font_size" translatable="false">%1$s</string>
    <!-- [CHAR LIMIT=40] Sound & display settings screen, title of dialog for picking font size -->
    <string name="dialog_title_font_size">Font size</string>

    <!-- SIM lock settings title -->
    <string name="sim_lock_settings">SIM card lock settings</string>
    <!-- Security & location settings screen, setting option name -->
    <string name="sim_lock_settings_category">Set up SIM card lock</string>
    <!-- Security & location settings screen, section heading for settings related to sim card locking -->
    <string name="sim_lock_settings_title">SIM card lock</string>
    <!-- SIM card lock settings screen, setting check box label -->
    <string name="sim_pin_toggle">Lock SIM card</string>
    <!-- SIM card lock settings screen, setting option summary text when SIM lock check box is selected -->
    <string name="sim_lock_on" product="tablet">Require PIN to use tablet</string>
    <!-- SIM card lock settings screen, setting option summary text when SIM lock check box is selected -->
    <string name="sim_lock_on" product="default">Require PIN to use phone</string>
    <!-- SIM card lock settings screen, setting option summary text when SIM lock check box is clear -->
    <string name="sim_lock_off" product="tablet">Require PIN to use tablet</string>
    <!-- SIM card lock settings screen, setting option summary text when SIM lock check box is clear -->
    <string name="sim_lock_off" product="default">Require PIN to use phone</string>
    <!-- SIM card lock settings screen, setting option name to change the SIM PIN -->
    <string name="sim_pin_change">Change SIM PIN</string>
    <!-- SIM card lock settings screen, SIM PIN dialog message instruction -->
    <string name="sim_enter_pin">SIM PIN</string>
    <!-- SIM card lock settings screen, SIM PIN dialog message instruction -->
    <string name="sim_enable_sim_lock">Lock SIM card</string>
    <!-- SIM card lock settings screen, SIM PIN dialog message instruction -->
    <string name="sim_disable_sim_lock">Unlock SIM card</string>
    <!-- SIM card lock settings screen, SIM PIN dialog message instruction -->
    <string name="sim_enter_old">Old SIM PIN</string>
    <!-- SIM card lock settings screen, SIM PIN dialog message instruction -->
    <string name="sim_enter_new">New SIM PIN</string>
    <string name="sim_reenter_new">Re-type new PIN</string>
    <!-- SIM card lock settings screen, SIM PIN dialog message instruction -->
    <string name="sim_change_pin">SIM PIN</string>
    <!-- SIM card lock settings screen, SIM PIN dialog message when wrong PIN is entered -->
    <string name="sim_bad_pin">Incorrect PIN</string>
    <!-- SIM card lock settings screen, SIM PIN dialog message when PINs don't match -->
    <string name="sim_pins_dont_match">PINs don\'t match</string>
    <!-- SIM card lock settings screen, toast after not entering correct SIM PIN -->
    <string name="sim_change_failed">Can\'t change PIN.\nPossibly incorrect PIN.</string>
    <!-- SIM card lock settings screen, SIM PIN dialog message when the entered PIN is correct-->
    <string name="sim_change_succeeded">SIM PIN changed successfully</string>
    <!-- SIM card lock settings screen, toast after not entering correct SIM PIN -->
    <string name="sim_lock_failed">Can\'t change SIM card lock state.\nPossibly incorrect PIN.</string>
    <!-- SIM card lock settings screen, SIM PIN dialog button labels: -->
    <string name="sim_enter_ok">OK</string>
    <!-- SIM card lock settings screen, SIM PIN dialog button labels: -->
    <string name="sim_enter_cancel">Cancel</string>

    <!-- Advanced (used for diagnostics) device info activity title -->
    <string name="device_info_settings" product="tablet">Tablet status</string>
    <!-- Advanced (used for diagnostics) device info activity title -->
    <string name="device_info_settings" product="default">Phone status</string>

    <!-- About phone screen, list item title.  Takes the user to the screen for seeing and installing system updates. -->
    <string name="system_update_settings_list_item_title">System updates</string>
    <!-- About phone screen, list item summary.  Takes the user to the screen for seeing and installing system updates. -->
    <string name="system_update_settings_list_item_summary">""</string>

    <!-- About phone screen, status item label -->
    <string name="firmware_version">Android version</string>
    <!-- About phone screen, status item label-->
    <string name="model_number">Model number</string>
    <!-- About phone screen,  setting option name-->
    <string name="baseband_version">Baseband version</string>
    <!-- About phone screen,  setting option name-->
    <string name="kernel_version">Kernel version</string>
    <!-- About phone screen,  setting option name-->
    <string name="build_number">Build number</string>

    <!-- About phone screen, show when a value of some status item is unavailable. -->
    <string name="device_info_not_available">Not available</string>
    <!-- About phone screen, phone status screen title -->
    <string name="device_status_activity_title">Status</string>
    <!-- About phone screen, title of the item to go into the Phone status screen -->
    <string name="device_status">Status</string>
    <!-- About tablet screen, summary of the item that takes you to tablet status screen -->
    <string name="device_status_summary" product="tablet">Status of the battery, network, and other information</string>
    <!-- About phone screen, summary of the item to go into the phone status screen -->
    <string name="device_status_summary" product="default">Phone number, signal, etc.</string>
    <!-- Main settings screen item's title to go into the storage settings screen [CHAR LIMIT=25] -->
    <string name="storage_settings" >Storage</string>
    <!-- Storage settings screen title -->
    <string name="storage_settings_title">Storage settings</string>
    <!-- [CHAR LIMIT=100] Main settings screen item's summary for the SD card and storage settings -->
    <string name="storage_settings_summary" product="nosdcard">Unmount USB storage, view available storage</string>
    <!-- [CHAR LIMIT=100] Main settings screen item's summary for the SD card and storage settings -->
    <string name="storage_settings_summary" product="default">Unmount SD card, view available storage</string>
    <!-- Do not translate. About phone, status item title -->
    <string name="status_imei">IMEI</string>
    <!-- Do not translate. About phone, status item title -->
    <string name="status_imei_sv">IMEI SV</string>
    <!-- About tablet, status item title.  The Mobile Directory Number [CHAR LIMIT=30] -->
    <string name="status_number" product="tablet">MDN</string>
    <!-- About phone, status item title.  The phone number of the current device [CHAR LIMIT=30] -->
    <string name="status_number" product="default">My phone number</string>
    <!-- About phone, status item title.  The phone MIN number of the current device.-->
    <string name="status_min_number">MIN</string>
    <!-- About phone, status item title.  The phone MSID number of the current device.-->
    <string name="status_msid_number">MSID</string>
    <!-- About phone, status item title.  The phone PRL Version of the current device.-->
    <string name="status_prl_version">PRL version</string>
    <!-- About phone, status item title.  The phone MEID number of the current LTE/CDMA device. [CHAR LIMIT=30] -->
    <string name="status_meid_number">MEID</string>
    <!-- About phone, status item title.  The ICCID of the current LTE device. [CHAR LIMIT=30] -->
    <string name="status_icc_id">ICCID</string>
    <!-- About phone, status item title for the type of data phone network we're connected to, for example 3G or Edge or GPRS -->
    <string name="status_network_type">Mobile network type</string>
    <!-- About phone, status item title. The status of data access.  For example, the value may be "Connected" -->
    <string name="status_data_state">Mobile network state</string>
    <!-- About phone, status item title. The status of whether we have service.  for example, the value may be "In service" -->
    <string name="status_service_state">Service state</string>
    <!-- About phone, status item title. The  current cell tower signal strength -->
    <string name="status_signal_strength">Signal strength</string>
    <!-- About phone, status item title, The status for roaming.  For example, the value might be "Not roaming" -->
    <string name="status_roaming">Roaming</string>
    <!-- About phone, status item title. The cell carrier that the user is connected to.  -->
    <string name="status_operator">Network</string>
    <!-- About phone, status item title.  The MAC address of the Wi-Fi network adapter. -->
    <string name="status_wifi_mac_address">Wi-Fi MAC address</string>
    <!-- About phone, status item title.  The bluetooth adapter's hardware address-->
    <string name="status_bt_address">Bluetooth address</string>
    <!-- About phone, status item title.  The hardware serial number. [CHAR LIMIT=30]-->
    <string name="status_serial_number">Serial number</string>
    <!-- About phone, status item value if the actual value is not available. -->
    <string name="status_unavailable">Unavailable</string>
    <!-- About phone, status item title.  How long the device has been running since its last reboot. -->
    <string name="status_up_time">Up time</string>
    <!-- About phone, status item title.  How much time the device has had its main CPU awake. -->
    <string name="status_awake_time">Awake time</string>
    <!-- SD card & phone storage settings screen heading. This is displayed above items that pertain to the phone's internal storage  -->
    <string name="internal_memory">Internal storage</string>
    <!-- SD card & phone storage settings screen heading. This is displayed above items that pertain to the SD card [CHAR LIMIT=30] -->
    <string name="sd_memory" product="nosdcard">USB storage</string>
    <!-- SD card & phone storage settings screen heading. This is displayed above items that pertain to the SD card -->
    <string name="sd_memory" product="default">SD card</string>
    <!-- SD card & phone storage settings title. The amount of free space for some storage partition.  For example, this is listed under both the "Internal phone storage" section and the "SD card" section. -->
    <string name="memory_available">Available</string>
    <!-- SD card & phone storage settings screen heading.  The total amount of storage space for some storage partition.  For example, this is listed under both the "Internal phone storage" section and the "SD card" section -->
    <string name="memory_size">Total space</string>
    <!-- SD card & phone storage settings summary. Displayed when the total memory usage is being calculated. Will be replaced with a number like "12.3 GB" when finished calucating. [CHAR LIMIT=30] -->
    <string name="memory_calculating_size">Calculating\u2026</string>
    <!-- SD card & phone storage settings title. Displayed as a title when showing the total usage of applications installed. Below it will be a number like "123.4 MB" indicating used storage. [CHAR LIMIT=50] -->
    <string name="memory_apps_usage">Apps (app data &amp; media content)</string>
    <!-- SD card & phone storage settings title. Displayed as a title when showing the total usage of media on the device. Below it will be a number like "123.4 MB" indicating used storage. [CHAR LIMIT=50] -->
    <string name="memory_media_usage">Media</string>
    <!-- SD card & phone storage settings title. Displayed as a title when showing the total usage of /sdcard/Download on the device. Below it will be a number like "123.4 MB" indicating used storage. [CHAR LIMIT=50] -->
    <string name="memory_downloads_usage">Downloads</string>
    <!-- SD card & phone storage settings title. Displayed as a title when showing the total usage of all pictures, videos in /sdcard/DCIM, /sdcard/Pictures folders on the device. Below it will be a number like "123.4 MB" indicating used storage. [CHAR LIMIT=50] -->
    <string name="memory_dcim_usage">Pictures, videos</string>
    <!-- SD card & phone storage settings title. Displayed as a title when showing the total usage of audio files in /sdcard on the device. Below it will be a number like "123.4 MB" indicating used storage. [CHAR LIMIT=50] -->
    <string name="memory_music_usage">Audio (music, ringtones, podcasts, etc.)</string>
    <!-- SD card & phone storage settings title. Displayed as a title when showing the total usage of misc files on the device. Below it will be a number like "123.4 MB" indicating used storage. [CHAR LIMIT=50] -->
    <string name="memory_media_misc_usage">Misc.</string>
    <!-- SD card & phone storage settings item title that will result in the phone unmounting the SD card.  This will be done before the user phyiscally removes the SD card from the phone.  Kind of like the "Safely remove" on some operating systems.   [CHAR LIMIT=25] -->
    <string name="sd_eject" product="nosdcard">Unmount shared storage</string>
    <!-- SD card & phone storage settings item title that will result in the phone unmounting the SD card.  This will be done before the user phyiscally removes the SD card from the phone.  Kind of like the "Safely remove" on some operating systems.   -->
    <string name="sd_eject" product="default">Unmount SD card</string>
    <!-- SD card & phone storage settings item title that will result in the phone unmounting the SD card.  This will be done before the user phyiscally removes the SD card from the phone.  Kind of like the "Safely remove" on some operating systems.   [CHAR LIMIT=30] -->
    <string name="sd_eject_summary" product="nosdcard">Unmount the internal USB storage</string>
    <!-- SD card & phone storage settings item title that will result in the phone unmounting the SD card.  This will be done before the user phyiscally removes the SD card from the phone.  Kind of like the "Safely remove" on some operating systems.   -->
    <string name="sd_eject_summary" product="default">Unmount the SD card so you can safely remove it</string>
    <!-- SD card & phone storage settings item title for toggling PTP mode on and off.  When PTP mode is on the device will appear on the USB bus as a PTP camera device instead of an MTP music player.   -->

    <!-- SD card & phone storage settings item summary that is displayed when no SD card is inserted.  This version of the string can probably never come up on current hardware. [CHAR LIMIT=25] -->
    <string name="sd_insert_summary" product="nosdcard">Insert USB storage for mounting</string>
    <!-- SD card & phone storage settings item summary that is displayed when no SD card is inserted -->
    <string name="sd_insert_summary" product="default">Insert an SD card for mounting</string>

    <!-- Storage setting item that will mount USB storage if it unmounted. A user should never see this. [CHAR LIMIT=25] -->
    <string name="sd_mount" product="nosdcard">Mount USB storage</string>
    <!-- SD card & phone storage settings item title that will result in the phone mounting the SD card. -->
    <string name="sd_mount" product="default">Mount SD card</string>

    <!-- Subtext for Mount USB storage in Storage settings. User should never see this since we use automount. -->
    <string name="sd_mount_summary" product="nosdcard"></string>
    <!-- Subtext for Mount SD Card in Storage settings. User should never see this since we use automount. -->
    <string name="sd_mount_summary" product="default"></string>
    <!-- SD card & phone storage settings item title that will result in the phone formatting the USB storage.   [CHAR LIMIT=25] -->
    <string name="sd_format" product="nosdcard">Erase USB storage</string>
    <!-- SD card & phone storage settings item title that will result in the phone formatting the SD card.   [CHAR LIMIT=25] -->
    <string name="sd_format" product="default">Erase SD card</string>
    <!-- SD card & phone storage settings item title that will result in the phone unmounting the SD card.   [CHAR LIMIT=80] -->
    <string name="sd_format_summary" product="nosdcard">Erases all data on the internal USB storage, such as music and photos</string>
    <!-- SD card & phone storage settings item title that will result in the phone unmounting the SD card.   [CHAR LIMIT=80] -->
    <string name="sd_format_summary" product="default">Erases all data on the SD card, such as music and photos</string>
    <!-- SD card status when it is mounted as read only. Will be appended to size, starts with an unbreakable space -->
    <string name="read_only">\u0020(Read-only)</string>
    <!-- SD card eject confirmation dialog title   [CHAR LIMIT=25] -->
    <string name="dlg_confirm_unmount_title" product="nosdcard">Unmount USB storage?</string>
    <!-- SD card eject confirmation dialog title   -->
    <string name="dlg_confirm_unmount_title" product="default">Unmount SD card?</string>
    <!-- SD card eject confirmation dialog  [CHAR LIMIT=NONE] -->
    <string name="dlg_confirm_unmount_text" product="nosdcard">If you unmount the USB storage, some apps you are using will stop and may be unavailable until you remount the USB storage.</string>
    <!-- SD card eject confirmation dialog  -->
    <string name="dlg_confirm_unmount_text" product="default">If you unmount the SD card, some apps you are using will stop and may be unavailable until you remount the SD card.</string>
    <!-- SD card eject error dialog title   [CHAR LIMIT=30] -->
    <string name="dlg_error_unmount_title" product="nosdcard"></string>
    <!-- SD card eject error dialog title   -->
    <string name="dlg_error_unmount_title" product="default"></string>
    <!-- SD card eject error dialog text   [CHAR LIMIT=NONE] -->
    <string name="dlg_error_unmount_text" product="nosdcard">Couldn\'t unmount USB storage. Try again later.</string>
    <!-- SD card eject error dialog text   -->
    <string name="dlg_error_unmount_text" product="default">Couldn\'t unmount SD card. Try again later.</string>
    <!-- SD card unmount informative text   [CHAR LIMIT=NONE] -->
    <string name="unmount_inform_text" product="nosdcard">USB storage will be unmounted.</string>
    <!-- SD card unmount informative text   [CHAR LIMIT=NONE] -->
    <string name="unmount_inform_text" product="default">SD card will be unmounted.</string>
    <!-- SD card eject progress title   -->
    <string name="sd_ejecting_title">Unmounting</string>
    <!-- SD card eject progress text   -->
    <string name="sd_ejecting_summary">Unmount in progress</string>

    <!-- Settings item title when storage is running low [CHAR LIMIT=32] -->
    <string name="storage_low_title">Storage space is running out</string>
    <!-- Settings item summary when storage is running low [CHAR LIMIT=NONE] -->
    <string name="storage_low_summary">Some system functions, such as syncing, may not work correctly. Try to free space by deleting or unpinning items, such as apps or media content.</string>

    <!-- Storage setting.  Menu option for USB transfer settings [CHAR LIMIT=30]-->
    <string name="storage_menu_usb">USB computer connection</string>

    <!-- Storage setting.  Title for USB transfer settings [CHAR LIMIT=30]-->
    <string name="storage_title_usb">USB computer connection</string>
    <!-- Storage setting.  USB connection category [CHAR LIMIT=30]-->
    <string name="usb_connection_category">Connect as</string>
    <!-- Storage setting.  Title for MTP checkbox [CHAR LIMIT=30]-->
    <string name="usb_mtp_title">Media device (MTP)</string>
    <!-- Storage setting.  Summary for MTP checkbox [CHAR LIMIT=NONE]-->
    <string name="usb_mtp_summary">Lets you transfer media files on Windows, or using Android File Transfer on Mac (see www.android.com/filetransfer)</string>
    <!-- Storage setting.  Title for PTP checkbox [CHAR LIMIT=30]-->
    <string name="usb_ptp_title">Camera (PTP)</string>
    <!-- Storage setting.  Label for installer CD [CHAR LIMIT=30]-->
    <string name="usb_ptp_summary">Lets you transfer photos using camera software, and transfer any files on computers that don\'t support MTP</string>
    <!-- Storage setting.  Summary for PTP checkbox [CHAR LIMIT=NONE]-->
    <string name="usb_label_installer_cd">"Install file-transfer tools"</string>

    <!-- Phone info screen, section titles: -->
    <string name="battery_status_title">Battery status</string>
    <!-- Phone info screen, section titles: -->
    <string name="battery_level_title">Battery level</string>

    <!-- APN Settings -->
    <!-- APN settings screen title -->
    <string name="apn_settings">APNs</string>
    <!-- Screen title after user selects APNs setting option -->
    <string name="apn_edit">Edit access point</string>
    <!-- Edit access point label summary text when no value has been set -->
    <string name="apn_not_set">Not set</string>
    <!-- Edit access point labels: A label the user can give to the APN to allow him to differentiate it from the others -->
    <string name="apn_name">Name</string>
    <!-- Edit access point labels: The actual access point name-->
    <string name="apn_apn">APN</string>
    <!-- Edit access point labels: The addess of the proxy to use for this APN -->
    <string name="apn_http_proxy">Proxy</string>
    <!-- Edit access point labels: The port number of the proxy to use for this APN -->
    <string name="apn_http_port">Port</string>
    <!-- Edit access point labels: The username that will be used when conencting to this APN-->
    <string name="apn_user">Username</string>
    <!-- Edit access point labels: The password that will be used when connecting to this APN -->
    <string name="apn_password">Password</string>
    <!-- Edit access point labels: The server address to conenct to for this APN -->
    <string name="apn_server">Server</string>
    <!-- Edit access point labels: -->
    <string name="apn_mmsc">MMSC</string>
    <!-- Edit access point labels: The proxy to use for MMS (multimedia messages)-->
    <string name="apn_mms_proxy">MMS proxy</string>
    <!-- Edit access point labels: The port on the proxy used for MMS-->
    <string name="apn_mms_port">MMS port</string>
    <!-- Edit access point labels: -->
    <string name="apn_mcc">MCC</string>
    <!-- Edit access point labels: -->
    <string name="apn_mnc">MNC</string>
    <!-- Edit acces  point labels: Authenticaton type-->
    <string name="apn_auth_type">Authentication type</string>
    <!-- Authentication Typs: None -->
    <string name="apn_auth_type_none">None</string>
    <!-- Authentication Typs: PAP -->
    <string name="apn_auth_type_pap">PAP</string>
    <!-- Authentication Typs: CHAP -->
    <string name="apn_auth_type_chap">CHAP</string>
    <!-- Authentication Typs: PAP or CHAP -->
    <string name="apn_auth_type_pap_chap">PAP or CHAP</string>
    <!-- Edit access point labels: The type of APN -->
    <string name="apn_type">APN type</string>
    <!-- Edit access point labels: The protocol of the APN, e.g., "IPv4", "IPv6", or "IPv4/IPv6". -->
    <string name="apn_protocol">APN protocol</string>
    <!-- Edit access point labels: The protocol of the APN when roaming, e.g., "IPv4", "IPv6", or "IPv4/IPv6". -->
    <string name="apn_roaming_protocol">APN roaming protocol</string>
    <!-- Edit enable/disable of APN -->
    <string name="carrier_enabled">APN enable/disable</string>
    <string name="carrier_enabled_summaryOn">APN enabled</string>
    <string name="carrier_enabled_summaryOff">APN disabled</string>
    <!-- Edit Beaerer Info of APN -->
    <string name="bearer">Bearer</string>
    <!-- Edit access point screen menu option to delete this APN -->
    <string name="menu_delete">Delete APN</string>
    <!-- APNs screen menu option to create a brand spanking new APN -->
    <string name="menu_new">New APN</string>
    <!-- Edit access point screen menu option to save the user's changes for this APN to the persistent storage -->
    <string name="menu_save">Save</string>
    <!-- Edit access point screen menu option to discard the user's changes for this APN -->
    <string name="menu_cancel">Discard</string>
    <!-- APN error dialog title -->
    <string name="error_title"></string>
    <!-- APN error dialog messages: -->
    <string name="error_name_empty">The Name field can\'t be empty.</string>
    <!-- APN error dialog messages: -->
    <string name="error_apn_empty">The APN can\'t be empty.</string>
    <!-- APN error dialog messages: -->
    <string name="error_mcc_not3">MCC field must be 3 digits.</string>
    <!-- APN error dialog messages: -->
    <string name="error_mnc_not23">MNC field must be 2 or 3 digits.</string>
    <!-- The message of dialog indicated restoring default APN settings in progress -->
    <string name="restore_default_apn">Restoring default APN settings.</string>
    <!-- APNs screen menu option to reset default APN settings -->
    <string name="menu_restore">Reset to default</string>
    <!-- APNs screen toast message to inform reset default APN settings is completed -->
    <string name="restore_default_apn_completed">Reset default APN settings completed.</string>

    <!-- Master Clear -->
    <!-- SD card & phone storage settings screen, setting option name under Internal phone storage heading -->
    <string name="master_clear_title">Factory data reset</string>
    <!-- SD card & phone storage settings screen, setting option summary text under Internal phone storage heading -->
    <string name="master_clear_summary" product="tablet">Erases all data on tablet</string>
    <!-- SD card & phone storage settings screen, setting option summary text under Internal phone storage heading -->
    <string name="master_clear_summary" product="default">Erases all data on phone</string>
    <!-- SD card & phone storage settings screen, message on screen after user selects Factory data reset [CHAR LIMIT=NONE] -->
    <string name="master_clear_desc" product="tablet">"This will erase all data from your tablet\'s <b>internal storage</b>, including:\n\n<li>Your Google account</li>\n<li>System and app data and settings</li>\n<li>Downloaded apps</li>"</string>
    <!-- SD card & phone storage settings screen, message on screen after user selects Factory data reset [CHAR LIMIT=NONE] -->
    <string name="master_clear_desc" product="default">"This will erase all data from your phone\'s <b>internal storage</b>, including:\n\n<li>Your Google account</li>\n<li>System and app data and settings</li>\n<li>Downloaded apps"</li></string>
    <!-- SD card & phone storage settings screen, instructions and list of current accounts.  The list of accounts follows this text[CHAR LIMIT=NONE] -->
    <string name="master_clear_accounts" product="default">"\n\nYou are currently signed into the following accounts:\n"</string>
    <!-- SD card & phone storage settings screen, list of items in user data storage (USB storage or SD card) that will be erased during this operation [CHAR LIMIT=NONE] -->
    <string name="master_clear_desc_also_erases_external">"<li>Music</li>\n<li>Photos</li>\n<li>Other user data</li>"</string>
    <!-- SD card & phone storage settings screen, instructions about whether to also erase the external storage (SD card) when erasing the internal storage [CHAR LIMIT=NONE] -->
    <string name="master_clear_desc_erase_external_storage" product="nosdcard">"\n\nTo clear music, pictures, and other user data, the <b>USB storage</b> needs to be erased."</string>
    <!-- SD card & phone storage settings screen, instructions about whether to also erase the external storage (SD card) when erasing the internal storage [CHAR LIMIT=NONE] -->
    <string name="master_clear_desc_erase_external_storage" product="default">"\n\nTo clear music, pictures, and other user data, the <b>SD card</b> needs to be erased."</string>
    <!-- SD card & phone storage settings screen, label for check box to erase USB storage [CHAR LIMIT=30] -->
    <string name="erase_external_storage" product="nosdcard">Erase USB storage</string>
    <!-- SD card & phone storage settings screen, label for check box to erase SD card [CHAR LIMIT=30] -->
    <string name="erase_external_storage" product="default">Erase SD card</string>
    <!-- SD card & phone storage settings screen, description for check box to erase USB storage [CHAR LIMIT=NONE] -->
    <string name="erase_external_storage_description" product="nosdcard">Erase all the data on the internal USB storage, such as music or photos</string>
    <!-- SD card & phone storage settings screen, description for check box to erase USB storage [CHAR LIMIT=NONE] -->
    <string name="erase_external_storage_description" product="default">Erase all the data on the SD card, such as music or photos</string>
    <!-- SD card & phone storage settings screen, button on screen after user selects Factory data reset -->
    <string name="master_clear_button_text" product="tablet">Reset tablet</string>
    <!-- SD card & phone storage settings screen, button on screen after user selects Factory data reset -->
    <string name="master_clear_button_text" product="default">Reset phone</string>
    <!-- SD card & phone storage settings screen, message on screen after user selects Reset phone button -->
    <string name="master_clear_final_desc">Erase all your personal information and downloaded apps? You can\'t reverse this action!</string>
    <!-- SD card & phone storage settings screen, button on screen after user selects Reset phone button -->
    <string name="master_clear_final_button_text">Erase everything</string>
    <!-- Message to draw an unlock pattern before clearing the device -->
    <string name="master_clear_gesture_prompt">Draw your unlock pattern</string>
    <!-- Explanation of drawing unlock pattern to reset phone -->
    <string name="master_clear_gesture_explanation">You need to draw your unlock pattern to confirm a factory data reset.</string>
    <!-- Master clear failed message -->
    <string name="master_clear_failed">No reset was performed because the System Clear service isn\'t available.</string>
    <!-- Master clear confirmation screen title [CHAR LIMIT=30] -->
    <string name="master_clear_confirm_title">Reset?</string>

    <!-- Media Format -->
    <!-- SD card & phone storage settings screen, setting option name under Internal phone storage heading [CHAR LIMIT=25] -->
    <string name="media_format_title" product="nosdcard">Erase USB storage</string>
    <!-- SD card & phone storage settings screen, setting option name under Internal phone storage heading -->
    <string name="media_format_title" product="default">Erase SD card</string>
    <!-- SD card & phone storage settings screen, setting option summary text under Internal phone storage heading [CHAR LIMIT=30] -->
    <string name="media_format_summary" product="nosdcard">Erases all data in USB storage</string>
    <!-- SD card & phone storage settings screen, setting option summary text under Internal phone storage heading -->
    <string name="media_format_summary" product="default">Erases all data on the SD card</string>
    <!-- SD card & phone storage settings screen, message on screen after user selects Factory data reset [CHAR LIMIT=NONE] -->
    <string name="media_format_desc" product="nosdcard">Erase all USB storage? You will lose <b>all</b> stored data!</string>
    <!-- SD card & phone storage settings screen, message on screen after user selects Factory data reset [CHAR LIMIT=NONE] -->
    <string name="media_format_desc" product="default">Erase the SD card? You will lose <b>all</b> data on the card!</string>
    <!-- SD card & phone storage settings screen, button on screen after user selects Factory data reset [CHAR LIMIT=25] -->
    <string name="media_format_button_text" product="nosdcard">Erase USB storage</string>
    <!-- SD card & phone storage settings screen, button on screen after user selects Factory data reset -->
    <string name="media_format_button_text" product="default">Erase SD card</string>
    <!-- SD card & phone storage settings screen, message on screen after user selects Format media button [CHAR LIMIT=NONE] -->
    <string name="media_format_final_desc" product="nosdcard">Erase the USB storage, deleting all files stored there? You can\'t reverse this action!</string>
    <!-- SD card & phone storage settings screen, message on screen after user selects Format media button [CHAR LIMIT=NONE] -->
    <string name="media_format_final_desc" product="default">Erase the SD card, deleting all files stored there? You can\'t reverse this action!</string>
    <!-- SD card & phone storage settings screen, button on screen after user selects Format media button -->
    <string name="media_format_final_button_text">Erase everything</string>
    <!-- Message to draw an unlock pattern before clearing the device -->
    <string name="media_format_gesture_prompt">Draw your unlock pattern</string>
    <!-- Explanation of drawing unlock pattern to format card [CHAR LIMIT=NONE] -->
    <string name="media_format_gesture_explanation" product="nosdcard">You need to draw your unlock pattern to confirm that you want to erase the USB storage.</string>
    <!-- Explanation of drawing unlock pattern to format card [CHAR LIMIT=NONE] -->
    <string name="media_format_gesture_explanation" product="default">You need to draw your unlock pattern to confirm that you want to erase the SD card.</string>

    <!-- Main settings screen, Call settings title for item to go into the call settings -->
    <string name="call_settings_title">Call settings</string>
    <!-- Main settings screen, Call settings summary for item to go into call settings -->
    <string name="call_settings_summary">Set up voicemail, call forwarding, call waiting, caller ID</string>

    <!-- Tethering controls, item title to go into the tethering settings -->
    <!-- Tethering controls, item title to go into the tethering settings when only USB tethering is available [CHAR LIMIT=25]-->
    <string name="tether_settings_title_usb">USB tethering</string>
    <!-- Tethering controls, item title to go into the tethering settings when only Wifi tethering is available [CHAR LIMIT=25]-->
    <string name="tether_settings_title_wifi">Portable hotspot</string>
    <!-- Tethering controls, item title to go into the tethering settings when only Bluetooth tethering is available [CHAR LIMIT=25]-->
    <string name="tether_settings_title_bluetooth">Bluetooth tethering</string>
    <!-- Tethering controls, item title to go into the tethering settings when USB and Bluetooth tethering are available [CHAR LIMIT=25]-->
    <string name="tether_settings_title_usb_bluetooth">Tethering</string>
    <!-- Tethering controls, item title to go into the tethering settings when USB, Bluetooth and Wifi tethering are available [CHAR LIMIT=25]-->
    <string name="tether_settings_title_all">Tethering &amp; portable hotspot</string>

    <!-- USB Tethering options -->
    <string name="usb_title">USB</string>
    <string name="usb_tethering_button_text">USB tethering</string>
    <!-- USB available subtext - shown when USB is connected but not currently being tethered -->
    <string name="usb_tethering_available_subtext">USB connected, check to tether</string>
    <!-- USB tethered subtext - shown when USB is connected and being tethered -->
    <string name="usb_tethering_active_subtext">Tethered</string>
    <!-- USB storage subtext - shown when tethering is disabled because USB storage is active -->
    <string name="usb_tethering_storage_active_subtext">Can\'t tether when USB storage is in use</string>
    <!-- USB unavailable subtext - shown when USB is not connected -->
    <string name="usb_tethering_unavailable_subtext">USB not connected</string>
    <!-- USB errored subtext - shown when USB is broken for some reason -->
    <string name="usb_tethering_errored_subtext">USB tethering error</string>

    <!-- Bluetooth Tethering settings-->
    <!-- Label for bluetooth tether checkbox [CHAR LIMIT=25]-->
    <string name="bluetooth_tether_checkbox_text">Bluetooth tethering</string>
    <!-- Bluetooth available subtext - shown when Bluetooth tethering is turned on but it is not currently tethered to any devices [CHAR LIMIT=50]-->
    <string name="bluetooth_tethering_available_subtext" product="tablet">Sharing this tablet\'s Internet connection</string>
    <!-- Bluetooth available subtext - shown when Bluetooth tethering is turned on but it is not currently tethered to any devices [CHAR LIMIT=50]-->
    <string name="bluetooth_tethering_available_subtext" product="default">Sharing this phone\'s Internet connection</string>
    <!-- Bluetooth connected subtext - shown when a device is tethered over Bluetooth [CHAR LIMIT=60]-->
    <string name="bluetooth_tethering_device_connected_subtext" product="tablet">Sharing this tablet\'s Internet connection to 1 device</string>
    <!-- Bluetooth connected subtext - shown when a device is tethered over Bluetooth [CHAR LIMIT=60]-->
    <string name="bluetooth_tethering_device_connected_subtext" product="default">Sharing this phone\'s Internet connection to 1 device</string>
    <!-- Bluetooth connected subtext - shown when multiple devices are tethered over Bluetooth [CHAR LIMIT=60]-->
    <string name="bluetooth_tethering_devices_connected_subtext" product="tablet">Sharing this tablet\'s Internet connection to <xliff:g id="connectedDeviceCount">%1$d</xliff:g> devices</string>
    <!-- Bluetooth connected subtext - shown when multiple devices are tethered over Bluetooth [CHAR LIMIT=60]-->
    <string name="bluetooth_tethering_devices_connected_subtext" product="default">Sharing this phone\'s Internet connection to <xliff:g id="connectedDeviceCount">%1$d</xliff:g> devices</string>
    <!-- Bluetooth tethering off subtext - shown when Bluetooth Tethering is turned off [CHAR LIMIT=50]-->
    <string name="bluetooth_tethering_off_subtext" product="tablet">Not sharing this tablet\'s Internet connection</string>
    <!-- Bluetooth tethering off subtext - shown when Bluetooth Tethering is turned off [CHAR LIMIT=50]-->
    <string name="bluetooth_tethering_off_subtext" product="default">Not sharing this phone\'s Internet connection</string>
    <!-- Bluetooth errored subtext - shown when Bluetooth is broken for some reason [CHAR LIMIT=50]-->
    <string name="bluetooth_tethering_errored_subtext">Not tethered</string>
    <!-- Bluetooth Tethering settings. Error message shown when trying to connect an 8th device [CHAR LIMIT=50]-->
    <string name="bluetooth_tethering_overflow_error">Can\'t tether to more than <xliff:g id="maxConnection">%1$d</xliff:g> devices.</string>
    <!-- Bluetooth Tethering settings.  Message for untethering from a bluetooth device [CHAR LIMIT=50]-->
    <string name="bluetooth_untether_blank"><xliff:g id="device_name">%1$s</xliff:g> will be untethered.</string>

    <!-- Tethering help button - calls up a web view with general tethering info -->
    <string name="tethering_help_button_text">Help</string>

    <!-- Wireless controls, item title to go into the network settings -->
    <string name="network_settings_title">Mobile networks</string>

    <!-- Security & location settings screen, section header for settings relating to location -->
    <string name="location_title">My Location</string>
    <!-- [CHAR LIMIT=30] Security & location settings screen, setting check box label for Google location service (cell ID, wifi, etc.) -->
    <string name="location_network_based">Google\'s location service</string>
    <!-- [CHAR LIMIT=130] Security & location settings screen, setting summary for Google location service check box-->
    <string name="location_neighborhood_level">Allow anonymous location data to be sent to Google. Also allow permitted apps to use data from sources such as Wi-Fi and mobile networks to determine your approximate location.</string>
    <!-- [CHAR LIMIT=130] Security & location settings screen, setting summary when Use wireless networks check box is selected, for wifi-only devices -->
    <string name="location_neighborhood_level_wifi">Location determined by Wi-Fi</string>
    <!-- [CHAR LIMIT=30] Security & location settings screen, setting check box label for GPS satellites -->
    <string name="location_gps">GPS satellites</string>
    <!-- [CHAR LIMIT=100] Security & location settings screen, setting check box summary for GPS satellites -->
    <string name="location_street_level">Let apps use GPS to pinpoint your location</string>
    <!-- Security & location settings screen, setting check box label if Assisted GPS should be enabled -->
    <string name="assisted_gps">Use assisted GPS</string>
    <!-- Security & location settings screen, setting summary when Assisted GPS check box is selected -->
    <string name="assisted_gps_enabled">Use server to assist GPS (uncheck to reduce network usage)</string>
    <!-- Security & location settings screen, setting summary when Assisted GPS check box is clear -->
    <string name="assisted_gps_disabled">Use server to assist GPS (uncheck to improve GPS performance)</string>
    <!-- [CHAR_LIMIT=30] Security & location settings screen, setting check box label for Google search -->
    <string name="use_location_title">Location &amp; Google search</string>
    <!-- [CHAR_LIMIT=100] Security & location settings screen, setting check box summary for Google search -->
    <string name="use_location_summary">Let Google use your location to improve search results and other services</string>

    <!-- About --> <skip />
    <!-- Main settings screen, setting title for the user to go into the About phone screen -->
    <string name="about_settings" product="tablet">About tablet</string>
    <!-- Main settings screen, setting title for the user to go into the About phone screen -->
    <string name="about_settings" product="default">About phone</string>
    <!-- Main settings screen, setting summary for the user to go into the About phone screen-->
    <string name="about_settings_summary">View legal info, status, software version</string>
    <!-- About phone settings screen, setting option name to go to dialog that shows legal info -->
    <string name="legal_information">Legal information</string>
    <!-- About phone settings screen, setting option name to see a list of contributors -->
    <string name="contributors_title">Contributors</string>
    <!-- Note: this may be replaced by a more-specific title of the activity that will get launched --> <skip />
    <!-- About phone settings screen, setting option name to see copyright-related info -->
    <string name="copyright_title">Copyright</string>
    <!-- Note: this may be replaced by a more-specific title of the activity that will get launched --> <skip />
    <!-- About phone settings screen, setting option name to see licensing info -->
    <string name="license_title">License</string>
    <!-- Note: this may be replaced by a more-specific title of the activity that will get launched --> <skip />
    <!-- About phone settings screen, setting option name to see terms and conditions -->
    <string name="terms_title">Terms and conditions</string>

    <!-- Title for actual Settings license activity. --> <skip />
    <!-- About phone settings, Legal information setting option name and title of dialog box holding license info -->
    <string name="settings_license_activity_title">Open source licenses</string>
    <!-- About phone settings screen, Open source license dialog message when licenses cannot be loaded -->
    <string name="settings_license_activity_unavailable">There is a problem loading the licenses.</string>
    <!-- About phone settings screen, Open source license dialog title until license is fully loaded -->
    <string name="settings_license_activity_loading">Loading\u2026</string>

    <!-- About phone settings, Safety Legal information setting option name and title of dialog box holding safety legal info -->
    <string name="settings_safetylegal_title">Safety information</string>
    <!-- About phone settings, Safety Legal information setting option name and title of dialog box holding safety legal info -->
    <string name="settings_safetylegal_activity_title">Safety information</string>
    <!-- About phone settings screen, Safety legal dialog message when data network is not connected -->
    <string name="settings_safetylegal_activity_unreachable">You don\'t have a data connection. To view this information now, go to %s from any computer connected to the Internet.</string>
    <!-- About phone settings screen, Safety Legal dialog title until the link is fully loaded -->
    <string name="settings_safetylegal_activity_loading">Loading\u2026</string>

    <!-- Lock Pattern settings -->
    <!-- Header on first screen of choose password/PIN flow [CHAR LIMIT=30] -->
    <string name="lockpassword_choose_your_password_header">Choose your password</string>
    <!-- Header on first screen of choose pattern flow [CHAR LIMIT=30] -->
    <string name="lockpassword_choose_your_pattern_header">Choose your pattern</string>
    <!-- Header on first screen of choose password/PIN flow [CHAR LIMIT=30] -->
    <string name="lockpassword_choose_your_pin_header">Choose your PIN</string>
    <!-- Header on password confirm screen [CHAR LIMIT=30] -->
    <string name="lockpassword_confirm_your_password_header">Confirm your password</string>
    <!-- Header on pattern confirm screen [CHAR LIMIT=30] -->
    <string name="lockpassword_confirm_your_pattern_header">Confirm your pattern</string>
    <!-- Header on password confirm screen [CHAR LIMIT=30] -->
    <string name="lockpassword_confirm_your_pin_header">Confirm your PIN</string>
    <!-- Header on password confirm screen if second password doesn't match the first. [CHAR LIMIT=30] -->
    <string name="lockpassword_confirm_passwords_dont_match">Passwords don\'t match</string>
    <!-- Header on pin confirm screen if second pin doesn't match the first. [CHAR LIMIT=30]-->
    <string name="lockpassword_confirm_pins_dont_match">PINs don\'t match</string>
    <!-- Header shown to ask the user to select an unlock method [CHAR LIMIT=30] -->
    <string name="lockpassword_choose_lock_generic_header">Unlock selection</string>
    <!-- Toast shown if setting password was successful -->
    <string name="lockpassword_password_set_toast">Password has been set</string>
    <!-- Toast shown if setting PIN was successful -->
    <string name="lockpassword_pin_set_toast">PIN has been set</string>
    <!-- Toast shown if setting pattern was successful -->
    <string name="lockpassword_pattern_set_toast">Pattern has been set</string>

    <!-- Lock Pattern settings -->
    <!-- Security & location settings screen, header -->
    <string name="lock_settings_title">Screen security</string>
    <!-- Security & location settings screen, setting option name -->
    <string name="lockpattern_change_lock_pattern_label">Change unlock pattern</string>
    <!-- Security & location settings screen, change unlock pattern screen instruction when the user chooses "Change unlock pattern".  We first ask the user toe nter the current pattern, and this is the message seen -->
    <string name="lockpattern_change_lock_pin_label">Change unlock PIN</string>
    <!-- Security & location settings screen, change unlock pattern screen instruction when the user chooses "Change unlock pattern".  We first ask the user toe nter the current pattern, and this is the message seen -->
    <string name="lockpattern_need_to_unlock">Confirm saved pattern</string>
    <!-- Do not translate. -->
    <string name="lockpattern_need_to_unlock_footer" />
    <!-- Security & location settings screen, change unlock pattern screen instruction if user draws incorrect pattern -->
    <string name="lockpattern_need_to_unlock_wrong">Try again:</string>
    <!-- Do not translate. -->
    <string name="lockpattern_need_to_unlock_wrong_footer" />
    <!-- Security & location settings screen, change unlock pattern screen instruction on top of screen.  This si when they are supposed to draw a new unlock pattern (for example, if they are changing their unlock patterns)..-->
    <string name="lockpattern_recording_intro_header">Draw an unlock pattern</string>
    <!-- Security & location settings screen, change unlock pattern screen hint on bottom of screen.  We are telling them to press the menu button to see more options or help. -->
    <string name="lockpattern_recording_intro_footer">Press Menu for help.</string>
    <!-- Security & location settings screen, change unlock pattern screen instruction on top of screen while drawing pattern -->
    <string name="lockpattern_recording_inprogress">Release finger when done.</string>
    <!-- Security & location settings screen, change unlock pattern screen instruction on top of screen if user doesn't connect enough dots -->
    <string name="lockpattern_recording_incorrect_too_short">Connect at least <xliff:g id="number">%d</xliff:g> dots. Try again:</string>
    <!-- Security & location settings screen, change unlock pattern screen message on top of screen after drawing pattern -->
    <string name="lockpattern_pattern_entered_header">Pattern recorded.</string>
    <!-- Security & location settings screen, change unlock pattern screen instruction on top of screen to confirm pattern -->
    <string name="lockpattern_need_to_confirm">Draw pattern again to confirm:</string>
    <string name="lockpattern_pattern_confirmed_header">Your new unlock pattern:</string>
    <!-- Security & location settings screen, change unlock pattern screen button, on bottom of screen.  After they draw a pattern and release their finger, we display the pattern so they remember.  When they are ready to draw it once again to confirm it, they press this button. -->
    <string name="lockpattern_confirm_button_text">Confirm</string>
    <!-- Security & location settings screen, change unlock pattern screen button, on bottom of screen.  After they draw a pattern and release their finger, we display the pattern so they remember.  If they are nto satisfied with this pattern, they click this button to redraw the pattern. -->
    <string name="lockpattern_restart_button_text">Redraw</string>
    <!-- Security & location settings screen, change unlock pattern screen button, on bottom of screen. If they are supposed to enter their current pattern before being able to draw another one, and they screw up, they hit this button to try again -->
    <string name="lockpattern_retry_button_text">Retry</string>
    <!-- Security & location settings screen, change unlock pattern screen button, on bottom of screen. Once they draw a new pattern and confirm it by drawing it again, they press this button to exit -->
    <string name="lockpattern_continue_button_text">Continue</string>
    <!-- Security & location settings screen, unlock screen activity title -->
    <string name="lockpattern_settings_title">Unlock pattern</string>
    <!-- Security & location settings screen, setting check box title if the unlock pattern MUST be drawn everytime they turn on the screen -->
    <string name="lockpattern_settings_enable_title">Require pattern</string>
    <!-- Security & location settings screen, setting summary for the checkbox "Require pattern" -->
    <string name="lockpattern_settings_enable_summary">Must draw pattern to unlock screen</string>
    <!-- Security & location settings screen, setting check box title. This setting controls whether a visible green line is drawn as the user moves his finger around while drawing the unlock pattern.  If checked, this line is drawn.  If unchecked, there is nothing drawn so the user does not reveal his pattern while he unlocks the phone.-->
    <string name="lockpattern_settings_enable_visible_pattern_title">Make pattern visible</string>
    <!-- Security & location settings screen, setting check box title. This setting controls whether tactile feedback will be produced when the user draws the pattern.-->
    <string name="lockpattern_settings_enable_tactile_feedback_title">Vibrate on touch</string>
    <!-- Security & location settings screen, setting check box title. This controls whether the device locks immediately when the power button is pressed. [CHAR LIMIT=28]-->
    <string name="lockpattern_settings_enable_power_button_instantly_locks">Power button instantly locks</string>
    <!-- Security & location settings screen, setting option name when user has never set an unlock pattern -->
    <string name="lockpattern_settings_choose_lock_pattern">Set unlock pattern</string>
    <!-- Security & location settings screen, setting option name when user has previously set an unlock pattern and wants to change to a new pattern -->
    <string name="lockpattern_settings_change_lock_pattern">Change unlock pattern</string>
    <!-- Security & location settings screen, the help instructions (an animation) caption -->
    <string name="lockpattern_settings_help_how_to_record">How to draw an unlock pattern</string>
    <!-- Security & location settings screen, change unlock pattern screen instruction on top of screen after too many incorrect attempts -->
    <string name="lockpattern_too_many_failed_confirmation_attempts_header">Too many incorrect attempts!</string>
    <!-- Security & location settings screen, change unlock pattern screen countdown hint on bottom of screen after too many incorrect attempts -->
    <string name="lockpattern_too_many_failed_confirmation_attempts_footer">Try again in <xliff:g id="number">%d</xliff:g> seconds.</string>

    <!-- ChooseLockPatternTutorial --> <skip />
    <!-- ChooseLockPatternTutorial, button labels: This is to cancel the tutorial -->
    <string name="skip_button_label">Cancel</string>
    <!-- ChooseLockPatternTutorial, button labels: Continue to the next page of the tutorial -->
    <string name="next_button_label">Next</string>
    <!-- ChooseLockPatternTutorial, tutorial screen title -->
    <string name="lock_title" product="tablet">Securing your tablet</string>
    <!-- ChooseLockPatternTutorial, tutorial screen title -->
    <string name="lock_title" product="default">Securing your phone</string>
    <!-- ChooseLockPatternTutorial, tutorial screen text -->
    <string name="lock_intro_message" product="tablet">Protect your tablet from unauthorized use by creating a personal screen unlock pattern. Slide your finger to connect the dots in any order on the next screen.  You need to connect at least four dots.
        \n\nReady to start? Touch Next.
    </string>
    <!-- ChooseLockPatternTutorial, tutorial screen text -->
    <string name="lock_intro_message" product="default">Protect your phone from unauthorized use by creating a personal screen unlock pattern. Slide your finger to connect at least four dots in any order on the next screen.
        \n\nReady to start? Touch Next.
    </string>

    <!-- Applications Settings --> <skip />
    <!-- Applications settings screen, setting option name for the user to go to the screen to manage installed applications  -->
    <string name="manageapplications_settings_title">Manage apps</string>
    <!-- Applications settings screen, setting option summary for the user to go to the screen to manage installed applications  -->
    <string name="manageapplications_settings_summary">Manage and remove installed apps</string>
    <!-- Applications settings title, on main settings screen. If clicked, the user is taken to a settings screen full of application settings-->
    <string name="applications_settings">Apps</string>
    <!-- Applications settings summary, on main settings screen. The summary for the "Applications" item on the main settings screen. Describes what settings are accessible from the "Applications" screen. -->
    <string name="applications_settings_summary">Manage apps, set up quick launch shortcuts</string>
    <!-- Applications settings screen heading. The header for the Application settings screen. -->
    <string name="applications_settings_header">App settings</string>
    <!-- Applications settings screen, setting check box title. If checked, the system allows installation of applications that are downloaded from random places, such as web sites.  -->
    <string name="install_applications">Unknown sources</string>
    <!-- Applications settings screen, setting check box summary.  This is the summary for "Unknown sources" checkbox  -->
    <string name="install_unknown_applications">Allow installation of apps from unknown sources</string>
    <!-- Applications settings screen, message text of alert that appears if user selects the "Unknown sources" check box -->
    <string name="install_all_warning" product="tablet">Your tablet and personal data are more vulnerable to attack by apps
 from unknown sources. You agree that you are solely responsible for any
 damage to your tablet or loss of data that may result from using
 these apps.</string>
    <!-- Applications settings screen, message text of alert that appears if user selects the "Unknown sources" check box -->
    <string name="install_all_warning" product="default">Your phone and personal data are more vulnerable to attack by apps
 from unknown sources. You agree that you are solely responsible for any
 damage to your phone or loss of data that may result from using
 these apps.</string>
    <!-- Applications settings screen, setting check box title. If checked, applications show more settings options. -->
    <string name="advanced_settings">Advanced settings</string>
    <!-- Applications settings screen, setting check box summary.  This is the summary for "Advanced settings" checkbox  -->
    <string name="advanced_settings_summary">Enable more settings options</string>
    <!-- Manage applications, individual application info screen title. For example, if they click on "Browser" in "Manage applications", the title of the next screen will be this -->
    <string name="application_info_label">App info</string>
    <!-- Manage applications, individual application info screen, section heading for stuff relating to an app's storage settings. -->
    <string name="storage_label">Storage</string>
    <!-- Manage applications, individual application info screen,  heading for settings related to controlling whether this app is the default for some actions -->
    <string name="auto_launch_label">Launch by default</string>
    <!-- Manage applications, individual application info screen,  heading for settings related to controlling whether this app is the default for some actions *and* whether the app was given permission by the user to create widgets -->
    <string name="auto_launch_label_generic">Defaults</string>
    <!-- Manage applications, individual application info screen,  heading for settings related to controlling application screen compatibility -->
    <string name="screen_compatibility_label">Screen compatibility</string>
    <!-- Manage applications, individual application info screen, heading for settings related to the app's permissions. for example, it may list all the permissions the app has. -->
    <string name="permissions_label">Permissions</string>
    <!-- Manage applications, Header name used for cache information -->
    <string name="cache_header_label">Cache</string>
    <!-- Manage applications, text label for button -->
    <string name="clear_cache_btn_text">Clear cache</string>
    <!-- Manage applications, label that appears next to the cache size -->
    <string name="cache_size_label">Cache</string>
    <!-- Manage applications, Header name used for other controls -->
    <string name="controls_label">Controls</string>
    <!-- Manage applications, text label for button to kill / force stop an application -->
    <string name="force_stop">Force stop</string>
    <!-- Manage applications, individual application info screen,label under Storage heading.  The total storage space taken up by this app. -->
    <string name="total_size_label">Total</string>
    <!-- Manage applications, individual application info screen, label under Storage heading. The amount of space taken up by the application itself (for example, the java compield files and things like that) -->
    <string name="application_size_label">App</string>
    <!--  Manage applications, individual application info screen, label under Storage heading.  The amount of space taken up by the app's code on USB storage [CHARSIZE=40] -->
    <string name="external_code_size_label">USB storage app</string>
    <!-- Manage applications, individual application info screen, label under Storage heading.  The amount of sapce taken up by the app's data (for example, downloaded emails or something like that) -->
    <string name="data_size_label">Data</string>
    <!--  Manage applications, individual application info screen, label under Storage heading.  The amount of space taken up by the app's data on USB storage [CHARSIZE=40] -->
    <string name="external_data_size_label" product="nosdcard">USB storage data</string>
    <!--  Manage applications, individual application info screen, label under Storage heading.  The amount of space taken up by the app's data on the SD card [CHARSIZE=40] -->
    <string name="external_data_size_label" product="default">SD card</string>
    <!-- Manage applications, individual application info screen, button label under Storage heading. Button to remove the application from the system. -->
    <string name="uninstall_text">Uninstall</string>
    <!-- [CHAR LIMIT=25] Manage applications, individual application info screen, button label under Storage heading. Button to disable an existing application. -->
    <string name="disable_text">Disable</string>
    <!-- [CHAR LIMIT=25] Manage applications, individual application info screen, button label under Storage heading. Button to re-enable an existing application. -->
    <string name="enable_text">Enable</string>
    <!-- Manage applications, individual application info screen, button label under Storage heading. Button to clear all data associated with tis app (for exampel, remove all cached emails for an Email app) -->
    <string name="clear_user_data_text">Clear data</string>
    <!-- Manage applications, restore updated system application to factory version -->
    <string name="app_factory_reset">Uninstall updates</string>
    <!-- Manage applications, individual application info screen, screen, message text under Launch by default heading. This is present if the app is set as a default for some actions. -->
    <string name="auto_launch_enable_text">You\'ve chosen to launch this app by default for some actions.</string>
    <!-- Manage applications, individual application info screen, screen, message text under Launch by default heading. This is present if the app was given user permission to create widgets. -->
    <string name="always_allow_bind_appwidgets_text">You\'ve chosen to allow this app to create widgets and access their data.</string>
    <!-- Manage applications, individual application screen, text under Launch by default heading if the app is NOT a default for actions -->
    <string name="auto_launch_disable_text">No defaults set.</string>
    <!-- Manage applications, individual application screen, button label under Launch by default heading.  This is used to clear any default actions that may be assigned to this app.  -->
    <string name="clear_activities">Clear defaults</string>
    <!-- Manage applications, individual application info screen, screen, message text under screen compatibility heading -->
    <string name="screen_compatibility_text">This app may not be designed for your screen. You can control how it
            adjusts to your screen here.</string>
    <!-- Manage applications, individual application screen, checkbox to control asking for compatibility mode.  -->
    <string name="ask_compatibility">Ask when launched</string>
    <!-- Manage applications, individual application screen, checkbox to control compatibility mode.  -->
    <string name="enable_compatibility">Scale app</string>
    <!-- Manage apps, individual app screen, substituted for the application's label when the app's label CAN NOT be determined.-->
    <string name="unknown">Unknown</string>
    <!-- [CHAR LIMIT=25] Manage applications screen, menu item.  Sorts all of the apps in the list alphabetically. -->
    <string name="sort_order_alpha">Sort by name</string>
    <!-- Manage applications screen, menu item. Sorts all of the apps in the list based on their file size.  This is used to uninstall when space is getting low. -->
    <string name="sort_order_size">Sort by size</string>
    <!-- [CHAR LIMIT=25] Manage applications screen, menu item.  Show running services. -->
    <string name="show_running_services">Show running services</string>
    <!-- [CHAR LIMIT=25] Manage applications screen, menu item.  Show background cached processes. -->
    <string name="show_background_processes">Show cached processes</string>
    <!-- [CHAR LIMIT=NONE] Manage applications screen, menu item.  Reset all of user's app preferences. -->
    <string name="reset_app_preferences">Reset app preferences</string>
    <!-- [CHAR LIMIT=NONE] Manage applications screen, menu item.  Title of dialog to confirm resetting user's app preferences. -->
    <string name="reset_app_preferences_title">Reset app preferences?</string>
    <!-- [CHAR LIMIT=NONE] Manage applications screen, menu item.  Body of dialog to confirm resetting user's app preferences. -->
    <string name="reset_app_preferences_desc">This will reset all preferences for:\n\n
        <li>Disabled apps</li>\n
        <li>Disabled app notifications</li>\n
        <li>Default applications for actions</li>\n
        <li>Background data restrictions for apps</li>\n\n
        You will not lose any app data.</string>
    <!-- [CHAR LIMIT=25] Manage applications screen, menu item.  Confirmation button of dialog to confirm resetting user's app preferences. -->
    <string name="reset_app_preferences_button">Reset apps</string>
    <!-- Manage applications screen, individual app screen, button label when the user wants to manage the space taken up by an app. -->
    <string name="manage_space_text">Manage space</string>
    <!-- Text for menu option in ManageApps screen to present various menu options -->
    <string name="filter">Filter</string>
    <!-- Title of dialog for presenting filter options -->
    <string name="filter_dlg_title">Choose filter options</string>
    <!-- Text for filter option in ManageApps screen to display all installed
    applications -->
    <string name="filter_apps_all">All</string>
    <!-- Text for filter option in ManageApps screen to display third party
    applications only -->
    <string name="filter_apps_third_party">Downloaded</string>
    <!-- Text for filter option in ManageApps screen to display list of running
    packages only. -->
    <string name="filter_apps_running">Running</string>
    <!-- Text for filter option in ManageApps screen to display list of
    packages installed on sdcard. [CHAR LIMIT=30] -->
    <string name="filter_apps_onsdcard" product="nosdcard">USB storage</string>
    <!-- Text for filter option in ManageApps screen to display list of
    packages installed on sdcard. -->
    <string name="filter_apps_onsdcard" product="default">On SD card</string>
    <!-- [CHAR LIMIT=25] Manage applications, text telling using an application is disabled. -->
    <string name="disabled">Disabled</string>
    <!-- [CHAR LIMIT=25] Text shown when there are no applications to display. -->
    <string name="no_applications">No apps.</string>
    <!-- [CHAR LIMIT=15] Manage applications, label for chart showing internal storage use. -->
    <string name="internal_storage">Internal storage</string>
    <!-- [CHAR LIMIT=15] Manage applications, label for chart showing SD card storage use. -->
    <string name="sd_card_storage" product="nosdcard">USB storage</string>
    <!-- [CHAR LIMIT=15] Manage applications, label for chart showing SD card storage use. -->
    <string name="sd_card_storage" product="default">SD card storage</string>
    <!-- Manage app screen, shown when the activity is busy recomputing the size of each app -->
    <string name="recompute_size">Recomputing size\u2026</string>
    <!-- Manage applications, individual application screen, confirmation dialog title. Displays when user selects to "Clear data". -->
    <string name="clear_data_dlg_title">Delete app data?</string>
    <!-- Manage applications, individual application screen, confirmation dialog message. Displays when user selects to "Clear data". It warns the user of the consequences of clearing the data for an app. -->
    <string name="clear_data_dlg_text">All this app\'s data will be deleted permanently. This includes all files, settings, accounts, databases, etc.</string>
    <!-- Manage applications, individual application screen, confirmation dialog button. Displays when user selects to "Clear data". Goes through with the clearing of the data. -->
    <string name="dlg_ok">OK</string>
    <!-- Manage applications, individual application screen, confirmation dialog button. Displays when user selects to "Clear data". -->
    <string name="dlg_cancel">Cancel</string>
    <!-- Manage applications, individual application dialog box title. Shown when the user somehow got into a state where it wants to manage some app that isn't found. -->
    <string name="app_not_found_dlg_title"></string>
    <!-- Manage applications, individual application dialog box message. Shown when the user somehow got into a state where it wants to manage some app that isn't found. -->
    <string name="app_not_found_dlg_text"> The app wasn\'t found in the list of installed apps.</string>
    <!-- Manage applications, individual application dialog box message. Shown when there was an error trying to clear the data. -->
    <string name="clear_data_failed">Couldn\'t clear app data.</string>
    <!-- Manage applications, factory reset dialog title for system applications. -->
    <string name="app_factory_reset_dlg_title">Uninstall updates?</string>
    <!-- Manage applications, factory reset option dialog text for system applications. -->
    <string name="app_factory_reset_dlg_text">All updates to this Android system app will be uninstalled.</string>
    <!-- Manage applications, title for dialog if clear data fails-->
    <string name="clear_failed_dlg_title">Clear data</string>
    <!-- Manage applications, text for dialog if clear data fails-->
    <string name="clear_failed_dlg_text">Couldn\'t clear data for app.</string>
    <!-- Manage applications, individual application info screen, text that appears under the "Permissions" heading. This describes the permissions that the application has. -->
    <string name="security_settings_desc" product="tablet">This app can access the following on your tablet:</string>
    <!-- Manage applications, individual application info screen, text that appears under the "Permissions" heading. This describes the permissions that the application has. -->
    <string name="security_settings_desc" product="default">This app can access the following on your phone:</string>
    <!-- [CHAR_LIMIT=NONE] Manage applications, individual application info screen, text that appears under the "Permissions" heading.
         This describes the permissions that the application has.  It is used when multiple packages are contributing
         to the permissions and need to be listed here. -->
    <string name="security_settings_desc_multi" product="tablet">This app can access the following on your tablet.
         In order to improve performance and reduce memory usage, some of these permissions
         are available to <xliff:g id="base_app_name">%1$s</xliff:g>
         because it runs in the same process as <xliff:g id="additional_apps_list">%2$s</xliff:g>:</string>
    <!-- [CHAR_LIMIT=NONE] Manage applications, individual application info screen, text that appears under the "Permissions" heading.
         This describes the permissions that the application has.  It is used when multiple packages are contributing
         to the permissions and need to be listed here. -->
    <string name="security_settings_desc_multi" product="default">This app can access the following on your phone.
         In order to improve performance and reduce memory usage, some of these permissions
         are available to <xliff:g id="base_app_name">%1$s</xliff:g>
         because it runs in the same process as <xliff:g id="additional_apps_list">%2$s</xliff:g>:</string>
    <!-- [CHAR_LIMIT=NONE] Format to put together two items in a list. -->
    <string name="join_two_items"><xliff:g id="first_item">%1$s</xliff:g> and <xliff:g id="second_item">%2$s</xliff:g></string>
    <!-- [CHAR_LIMIT=NONE] Format to put the last item at the end of a series of 3 or more items in a list -->
    <string name="join_many_items_last"><xliff:g id="all_but_last_item">%1$s</xliff:g> and <xliff:g id="last_item">%2$s</xliff:g></string>
    <!-- [CHAR_LIMIT=NONE] Format to put the first item at the start of a series of 3 or more items in a list -->
    <string name="join_many_items_first"><xliff:g id="first_item">%1$s</xliff:g>, <xliff:g id="all_but_first_and_last_item">%2$s</xliff:g></string>
    <!-- [CHAR_LIMIT=NONE] Format to put the middle items together in a series of 4 or more items in a list -->
    <string name="join_many_items_middle"><xliff:g id="added_item">%1$s</xliff:g>, <xliff:g id="rest_of_items">%2$s</xliff:g></string>
    <string name="computing_size">Computing\u2026</string>
    <string name="invalid_size_value">Couldn\'t compute package size.</string>
    <!-- String displayed when list is empty -->
    <string name="empty_list_msg">You don\'t have any third-party apps installed.</string>
    <!-- Manage applications, version string displayed in app snippet -->
    <string name="version_text">version <xliff:g id="version_num">%1$s</xliff:g></string>
    <!-- Manage applications, text for Move button -->
    <string name="move_app">Move</string>
    <!-- Manage applications, text for Move button to move app to internal storage -->
    <string name="move_app_to_internal" product="tablet">Move to tablet</string>
    <!-- Manage applications, text for Move button to move app to internal storage -->
    <string name="move_app_to_internal" product="default">Move to phone</string>
    <!-- Manage applications, text for Move button  to move app to sdcard [CHAR LIMIT=25] -->
    <string name="move_app_to_sdcard" product="nosdcard">Move to USB storage</string>
    <!-- Manage applications, text for Move button  to move app to sdcard -->
    <string name="move_app_to_sdcard" product="default">Move to SD card</string>
    <!-- Manage applications, title for dialog when killing persistent apps-->
    <!-- Manage applications, text for Move button when move is in progress -->
    <string name="moving">Moving</string>

    <!-- Manage applications, text for move error messages -->
    <string name="insufficient_storage">Not enough storage space.</string>
    <string name="does_not_exist">App doesn\'t exist.</string>
    <string name="app_forward_locked">App is copy-protected.</string>
    <string name="invalid_location">Install location isn\'t valid.</string>
    <string name="system_package">System updates can\'t be installed on external media.</string>

    <string name="force_stop_dlg_title">Force stop?</string>
    <!-- [CHAR LIMIT=200] Manage applications, text for dialog when killing persistent apps-->
    <string name="force_stop_dlg_text">If you force stop an app, it may misbehave.</string>
    <!-- Manage applications, text for dialog when moving an app -->
    <string name="move_app_failed_dlg_title"></string>
    <!-- Manage applications, text for dialog moving an app -->
    <string name="move_app_failed_dlg_text">Couldn\'t move app. <xliff:g id="reason">%1$s</xliff:g></string>
    <!-- Manage applications, application installation location title -->
    <string name="app_install_location_title">Preferred install location</string>
    <!-- Manage applications. application installation location summary -->
    <string name="app_install_location_summary">Change the preferred installation location for new apps</string>
    <!-- [CHAR LIMIT=30] Manage applications, title for dialog when disabling apps -->
    <string name="app_disable_dlg_title">Disable built-in app?</string>
    <!-- [CHAR LIMIT=200] Manage applications, text for dialog when disabling apps -->
    <string name="app_disable_dlg_text">If you disable a built-in app, other apps
        may misbehave.</string>
    <!-- [CHAR LIMIT=30] Manage applications, title for dialog when disabling notifications for an app -->
    <string name="app_disable_notifications_dlg_title">Turn off notifications?</string>
    <!-- [CHAR LIMIT=200] Manage applications, text for dialog when disabling notifications for an app -->
    <string name="app_disable_notifications_dlg_text">
        If you turn off notifications for this app, you may miss important alerts and updates.
    </string>

    <!-- [CHAR LIMIT=25] Services settings screen, setting option name for the user to go to the screen to view app storage use -->
    <string name="storageuse_settings_title">Storage use</string>
    <!-- Services settings screen, setting option summary for the user to go to the screen to app storage use -->
    <string name="storageuse_settings_summary">View storage used by apps</string>

    <!-- Services settings screen, setting option name for the user to go to the screen to view running services -->
    <string name="runningservices_settings_title">Running services</string>
    <!-- Services settings screen, setting option summary for the user to go to the screen to view running services  -->
    <string name="runningservices_settings_summary">View and control currently running services</string>
    <!-- Label for a service item when it is restarting -->
    <string name="service_restarting">Restarting</string>
    <!-- Label for a process item representing a background process -->
    <string name="cached">Cached background process</string>
    <!-- [CHAR LIMIT=25] Text shown when there are no services running -->
    <string name="no_running_services">Nothing running.</string>
    <!-- Running services, description for a service in the started state -->
    <string name="service_started_by_app">Started by app.</string>
    <!-- Running services, description for a service in the started state -->
    <string name="service_client_name"><xliff:g id="client_name">%1$s</xliff:g></string>
    <!-- [CHAR LIMIT=10] Running services, summary of background processes -->
    <string name="service_background_processes"><xliff:g id="memory">%1$s</xliff:g> free</string>
    <!-- [CHAR LIMIT=10] Running services, summary of foreground processes -->
    <string name="service_foreground_processes"><xliff:g id="memory">%1$s</xliff:g> used</string>
    <!-- [CHAR LIMIT=10] Running services, label for chart showing memory use. -->
    <string name="memory">RAM</string>
    <!-- Text to label a process entry with the process name. -->
    <string name="service_process_name"><xliff:g id="process">%1$s</xliff:g></string>
    <!-- Descriptive text of a running process: singular process, singular service. -->
    <string name="running_processes_item_description_s_s"><xliff:g id="numprocess">%1$d</xliff:g>
        process and <xliff:g id="numservices">%2$d</xliff:g> service</string>
    <!-- Descriptive text of a running process: singular process, plural service. -->
    <string name="running_processes_item_description_s_p"><xliff:g id="numprocess">%1$d</xliff:g>
        process and <xliff:g id="numservices">%2$d</xliff:g> services</string>
     <!-- Descriptive text of a running process: plural process, singular service. -->
    <string name="running_processes_item_description_p_s"><xliff:g id="numprocess">%1$d</xliff:g>
        processes and <xliff:g id="numservices">%2$d</xliff:g> service</string>
    <!-- Descriptive text of a running process: plural process, plural service. -->
    <string name="running_processes_item_description_p_p"><xliff:g id="numprocess">%1$d</xliff:g>
        processes and <xliff:g id="numservices">%2$d</xliff:g> services</string>

    <!-- Details about an application's running services. -->
    <string name="runningservicedetails_settings_title">Running app</string>
    <!-- Message displayed when there are no active services in a process. -->
    <string name="no_services">Not active</string>
    <!-- Title for list of services. -->
    <string name="runningservicedetails_services_title">Services</string>
    <!-- Title for list of services. -->
    <string name="runningservicedetails_processes_title">Processes</string>
    <!-- Running service details, stop a service that has started itself. -->
    <string name="service_stop">Stop</string>
    <!-- Running service details, manage a service that is running for some other reason. -->
    <string name="service_manage">Settings</string>
    <!-- Running service details, default description for services that are started. -->
    <string name="service_stop_description">This service was started by its
        app. Stopping it may cause the app to fail.</string>
    <!-- Running service details, description for running heavy-weight process. -->
    <string name="heavy_weight_stop_description">This app can\'t safely
        be stopped. If you stop it, you may lose some of your current work.</string>
    <!-- Running service details, description for background process. -->
    <string name="background_process_stop_description">This is an old app
        process that is still running in case it\'s needed again.
        There is usually no reason to stop it.</string>
    <!-- Running service details, default description for services that are managed. -->
    <string name="service_manage_description"><xliff:g id="client_name">%1$s</xliff:g>:
        currently in use. Touch Settings to control it.</string>
    <!-- Description of the main process in the details. -->
    <string name="main_running_process_description">Main process in use.</string>
    <!-- Message that a process's service is in use. -->
    <string name="process_service_in_use_description">Service <xliff:g id="comp_name">%1$s</xliff:g>
        is in use.</string>
    <!-- Message that a process's provider is in use. -->
    <string name="process_provider_in_use_description">Provider <xliff:g id="comp_name">%1$s</xliff:g>
        is in use.</string>
    <!-- Running service details, stop confirmation dialog title. Displays when user selects selects to stop a system service. -->
    <string name="runningservicedetails_stop_dlg_title">Stop system service?</string>
    <!-- Running service details, stop confirmation descriptive text. Displays when user selects selects to stop a system service. -->
    <string name="runningservicedetails_stop_dlg_text" product="tablet">If you stop this service, some
        features of your tablet may stop working correctly until you power it off
        and then on again.</string>
    <!-- Running service details, stop confirmation descriptive text. Displays when user selects selects to stop a system service. -->
    <string name="runningservicedetails_stop_dlg_text" product="default">If you stop this service, some
        features of your phone may stop working correctly until you power it off
        and then on again.</string>

    <!-- Language Settings --> <skip />
    <!-- Title of setting on main settings screen.  This item will take the user to the screen to tweak settings realted to locale and text -->
    <string name="language_settings">Language &amp; input</string>
    <!-- Title of Language and keyboard settings screen -->
    <string name="language_keyboard_settings_title">Language &amp; input</string>
    <!-- On Language & keyboard settings screen, heading. Inside the "Language & keyboard settings" screen, this is the header for settings that relate to language (select the system language, user dictionary for the language). -->
    <string name="language_settings_category">Language settings</string>
    <!-- On Language & keyboard settings screen, heading. Inside the "Language & keyboard settings" screen, this is the header for settings that relate to keyboard (enable/disable each keyboard, settings for each keyboard). -->
    <string name="keyboard_settings_category">Keyboard &amp; input methods</string>
    <!-- On Text & language settings screen, setting option name. title of the setting to take the user to a screen to select the locale. -->
    <string name="phone_language">Language</string>
    <!-- On Text & language settings screen, setting option name. summary of the setting to take the user to a screen to select the locale. -->
    <string name="phone_language_summary">""</string>
    <!-- On Text & language settings screen, setting option name. title of the setting to enable autoreplace of entered text. auto replace is a feature that will automatically correct mistyped words. -->
    <string name="auto_replace">Auto-replace</string>
    <!-- On Text & language settings screen, setting summary.  This is the summary for the "Auto-replace" setting. -->
    <string name="auto_replace_summary">Correct mistyped words</string>
    <!-- On Text & language settings screen, setting option name.  title of the setting to enable autocapitalization of entered text.  for example, after the user finishes a sentence, the next letter he types will automatically be capitalizated. [CHAR LIMIT=25] -->
    <string name="auto_caps">Auto-capitalization</string>
    <!-- On Text & language settings screen, setting summary. Summary for the Auto-cap setting. [CHAR LIMIT=100]-->
    <string name="auto_caps_summary">Capitalize first letter in sentences</string>
    <!-- On Text & language settings screen, setting option name. title of the setting to enable automatic punctuation of entered text.  for example, it will change an entered "youre" to "you're". -->
    <string name="auto_punctuate">Auto-punctuate</string>
    <!-- On Text & language settings screen, category for physical keyboard text entry options. -->
    <string name="hardkeyboard_category">Physical keyboard settings</string>
    <!-- On Text & language settings screen, setting summary for the Auto-punctuate setting. -->
    <string name="auto_punctuate_summary">Press Space key twice to insert \u0022.\u0022</string>
    <!-- On Security & location settings screen, setting check box name. Title of the checkbox to set whether password edit fields will show the most recent character typed and then hide it, or just hide it right away.  By hide, I mean mask it out. -->
    <string name="show_password">Make passwords visible</string>
    <!-- On Security & location settings screen, setting check box summary. Summary for the visible passwords setting. -->
    <string name="show_password_summary"></string>
    <!-- Warning message about security implications of enabling an input method, displayed as a dialog
         message when the user selects to enable an IME. -->
    <string name="ime_security_warning">This input method may be able to collect
    all the text you type, including personal data like passwords and credit
    card numbers.  It comes from the app
    <xliff:g id="ime_application_name">%1$s</xliff:g>.
    Use this input method?</string>
    <!-- Warning message about security implications of enabling a spell checker, displayed as a dialog
         message when the user selects to enable a spell checker. -->
    <string name="spellchecker_security_warning">This spell checker may be able to collect
    all the text you type, including personal data like passwords and credit
    card numbers.  It comes from the app
    <xliff:g id="spellchecker_application_name">%1$s</xliff:g>.
    Use this spell checker?</string>
    <!-- Image button description for spell checker quick settings. -->
    <string name="spellchecker_quick_settings">Settings</string>
    <!-- Image button description for spell checker language. -->
    <string name="spellchecker_language">Language</string>
    <!-- Toast that settings for an application is failed to open. -->
    <string name="failed_to_open_app_settings_toast">Failed to open settings for <xliff:g id="spell_application_name">%1$s</xliff:g></string>

    <!-- On Language & input settings screen, heading. Inside the "Language & input settings" screen, this is the header for settings that relate to mouse and trackpad devices. [CHAR LIMIT=40] -->
    <string name="pointer_settings_category">Mouse/trackpad</string>
    <!-- On Language & input settings screen, setting summary.  Setting for mouse pointer speed. [CHAR LIMIT=35] -->
    <string name="pointer_speed">Pointer speed</string>

    <!-- On Language & input settings screen, heading. Inside the "Language & input settings" screen, this is the header for settings that relate to game controller devices. [CHAR LIMIT=40] -->
    <string name="game_controller_settings_category">Game Controller</string>
    <!-- On Language & input settings screen, setting title.  Setting to redirect vibration to input devices. [CHAR LIMIT=35] -->
    <string name="vibrate_input_devices">Use vibrator</string>
    <!-- On Language & input settings screen, setting summary.  Setting to redirect vibration to input devices. [CHAR LIMIT=100] -->
    <string name="vibrate_input_devices_summary">Redirect vibrator to game controller when connected.</string>

    <!-- Keyboard Layout Preference Dialog --> <skip />
    <!-- Title for the keyboard layout preference dialog. [CHAR LIMIT=35] -->
    <string name="keyboard_layout_dialog_title">Choose keyboard layout</string>
    <!-- Button to configure keyboard layouts.  [CHAR LIMIT=35] -->
    <string name="keyboard_layout_dialog_setup_button">Set up keyboard layouts</string>
    <!-- Hint describing how to switch keyboard layouts using the keyboard.  [CHAR LIMIT=48] -->
    <string name="keyboard_layout_dialog_switch_hint">To switch, press Control-Spacebar</string>
    <!-- Label of the default keyboard layout.  [CHAR LIMIT=35] -->
    <string name="keyboard_layout_default_label">Default</string>

    <!-- Keyboard Layout Picker --> <skip />
    <!-- Title for the keyboard layout picker activity. [CHAR LIMIT=35] -->
    <string name="keyboard_layout_picker_title">Keyboard layouts</string>

    <!-- User dictionary settings --><skip />
    <!-- User dictionary settings, The titlebar text of the User dictionary settings screen. -->
    <string name="user_dict_settings_titlebar">User dictionary</string>
    <!-- User dictionary settings, The title of the list item to go into the User dictionary settings screen when there is only one user dictionary. [CHAR LIMIT=35] -->
    <string name="user_dict_single_settings_title">Personal dictionary</string>
    <!-- User dictionary settings, The title of the list item to go into the User dictionary list when there are several user dictionaries. [CHAR LIMIT=35] -->
    <string name="user_dict_multiple_settings_title">Personal dictionaries</string>
    <!-- User dictionary settings.  The summary of the listem item to go into the User dictionary settings screen. -->
    <string name="user_dict_settings_summary">""</string>
    <!-- User dictionary settings. The title of the menu item to add a new word to the user dictionary. -->
    <string name="user_dict_settings_add_menu_title">Add</string>
    <!-- User dictionary settings. The title of the dialog to add a new word to the user dictionary. [CHAR LIMIT=25] -->
    <string name="user_dict_settings_add_dialog_title">Add to dictionary</string>
    <!-- User dictionary settings. The title of the screen to add/edit a new word to the user dictionary; it describes the phrase that will be added to the user dictionary. [CHAR LIMIT=25] -->
    <string name="user_dict_settings_add_screen_title">Phrase</string>
    <!-- User dictionary settings. Text on the dialog button to pop more options for adding a word. [CHAR LIMIT=16] -->
    <string name="user_dict_settings_add_dialog_more_options">More options</string>
    <!-- User dictionary settings. Text on the dialog button mask advanced options. [CHAR LIMIT=15] -->
    <string name="user_dict_settings_add_dialog_less_options">Less options</string>
    <!-- User dictionary settings. Text on the dialog button to confirm adding a word. [CHAR LIMIT=15] -->
    <string name="user_dict_settings_add_dialog_confirm">OK</string>
    <!-- User dictionary settings. Label to put before the word field (that's the word that will actually be added to the user dictionary when OK is pressed). [CHAR LIMIT=20] -->
    <string name="user_dict_settings_add_word_option_name">Word:</string>
    <!-- User dictionary settings. Label to put before the shortcut field (once a shortcut is registered, the user can type the shortcut and get the word it points to in the suggestions). [CHAR LIMIT=20] -->
    <string name="user_dict_settings_add_shortcut_option_name">Shortcut:</string>
    <!-- User dictionary settings. Label to put before the language field. [CHAR LIMIT=20] -->
    <string name="user_dict_settings_add_locale_option_name">Language:</string>
    <!-- User dictionary settings. The title of the dialog to edit an existing word in the user dictionary. -->
    <string name="user_dict_settings_edit_dialog_title">Edit word</string>
    <!-- User dictionary settings. The title of the context menu item to edit the current word -->
    <string name="user_dict_settings_context_menu_edit_title">Edit</string>
    <!-- User dictionary settings. The title of the context menu item to delete the current word -->
    <string name="user_dict_settings_context_menu_delete_title">Delete</string>
    <!-- User dictionary settings. The text to show when there are no user-defined words in the dictionary  [CHAR LIMIT=200] -->
    <string name="user_dict_settings_empty_text">You don\'t have any words in the user dictionary. Add a word by touching the Add (+) button.</string>
    <!-- User dictionary settings. The list item to choose to insert a word into the user dictionary for all languages -->
    <string name="user_dict_settings_all_languages">For all languages</string>
    <!-- User dictionary settings. The text to show for the option that shows the entire list of supported locales to choose one [CHAR LIMIT=30] -->
    <string name="user_dict_settings_more_languages">More languages…</string>

    <!-- This is for diagnostics screen. The title of a screen with various items realted to launching screens that will giev the user info. For example, it contains "Phone information" and "Battery information" -->
    <string name="testing">Testing</string>
    <!-- In the Testing screen.  The item title of the activity that shows a bunch of phone-related information.  -->
    <string name="testing_phone_info" product="tablet">Tablet information</string>
    <!-- In the Testing screen.  The item title of the activity that shows a bunch of phone-related information.  -->
    <string name="testing_phone_info" product="default">Phone information</string>
    <!-- In the Testing screen. The item title of the activity that shows a bunch of battery-related information.  -->
    <string name="testing_battery_info">Battery information</string>
    <!-- Do not translate. In the Testing screen. The item title of the activity that shows a bunch of SIM-related operations.  -->
    <string name="testing_sim_toolkit">SIM toolkit</string>

    <!-- The title of the item to go into the Quick launch settings. -->
    <string name="quick_launch_title">Quick launch</string>
    <!-- The summary of the item to go into the Quick launch settings. This is a description of what Quick launch offers. -->
    <string name="quick_launch_summary">Set keyboard shortcuts to launch apps</string>
    <!-- On the Quick launch settings screen, title of the item for shortcut letters that are not assigned to an application yet. Quick launch is assigning a global shortcut to launch a specific app. -->
    <string name="quick_launch_assign_application">Assign app</string>
    <!-- On the Quick launch settings screen, summary text for the item of letters that are not assigned. See the quick launch "Assign application" for a description of quick launch -->
    <string name="quick_launch_no_shortcut">No shortcut</string>
    <!-- On the Quick launch settings screen, summary text under the item for each assigned letter.  -->
    <string name="quick_launch_shortcut">Search + <xliff:g id="shortcut_letter">%1$s</xliff:g></string>
    <!-- On the Quick launch settings screen, title of "Clear shortcut" confirmation dialog. This is reached by longpressing an item for a shortcut letter.  This allows the user to clear the assigned application for that shortcut letter. -->
    <string name="quick_launch_clear_dialog_title">Clear</string>
    <!-- On the Quick launch settings screen, message in the "Clear shortcut" confirmation dialog.  See the title for this dialog for more info. -->
    <string name="quick_launch_clear_dialog_message">Your shortcut for <xliff:g id="shortcut_letter">%1$s</xliff:g> (<xliff:g id="application_name">%2$s</xliff:g>) will be cleared.</string>
    <!-- Clear dialog for quick launch setting box button labels: -->
    <string name="quick_launch_clear_ok_button">OK</string>
    <!-- Clear dialog for quick launch setting box button labels: -->
    <string name="quick_launch_clear_cancel_button">Cancel</string>
    <!-- Quick launch screen, when assigning an app to a shortcut, this menu item to show a list of all applications.  -->
    <string name="quick_launch_display_mode_applications">Apps</string>
    <!-- Quick launch screen, when assigning an app to a shortcut, this menu item to show a list of all shortcutable applications -->
    <string name="quick_launch_display_mode_shortcuts">Shortcuts</string>

    <!-- Input methods Settings -->
    <string name="input_methods_settings_title">Text input</string>
    <!-- Setting name for Input Method chooser -->
    <string name="input_method">Input method</string>
    <!-- Title for the option to press to choose the current input method [CHAR LIMIT=35] -->
    <string name="current_input_method">Default</string>
    <!-- Title for setting the visibility of input method selector [CHAR LIMIT=35] -->
    <string name="input_method_selector">Input method selector</string>
    <!-- An option to always show input method selector automatically when needed [CHAR LIMIT=25] -->
    <string name="input_method_selector_show_automatically_title">Automatic</string>
    <!-- An option to always show input method selector [CHAR LIMIT=25] -->
    <string name="input_method_selector_always_show_title">Always show</string>
    <!-- An option to always hide input method selector [CHAR LIMIT=25] -->
    <string name="input_method_selector_always_hide_title">Always hide</string>
    <!-- Title for configuring input method settings [CHAR LIMIT=35] -->
    <string name="configure_input_method">Set up input methods</string>
    <!-- Title for settings of each IME [CHAR LIMIT=25] -->
    <string name="input_method_settings">Settings</string>
    <!-- Spoken description for IME settings image button [CHAR LIMIT=NONE] -->
    <string name="input_method_settings_button">Settings</string>
    <!-- Title for settings of active input methods in each IME [CHAR LIMIT=35] -->
    <string name="active_input_method_subtypes">Active input methods</string>
    <!-- Title for settings whether or not the framework will select input methods in an IME based on the current system locale. [CHAR LIMIT=35] -->
    <string name="use_system_language_to_select_input_method_subtypes">Use system language</string>
    <!-- Input Methods Settings localized format string for generating the appropriate "Foo settings" menu label for the Input Method named "Foo" [CHAR LIMIT=35] -->
    <string name="input_methods_settings_label_format"><xliff:g id="ime_name">%1$s</xliff:g> settings</string>
    <!-- Title for the settings of selecting active input methods of an IME [CHAR LIMIT=35] -->
    <string name="input_methods_and_subtype_enabler_title">Choose active input methods</string>
    <!-- Summary for on-screen keyboard settings -->
    <string name="onscreen_keyboard_settings_summary">Onscreen keyboard settings</string>
    <!-- Title for built-in keyboard settings -->
    <string name="builtin_keyboard_settings_title">Physical keyboard</string>
    <!-- Summary for built-in keyboard settings -->
    <string name="builtin_keyboard_settings_summary">Physical keyboard settings</string>

    <!-- Development Settings.  the title for the item to take the user to Development settings.  Development settings are settings meant for application developers.  -->
    <string name="development_settings_title">Developer options</string>
    <!-- Development Settings summary.  The summary of the item to take the user to Development settings.  Development settings are settings meant for application developers. -->
    <string name="development_settings_summary">Set options for app development</string>
    <!-- Setting checkbox title for Whether to enable USB debugging support on the phone. -->
    <string name="enable_adb">USB debugging</string>
    <!-- Setting checkbox summary for Whether to enable USB debugging support on the phone -->
    <string name="enable_adb_summary">Debug mode when USB is connected</string>
    <!-- Setting Checkbox title whether to keep the screen on when plugged in to a power source -->
    <string name="keep_screen_on">Stay awake</string>
    <!-- setting Checkbox summary whether to keep the screen on when plugged in  -->
    <string name="keep_screen_on_summary">Screen will never sleep while charging</string>
    <!-- Setting Checkbox title whether to allow mock locations -->
    <string name="allow_mock_location">Allow mock locations</string>
    <!-- setting Checkbox summary whether to allow mock locations  -->
    <string name="allow_mock_location_summary">Allow mock locations</string>
    <!-- Title of warning dialog about the implications of enabling USB debugging -->
    <string name="adb_warning_title">Allow USB debugging?</string>
    <!-- Warning text to user about the implications of enabling USB debugging -->
    <string name="adb_warning_message">USB debugging is intended for development purposes only. Use it to copy data between your computer and your device, install apps on your device without notification, and read log data.</string>
    <!-- Title of warning dialog about the implications of enabling developer settings -->
    <string name="dev_settings_warning_title">Allow development settings?</string>
    <!-- Warning text to user about the implications of enabling USB debugging -->
    <string name="dev_settings_warning_message">These settings are intended for development use only.  They can cause your device and the applications on it to break or misbehave.</string>

    <!-- Title of checkbox setting that protects external storage. [CHAR LIMIT=32] -->
    <string name="enforce_read_external_title" product="nosdcard">Protect USB storage</string>
    <!-- Summary of checkbox setting that protects external storage. [CHAR LIMIT=64] -->
    <string name="enforce_read_external_summary" product="nosdcard">Apps must request permission to read USB storage</string>
    <!-- Title of dialog confirming that user wants to protect external storage. [CHAR LIMIT=32] -->
    <string name="enforce_read_external_confirm_title" product="nosdcard">Protect USB storage?</string>
    <!-- Message of dialog confirming that user wants to protect external storage. [CHAR LIMIT=NONE] -->
    <string name="enforce_read_external_confirm_message" product="nosdcard">When USB storage is protected, apps must request permission to read data from external storage.\n\nSome apps may not work until updated by their developers.</string>

    <!-- Title of checkbox setting that protects external storage. [CHAR LIMIT=32] -->
    <string name="enforce_read_external_title" product="default">Protect SD card</string>
    <!-- Summary of checkbox setting that protects external storage. [CHAR LIMIT=64] -->
    <string name="enforce_read_external_summary" product="default">Apps must request permission to read SD card</string>
    <!-- Title of dialog confirming that user wants to protect external storage. [CHAR LIMIT=32] -->
    <string name="enforce_read_external_confirm_title" product="default">Protect SD card?</string>
    <!-- Message of dialog confirming that user wants to protect external storage. [CHAR LIMIT=NONE] -->
    <string name="enforce_read_external_confirm_message" product="default">When SD card is protected, apps must request permission to read data from external storage.\n\nSome apps may not work until updated by their developers.</string>

    <!-- Title for the screen that lets the user choose a gadget to add to the home screen
         (or other screens that can host gadgets).  Note to translators: we're still determining
         the final name for Gadgets/Widgets, so please translate both for now. -->
    <string name="gadget_picker_title">Choose gadget</string>

    <!-- Title for the screen that lets the user choose a widget to add to the home screen
         (or other screens that can host widgets).  Note to translators: we're still determining
         the final name for Gadgets/Widgets, so please translate both for now. -->
    <string name="widget_picker_title">Choose widget</string>

    <!-- Title in dialog that pops up when an app requests permission to bind a widget [CHAR LIMIT=NONE] -->
    <string name="allow_bind_app_widget_activity_allow_bind_title">Create widget and allow access?</string>

    <!-- Message in dialog that pops up when an app requests permission to bind a widget [CHAR LIMIT=NONE] -->
    <string name="allow_bind_app_widget_activity_allow_bind">After you create the widget, <xliff:g id="widget_host_name">%1$s</xliff:g> can access all data it displays.</string>

    <!-- Text for checkbox that pops up when an app requests permission to bind a widget [CHAR LIMIT=NONE] -->
    <string name="allow_bind_app_widget_activity_always_allow_bind">Always allow <xliff:g id="widget_host_name">%1$s</xliff:g> to create widgets and access their data</string>

    <!-- Used to show an amount of time in the form "d days, h hours, m minutes, s seconds" in BatteryHistory -->
    <string name="battery_history_days"><xliff:g id="days">%1$d</xliff:g>d <xliff:g id="hours">%2$d</xliff:g>h <xliff:g id="minutes">%3$d</xliff:g>m <xliff:g id="seconds">%4$d</xliff:g>s</string>

    <!-- Used to show an amount of time in the form "h hours, m minutes, s seconds" in BatteryHistory -->
    <string name="battery_history_hours"><xliff:g id="hours">%1$d</xliff:g>h <xliff:g id="minutes">%2$d</xliff:g>m <xliff:g id="seconds">%3$d</xliff:g>s</string>

    <!-- Used to show an amount of time in the form "m minutes, s seconds" in BatteryHistory -->
    <string name="battery_history_minutes"><xliff:g id="minutes">%1$d</xliff:g>m <xliff:g id="seconds">%2$d</xliff:g>s</string>

    <!-- Used to show an amount of time in the form "s seconds" in BatteryHistory -->
    <string name="battery_history_seconds"><xliff:g id="seconds">%1$d</xliff:g>s</string>

    <!-- XXX remove? Strings used for displaying usage statistics -->
    <string name="usage_stats_label">Usage statistics</string>

    <!-- In the Testing screen. The item title of the activity that shows usage statistics.  -->
    <string name="testing_usage_stats">Usage statistics</string>
    <!-- label for text to indicate sort options -->
    <string name="display_order_text">Sort by:</string>
    <!-- label for application name -->
    <string name="app_name_label">App</string>
    <!-- label for launch count -->
    <string name="launch_count_label">Count</string>
    <!-- label for usage time -->
    <string name="usage_time_label">Usage time</string>

    <!-- Accessibility settings -->
    <skip />

    <!-- Settings title in main settings screen for accessibility settings -->
    <string name="accessibility_settings">Accessibility</string>
    <!-- Settings title for accessibility settings screen -->
    <string name="accessibility_settings_title">Accessibility settings</string>

    <!--  Title for the accessibility preference category of accessibility services. [CHAR LIMIT=25] -->
    <string name="accessibility_services_title">Services</string>

    <!-- Title for the accessibility preference category of system related preferences. [CHAR LIMIT=25] -->
    <string name="accessibility_system_title">System</string>
    <!-- Title for the accessibility preference to enable large text. [CHAR LIMIT=35] -->
    <string name="accessibility_toggle_large_text_title">Large text</string>
    <!-- Title for the accessibility preference to power button to end a call. [CHAR LIMIT=35] -->
    <string name="accessibility_power_button_ends_call_title">Power button ends call</string>
    <!-- Title for the accessibility preference to speak passwords. [CHAR LIMIT=35] -->
    <string name="accessibility_speak_password_title">Speak passwords</string>
    <!-- Title for accessibility preference to choose long-press delay i.e. timeout before it is detected. [CHAR LIMIT=35] -->
    <string name="accessibility_long_press_timeout_title">Touch &amp; hold delay</string>
    <!-- Title for accessibility preference to install accessibility scripts from Google. [CHAR LIMIT=35] -->
    <string name="accessibility_script_injection_title">Enhance web accessibility</string>

    <!-- Title for accessibility menu item to lauch a settings activity. [CHAR LIMIT=15] -->
    <string name="accessibility_menu_item_settings">Settings</string>

    <!-- Summary for the enabled state of an accessiblity serivce. [CHAR LIMIT=10] -->
    <string name="accessibility_service_state_on">On</string>
    <!-- Summary for the disabled state of an accessiblity serivce. [CHAR LIMIT=10] -->
    <string name="accessibility_service_state_off">Off</string>

    <!-- Summary for the allowed state of script injection. [CHAR LIMIT=15] -->
    <string name="accessibility_script_injection_allowed">Allowed</string>
    <!-- Summary for the disallowed state of script injection. [CHAR LIMIT=15] -->
    <string name="accessibility_script_injection_disallowed">Not allowed</string>

    <!-- Title for the dialog button to allow script injection. [CHAR LIMIT=15] -->
    <string name="accessibility_script_injection_button_allow">Allow</string>
    <!-- Title for the dialog button to disallow script injection. [CHAR LIMIT=15] -->
    <string name="accessibility_script_injection_button_disallow">Don\'t allow</string>

     <!-- Title for a warning message about security implications of enabling an accessibility service,
         displayed as a dialog message when the user selects to enable an accessibility service (tablet). [CHAR LIMIT=NONE] -->
    <string name="accessibility_service_security_warning_title">Use
         <xliff:g id="service" example="TalkBack">%1$s</xliff:g>?</string>
    <!-- Summary for a warning message about security implications of enabling an accessibility service,
         displayed as a dialog message when the user selects to enable an accessibility service (tablet). [CHAR LIMIT=NONE] -->
    <string name="accessibility_service_security_warning_summary" product="tablet">
            <xliff:g id="accessibility_service_name">%1$s</xliff:g> can
            collect all of the text you type, except passwords. This includes personal data such as credit card
            numbers. It can also collect data about your interactions with the tablet.</string>
    <!-- Summary for a warning message about security implications of enabling an accessibility service,
         displayed as a dialog message when the user selects to enable an accessibility service (phone). [CHAR LIMIT=NONE] -->
    <string name="accessibility_service_security_warning_summary" product="default">
            <xliff:g id="accessibility_service_name">%1$s</xliff:g> can
            collect all of the text you type, except passwords. This includes personal data such as credit card
            numbers. It can also collect data about your interactions with the phone.</string>

    <!-- Title for a warning about disabling an accessibility service displayed as a dialog message when the user
         selects to disable that service. This avoids accidental disabling. [CHAR LIMIT=NONE] -->
    <string name="accessibility_service_disable_warning_title">Stop
         <xliff:g id="service" example="TalkBack">%1$s</xliff:g>?</string>
    <!-- Summary for a warning about disabling accessibility service displayed as a dialog message when the user
         selects to disable that service. This avoids accidental disabling. [CHAR LIMIT=NONE] -->
    <string name="accessibility_service_disable_warning_summary">Touching OK will
        stop <xliff:g id="service" example="TalkBack">%1$s</xliff:g>.</string>

    <!-- Title for the prompt shown as a placeholder if no accessibility serivices are installed. [CHAR LIMIT=50] -->
    <string name="accessibility_no_services_installed">No services installed</string>

    <!-- Title for the prompt that lets users know that they have no accessibility related apps
         installed and that they can install TalkBack from Market. [CHAR LIMIT=50] -->
    <string name="accessibility_service_no_apps_title">Need a screen reader?</string>
    <!-- Message for the prompt that lets users know that they have no accessibility related apps
         installed and that they can install TalkBack from Market. [CHAR LIMIT=NONE] -->
    <string name="accessibility_service_no_apps_message">TalkBack provides spoken feedback to
         help blind and low-vision users. Do you want to install it for free from Android
         Market?</string>

    <!-- Warning message about security implications of downloading accessibility scripts,
         displayed as a dialog message when the user selects to enable script downloading. [CHAR LIMIT=NONE] -->
    <string name="accessibility_script_injection_security_warning_summary">Do you want apps to
        install scripts from Google that make their web content more accessible?</string>

    <!-- Default description for an accessibility serivice if the latter doesn't provide one. [CHAR LIMIT=NONE] -->
    <string name="accessibility_service_default_description">No description provided.</string>

    <!-- Accessibility settings: button for lauching settings for an accessibility service -->
    <string name="settings_button">Settings</string>

    <!-- App Fuel Gauge strings -->
    <skip />

    <!-- Activity title for App Fuel Gauge summary -->
    <string name="power_usage_summary_title">Battery</string>
    <!-- Activity title summary for App Fuel Gauge summary -->
    <string name="power_usage_summary">What has been using the battery</string>
    <!-- Message to show when battery usage data is not available [CHAR LIMIT=30] -->
    <string name="power_usage_not_available">Battery usage data isn\'t available.</string>
    <!-- Display the battery level and status [CHAR_LIMIT=30] -->
    <string name="power_usage_level_and_status"><xliff:g id="level">%1$s</xliff:g> - <xliff:g id="status">%2$s</xliff:g></string>
    <!-- Battery usage since unplugged -->
    <string name="battery_since_unplugged">Battery use since unplugged</string>
    <!-- Battery usage since user reset the stats -->
    <string name="battery_since_reset">Battery use since reset</string>
    <!-- Battery usage on battery duration -->
    <string name="battery_stats_on_battery"><xliff:g id="time">%1$s</xliff:g> on battery</string>
    <!-- Battery usage duration -->
    <string name="battery_stats_duration"><xliff:g id="time">%1$s</xliff:g> since unplugged</string>
    <!-- [CHAR LIMIT=25] Label for battery stats charging state graph -->
    <string name="battery_stats_charging_label">Charging</string>
    <!-- [CHAR LIMIT=25] Label for battery stats screen on state graph -->
    <string name="battery_stats_screen_on_label">Screen on</string>
    <!-- [CHAR LIMIT=25] Label for battery stats gps on state graph -->
    <string name="battery_stats_gps_on_label">GPS on</string>
    <!-- [CHAR LIMIT=25] Label for battery stats wifi running state graph -->
    <string name="battery_stats_wifi_running_label">Wi-Fi</string>
    <!-- [CHAR LIMIT=25] Label for battery stats wake lock state graph -->
    <string name="battery_stats_wake_lock_label">Awake</string>
    <!-- [CHAR LIMIT=25] Label for battery stats phone signal strength graph -->
    <string name="battery_stats_phone_signal_label">Mobile network signal</string>
    <!-- Battery usage during last unplugged period -->
    <string name="battery_stats_last_duration">@string/menu_stats_last_unplugged</string>
    <!-- CPU awake time title -->
    <string name="awake">Device awake time</string>
    <!-- Wifi on time -->
    <string name="wifi_on_time">Wi-Fi on time</string>
    <!-- Bluetooth on time -->
    <string name="bluetooth_on_time">Wi-Fi on time</string>
    <!-- Application name and battery usage percentage -->
    <string name="usage_name_percent"><xliff:g id="name">%1$s</xliff:g>" - "
            <xliff:g id="number" example="30">%2$s</xliff:g><xliff:g id="percent" example="%">%%</xliff:g></string>

    <!-- Activity title for battery usage history details -->
    <string name="history_details_title">History details</string>

    <!-- Activity title for battery usage details for an app. or power consumer -->
    <string name="details_title">Use details</string>
    <!-- Subtitle for application/subsystem details -->
    <string name="details_subtitle">Use details</string>
    <!-- Subtitle for possible options -->
    <string name="controls_subtitle">Adjust power use</string>
    <!-- Subtitle for list of packages -->
    <string name="packages_subtitle">Included packages</string>

    <!-- Label for power consumed by the screen -->
    <string name="power_screen">Screen</string>
    <!-- Label for power consumed by Wi-Fi -->
    <string name="power_wifi">Wi-Fi</string>
    <!-- Label for power consumed by Bluetooth -->
    <string name="power_bluetooth">Bluetooth</string>
    <!-- Label for power consumed by Cell idle -->
    <string name="power_cell">Cell standby</string>
    <!-- Label for power consumed by Calling -->
    <string name="power_phone">Voice calls</string>
    <!-- Label for power consumed when Idle -->
    <string name="power_idle" product="tablet">Tablet idle</string>
    <!-- Label for power consumed when Idle -->
    <string name="power_idle" product="default">Phone idle</string>

    <!-- Label for CPU usage time -->
    <string name="usage_type_cpu">CPU total</string>
    <!-- Label for CPU usage in foreground -->
    <string name="usage_type_cpu_foreground">CPU foreground</string>
    <!-- [CHAR LIMIT=25] Label for keeping device from sleeping -->
    <string name="usage_type_wake_lock">Keep awake</string>
    <!-- Label for GPS usage time -->
    <string name="usage_type_gps">GPS</string>
    <!-- [CHAR LIMIT=25] Label for WIFI usage time -->
    <string name="usage_type_wifi_running">Wi-Fi running</string>
    <!-- Label for Phone usage time -->
    <string name="usage_type_phone" product="tablet">Tablet</string>
    <!-- Label for Phone usage time -->
    <string name="usage_type_phone" product="default">Phone</string>
    <!-- Label for Data sent -->
    <string name="usage_type_data_send">Data sent</string>
    <!-- Label for Data received -->
    <string name="usage_type_data_recv">Data received</string>
    <!-- Label for Audio usage time -->
    <string name="usage_type_audio">Audio</string>
    <!-- Label for Video usage time -->
    <string name="usage_type_video">Video</string>
    <!-- Label for time that a feature has been on -->
    <string name="usage_type_on_time">Time on</string>
    <!-- Label for time that there was no cell coverage -->
    <string name="usage_type_no_coverage">Time without a signal</string>
    <!-- Label for force stop action -->
    <string name="battery_action_stop">Force stop</string>
    <!-- Label for app details action -->
    <string name="battery_action_app_details">App info</string>
    <!-- Label for app settings action -->
    <string name="battery_action_app_settings">App settings</string>
    <!-- Label for display settings -->
    <string name="battery_action_display">Screen settings</string>
    <!-- Label for wifi settings -->
    <string name="battery_action_wifi">Wi-Fi settings</string>
    <!-- Label for bluetooth settings -->
    <string name="battery_action_bluetooth">Bluetooth settings</string>

    <!-- Description for voice call detail -->
    <string name="battery_desc_voice">Battery used by voice calls</string>

    <!-- Description for standby detail -->
    <string name="battery_desc_standby" product="tablet">Battery used when tablet is idle</string>
    <!-- Description for standby detail -->
    <string name="battery_desc_standby" product="default">Battery used when phone is idle</string>

    <!-- Description for cell radio detail -->
    <string name="battery_desc_radio">Battery used by cell radio</string>
    <!-- Suggestion to switch to airplane mode to save power -->
    <string name="battery_sugg_radio">Switch to airplane mode to save power in areas with no cell coverage</string>

    <!-- Description for power consumed by display -->
    <string name="battery_desc_display">Battery used by the display and backlight</string>
    <!-- Suggestion for reducing display power -->
    <string name="battery_sugg_display">Reduce the screen brightness and/or screen timeout</string>

    <!-- Description for wifi connectivity -->
    <string name="battery_desc_wifi">Battery used by Wi-Fi</string>
    <!-- Suggestion for wifi connectivity power drain -->
    <string name="battery_sugg_wifi">Turn off Wi-Fi when not using it or when it isn\'t available</string>

    <!-- Description for bluetooth power consumption detail -->
    <string name="battery_desc_bluetooth">Battery used by Bluetooth</string>
    <!-- Suggestion for bluetooth -->
    <string name="battery_sugg_bluetooth_basic">Turn off Bluetooth when you aren\'t using it</string>
    <!-- Suggestion for bluetooth headset -->
    <string name="battery_sugg_bluetooth_headset">Try connecting to a different Bluetooth device</string>

    <!-- [CHAR LIMIT=50] Description for power consumed by applications -->
    <string name="battery_desc_apps">Battery used by app</string>
    <!-- Suggestion for exploring application info to stop or uninstall -->
    <string name="battery_sugg_apps_info">Stop or uninstall the app</string>
    <!-- [CHAR LIMIT=100] Suggestion for getting apps to consume less power due to GPS-->
    <string name="battery_sugg_apps_gps">"Manually control GPS to prevent app from using it"</string>
    <!-- Suggestion for getting apps to consume less power -->
    <string name="battery_sugg_apps_settings">The app may offer settings to reduce battery use</string>

    <!-- Menu label for viewing battery usage since unplugged -->
    <string name="menu_stats_unplugged"><xliff:g id="unplugged">%1$s</xliff:g> since unplugged</string>
    <!-- Menu label for viewing battery usage since unplugged -->
    <string name="menu_stats_last_unplugged">While last unplugged for <xliff:g id="unplugged">%1$s</xliff:g></string>
    <!-- Menu label for viewing battery usage total -->
    <string name="menu_stats_total">Usage totals</string>
    <!-- Menu label for refreshing with latest usage numbers -->
    <string name="menu_stats_refresh">Refresh</string>

    <!-- Label for kernel threads -->
    <string name="process_kernel_label">Android OS</string>
    <!-- Label for mediaserver process -->
    <string name="process_mediaserver_label">Mediaserver</string>

    <!-- Voice input/output settings --><skip />
    <!-- Title of setting on main settings screen. This item will take the user to the screen to tweak settings related to speech functionality -->
    <string name="voice_input_output_settings">Voice input &amp; output</string>
    <!-- Main voice input/output settings screen title -->
    <string name="voice_input_output_settings_title">Voice input &amp; output settings</string>
    <!-- Title of voice search settings list item within voice input/output settings -->
    <string name="voice_search_settings_title">Voice search</string>
    <!-- Title of keyboard settings list item within voice input/output settings -->
    <string name="keyboard_settings_title">Android keyboard</string>
    <!-- Title for the 'voice input' category of voice input/output settings -->
    <string name="voice_category">Speech</string>
    <!-- Title for the voice recognizer setting in voice input/output settings -->
    <string name="recognizer_title">Voice recognizer</string>
    <!-- Title for the link to settings for the chosen voice recognizer in voice input/output settings -->
    <string name="recognizer_settings_title">Voice Search</string>
    <!-- Summary for the link to settings for the chosen voice recognizer in voice input/output settings.
         Would say something like, e.g., "Settings for 'Google'". -->
    <string name="recognizer_settings_summary">Settings for \'<xliff:g id="recognizer_name">%s</xliff:g>\'</string>

    <!-- Text-To-Speech (TTS) settings --><skip />
    <!-- Name of the TTS package as listed by the package manager. -->
    <string name="tts_settings">Text-to-speech settings</string>
    <!-- TTS option item name in the main settings screen -->
    <string name="tts_settings_title">Text-to-speech output</string>
    <!-- On main TTS Settings screen, title for toggle used to force use of default TTS settings -->
    <string name="use_default_tts_settings_title">Always use my settings</string>
    <!-- On main TTS Settings screen, summary for toggle used to force use of default TTS settings -->
    <string name="use_default_tts_settings_summary">Default settings below override app settings</string>
    <!-- On main TTS Settings screen, section header for default TTS settings -->
    <string name="tts_default_settings_section">Default settings</string>
    <!-- On main TTS Settings screen, in default settings section, setting default synthesis engine for synthesized voice -->
    <string name="tts_default_synth_title">Default engine</string>
    <!-- On main TTS Settings screen, summary for default synthesis engine for synthesized voice -->
    <string name="tts_default_synth_summary">Sets the speech synthesis engine to be used for spoken text</string>
    <!-- On main TTS Settings screen, in default settings section, setting default speech rate for synthesized voice -->
    <string name="tts_default_rate_title">Speech rate</string>
    <!-- On main TTS Settings screen, summary for default speech rate for synthesized voice -->
    <string name="tts_default_rate_summary">Speed at which the text is spoken</string>
    <!-- On main TTS Settings screen, in default settings section, setting default pitch for synthesized voice -->
    <string name="tts_default_pitch_title">Pitch</string>
    <!-- On main TTS Settings screen, summary for default pitch for synthesized voice -->
    <string name="tts_default_pitch_summary">Affects the tone of the spoken text</string>
    <!-- On main TTS Settings screen, in default settings section, setting default language for synthesized voice -->
    <string name="tts_default_lang_title">Language</string>
    <!-- On main TTS Settings screen, summary for default language for synthesized voice -->
    <string name="tts_default_lang_summary">Sets the language-specific voice for the spoken text</string>
    <!-- On main TTS Settings screen, triggers playback of an example of speech synthesis -->
    <string name="tts_play_example_title">Listen to an example</string>
    <!-- On main TTS Settings screen, summary for triggering playback of an example of speech synthesis -->
    <string name="tts_play_example_summary">Play a short demonstration of speech synthesis</string>
    <!-- On main TTS Settings screen, click to install required speech synthesis data -->
    <string name="tts_install_data_title">Install voice data</string>
    <!-- On main TTS Settings screen, summary for click to install required speech synthesis data -->
    <string name="tts_install_data_summary">Install the voice data required for speech synthesis</string>
    <!-- On main TTS Settings screen, summary for when required speech synthesis data alrady installed on SD card -->
    <string name="tts_data_installed_summary">Voices required for speech synthesis already properly installed</string>
    <!-- Text spoken by the TTS engine when TTS settings (other than language) have been changed -->
    <string name="tts_settings_changed_demo">Your settings have changed. This is an example of how they sound.</string>
    <!-- Error screen when a selected TTS engine can't run because it's missing components -->
    <string name="tts_engine_error">The engine you chose can\'t run.</string>
    <!-- Button text for error screen when a selected TTS engine can't run because it's missing components -->
    <string name="tts_engine_error_config">Configure</string>
    <!-- Button text for error screen when a selected TTS engine can't run because it's missing components -->
    <string name="tts_engine_error_reselect">Choose another engine</string>
    <!-- Warning message about security implications of enabling a TTS engine, displayed as a dialog
         message when the user selects to enable an engine. -->
    <string name="tts_engine_security_warning">This speech synthesis engine may be able to collect
    all the text that will be spoken, including personal data like passwords and credit
    card numbers. It comes from the <xliff:g id="tts_plugin_engine_name">%s</xliff:g> engine.
    Enable the use of this speech synthesis engine?</string>
    <!-- On main TTS Settings screen, text for divider under which all TTS engines are listed -->
    <string name="tts_engines_section">Engines</string>
    <!-- On main TTS Settings screen, text preceded by the TTS engine name, clicking this button will launch the engine settings -->
    <string name="tts_engine_name_settings"><xliff:g id="tts_plugin_engine_name">%s</xliff:g> settings</string>
    <!-- On main TTS Settings screen, text preceded by the TTS engine name to indicate the engine can be used by the user -->
    <string name="tts_engine_name_is_enabled_summary"><xliff:g id="tts_plugin_engine_name">%s</xliff:g> is enabled</string>
    <!-- On main TTS Settings screen, text preceded by the TTS engine name to indicate the engine cannot be used by the user -->
    <string name="tts_engine_name_is_disabled_summary"><xliff:g id="tts_plugin_engine_name">%s</xliff:g> is disabled</string>
    <!-- On the main TTS settings screen, text for a divider under which
         the engine specific settings and the "engine install data" option
         are listed [CHAR LIMIT=30]-->
    <string name="tts_engine_settings_section">Engine settings</string>
    <!-- Title for a preference in the main TTS settings screen, which
         launches the settings screen for a given TTS engine when clicked
         [CHAR LIMIT=30]-->
    <string name="tts_engine_settings_title">Settings for <xliff:g id="tts_engine_name">%s</xliff:g></string>
    <!-- On Pico TTS Settings screen, text to mark the section for the various languages and voices that are available -->
    <string name="pico_languages_and_voices">Languages and voices</string>
    <!-- On Pico TTS Settings screen, text to mark a voice as installed -->
    <string name="pico_installed">Installed</string>
    <!-- On Pico TTS Settings screen, text to mark a voice as not installed -->
    <string name="pico_not_installed">Not installed</string>
    <!-- On Pico TTS Settings screen, summary text to indicate that a voice is female -->
    <string name="pico_voice_summary_female">Female</string>
    <!-- On Pico TTS Settings screen, summary text to indicate that a voice is male -->
    <string name="pico_voice_summary_male">Male</string>
    <!-- [CHAR LIMIT=33] Notification title that appears when the installation of a new TTS engine completed -->
    <string name="tts_notif_engine_install_title">Speech synthesis engine installed</string>
    <!-- [CHAR LIMIT=30] Notification message that appears after the user has installed a new TTS engine,
         to warn the user that this engine cannot be used before the checkbox for that engine
         in TTS settings is checked. -->
    <string name="tts_notif_engine_install_message">Enable new engine before use.</string>
    <!-- [CHAR LIMIT=150] Text for screen readers / accessibility programs for
         the image that launches the TTS engine settings when clicked. -->
    <string name="tts_engine_settings_button">Launch engine settings</string>
    <!-- [CHAR LIMIT=50] The text for the settings section that users to set a
         preferred text to speech engine -->
    <string name="tts_engine_preference_section_title">Preferred engine</string>
    <!-- [CHAR LIMIT=50] Title of the settings section that displays general preferences
         that are applicable to all engines, such as the speech rate -->
    <string name="tts_general_section_title">General</string>

    <!-- Power Control Widget -->
    <string name="gadget_title">Power control</string>
    <string name="gadget_toggle_wifi">Updating Wi-Fi setting</string>
    <string name="gadget_toggle_bluetooth">Updating Bluetooth setting</string>

    <!-- Title of preference to enter the VPN settings activity -->
    <string name="vpn_settings_title">VPN</string>

    <!-- Title of preference group for credential storage settings [CHAR LIMIT=30] -->
    <string name="credentials_title">Credential storage</string>
    <!-- Title of preference to install certificates from SD card [CHAR LIMIT=30] -->
    <string name="credentials_install" product="nosdcard">Install from storage</string>
    <!-- Title of preference to install certificates from SD card [CHAR LIMIT=30] -->
    <string name="credentials_install" product="default">Install from SD card</string>
    <!-- Summary of preference to install certificates from SD card [CHAR LIMIT=NONE] -->
    <string name="credentials_install_summary" product="nosdcard">Install certificates from storage</string>
    <!-- Summary of preference to install certificates from SD card [CHAR LIMIT=NONE] -->
    <string name="credentials_install_summary" product="default">Install certificates from SD card</string>
    <!-- Title of preference to reset credential storage [CHAR LIMIT=30] -->
    <string name="credentials_reset">Clear credentials</string>
    <!-- Summary of preference to reset credential storage [CHAR LIMIT=NONE] -->
    <string name="credentials_reset_summary">Remove all certificates</string>
    <!-- Title of preference to display trusted credentials (aka CA certificates) [CHAR LIMIT=30] -->
    <string name="trusted_credentials">Trusted credentials</string>
    <!-- Summary of preference to display trusted credentials (aka CA certificates) [CHAR LIMIT=NONE] -->
    <string name="trusted_credentials_summary">Display trusted CA certificates</string>

    <!-- Message to draw an unlock pattern when installing credentials -->
    <string name="credentials_install_gesture_prompt">Draw your unlock pattern</string>
    <!-- Explanation of drawing unlock pattern to install credentials -->
    <string name="credentials_install_gesture_explanation">You need to draw your unlock pattern to confirm credential installation.</string>

    <!-- Title of dialog to enable credential storage [CHAR LIMIT=30] -->
    <string name="credentials_unlock"></string>
    <!-- Description of dialog to enable credential storage [CHAR LIMIT=NONE] -->
    <string name="credentials_unlock_hint">Type the password for credential storage.</string>
    <!-- Description of the input box for the old password [CHAR LIMIT=30] -->
    <string name="credentials_old_password">Current password:</string>
    <!-- Description of dialog to reset credential storage [CHAR LIMIT=NONE] -->
    <string name="credentials_reset_hint">Remove all the contents?</string>
    <string name="credentials_password_too_short">The password must have at least 8 characters.</string>
    <!-- Error message [CHAR LIMIT=NONE] -->
    <string name="credentials_wrong_password">Incorrect password.</string>
    <!-- Error message [CHAR LIMIT=NONE] -->
    <string name="credentials_reset_warning">Incorrect password. You have one more chance before credential storage is erased.</string>
    <!-- Error message [CHAR LIMIT=NONE] -->
    <string name="credentials_reset_warning_plural">Incorrect password. You have <xliff:g id="number" example="5">%1$d</xliff:g> more chances before credential storage is erased.</string>
    <!-- Toast message [CHAR LIMIT=30] -->
    <string name="credentials_erased">Credential storage is erased.</string>
    <!-- Toast message [CHAR LIMIT=30] when credential storage containing private keys and certificates could not be erased (opposite of string credentials_erased) -->
    <string name="credentials_not_erased">Credential storage couldn\'t be erased.</string>
    <!-- Toast message [CHAR LIMIT=30] -->
    <string name="credentials_enabled">Credential storage is enabled.</string>
    <!-- Description of dialog to explain that a lock screen password is required to use credential storage [CHAR LIMIT=NONE] -->
    <string name="credentials_configure_lock_screen_hint">You need to set a lock screen PIN or password before you can use credential storage.</string>

    <!-- Sound settings screen, setting check box label -->
    <string name="emergency_tone_title">Emergency tone</string>
    <!-- Sound settings screen, setting option summary text -->
    <string name="emergency_tone_summary">Set behavior when an emergency call is placed</string>

    <!-- Backup and reset Settings screen --><skip />
    <!-- Backup and reset settings menu title -->
    <string name="privacy_settings">Backup &amp; reset</string>
    <!-- Privacy settings activity title -->
    <string name="privacy_settings_title">Backup &amp; reset</string>
    <!-- Backup section title -->
    <string name="backup_section_title">Backup &amp; restore</string>
    <!-- Personal data section title -->
    <string name="personal_data_section_title">Personal data</string>
    <!-- Backup data menu title -->
    <string name="backup_data_title">Back up my data</string>
    <!-- Summary text of the "back up data" setting -->
    <string name="backup_data_summary">Back up app data, Wi-Fi passwords, and other settings to Google servers</string>
    <!-- Configure backup account options menu title [CHAR LIMIT=25]-->
    <string name="backup_configure_account_title">Backup account</string>
    <!-- Default summary text of the "Configure backup account" setting [CHAR LIMIT=80]-->
    <string name="backup_configure_account_default_summary">No account is currently storing backed up data</string>
    <!-- Auto-restore menu title -->
    <string name="auto_restore_title">Automatic restore</string>
    <!-- Summary text of the "automatic restore" setting -->
    <string name="auto_restore_summary">When reinstalling an app, restore backed up settings and data</string>

    <!-- Local (desktop) backup password menu title [CHAR LIMIT=25] -->
    <string name="local_backup_password_title">Desktop backup password</string>
    <!-- Summary text of the "local backup password" setting when the user has not supplied a password -->
    <string name="local_backup_password_summary_none">Desktop full backups aren\'t currently protected</string>
    <!-- Summary text of the "local backup password" setting when the user has already supplied a password -->
    <string name="local_backup_password_summary_change">Touch to change or remove the password for desktop full backups</string>

    <!-- Toast message shown when the user successfully sets a new local backup password [CHAR LIMIT=80] -->
    <string name="local_backup_password_toast_success">New backup password set</string>
    <!-- Toast message shown when setting a new local backup password fails due to the user not correctly typing the password again for confirmation [CHAR LIMIT=80] -->
    <string name="local_backup_password_toast_confirmation_mismatch">New password and confirmation don\'t match</string>
    <!-- Toast message shown when setting a new local backup password fails due to the user not supplying the correct existing password. The phrasing here is deliberately quite general. [CHAR LIMIT=80] -->
    <string name="local_backup_password_toast_validation_failure">Failure setting backup password</string>

    <!-- Dialog title for confirmation to erase backup data from server -->
    <string name="backup_erase_dialog_title"></string>
    <!-- Dialog title for confirmation to erase backup data from server -->
    <string name="backup_erase_dialog_message">Stop backing up your Wi-Fi passwords, bookmarks, other settings, and app data, plus erase all copies on Google servers?</string>

    <!-- Device admin settings screen --><skip />
    <!-- Device admin settings activity title -->
    <string name="device_admin_settings_title">Device administration settings</string>
    <!-- Label for screen showing the active device policy -->
    <string name="active_device_admin_msg">Device administrator</string>
    <!-- Label for button to remove the active device admin -->
    <string name="remove_device_admin">Deactivate</string>
    <!-- Label for screen showing to select device policy -->
    <string name="select_device_admin_msg">Device administrators</string>
    <!-- Message when there are no available device admins to display -->
    <string name="no_device_admins">No available device administrators</string>

    <!-- Label for screen showing to add device policy -->
    <string name="add_device_admin_msg">Activate device administrator?</string>
    <!-- Label for button to set the active device admin -->
    <string name="add_device_admin">Activate</string>
    <!-- Device admin add activity title -->
    <string name="device_admin_add_title">Device administrator</string>
    <!-- Device admin warning message about policies an admin can use -->
    <string name="device_admin_warning">Activating this administrator will allow
        the app <xliff:g id="app_name">%1$s</xliff:g> to perform the
        following operations:</string>
    <!-- Device admin warning message about policies an admin can use -->
    <string name="device_admin_status">This administrator is active and allows
        the app <xliff:g id="app_name">%1$s</xliff:g> to perform the
        following operations:</string>

    <!-- Name to assign to a Network Access Point that was saved without a name -->
    <string name="untitled_apn">Untitled</string>

    <string name="sound_category_sound_title">General</string>
    <string name="sound_category_notification_title">Notifications</string>

    <!-- Category title for phone call's ringtone and vibration settings in the Sound Setting.
         [CHAR LIMIT=40] -->
    <string name="sound_category_call_ringtone_vibrate_title">Call ringtone &amp; vibrate</string>

    <!-- Category title for system-wide notification and feedback settings in the Sound Setting.
         [CHAR LIMIT=40] -->
    <string name="sound_category_system_title">System</string>

    <!-- Wifi Setup For Setup Wizard with XL screen -->
    <!-- Title shown in Wifi Setup Wizard with XL screen -->
    <string name="wifi_setup_title">Wi-Fi setup</string>
    <!-- Title shown in Wifi Setup Wizard with XL screen when
         a user is configuring password for a network.
         The argument should be the name of the network.
         [CHAR LIMIT=50] -->
    <string name="wifi_setup_title_editing_network">Connect to Wi-Fi network <xliff:g id="network_name" example="Happy Mobile">%s</xliff:g></string>
    <!-- Title shown in Wifi Setup For Setup Wizard with XL screen when
         the device is connecting a network the user specified.
         The argument should be the name of the network.
         [CHAR LIMIT=50] -->
    <string name="wifi_setup_title_connecting_network">Connecting to Wi-Fi network <xliff:g id="network_name" example="Happy Mobile">%s</xliff:g>\u2026</string>
    <!-- Title shown in Wifi Setup For Setup Wizard with XL screen when
         the device successfully connected to a network the user specified.
         The argument should be the name of the network.
         [CHAR LIMIT=50] -->
    <string name="wifi_setup_title_connected_network">Connected to Wi-Fi network <xliff:g id="network_name" example="Happy Mobile">%s</xliff:g></string>
    <!-- Title shown in Wifi Setup For Setup Wizard with XL screen when
         a user is adding a network.
         [CHAR LIMIT=50] -->
    <string name="wifi_setup_title_add_network">Add a network</string>
    <!-- Text message shown when Wifi is not connected.
         Used in Wifi Setup For Setup Wizard with XL screen. -->
    <string name="wifi_setup_not_connected">Not connected</string>
    <!-- Button message shown on the button adding manual setting.
         Used in Wifi Setup For Setup Wizard with XL screen. -->
    <string name="wifi_setup_add_network">Add network</string>
    <!-- Button message shown on the button refreshing a list of network.
         Used in Wifi Setup For Setup Wizard with XL screen. -->
    <string name="wifi_setup_refresh_list">Refresh list</string>
    <!-- Button message shown on the button enabling users skip Wifi Setup.
         Used in Wifi Setup For Setup Wizard with XL screen. -->
    <string name="wifi_setup_skip">Skip</string>
    <!-- Button message shown on the button enabling users go the next step.
         Used in Wifi Setup For Setup Wizard with XL screen. -->
    <string name="wifi_setup_next">Next</string>
    <!-- Button label to go back to previous screen. Used in SetupWizard for
      XLarge screen [CHAR LIMIT=10] -->
    <string name="wifi_setup_back">Back</string>
    <!-- Button label to show detailed dialog for a selected Wi-Fi settings.
         Used in SetupWizard for XLarge screen [CHAR LIMIT=20] -->
    <string name="wifi_setup_detail">Network details</string>
    <!-- Button label to connect to a Wi-Fi network.
         Used in SetupWizard for XLarge screen [CHAR LIMIT=10] -->
    <string name="wifi_setup_connect">Connect</string>
    <!-- Button label to delete a Wi-Fi network.
         Used in SetupWizard for XLarge screen [CHAR LIMIT=10] -->
    <string name="wifi_setup_forget">Forget</string>
    <!-- Button label to save a Wi-Fi network configuration.
         Used in SetupWizard for XLarge screen [CHAR LIMIT=10] -->
    <string name="wifi_setup_save">Save</string>
    <!-- Button label to dismiss the dialog.
         Used in SetupWizard for XLarge screen [CHAR LIMIT=10] -->
    <string name="wifi_setup_cancel">Cancel</string>

    <!-- The message shown above available networks when the device is scanning
         available networks [CHAR LIMIT=35] -->
    <string name="wifi_setup_status_scanning">Scanning networks\u2026</string>
    <!-- Message shown above available network when there's no connected network.
         Used in Wifi Setup For Setup Wizard with XL screen. -->
    <string name="wifi_setup_status_select_network">Touch a network to connect to it</string>
    <!-- Message shown above available networks when a user clicked one of available
         networks and the UI is showing one possible existing network.
         Used in Wifi Setup. -->
    <string name="wifi_setup_status_existing_network">Connect to existing network</string>
    <!-- Message shown above available networks when a user clicked one of available
         networks and the network doesn't require configuration (e.g. password)
         Used in Wifi Setup with XL screen. [CHAR LIMIT=35] -->
    <string name="wifi_setup_status_unsecured_network">Connect to unsecured network</string>
    <!-- Message shown above available networks when a user clicked one of available
         networks and the UI is prompting the user to edit the network configuration
         if needed. Used in Wifi Setup with XL screen. [CHAR LIMIT=35] -->
    <string name="wifi_setup_status_edit_network">Type network configuration</string>
    <!-- The message shown above available networks when a user clicked "Add network"
         button. Used in Wifi Setup For Setup Wizard with XL screen. [CHAR LIMIT=35] -->
    <string name="wifi_setup_status_new_network">Connect to new network</string>
    <!-- The message shown above available networks when a user clicked one of available
         networks or created another profile and he/she is waiting for the connection
         is established.
         Used in Wifi Setup For Setup Wizard with XL screen. [CHAR LIMIT=35] -->
    <string name="wifi_setup_status_connecting">Connecting\u2026</string>
    <!-- The message shown above available networks when connection is established,
         letting a user to proceed to the next step of the SetupWizard.
         Used in Wifi Setup For Setup Wizard with XL screen. [CHAR LIMIT=35] -->
    <string name="wifi_setup_status_proceed_to_next">Go to the next step</string>
    <!-- The message shown above available networks when a user clicked a network secured by
         EAP. We don't allow the user to connect it.
         Used in Wifi Setup For Setup Wizard with XL screen. [CHAR LIMIT=35] -->
    <string name="wifi_setup_status_eap_not_supported">EAP isn\'t supported.</string>
    <!-- Message shown when users select EAP in Wi-Fi settings for SetupWizard,
         saying EAP can't be configured in SetupWizard flow.
         [CHAR LIMIT=NONE] -->
    <string name="wifi_setup_eap_not_supported">You can\'t configure an EAP Wi-Fi connection during setup. After setup, you can do that in Settings &gt; Wireless &amp; networks.</string>
    <!-- Message shown when the device is connecting a network [CHAR LIMIT=NONE] -->
    <string name="wifi_setup_description_connecting">Connecting can take a few minutes\u2026</string>
    <!-- Message shown when the device is connected to a network [CHAR LIMIT=NONE] -->
    <string name="wifi_setup_description_connected">Touch <b>Next</b> to continue with setup.\n\nTouch <b>Back</b> to connect to a different Wi-Fi network.</string>

    <!-- Do not translate. This is a stub which will be removed soon. -->
    <string name="time_zone_auto_stub" translatable="false">Select Time Zone</string>

    <!-- Content description of the enabled sync icon for accessibility. [CHAR LIMIT=NONE] -->
    <string name="accessibility_sync_enabled">Sync enabled</string>
    <!-- Content description of the disabled sync icon for accessibility. [CHAR LIMIT=NONE] -->
    <string name="accessibility_sync_disabled">Sync disabled</string>
    <!-- Content description of the disabled sync icon for accessibility. [CHAR LIMIT=NONE] -->
    <string name="accessibility_sync_error">Sync error.</string>
    <!-- Image description for the sync failed icon. -->
    <string name="sync_failed">Sync failed</string>
    <!-- Animation description for the sync active icon. -->
    <string name="sync_active">Sync active</string>

    <!-- Account specific sync settings title [CHAR LIMIT=35] -->
    <string name="account_sync_settings_title">Sync</string>
    <!-- Message when sync is currently failing [CHAR LIMIT=100] -->
    <string name="sync_is_failing">Sync is currently experiencing problems. It will be back shortly.</string>
    <!-- Button label to add an account [CHAR LIMIT=20] -->
    <string name="add_account_label">Add account</string>
    <!-- Data synchronization settings screen, title of setting that controls whether background data should be used [CHAR LIMIT=30] -->
    <string name="background_data">Background data</string>
    <!-- Data synchronization settings screen, summary of setting that controls whether background data should be used [CHAR LIMIT=60] -->
    <string name="background_data_summary">Apps can sync, send, and receive data at any time</string>
    <!-- Data synchronization settings screen, title of dialog that confirms the user's unchecking of background data [CHAR LIMIT=20] -->
    <string name="background_data_dialog_title">Disable background data?</string>
    <!-- Data synchronization settings screen, message of dialog that confirms the user's unchecking of background data [CHAR LIMIT=200] -->
    <string name="background_data_dialog_message">Disabling background data extends battery life and lowers data use. Some apps may still use the background data connection.</string>
    <!-- Title for a checkbox that enables data synchronization in the account and sync screen [CHAR LIMIT=35] -->
    <string name="sync_automatically">Auto-sync app data</string>

    <!-- Sync status messages on Accounts & Synchronization settings --><skip />
    <!-- Sync status shown when sync is enabled [CHAR LIMIT=25] -->
    <string name="sync_enabled">Sync is ON</string>
    <!-- Sync status shown when sync is disabled [CHAR LIMIT=25] -->
    <string name="sync_disabled">Sync is OFF</string>
    <!-- Sync status shown when last sync resulted in an error [CHAR LIMIT=25] -->
    <string name="sync_error">Sync error</string>
    <!-- Last synced date/time for accounts that synced [CHAR LIMIT=none] -->
    <string name="last_synced">Last synced <xliff:g id="last_sync_time">%1$s</xliff:g></string>
    <!-- Sync status shown when sync is disabled [CHAR LIMIT=30] -->
    <string name="sync_in_progress">Syncing now\u2026</string>

    <!-- Data synchronization settings screen, setting option name -->
    <string name="settings_backup">Back up settings</string>
    <!-- Data synchronization settings screen, setting option summary text when check box is selected -->
    <string name="settings_backup_summary">Back up my settings</string>
    <!-- Data synchronization settings screen, menu option -->
    <string name="sync_menu_sync_now">Sync now</string>
    <!-- Data synchronization settings screen, menu option -->
    <string name="sync_menu_sync_cancel">Cancel sync</string>
    <!-- Data synchronization settings screen, summary of a sync provider (for example, Gmail) when autosync is off and the user wants to do a one-time sync. -->
    <string name="sync_one_time_sync">Touch to sync now<xliff:g id="last_sync_time">\n%1$s</xliff:g></string>
    <!-- Data synchronization settings screen, checkbox setting option name. Controls whether Gmail should be synced.  Should use "Gmail" to refer to this app.-->
    <string name="sync_gmail">Gmail</string>
    <!-- Data synchronization settings screen, checkbox setting option name. Controls whether Calendar shoudl be synced. -->
    <string name="sync_calendar">Calendar</string>
    <!-- Data synchronization settings screen, checkbox setting option name -->
    <string name="sync_contacts">Contacts</string>
    <!-- Message introducing the user to Google Sync. -->
    <string name="sync_plug"><font fgcolor="#ffffffff">Welcome to Google sync!</font>
    \nA Google approach to syncing data to allow access to your contacts, appointments, and more from wherever you are.
    </string>

    <!-- Header title for those settings relating to application syncing. -->
    <string name="header_application_sync_settings">App sync settings</string>

    <!-- Header for data and synchronization -->
    <string name="header_data_and_synchronization">Data &amp; synchronization</string>
    <!-- Preference item that lets the user change password -->
    <string name="preference_change_password_title">Change password</string>
    <!-- Header that appears at the top of Account Settings screen -->
    <string name="header_account_settings">Account settings</string>
    <!-- Button label to remove current account -->
    <string name="remove_account_label">Remove account</string>
    <!-- Title shown in AddAccount -->
    <string name="header_add_an_account">Add an account</string>
    <!-- Button shown when this activity is run from SetupWizard -->
    <string name="finish_button_label">Finish</string>
    <!-- Title of remove message for remove account dialog -->
    <string name="really_remove_account_title">Remove account?</string>
    <!-- Remove account message in dialog [CHAR LIMIT=NONE] -->
    <string name="really_remove_account_message" product="tablet">Removing this account will delete all of its messages, contacts, and other data from the tablet!</string>
    <!-- Remove account message in dialog [CHAR LIMIT=NONE] -->
    <string name="really_remove_account_message" product="default">Removing this account will delete all of its messages, contacts, and other data from the phone!</string>
    <!-- This is shown if the autheticator for a given account fails to remove it. -->
    <string name="remove_account_failed" product="tablet">This account is required by some apps. You can only remove it by resetting the tablet to factory defaults (which deletes all your personal data) in Settings &gt; Backup &amp; reset.</string>
    <!-- This is shown if the autheticator for a given account fails to remove it. -->
    <string name="remove_account_failed" product="default">This account is required by some apps. You can only remove it by resetting the phone to factory defaults (which deletes all your personal data) in Settings &gt; Backup &amp; reset.</string>
    <!-- What to show in messaging that refers to this provider, e.g. AccountSyncSettings -->
    <string name="provider_label">Push subscriptions</string>
    <!-- Formatter in AccountSyncSettings for each application we wish to synchronize, e.g. "Sync Calendar" -->
    <string name="sync_item_title"><xliff:g id="authority" example="Calendar">%s</xliff:g></string>
    <!-- Title of dialog shown when you can't manually sync an item because it's disabled -->
    <string name="cant_sync_dialog_title">Can\'t manually sync</string>
    <!-- Messaage shown in dialog when you can't manually sync -->
    <string name="cant_sync_dialog_message">Sync for this item is currently disabled. To change this setting, temporarily turn on background data and automatic sync.</string>

    <string name="wimax_settings">4G settings</string>
    <string name="wimax_settings_summary">Set up &amp; manage 4G network and modem</string>
    <string name="status_wimax_mac_address">4G MAC address</string>
    <!-- This is displayed to the user when the device needs to be decrypted -->
    <string name="enter_password">Type password to decrypt storage</string>
    <!-- This is displayed when the password is entered incorrectly -->
    <string name="try_again">Try again.</string>

    <!-- the following are for Settings Storage screen -->
    <!-- Menu item/button 'delete' -->
    <string name="delete">Delete</string>
    <!-- Misc files [CHAR LIMIT=25] -->
    <string name="misc_files">Misc files</string>
    <!-- number of misc files selected [CHAR LIMIT=40] -->
    <string name="misc_files_selected_count">selected <xliff:g id="number" example="3">%1$d</xliff:g> out of <xliff:g id="total" example="15">%2$d</xliff:g></string>
    <!-- number of bytes represented by the selected misc files [CHAR LIMIT=40] -->
    <string name="misc_files_selected_count_bytes"><xliff:g id="number" example="3.25MB">%1$s</xliff:g> out of <xliff:g id="total" example="15.25MB">%2$s</xliff:g></string>
    <!--  action to select all [CHAR LIMIT=30] -->
    <string name="select_all">Select all</string>

    <!-- HDCP checking title, used for debug purposes only. [CHAR LIMIT=25] -->
    <string name="hdcp_checking_title">HDCP checking</string>
    <!-- HDCP checking dialog title, used for debug purposes only. [CHAR LIMIT=25] -->
    <string name="hdcp_checking_dialog_title">Set HDCP checking behavior</string>

    <!-- Preference category for app debugging development settings. [CHAR LIMIT=50] -->
    <string name="debug_debugging_category">Debugging</string>

    <!-- UI debug setting: select current app to debug [CHAR LIMIT=50] -->
    <string name="debug_app">Select debug app</string>
    <!-- UI debug setting: no debug app has been set [CHAR LIMIT=50] -->
    <string name="debug_app_not_set">No debug application set</string>
    <!-- UI debug setting: debug app has been set [CHAR LIMIT=50] -->
    <string name="debug_app_set">Debugging application: <xliff:g id="app_name">%1$s</xliff:g></string>

    <!-- UI debug setting: title for app picker dialog [CHAR LIMIT=50] -->
    <string name="select_application">Select application</string>
    <!-- UI debug setting: label for app picker to select no applicatiojn [CHAR LIMIT=50] -->
    <string name="no_application">Nothing</string>

    <!-- UI debug setting: wait for debugger to attach to debugging process? [CHAR LIMIT=50] -->
    <string name="wait_for_debugger">Wait for debugger</string>
    <!-- UI debug setting: wait for debugger to attach to debugging process summary [CHAR LIMIT=500] -->
    <string name="wait_for_debugger_summary">Debugged application waits for debugger to
            attach before executing</string>

    <!-- Preference category for input debugging development settings. [CHAR LIMIT=25] -->
    <string name="debug_input_category">Input</string>

    <!-- Preference category for drawing debugging development settings. [CHAR LIMIT=25] -->
    <string name="debug_drawing_category">Drawing</string>

    <!-- Preference category for monitoring debugging development settings. [CHAR LIMIT=25] -->
    <string name="debug_monitoring_category">Monitoring</string>

    <!-- UI debug setting: always enable strict mode? [CHAR LIMIT=25] -->
    <string name="strict_mode">Strict mode enabled</string>
    <!-- UI debug setting: show strict mode summary [CHAR LIMIT=50] -->
    <string name="strict_mode_summary">Flash screen when apps do long operations
            on main thread</string>

    <!-- UI debug setting: show pointer location? [CHAR LIMIT=25] -->
    <string name="pointer_location">Pointer location</string>
    <!-- UI debug setting: show pointer location summary [CHAR LIMIT=50] -->
    <string name="pointer_location_summary">Screen overlay showing current touch data</string>

    <!-- UI debug setting: show touches? [CHAR LIMIT=25] -->
    <string name="show_touches">Show touches</string>
    <!-- UI debug setting: show touches location summary [CHAR LIMIT=50] -->
    <string name="show_touches_summary">Show visual feedback for touches</string>

    <!-- UI debug setting: show where surface updates happen? [CHAR LIMIT=25] -->
    <string name="show_screen_updates">Show surface updates</string>
    <!-- UI debug setting: show surface updates summary [CHAR LIMIT=50] -->
    <string name="show_screen_updates_summary">Flash entire window surfaces when they update</string>

    <!-- UI debug setting: show where window updates happen with GPU rendering? [CHAR LIMIT=25] -->
    <string name="show_hw_screen_updates">Show GPU view updates</string>
    <!-- UI debug setting: show GPU rendering screen updates summary [CHAR LIMIT=50] -->
    <string name="show_hw_screen_updates_summary">Flash views inside windows when drawn with the GPU</string>

    <!-- UI debug setting: disable use of overlays? [CHAR LIMIT=25] -->
    <string name="disable_overlays">Disable HW overlays</string>
    <!-- UI debug setting: disable use of overlays summary [CHAR LIMIT=50] -->
    <string name="disable_overlays_summary">Always use GPU for screen compositing</string>

    <!-- UI debug setting: enable low-level traces? [CHAR LIMIT=25] -->
    <string name="enable_traces_title">Enable traces</string>
    <!-- UI debug setting: title for dialog to enable low-level traces [CHAR LIMIT=25] -->
    <string name="enable_traces_dialog_title">Select enabled traces</string>

    <!-- UI debug setting: enable low-level traces, none enabled summary [CHAR LIMIT=NONE] -->
    <string name="enable_traces_summary_none">No traces currently enabled</string>
    <!-- UI debug setting: enable low-level traces, some number enabled summary [CHAR LIMIT=NONE] -->
    <string name="enable_traces_summary_num"><xliff:g id="num">%1$d</xliff:g> traces currently enabled</string>
    <!-- UI debug setting: enable low-level traces, all enabled summary [CHAR LIMIT=NONE] -->
    <string name="enable_traces_summary_all">All traces currently enabled</string>

    <!-- UI debug setting: show layout bounds information [CHAR LIMIT=25] -->
    <string name="debug_layout">Show layout bounds</string>
    <!-- UI debug setting: show layout bounds information summary [CHAR LIMIT=50] -->
    <string name="debug_layout_summary">Show clip bounds, margins, etc.</string>

    <!-- UI debug setting: show how CPU is being used? [CHAR LIMIT=25] -->
    <string name="show_cpu_usage">Show CPU usage</string>
    <!-- UI debug setting: show cpu usage summary [CHAR LIMIT=50] -->
    <string name="show_cpu_usage_summary">Screen overlay showing current CPU usage</string>

    <!-- UI debug setting: force hardware acceleration to render apps [CHAR LIMIT=25] -->
    <string name="force_hw_ui">Force GPU rendering</string>
    <!-- UI debug setting: force hardware acceleration summary [CHAR LIMIT=50] -->
    <string name="force_hw_ui_summary">Force use of GPU for 2d drawing</string>

    <!-- UI debug setting: profile time taken by hardware acceleration to render apps [CHAR LIMIT=25] -->
    <string name="track_frame_time">Profile GPU rendering</string>
    <!-- UI debug setting: profile hardware acceleration summary [CHAR LIMIT=50] -->
    <string name="track_frame_time_summary">Measure rendering time in adb shell dumpsys gfxinfo</string>

    <!-- UI debug setting: scaling factor for window animations [CHAR LIMIT=25] -->
    <string name="window_animation_scale_title">Window animation scale</string>

    <!-- UI debug setting: scaling factor for transition animations [CHAR LIMIT=25] -->
    <string name="transition_animation_scale_title">Transition animation scale</string>

    <!-- UI debug setting: scaling factor for all Animator-based animations [CHAR LIMIT=25] -->
    <string name="animator_duration_scale_title">Animator duration scale</string>

    <!-- Preference category for application debugging development settings. [CHAR LIMIT=25] -->
    <string name="debug_applications_category">Apps</string>

    <!-- UI debug setting: immediately destroy activities? [CHAR LIMIT=25] -->
    <string name="immediately_destroy_activities">Don\'t keep activities</string>
    <!-- UI debug setting: immediately destroy activities summary [CHAR LIMIT=50] -->
    <string name="immediately_destroy_activities_summary">Destroy every activity as soon as
            the user leaves it</string>

    <!-- UI debug setting: limit number of running background processes [CHAR LIMIT=25] -->
    <string name="app_process_limit_title">Background process limit</string>

    <!-- UI debug setting: show all ANRs? [CHAR LIMIT=25] -->
    <string name="show_all_anrs">Show all ANRs</string>
    <!-- UI debug setting: show all ANRs summary [CHAR LIMIT=50] -->
    <string name="show_all_anrs_summary">Show App Not Responding dialog
        for background apps</string>

    <!-- Activity title for network data usage summary. [CHAR LIMIT=25] -->
    <string name="data_usage_summary_title">Data usage</string>
    <!-- Title for option to pick visible time range from a list available usage periods. [CHAR LIMIT=25] -->
    <string name="data_usage_cycle">Data usage cycle</string>
    <!-- Title for checkbox menu option to enable mobile data when roaming. [CHAR LIMIT=26] -->
    <string name="data_usage_menu_roaming">Data roaming</string>
    <!-- Title for checkbox menu option to restrict background data usage. [CHAR LIMIT=26] -->
    <string name="data_usage_menu_restrict_background">Restrict background data</string>
    <!-- Title for checkbox menu option to show 4G mobile data usage separate from other mobile data usage. [CHAR LIMIT=26] -->
    <string name="data_usage_menu_split_4g">Separate 4G usage</string>
    <!-- Title for checkbox menu option to show Wi-Fi data usage. [CHAR LIMIT=26] -->
    <string name="data_usage_menu_show_wifi">Show Wi-Fi usage</string>
    <!-- Title for checkbox menu option to show Ethernet data usage. [CHAR LIMIT=26] -->
    <string name="data_usage_menu_show_ethernet">Show Ethernet usage</string>
    <!-- Title for menu option to configure metered networks. [CHAR LIMIT=26] -->
    <string name="data_usage_menu_metered">Mobile hotspots</string>
    <!--  Title for menu option to enable global auto-sync of account data -->
    <string name="data_usage_menu_auto_sync">Auto-sync data</string>

    <!-- Title for option to change data usage cycle day. [CHAR LIMIT=32] -->
    <string name="data_usage_change_cycle">Change cycle\u2026</string>
    <!-- Body of dialog prompting user to change numerical day of month that data usage cycle should reset. [CHAR LIMIT=64] -->
    <string name="data_usage_pick_cycle_day">Day of month to reset data usage cycle:</string>
    <!-- Label shown when no applications used data during selected time period. [CHAR LIMIT=48] -->
    <string name="data_usage_empty">No apps used data during this period.</string>
    <!-- Label for data usage occuring while application in foreground. [CHAR LIMIT=48] -->
    <string name="data_usage_label_foreground">Foreground</string>
    <!-- Label for data usage occuring while application in background. [CHAR LIMIT=48] -->
    <string name="data_usage_label_background">Background</string>

    <!-- Label for application which has its data usage restricted. [CHAR LIMIT=16] -->
    <string name="data_usage_app_restricted">restricted</string>

    <!-- Body of dialog shown to request confirmation that mobile data will be disabled. [CHAR LIMIT=NONE] -->
    <string name="data_usage_disable_mobile">Disable mobile data?</string>
    <!-- Checkbox label that will disable mobile network data connection when user-defined limit is reached. [CHAR LIMIT=26] -->
    <string name="data_usage_disable_mobile_limit">Set mobile data limit</string>
    <!-- Checkbox label that will disable 4G network data connection when user-defined limit is reached. [CHAR LIMIT=26] -->
    <string name="data_usage_disable_4g_limit">Set 4G data limit</string>
    <!-- Checkbox label that will disable 2G-3G network data connection when user-defined limit is reached. [CHAR LIMIT=26] -->
    <string name="data_usage_disable_3g_limit">Set 2G-3G data limit</string>
    <!-- Checkbox label that will disable Wi-Fi network data connection when user-defined limit is reached. [CHAR LIMIT=26] -->
    <string name="data_usage_disable_wifi_limit">Set Wi-Fi data limit</string>

    <!-- Tab title for showing Wi-Fi data usage. [CHAR LIMIT=10] -->
    <string name="data_usage_tab_wifi">Wi-Fi</string>
    <!-- Tab title for showing Ethernet data usage. [CHAR LIMIT=10] -->
    <string name="data_usage_tab_ethernet">Ethernet</string>
    <!-- Tab title for showing combined mobile data usage. [CHAR LIMIT=10] -->
    <string name="data_usage_tab_mobile">Mobile</string>
    <!-- Tab title for showing 4G data usage. [CHAR LIMIT=10] -->
    <string name="data_usage_tab_4g">4G</string>
    <!-- Tab title for showing 2G and 3G data usage. [CHAR LIMIT=10] -->
    <string name="data_usage_tab_3g">2G-3G</string>

    <!-- Title shown when current operation applies to mobile networks. [CHAR LIMIT=10] -->
    <string name="data_usage_list_mobile">Mobile</string>
    <!-- Title shown when current operation applies to no networks. [CHAR LIMIT=10] -->
    <string name="data_usage_list_none">None</string>

    <!-- Toggle switch title for enabling all mobile data network connections. [CHAR LIMIT=32] -->
    <string name="data_usage_enable_mobile">Mobile data</string>
    <!-- Toggle switch title for enabling 2G and 3G data network connections. [CHAR LIMIT=32] -->
    <string name="data_usage_enable_3g">2G-3G data</string>
    <!-- Toggle switch title for enabling 4G data network connection. [CHAR LIMIT=32] -->
    <string name="data_usage_enable_4g">4G data</string>

    <!-- Button title for launching application-specific data usage settings. [CHAR LIMIT=32] -->
    <string name="data_usage_app_settings">View app settings</string>
    <!-- Checkbox label that restricts background data usage of a specific application. [CHAR LIMIT=32] -->
    <string name="data_usage_app_restrict_background">Restrict background data</string>
    <!-- Summary message for checkbox that restricts background data usage of a specific application. [CHAR LIMIT=64] -->
    <string name="data_usage_app_restrict_background_summary">Disable background data on mobile networks. Non-mobile networks will be used if available.</string>
    <!-- Summary message for checkbox that restricts background data usage of a specific application when no networks have been limited. [CHAR LIMIT=64] -->
    <string name="data_usage_app_restrict_background_summary_disabled">To restrict background data for this app, first set a mobile data limit.</string>
    <!-- Title of dialog shown when user restricts background data usage of a specific application. [CHAR LIMIT=48] -->
    <string name="data_usage_app_restrict_dialog_title">Restrict background data?</string>
    <!-- Body of dialog shown when user restricts background data usage of a specific application. [CHAR LIMIT=NONE] -->
    <string name="data_usage_app_restrict_dialog">This feature may cause an app that depends on background data to stop working when only mobile networks are available.\n\nYou can find more appropriate data usage controls in the settings available within the app.</string>
    <!-- Body of dialog shown when user attempts to restrict background data before a network data limit has been set. [CHAR LIMIT=NONE] -->
    <string name="data_usage_restrict_denied_dialog">Restricting background data is possible only when you\'ve set a mobile data limit.</string>
    <!--  Title of dialog shown when user enables global auto sync [CHAR LIMIT=32] -->
    <string name="data_usage_auto_sync_on_dialog_title">Turn auto-sync data on?</string>
    <!--  Body of dialog shown when user enables global auto sync, for tablet [CHAR LIMIT=none] -->
    <string name="data_usage_auto_sync_on_dialog" product="tablet">Any changes you make to your accounts on the web will be automatically copied to your tablet.\n\nSome accounts may also automatically copy any changes you make on the tablet to the web. A Google Account works this way.\n\nTo choose which kinds of information to sync within each account, go to Settings &gt; Accounts.</string>
    <!--  Body of dialog shown when user enables global auto sync [CHAR LIMIT=none] -->
    <string name="data_usage_auto_sync_on_dialog" product="default">Any changes you make to your accounts on the web will be automatically copied to your phone.\n\nSome accounts may also automatically copy any changes you make on the phone to the web. A Google Account works this way.\n\nTo choose which kinds of information to sync within each account, go to Settings &gt; Accounts.</string>
    <!--  Title of dialog shown when user disables global auto sync [CHAR LIMIT=32] -->
    <string name="data_usage_auto_sync_off_dialog_title">Turn auto-sync data off?</string>
    <!--  Body of dialog shown when user disables global auto sync [CHAR LIMIT=none] -->
    <string name="data_usage_auto_sync_off_dialog">This will conserve data and battery usage, but you\'ll need to sync each account manually to collect recent information. And you won\'t receive notifications when updates occur.</string>

    <!-- Title of dialog for editing data usage cycle reset date. [CHAR LIMIT=48] -->
    <string name="data_usage_cycle_editor_title">Usage cycle reset date</string>
    <!-- Subtitle of dialog for editing data usage cycle reset date. [CHAR LIMIT=32] -->
    <string name="data_usage_cycle_editor_subtitle">Date of each month:</string>
    <!-- Positive button title for data usage cycle editor, confirming that changes should be saved. [CHAR LIMIT=32] -->
    <string name="data_usage_cycle_editor_positive">Set</string>

    <!-- Title of dialog for editing data usage warning in bytes. [CHAR LIMIT=48] -->
    <string name="data_usage_warning_editor_title">Set data usage warning</string>
    <!-- Title of dialog for editing data usage limit in bytes. [CHAR LIMIT=48] -->
    <string name="data_usage_limit_editor_title">Set data usage limit</string>

    <!-- Title of dialog shown before user limits data usage. [CHAR LIMIT=48] -->
    <string name="data_usage_limit_dialog_title">Limiting data usage</string>
    <!-- Body of dialog shown before user limits mobile data usage. [CHAR LIMIT=NONE] -->
    <string name="data_usage_limit_dialog_mobile" product="tablet">Your mobile data connection will be disabled when the specified limit is reached.\n\nSince data usage is measured by your tablet, and your carrier may account for usage differently, consider using a conservative limit.</string>
    <!-- Body of dialog shown before user limits mobile data usage. [CHAR LIMIT=NONE] -->
    <string name="data_usage_limit_dialog_mobile" product="default">Your mobile data connection will be disabled when the specified limit is reached.\n\nSince data usage is measured by your phone, and your carrier may account for usage differently, consider using a conservative limit.</string>

    <!-- Title of dialog shown before user restricts background data usage. [CHAR LIMIT=48] -->
    <string name="data_usage_restrict_background_title">Restrict background data?</string>
    <!-- Body of dialog shown before user restricts background data usage. [CHAR LIMIT=NONE] -->
    <string name="data_usage_restrict_background">If you restrict background mobile data, some apps and services won\'t work unless you\'re connected to a Wi-Fi network.</string>

    <!-- Label displaying current network data usage warning threshold. [CHAR LIMIT=18] -->
    <string name="data_usage_sweep_warning"><font size="21"><xliff:g id="number" example="128">^1</xliff:g></font> <font size="9"><xliff:g id="unit" example="KB">^2</xliff:g></font>\n<font size="12">warning</font></string>
    <!-- Label displaying current network data usage limit threshold. [CHAR LIMIT=18] -->
    <string name="data_usage_sweep_limit"><font size="21"><xliff:g id="number" example="128">^1</xliff:g></font> <font size="9"><xliff:g id="unit" example="KB">^2</xliff:g></font>\n<font size="12">limit</font></string>

    <!-- Title of data usage item that represents all uninstalled applications. [CHAR LIMIT=48] -->
    <string name="data_usage_uninstalled_apps">Removed apps</string>
    <!-- Combination of total network bytes sent and received by an application. [CHAR LIMIT=NONE] -->
    <string name="data_usage_received_sent"><xliff:g id="received" example="128KB">%1$s</xliff:g> received, <xliff:g id="sent" example="1.3GB">%2$s</xliff:g> sent</string>
    <!-- Label displaying total network data transferred during a specific time period. [CHAR LIMIT=64] -->
    <string name="data_usage_total_during_range"><xliff:g id="range" example="Jul 1 - Jul 31">%2$s</xliff:g>: about <xliff:g id="total" example="128KB">%1$s</xliff:g> used.</string>

    <!-- Label displaying total network data transferred during a specific time period, including a disclaimer that contrasts device versus carrier reporting. [CHAR LIMIT=80] -->
    <string name="data_usage_total_during_range_mobile" product="tablet"><xliff:g id="range" example="Jul 1 - Jul 31">%2$s</xliff:g>: about <xliff:g id="total" example="128KB">%1$s</xliff:g> used, as measured by your tablet. Your carrier\'s data usage accounting may differ.</string>
    <!-- Label displaying total network data transferred during a specific time period, including a disclaimer that contrasts device versus carrier reporting. [CHAR LIMIT=80] -->
    <string name="data_usage_total_during_range_mobile" product="default"><xliff:g id="range" example="Jul 1 - Jul 31">%2$s</xliff:g>: about <xliff:g id="total" example="128KB">%1$s</xliff:g> used, as measured by your phone. Your carrier\'s data usage accounting may differ.</string>

    <!-- Dialog title for selecting metered networks. [CHAR LIMIT=25] -->
    <string name="data_usage_metered_title">Mobile hotspots</string>
    <!-- Dialog body for selecting paid networks. [CHAR LIMIT=NONE] -->
    <string name="data_usage_metered_body">Select the Wi-Fi networks which are mobile hotspots.  Apps can be restricted from using these networks when in the background.  Apps may also warn before using these networks for large downloads.</string>
    <!-- Header for list of mobile networks. [CHAR LIMIT=32] -->
    <string name="data_usage_metered_mobile">Mobile networks</string>
    <!-- Header for list of Wi-Fi networks. [CHAR LIMIT=32] -->
    <string name="data_usage_metered_wifi">Wi-Fi networks</string>
    <!-- Body text prompting user to enable Wi-Fi to configure metered networks. [CHAR LIMIT=64] -->
    <string name="data_usage_metered_wifi_disabled">To select mobile hotspots, turn Wi-Fi on.</string>

    <!-- Button at the bottom of the CryptKeeper screen to make an emergency call. -->
    <string name="cryptkeeper_emergency_call">Emergency call</string>
    <!-- Button at the bottom of the CryptKeeper screen that lets the user return to a call -->
    <string name="cryptkeeper_return_to_call">Return to call</string>

    <!-- Input label for the name of a VPN profile. [CHAR LIMIT=40] -->
    <string name="vpn_name">Name</string>
    <!-- Input label for the type of a VPN profile. [CHAR LIMIT=40] -->
    <string name="vpn_type">Type</string>
    <!-- Input label for the server address of a VPN profile. [CHAR LIMIT=40] -->
    <string name="vpn_server">Server address</string>
    <!-- Checkbox label to enable PPP encryption for a VPN profile. [CHAR LIMIT=40] -->
    <string name="vpn_mppe">PPP encryption (MPPE)</string>
    <!-- Input label for the L2TP secret of a VPN profile. [CHAR LIMIT=40] -->
    <string name="vpn_l2tp_secret">L2TP secret</string>
    <!-- Input label for the IPSec identifier of a VPN profile. [CHAR LIMIT=40] -->
    <string name="vpn_ipsec_identifier">IPSec identifier</string>
    <!-- Input label for the IPSec pre-shared key of a VPN profile. [CHAR LIMIT=40] -->
    <string name="vpn_ipsec_secret">IPSec pre-shared key</string>
    <!-- Selection label for the IPSec user certificate of a VPN profile. [CHAR LIMIT=40] -->
    <string name="vpn_ipsec_user_cert">IPSec user certificate</string>
    <!-- Selection label for the IPSec CA certificate of a VPN profile. [CHAR LIMIT=40] -->
    <string name="vpn_ipsec_ca_cert">IPSec CA certificate</string>
    <!-- Selection label for the IPSec server certificate of a VPN profile. [CHAR LIMIT=40] -->
    <string name="vpn_ipsec_server_cert">IPSec server certificate</string>
    <!-- Checkbox label to show advanced options of a VPN profile. [CHAR LIMIT=40] -->
    <string name="vpn_show_options">Show advanced options</string>
    <!-- Input label for the DNS search domains of a VPN profile. [CHAR LIMIT=40] -->
    <string name="vpn_search_domains">DNS search domains</string>
    <!-- Input label for the DNS servers of a VPN profile. [CHAR LIMIT=40] -->
    <string name="vpn_dns_servers">DNS servers (e.g. 8.8.8.8)</string>
    <!-- Input label for the forwarding routes of a VPN profile. [CHAR LIMIT=40] -->
    <string name="vpn_routes">Forwarding routes (e.g. 10.0.0.0/8)</string>
    <!-- Input label for the username of a VPN profile. [CHAR LIMIT=40] -->
    <string name="vpn_username">Username</string>
    <!-- Input label for the password of a VPN profile. [CHAR LIMIT=40] -->
    <string name="vpn_password">Password</string>
    <!-- Checkbox label to save the username and the password in a VPN profile. [CHAR LIMIT=40] -->
    <string name="vpn_save_login">Save account information</string>
    <!-- Hint for not using an optional feature in a VPN profile. [CHAR LIMIT=40] -->
    <string name="vpn_not_used">(not used)</string>
    <!-- Option to not use a CA certificate to verify the VPN server. [CHAR LIMIT=40] -->
    <string name="vpn_no_ca_cert">(don\'t verify server)</string>
    <!-- Option to use the server certificate received from the VPN server. [CHAR LIMIT=40] -->
    <string name="vpn_no_server_cert">(received from server)</string>

    <!-- Button label to cancel changing a VPN profile. [CHAR LIMIT=40] -->
    <string name="vpn_cancel">Cancel</string>
    <!-- Button label to save a VPN profile. [CHAR LIMIT=40] -->
    <string name="vpn_save">Save</string>
    <!-- Button label to connect to a VPN profile. [CHAR LIMIT=40] -->
    <string name="vpn_connect">Connect</string>
    <!-- Dialog title to edit a VPN profile. [CHAR LIMIT=40] -->
    <string name="vpn_edit">Edit VPN profile</string>
    <!-- Dialog title to connect to a VPN profile. [CHAR LIMIT=40] -->
    <string name="vpn_connect_to">Connect to <xliff:g id="profile" example="School">%s</xliff:g></string>

    <!-- Preference title for VPN settings. [CHAR LIMIT=40] -->
    <string name="vpn_title">VPN</string>
    <!-- Preference title to create a new VPN profile. [CHAR LIMIT=40] -->
    <string name="vpn_create">Add VPN profile</string>
    <!-- Menu item to edit a VPN profile. [CHAR LIMIT=40] -->
    <string name="vpn_menu_edit">Edit profile</string>
    <!-- Menu item to delete a VPN profile. [CHAR LIMIT=40] -->
    <string name="vpn_menu_delete">Delete profile</string>

    <!-- Toast message when there is no network connection to start VPN. [CHAR LIMIT=100] -->
    <string name="vpn_no_network">There is no network connection. Please try again later.</string>
    <!-- Toast message when a certificate is missing. [CHAR LIMIT=100] -->
    <string name="vpn_missing_cert">A certificate is missing. Please edit the profile.</string>

    <!-- Tab label for built-in system CA certificates. -->
    <string name="trusted_credentials_system_tab">System</string>
    <!-- Tab label for user added CA certificates. -->
    <string name="trusted_credentials_user_tab">User</string>
    <!-- Button label for disabling a system CA certificate. -->
    <string name="trusted_credentials_disable_label">Disable</string>
    <!-- Button label for enabling a system CA certificate. -->
    <string name="trusted_credentials_enable_label">Enable</string>
    <!-- Button label for removing a user CA certificate. -->
    <string name="trusted_credentials_remove_label">Remove</string>
    <!-- Alert dialog confirmation when enabling a system CA certificate. -->
    <string name="trusted_credentials_enable_confirmation">Enable the system CA certificate?</string>
    <!-- Alert dialog confirmation when disabling a system CA certificate. -->
    <string name="trusted_credentials_disable_confirmation">Disable the system CA certificate?</string>
    <!-- Alert dialog confirmation when removing a user CA certificate. -->
    <string name="trusted_credentials_remove_confirmation">Permanently remove the user CA certificate?</string>

    <!--  Title for spell checker settings -->
    <string name="spellcheckers_settings_title">Spell checker</string>

    <!-- Prompt for the user to enter their current full-backup password -->
    <string name="current_backup_pw_prompt">Type your current full backup password here</string>
    <!-- Prompt for the user to enter a new full-backup password -->
    <string name="new_backup_pw_prompt">Type a new password for full backups here</string>
    <!-- Prompt for the user to confirm the new full-backup password by re-entering it -->
    <string name="confirm_new_backup_pw_prompt">Retype your new full backup password here</string>

    <!-- Button label for setting the user's new full-backup password -->
    <string name="backup_pw_set_button_text">Set backup password</string>
    <!-- Button label for cancelling the new-password operation and retaining the user's previous full-backup password -->
    <string name="backup_pw_cancel_button_text">Cancel</string>

    <!-- Representation of a numerical percentage. [CHAR LIMIT=8] -->
    <string name="percentage"><xliff:g id="number" example="30">%d</xliff:g>%%</string>

    <!-- A menu item in "About phone" that allows the user to update the phone with settings
    from their cell phone carrier. The use of the string is similar to the string
    "system_update_settings_list_item_title" in this project. [CHAR LIMIT=25] -->
    <string name="additional_system_update_settings_list_item_title">Additional system updates</string>

    <!-- User settings -->
    <skip/>

    <!-- User settings screen title [CHAR LIMIT=25] -->
    <string name="user_settings_title">Users &amp; restrictions</string>
    <!-- User settings user list section header [CHAR LIMIT=30] -->
    <string name="user_list_title">Users</string>
    <!-- User settings add user menu [CHAR LIMIT=20] -->
    <string name="user_add_user_menu">Add user</string>

    <!-- User details -->
    <skip/>

    <!-- User details screen title [CHAR LIMIT=25] -->
    <string name="user_details_title">Edit details</string>
    <!-- User information section title [CHAR LIMIT=30] -->
    <string name="user_information_heading">User information</string>
    <!-- User name title [CHAR LIMIT=25] -->
    <string name="user_name_title">Name</string>
    <!-- User restrictions section title [CHAR LIMIT=30] -->
    <string name="user_restrictions_heading">Content restrictions</string>
    <!-- User restrictions, does market require PIN protection [CHAR LIMIT=30] -->
    <string name="user_market_requires_pin">Require PIN</string>
    <!-- User restrictions, maximum content rating for apps [CHAR LIMIT=25] -->
    <string name="user_max_content_rating">Content rating</string>
    <!-- Section title for list of system apps [CHAR LIMIT=30] -->
    <string name="user_system_apps_heading">System apps</string>
    <!-- Section title for list of downloaded apps [CHAR LIMIT=30] -->
    <string name="user_market_apps_heading">Installed apps</string>
    <!-- User details discard user menu [CHAR LIMIT=20] -->
    <string name="user_discard_user_menu">Discard</string>
    <!-- User details remove user menu [CHAR LIMIT=20] -->
    <string name="user_remove_user_menu">Remove user</string>
    <!-- User details new user name [CHAR LIMIT=30] -->
    <string name="user_new_user_name">Pesky kid</string>
    <!-- User removal confirmation title [CHAR LIMIT=25] -->
    <string name="user_confirm_remove_title">Remove user?</string>
    <!-- User removal confirmation message [CHAR LIMIT=none] -->
    <string name="user_confirm_remove_message">Are you sure you want to remove the user and all associated data from the device?</string>

    <!-- Label for are-notifications-enabled checkbox in app details [CHAR LIMIT=20] -->
    <string name="app_notifications_switch_label">Show notifications</string>

    <!--  Help URLs for some screens. Not specified here. Specified in product overlays --><skip/>
    <!-- Help menu label [CHAR LIMIT=20] -->
    <string name="help_label">Help</string>
    <!-- Help URL, WiFi [DO NOT TRANSLATE] -->
    <string name="help_url_wifi" translatable="false"></string>
    <!-- Help URL, Bluetooth [DO NOT TRANSLATE] -->
    <string name="help_url_bluetooth" translatable="false"></string>
    <!-- Help URL, Data usage [DO NOT TRANSLATE] -->
    <string name="help_url_data_usage" translatable="false"></string>
    <!-- Help URL, More [DO NOT TRANSLATE] -->
    <string name="help_url_more_networks" translatable="false"></string>
    <!-- Help URL, Vpn [DO NOT TRANSLATE] -->
    <string name="help_url_vpn" translatable="false"></string>
    <!-- Help URL, Sound [DO NOT TRANSLATE] -->
    <string name="help_url_sound" translatable="false"></string>
    <!-- Help URL, Battery [DO NOT TRANSLATE] -->
    <string name="help_url_battery" translatable="false"></string>
    <!-- Help URL, Accounts [DO NOT TRANSLATE] -->
    <string name="help_url_accounts" translatable="false"></string>
    <!-- Help URL, Choose lockscreen [DO NOT TRANSLATE] -->
    <string name="help_url_choose_lockscreen" translatable="false"></string>
    <!-- Help URL, Backup & reset [DO NOT TRANSLATE] -->
    <string name="help_url_backup_reset" translatable="false"></string>
    <!-- Help URL, Tethering [DO NOT TRANSLATE] -->
    <string name="help_url_tether" translatable="false"></string>
<<<<<<< HEAD
    
    <!-- User account title [CHAR LIMIT=30] -->
    <string name="user_account_title">Account for content</string>
    <!-- User picture title [CHAR LIMIT=30] -->
    <string name="user_picture_title">Photo ID</string>
=======

    <!-- Cell Broadcast settings title [CHAR LIMIT=50] -->
    <string name="cell_broadcast_settings">Cell broadcasts</string>
    <!-- Cell Broadcast settings description [CHAR LIMIT=100] -->
    <string name="cell_broadcast_settings_summary">Select the types of emergency alerts to display.</string>
>>>>>>> 8f12b128
</resources><|MERGE_RESOLUTION|>--- conflicted
+++ resolved
@@ -4099,17 +4099,14 @@
     <string name="help_url_backup_reset" translatable="false"></string>
     <!-- Help URL, Tethering [DO NOT TRANSLATE] -->
     <string name="help_url_tether" translatable="false"></string>
-<<<<<<< HEAD
-    
+
     <!-- User account title [CHAR LIMIT=30] -->
     <string name="user_account_title">Account for content</string>
     <!-- User picture title [CHAR LIMIT=30] -->
     <string name="user_picture_title">Photo ID</string>
-=======
 
     <!-- Cell Broadcast settings title [CHAR LIMIT=50] -->
     <string name="cell_broadcast_settings">Cell broadcasts</string>
     <!-- Cell Broadcast settings description [CHAR LIMIT=100] -->
     <string name="cell_broadcast_settings_summary">Select the types of emergency alerts to display.</string>
->>>>>>> 8f12b128
 </resources>