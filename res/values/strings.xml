<?xml version="1.0" encoding="utf-8"?>
<!-- Copyright (C) 2007 The Android Open Source Project

     Licensed under the Apache License, Version 2.0 (the "License");
     you may not use this file except in compliance with the License.
     You may obtain a copy of the License at

          http://www.apache.org/licenses/LICENSE-2.0

     Unless required by applicable law or agreed to in writing, software
     distributed under the License is distributed on an "AS IS" BASIS,
     WITHOUT WARRANTIES OR CONDITIONS OF ANY KIND, either express or implied.
     See the License for the specific language governing permissions and
     limitations under the License.
-->
<resources xmlns:xliff="urn:oasis:names:tc:xliff:document:1.2">
    <!-- Strings for Dialog yes button -->
    <string name="yes">"Yes"</string>

    <!-- Strings for Dialog no button -->
    <string name="no">"No"</string>

    <!-- Strings for Dialog create button -->
    <string name="create">Create</string>

    <!-- Strings for Dialog allow button -->
    <string name="allow">Allow</string>

    <!-- Strings for Dialog deny button -->
    <string name="deny">Deny</string>

    <!-- Device Info --> <skip />
    <!-- Device Info screen. Used for a status item's value when the proper value is not known -->
    <string name="device_info_default">Unknown</string>
    <!-- [CHAR LIMIT=NONE] Device Info screen. Countdown for user taps to enable development settings -->
    <plurals name="show_dev_countdown">
        <item quantity="one">You are now <xliff:g id="step_count">%1$d</xliff:g> step away from being a developer.</item>
        <item quantity="other">You are now <xliff:g id="step_count">%1$d</xliff:g> steps away from being a developer.</item>
    </plurals>
    <!-- [CHAR LIMIT=NONE] Device Info screen. Confirmation that developer settings are enabled -->
    <string name="show_dev_on">You are now a developer!</string>
    <!-- [CHAR LIMIT=NONE] Device Info screen. Okay we get it, stop pressing, you already have it on -->
    <string name="show_dev_already">No need, you are already a developer.</string>

    <!-- Category headings in left-pane header menu --> <skip />
    <!-- Settings main menu category heading. Wireless and networks (Wi-Fi, Bluetooth, data usage...). [CHAR LIMIT=40] -->
    <string name="header_category_wireless_networks">WIRELESS &amp; NETWORKS</string>
    <!-- Settings main menu category heading. Device (Sound, display, battery, applications...). [CHAR LIMIT=40] -->
    <string name="header_category_device">DEVICE</string>
    <!-- Settings main menu category heading. Personal (Accounts, security, language, backup...). [CHAR LIMIT=40] -->
    <string name="header_category_personal">PERSONAL</string>
    <!-- Settings main menu category heading. System (Updates, data, accessibility, about phone). [CHAR LIMIT=40] -->
    <string name="header_category_system">SYSTEM</string>

    <!-- Phone info -->
    <!-- Phone Info screen. Button label to turn on the radio . Only shown in diagnostic screen, so precise translation is not needed. -->
    <string name="turn_on_radio">Turn on radio</string>
    <!-- Phone Info screen. Button label to turn off the radio . Only shown in diagnostic screen, so precise translation is not needed. -->
    <string name="turn_off_radio">Turn off radio</string>

    <!-- Phone SMS over IMS on. Only shown in diagnostic screen, so precise translation is not needed. -->
    <string name="sms_over_ims_on">Turn on SMS over IMS</string>
    <!-- Phone SMS over IMS off. Only shown in diagnostic screen, so precise translation is not needed. -->
    <string name="sms_over_ims_off">Turn off SMS over IMS</string>

    <!-- Phone SMS over IMS IMS registration required on. Only shown in diagnostic screen, so precise translation is not needed. -->
    <string name="ims_reg_required_on">Turn on IMS registration required</string>
    <!-- Phone IMS registration required off. Only shown in diagnostic screen, so precise translation is not needed. -->
    <string name="ims_reg_required_off">Turn off IMS registration required</string>

    <!-- Phone ram dump on. Only shown in diagnostic screen, so precise translation is not needed. -->
    <string name="lte_ram_dump_on">Turn on lte ram dump</string>
    <!-- Phone ram dump off. Only shown in diagnostic screen, so precise translation is not needed. -->
    <string name="lte_ram_dump_off">Turn off lte ram dump</string>

    <!-- Phone Info screen. Menu item label.  Used for diagnostic info screens, precise translation isn't needed -->
    <string name="radioInfo_menu_viewADN">View SIM address book</string>
    <!-- Phone Info screen. Menu item label.  Used for diagnostic info screens, precise translation isn't needed -->
    <string name="radioInfo_menu_viewFDN">View Fixed Dialing Numbers</string>
    <!-- Phone Info screen. Menu item label.  Used for diagnostic info screens, precise translation isn't needed -->
    <string name="radioInfo_menu_viewSDN">View Service Dialing Numbers</string>
    <!-- Phone Info screen. Menu item label.  Used for diagnostic info screens, precise translation isn't needed -->
    <string name="radioInfo_menu_getPDP">Get PDP list</string>

    <!-- Phone Info screen. Status label.  Used for diagnostic info screens, precise translation isn't needed -->
    <string name="radioInfo_service_in">In service</string>
    <!-- Phone Info screen. Status label.  Used for diagnostic info screens, precise translation isn't needed -->
    <string name="radioInfo_service_out">Out of service</string>
    <!-- Phone Info screen. Status label.  Used for diagnostic info screens, precise translation isn't needed -->
    <string name="radioInfo_service_emergency">Emergency calls only</string>
    <!-- Phone Info screen. Status label.  Used for diagnostic info screens, precise translation isn't needed -->
    <string name="radioInfo_service_off">Radio off</string>

    <!-- Phone Info screen. Status label.  Used for diagnostic info screens, precise translation isn't needed -->
    <string name="radioInfo_roaming_in">Roaming</string>
    <!-- Phone Info screen. Status label.  Used for diagnostic info screens, precise translation isn't needed -->
    <string name="radioInfo_roaming_not">Not roaming</string>

    <!-- Phone Info screen. Status label.  Used for diagnostic info screens, precise translation isn't needed -->
    <string name="radioInfo_phone_idle">Idle</string>
    <!-- Phone Info screen. Status label.  Used for diagnostic info screens, precise translation isn't needed -->
    <string name="radioInfo_phone_ringing">Ringing</string>
    <!-- Phone Info screen. Status label.  Used for diagnostic info screens, precise translation isn't needed -->
    <string name="radioInfo_phone_offhook">Call in progress</string>

    <!-- Phone Info screen. Status label.  Used for diagnostic info screens, precise translation isn't needed -->
    <string name="radioInfo_data_disconnected">Disconnected</string>
    <!-- Phone Info screen. Status label.  Used for diagnostic info screens, precise translation isn't needed -->
    <string name="radioInfo_data_connecting">Connecting</string>
    <!-- Phone Info screen. Status label.  Used for diagnostic info screens, precise translation isn't needed -->
    <string name="radioInfo_data_connected">Connected</string>
    <!-- Phone Info screen. Status label.  Used for diagnostic info screens, precise translation isn't needed -->
    <string name="radioInfo_data_suspended">Suspended</string>

    <!-- Used for diagnostic info screens, precise translation isn't needed -->
    <string name="radioInfo_unknown">unknown</string>
    <!-- Phone Info screen. Units shown after a value.  Used for diagnostic info screens, precise translation isn't needed -->
    <string name="radioInfo_display_packets">pkts</string>
    <!-- Phone Info screen. Units shown after a value.  Used for diagnostic info screens, precise translation isn't needed -->
    <string name="radioInfo_display_bytes">bytes</string>
    <!-- Phone Info screen. Units shown after a value.  Used for diagnostic info screens, precise translation isn't needed -->
    <string name="radioInfo_display_dbm">dBm</string>
    <!-- Phone Info screen. Units shown after a value.  Used for diagnostic info screens, precise translation isn't needed -->
    <string name="radioInfo_display_asu">asu</string>
    <!-- Used for diagnostic info screens, precise translation isn't needed -->
    <string name="radioInfo_lac">LAC</string>
    <!-- Used for diagnostic info screens, precise translation isn't needed -->
    <string name="radioInfo_cid">CID</string>

    <!-- Used for diagnostic info screens, precise translation isn't needed. Unmounts the SD card from the phone, meaning it will become available for an attached computer  [CHAR LIMIT=25] -->
    <string name="sdcard_unmount" product="nosdcard">Unmount USB storage</string>
    <!-- Used for diagnostic info screens, precise translation isn't needed. Unmounts the SD card from the phone, meaning it will become available for an attached computer  -->
    <string name="sdcard_unmount" product="default">Unmount SD card</string>

    <!-- Used for diagnostic info screens, precise translation isn't needed. Formats the SD card in the phone, meaning it will be erased and reformatted [CHAR LIMIT=25] -->
    <string name="sdcard_format" product="nosdcard">Erase USB storage</string>
    <!-- Used for diagnostic info screens, precise translation isn't needed. Formats the SD card in the phone, meaning it will be erased and reformatted -->
    <string name="sdcard_format" product="default">Erase SD card</string>

    <!-- choice for the font size spinner -->
    <string name="small_font">Small</string>
    <!-- choice for the font size spinner -->
    <string name="medium_font">Medium</string>
    <!-- choice for the font size spinner -->
    <string name="large_font">Large</string>

    <!-- Do not translate. label for font size preview.  Does not need to be translated. -->
    <string name="font_size_preview_text">Servez à ce monsieur une bière et des kiwis.</string>
    <!-- Button. Chosen when they want to save the chosen text size. -->
    <string name="font_size_save">OK</string>

    <!-- Title for a notification shown. [CHAR LIMIT=25] -->
    <string name="sdcard_setting" product="nosdcard">USB storage</string>
    <!-- Title for a notification shown. -->
    <string name="sdcard_setting" product="default">SD card</string>

    <!-- Battery Info screen. Label for a status item.  Used for diagnostic info screens, precise translation isn't needed -->
    <string name="battery_info_status_label">Battery status:</string>
    <!-- Battery Info screen. Label for a status item.  Used for diagnostic info screens, precise translation isn't needed -->
    <string name="battery_info_power_label">Power plug:</string>
    <!-- Battery Info screen. Label for a status item.  Used for diagnostic info screens, precise translation isn't needed -->
    <string name="battery_info_scale_label">Battery scale:</string>
    <!-- Battery Info screen. Label for a status item.  Used for diagnostic info screens, precise translation isn't needed -->
    <string name="battery_info_level_label">Battery level:</string>
    <!-- Battery Info screen. Label for a status item.  Used for diagnostic info screens, precise translation isn't needed -->
    <string name="battery_info_health_label">Battery health:</string>
    <!-- Battery Info screen. Label for a status item.  Used for diagnostic info screens, precise translation isn't needed -->
    <string name="battery_info_technology_label">Battery technology:</string>
    <!-- Battery Info screen. Label for a status item.  Used for diagnostic info screens, precise translation isn't needed -->
    <string name="battery_info_voltage_label">Battery voltage:</string>
    <!-- Battery Info screen. Units shown after a value.  Used for diagnostic info screens, precise translation isn't needed -->
    <string name="battery_info_voltage_units">mV</string>
    <!-- Battery Info screen. Label for a status item.  Used for diagnostic info screens, precise translation isn't needed -->
    <string name="battery_info_temperature_label">Battery temperature:</string>
    <!-- Battery Info screen. Units shown after a value.  Used for diagnostic info screens, precise translation isn't needed -->
    <string name="battery_info_temperature_units">\u00B0 C</string>
    <!-- Battery Info screen. Label for a status item.  Used for diagnostic info screens, precise translation isn't needed -->
    <string name="battery_info_uptime">Time since boot:</string>
    <!-- Battery Info screen. Label for a status item.  Used for diagnostic info screens, precise translation isn't needed -->
    <string name="battery_info_awake_battery">Awake time on battery:</string>
    <!-- Battery Info screen. Label for a status item.  Used for diagnostic info screens, precise translation isn't needed -->
    <string name="battery_info_awake_plugged">Awake time when charging:</string>
    <!-- Battery Info screen. Label for a status item.  Used for diagnostic info screens, precise translation isn't needed -->
    <string name="battery_info_screen_on">Screen ON time:</string>

    <!-- Battery Info screen. Value for a status item.  Used for diagnostic info screens, precise translation isn't needed -->
    <string name="battery_info_status_unknown">Unknown</string>
    <!-- Battery Info screen. Value for a status item.  Used for diagnostic info screens, precise translation isn't needed -->
    <string name="battery_info_status_charging">Charging</string>
    <!-- Battery Info screen. Units shown after a value.  Used for diagnostic info screens, precise translation isn't needed -->
    <string name="battery_info_status_charging_ac">(AC)</string>
    <!-- Battery Info screen. Units shown after a value.  Used for diagnostic info screens, precise translation isn't needed -->
    <string name="battery_info_status_charging_usb">(USB)</string>
    <!-- Battery Info screen. Units shown after a value.  Used for diagnostic info screens, precise translation isn't needed -->
    <string name="battery_info_status_charging_wireless">(wireless)</string>
    <!-- Battery Info screen. Value for a status item.  Used for diagnostic info screens, precise translation isn't needed -->
    <string name="battery_info_status_discharging">Not charging</string>
    <!-- Battery Info screen. Value for a status item.  Used for diagnostic info screens, precise translation isn't needed -->
    <string name="battery_info_status_not_charging">Not charging</string>
    <!-- Battery Info screen. Value for a status item.  Used for diagnostic info screens, precise translation isn't needed -->
    <string name="battery_info_status_full">Full</string>

    <!-- Battery Info screen. Units shown after a value.  Used for diagnostic info screens, precise translation isn't needed -->
    <string name="battery_info_power_unplugged">Unplugged</string>
    <string name="battery_info_power_ac">AC</string>
    <string name="battery_info_power_usb">USB</string>
    <string name="battery_info_power_wireless">wireless</string>
    <string name="battery_info_power_ac_usb">AC+USB</string>
    <string name="battery_info_power_unknown">Unknown</string>

    <!-- Battery Info screen. Value for a status item.  Used for diagnostic info screens, precise translation isn't needed -->
    <string name="battery_info_health_unknown">Unknown</string>
    <!-- Battery Info screen. Value for a status item.  Used for diagnostic info screens, precise translation isn't needed -->
    <string name="battery_info_health_good">Good</string>
    <!-- Battery Info screen. Value for a status item.  Used for diagnostic info screens, precise translation isn't needed -->
    <string name="battery_info_health_overheat">Overheat</string>
    <!-- Battery Info screen. Value for a status item.  Used for diagnostic info screens, precise translation isn't needed -->
    <string name="battery_info_health_dead">Dead</string>
    <!-- Battery Info screen. Value for a status item.  Used for diagnostic info screens, precise translation isn't needed -->
    <string name="battery_info_health_over_voltage">Over voltage</string>
    <!-- Battery Info screen. Value for a status item.  Used for diagnostic info screens, precise translation isn't needed -->
    <string name="battery_info_health_unspecified_failure">Unknown error</string>
    <!-- Battery Info screen. Value for a status item.  Used for diagnostic info screens, precise translation isn't needed -->
    <string name="battery_info_health_cold">Cold</string>

    <!-- Used as setting title (for checkbox) on second screen after selecting Bluetooth settings -->
    <string name="bluetooth">Bluetooth</string>
    <!-- Bluetooth settings screen, summary after selecting Discoverable check box [CHAR LIMIT=50] -->
    <string name="bluetooth_is_discoverable">Accepting pairing requests (<xliff:g id="discoverable_time_period">%1$s</xliff:g>)</string>
    <!-- Bluetooth settings screen, summary when Discoverable duration is set to "forever" [CHAR LIMIT=50] -->
    <string name="bluetooth_is_discoverable_always">Accepting pairing requests</string>
    <!-- Bluetooth settings screen, summary text when not discoverable and no paired devices [CHAR LIMIT=50] -->
    <string name="bluetooth_not_visible_to_other_devices">Not accepting pairing requests</string>
    <!-- Bluetooth settings screen, summary text when not discoverable with paired devices [CHAR LIMIT=50] -->
    <string name="bluetooth_only_visible_to_paired_devices">Not accepting pairing requests</string>
    <!-- Bluetooth settings screen, option name to pick discoverability timeout duration (a list dialog comes up) -->
    <string name="bluetooth_visibility_timeout">Visibility timeout</string>
    <!-- Bluetooth settings screen, check box label whether or not to allow
        bluetooth voice dialing when lock screen is up-->
    <string name="bluetooth_lock_voice_dialing">Lock voice dialing</string>
    <!-- Bluetooth settings screen, lock voice dialing checkbox summary text -->
    <string name="bluetooth_lock_voice_dialing_summary">
      Prevent use of the bluetooth dialer when the screen is locked
    </string>
    <!-- Bluetooth settings screen, heading above the list of nearby bluetooth devices -->
    <string name="bluetooth_devices">Bluetooth devices</string>
    <!-- Bluetooth settings screen, title for the current bluetooth name setting -->
    <string name="bluetooth_device_name">Device name</string>
    <!-- Bluetooth settings screen, image description for device details button. This opens the screen to rename, unpair, etc. a single device. -->
    <string name="bluetooth_device_details">Device settings</string>
    <!-- Bluetooth settings screen, image description for profile of a device details button. -->
    <string name="bluetooth_profile_details">Profile settings</string>
    <!-- Bluetooth settings screen, summary text when there isn't a name set (for the name setting) -->
    <string name="bluetooth_name_not_set">No name set, using account name</string>
    <!-- Bluetooth settings screen, menu item to scan for nearby bluetooth devices -->
    <string name="bluetooth_scan_for_devices">Scan for devices</string>
    <!-- Bluetooth settings screen, menu item to change this device's Bluetooth name. [CHAR LIMIT=30] -->
    <string name="bluetooth_rename_device" product="tablet">Rename tablet</string>
    <!-- Bluetooth settings screen, menu item to change this device's Bluetooth name. [CHAR LIMIT=30] -->
    <string name="bluetooth_rename_device" product="default">Rename phone</string>
    <!-- Bluetooth settings screen, confirmation button for rename device dialog. [CHAR LIMIT=20] -->
    <string name="bluetooth_rename_button">Rename</string>
    <!-- Bluetooth settings.  Dialog title to confirm disconnecting from all profiles of a device. [CHAR LIMIT=30] -->
    <string name="bluetooth_disconnect_title">Disconnect?</string>
    <!-- Bluetooth settings.  Message for disconnecting from all profiles of a bluetooth device. [CHAR LIMIT=NONE] -->
    <string name="bluetooth_disconnect_all_profiles">This will end your connection with:&lt;br>&lt;b><xliff:g id="device_name">%1$s</xliff:g>&lt;/b></string>

    <!-- Bluetooth broadcasting settings, option to enable/disable broadcasting -->
    <string name="bluetooth_broadcasting">Broadcasting</string>
<<<<<<< HEAD
    <!-- Enabled state of bluetooth broadcasting -->
    <string name="bluetooth_broadcasting_state_on">On</string>
    <!-- Disabled state of bluetooth broadcasting -->
    <string name="bluetooth_broadcasting_state_off">Off</string>

=======
>>>>>>> fc8d2556
    <!-- Bluetooth settings.  Dialog title to disable a single profile of a device. [CHAR LIMIT=40] -->
    <string name="bluetooth_disable_profile_title">Disable profile?</string>
    <!-- Bluetooth settings.  Message for disabling a profile of a bluetooth device. [CHAR LIMIT=NONE] -->
    <string name="bluetooth_disable_profile_message">This will disable:&lt;br>&lt;b><xliff:g id="profile_name">%1$s</xliff:g>&lt;/b>&lt;br>&lt;br>From:&lt;br>&lt;b><xliff:g id="device_name">%2$s</xliff:g>&lt;/b></string>

    <!-- Bluetooth settings.  Message when connected to a device. [CHAR LIMIT=40] -->
    <string name="bluetooth_connected">Connected</string>
    <!-- Bluetooth settings.  Message when connected to a device, except for phone audio. [CHAR LIMIT=40] -->
    <string name="bluetooth_connected_no_headset">Connected (no phone)</string>
    <!-- Bluetooth settings.  Message when connected to a device, except for media audio. [CHAR LIMIT=40] -->
    <string name="bluetooth_connected_no_a2dp">Connected (no media)</string>
    <!-- Bluetooth settings.  Message when connected to a device, except for map. [CHAR LIMIT=40] -->
    <string name="bluetooth_connected_no_map">Connected (no message access)</string>
    <!-- Bluetooth settings.  Message when connected to a device, except for phone/media audio. [CHAR LIMIT=40] -->
    <string name="bluetooth_connected_no_headset_no_a2dp">Connected (no phone or media)</string>
    <!-- Bluetooth settings.  Message when a device is disconnected -->
    <string name="bluetooth_disconnected">Disconnected</string>
    <!-- Bluetooth settings.  Message when disconnecting from a device -->
    <string name="bluetooth_disconnecting">Disconnecting\u2026</string>
    <!-- Bluetooth settings.  Message when connecting to a device -->
    <string name="bluetooth_connecting">Connecting\u2026</string>
    <!-- Bluetooth settings.  Message when the device state is unknown -->
    <string name="bluetooth_unknown" />
    <!--Bluetooth settings screen, summary text under individual Bluetooth devices when pairing -->
    <string name="bluetooth_pairing">Pairing\u2026</string>
    <!--Bluetooth settings screen, summary text for Bluetooth device with no name -->
    <string name="bluetooth_device">Unnamed Bluetooth device</string>
    <!--Bluetooth settings screen, text that appears in heading bar when scanning for devices -->
    <string name="progress_scanning">Searching</string>
    <!--Bluetooth settings screen, text that appears when scanning for devices is finished and no nearby bluetooth device was found [CHAR LIMIT=40]-->
    <string name="bluetooth_no_devices_found">No nearby Bluetooth devices were found.</string>
    <!-- Notification ticker text (shown in the status bar) when a Bluetooth device wants to pair with us -->
    <string name="bluetooth_notif_ticker">Bluetooth pairing request</string>
    <!-- Notification title when a Bluetooth device wants to pair with us -->
    <string name="bluetooth_notif_title">Pairing request</string>
    <!-- Notification message when a Bluetooth device wants to pair with us -->
    <string name="bluetooth_notif_message">Touch to pair with <xliff:g id="device_name">%1$s</xliff:g>.</string>
    <!-- Bluetooth settings screen, menu to show the list of received files [CHAR LIMIT=30] -->
    <string name="bluetooth_show_received_files">Show received files</string>

    <!-- Strings for BluetoothDevicePicker -->
    <string name="device_picker">Bluetooth device chooser</string>

    <!-- Strings for dialog title when asking to the user whether to allow an app to enable discovery mode -->
    <string name="bluetooth_permission_request">"Bluetooth permission request"</string>

    <!-- Strings for asking to the user whether to allow an app to enable bluetooth -->
    <string name="bluetooth_ask_enablement">An app wants to turn on Bluetooth.</string>

    <!-- Strings for asking to the user whether to allow an app to enable discovery mode -->
    <string name="bluetooth_ask_discovery" product="tablet">An app wants to make your tablet visible to other Bluetooth devices for <xliff:g id="timeout">%1$d</xliff:g> seconds.</string>
    <!-- Strings for asking to the user whether to allow an app to enable discovery mode -->
    <string name="bluetooth_ask_discovery" product="default">An app wants to make your phone visible to other Bluetooth devices for <xliff:g id="timeout">%1$d</xliff:g> seconds.</string>

    <!-- Strings for asking to the user whether to allow an app to enable lasting discovery mode  -->
    <string name="bluetooth_ask_lasting_discovery" product="tablet">An app wants to make your tablet visible to other Bluetooth devices. You can change this later in Bluetooth settings.</string>
    <string name="bluetooth_ask_lasting_discovery" product="default">An app wants to make your phone visible to other Bluetooth devices. You can change this later in Bluetooth settings.</string>

    <!-- Strings for asking to the user whether to allow an app to start broadcasting -->
    <string name="bluetooth_ask_start_broadcast" product="default"><xliff:g id="app_name">%1$s</xliff:g> wants to turn on Bluetooth broadcasting to communicate with other devices nearby. You can change this later in Bluetooth settings.</string>
    <!-- Strings for asking to the user whether to allow an app to enable bluetooth and start broadcasting -->
    <string name="bluetooth_ask_enablement_and_start_broadcast" product="default"><xliff:g id="app_name">%1$s</xliff:g> wants to turn on Bluetooth and Bluetooth broadcasting to communicate with other devices nearby. You can change this later in Bluetooth settings.</string>
    <!-- Strings for bluetooth broadcasting explanation -->
    <string name="bluetooth_broadcasting_explaination" product="default">When this feature is turned on, your phone can communicate with other devices nearby.\n\nBroadcasting uses low-power Bluetooth signals.</string>

    <!-- Strings for asking to the user whether to allow an app to enable bluetooth and discovery mode -->
    <string name="bluetooth_ask_enablement_and_lasting_discovery" product="tablet">An app wants to turn on Bluetooth and make your tablet visible to other devices. You can change this later in Bluetooth settings.</string>
    <string name="bluetooth_ask_enablement_and_lasting_discovery" product="default">An app wants to turn on Bluetooth and make your phone visible to other devices. You can change this later in Bluetooth settings.</string>

    <!-- Strings for asking to the user whether to allow an app to start broadcasting -->
    <string name="bluetooth_ask_start_broadcast" product="default"><xliff:g id="app_name">%1$s</xliff:g> wants to turn on Bluetooth broadcasting to communicate with other devices nearby. You can change this later in Bluetooth settings.</string>
    <!-- Strings for asking to the user whether to allow an app to enable bluetooth and start broadcasting -->
    <string name="bluetooth_ask_enablement_and_start_broadcast" product="default"><xliff:g id="app_name">%1$s</xliff:g> wants to turn on Bluetooth and Bluetooth broadcasting to communicate with otherdevices nearby. You can change this later in Bluetooth settings.</string>
    <!-- Strings for bluetooth broadcasting explanation -->
    <string name="bluetooth_broadcasting_explaination" product="default">When this feature is turned on, your phone can communicate with other devices nearby.\n\nBroadcasting uses low-power Bluetooth signals.</string>
    <!-- Strings for msg to display to user while bluetooth is turning on [CHAR LIMIT=60] -->
    <string name="bluetooth_turning_on">"Turning Bluetooth on\u2026"</string>

    <!-- Strings for msg to display to user while bluetooth is turning off [CHAR LIMIT=60] -->
    <string name="bluetooth_turning_off">"Turning Bluetooth off\u2026"</string>

    <!-- Strings for device profile auto connect setting -->
    <string name="bluetooth_auto_connect">Auto-connect</string>

    <!-- Activity label of BluetoothPermissionActivity [CHAR LIMIT=none]-->
    <string name="bluetooth_connection_permission_request">"Bluetooth connection request"</string>

    <!-- Notification message when a remote Bluetooth device wants to connect to a Bluetooth profile [CHAR LIMIT=none]-->
    <string name="bluetooth_connection_notif_message">"Touch to connect to \u0022<xliff:g id="device_name">%1$s</xliff:g>\u0022."</string>

    <!-- Bluetooth connection permission Alert Activity text [CHAR LIMIT=none]-->
    <string name="bluetooth_connection_dialog_text">"Do you want to connect to \u0022<xliff:g id="device_name">%1$s</xliff:g>\u0022?"</string>

    <!-- Activity label of BluetoothPbPermissionActivity, also used as Strings in the permission dialog [CHAR LIMIT=none] -->
    <string name="bluetooth_phonebook_request">"Phone book access request"</string>

    <!-- Bluetooth phone book permission Alert Activity text [CHAR LIMIT=none] -->
    <string name="bluetooth_pb_acceptance_dialog_text">%1$s wants to access your contacts and call history. Give access to %2$s?</string>

    <!-- Bluetooth phone book permission Alert Activity checkbox text [CHAR LIMIT=none] -->
    <string name="bluetooth_remember_choice">Don\'t ask again</string>
    <!--FIXME SHOULD BE REMOVED AND ALL LANG VERSIONS FIXED TO ABOVE NAME -->
    <string name="bluetooth_pb_remember_choice">Don\'t ask again</string>

    <!-- Activity label of BluetoothMessagePermissionActivity, also used as Strings in the permission dialog [CHAR LIMIT=none] -->
    <string name="bluetooth_map_request">"Message access request"</string>

    <!-- Bluetooth message permission Alert Activity text [CHAR LIMIT=none] -->
    <string name="bluetooth_map_acceptance_dialog_text">%1$s wants to access your messages. Give access to %2$s?</string>




    <!-- Date & time settings screen title -->
    <string name="date_and_time">Date &amp; time settings</string>
    <!-- The title of the activity to pick a time zone. -->
    <string name="choose_timezone">Choose time zone</string>
    <!-- Do not translate. Used as the value for a setting. -->
    <string name="default_date_format"><xliff:g id="default_date_format">MM/dd/yyyy</xliff:g></string>

    <!-- The option in the date-format picker for using the normal format
         called for by the user's locale. -->
    <string name="normal_date_format">Regional (<xliff:g id="date" example="12-31-2009">%s</xliff:g>)</string>

    <!-- Label of preview text when tweaking font size -->
    <string name="display_preview_label">Preview:</string>
    <!-- Label for chosen font size -->
    <string name="display_font_size_label">Font size:</string>

    <!-- Used for diagnostic screens, precise translation is not necessary -->
    <string name="intent_sender_data_label"><xliff:g id="data">Data:</xliff:g></string>
    <!-- Used for diagnostic screens, precise translation is not necessary -->
    <string name="intent_sender_sendbroadcast_text">Send <xliff:g id="broadcast">broadcast</xliff:g></string>
    <!-- Used for diagnostic screens, precise translation is not necessary -->
    <string name="intent_sender_action_label"><xliff:g id="action">Action</xliff:g>:</string>
    <!-- Used for diagnostic screens, precise translation is not necessary -->
    <string name="intent_sender_startactivity_text">Start <xliff:g id="activity">activity</xliff:g></string>
    <!-- Used for diagnostic screens, precise translation is not necessary -->
    <string name="intent_sender_resource_label"><xliff:g id="resource">Resource</xliff:g>: </string>
    <!-- Used for diagnostic screens, precise translation is not necessary -->
    <string name="intent_sender_account_label">Account: </string>

    <!-- HTTP proxy settings title -->
    <string name="proxy_settings_title">Proxy</string>
    <!-- HTTP proxy settings. Button to clear the proxy box. -->
    <string name="proxy_clear_text">Clear</string>
    <!-- HTTP proxy settings. The port number label. -->
    <string name="proxy_port_label">Proxy port</string>
    <!-- HTTP proxy settings. The hint text field for port. -->
    <string name="proxy_port_hint" translatable="false">8080</string>
    <!-- HTTP proxy settings. The exclusion list label. -->
    <string name="proxy_exclusionlist_label">Bypass proxy for</string>
    <!-- HTTP proxy settings. The hint text for proxy exclusion list. [CHAR LIMIT=50]-->
    <string name="proxy_exclusionlist_hint">example.com,mycomp.test.com,localhost</string>
    <!-- HTTP proxy settings. The button to restore the defaults. -->
    <string name="proxy_defaultView_text">Restore defaults</string>
    <!-- HTTP proxy settings. The button to save. -->
    <string name="proxy_action_text">Done</string>
    <!-- HTTP proxy settings. The text field for the hostname -->
    <string name="proxy_hostname_label">Proxy hostname</string>
    <!-- HTTP proxy settings. The hint text field for the hostname. [CHAR LIMIT=50] -->
    <string name="proxy_hostname_hint">proxy.example.com</string>
    <!-- HTTP proxy settings. Title if there is an error-->
    <string name="proxy_error">Attention</string>
    <!-- HTTP proxy settings. Button to get rid of error box-->
    <string name="proxy_error_dismiss">OK</string>
    <!-- HTTP proxy settings. The error if the hostname is not valid -->
    <string name="proxy_error_invalid_host">The hostname you typed isn\'t valid.</string>
    <!-- HTTP proxy settings. The error if the exclusion list is not valid -->
    <string name="proxy_error_invalid_exclusion_list">The exclusion list you typed isn\'t properly formatted. Type a comma-separated list of excluded domains.</string>
    <!-- HTTP proxy settings. Error msg -->
    <string name="proxy_error_empty_port">You need to complete the port field.</string>
    <!-- HTTP proxy settings. Error msg -->
    <string name="proxy_error_empty_host_set_port">The port field must be empty if the host field is empty.</string>
    <!-- HTTP proxy settings. Error msg -->
    <string name="proxy_error_invalid_port">The port you typed isn\'t valid.</string>
    <!-- HTTP proxy settings. Warning message about limited application support [CHAR LIMIT=100]-->
    <string name="proxy_warning_limited_support">The HTTP proxy is used by the browser but may not be used by the other apps.</string>

    <!-- HTTP proxy settings. Title for Proxy-Auto Config URL.  [CHAR LIMIT=NONE]-->
    <string name="proxy_url">"PAC URL: "</string>

    <!-- Radio Info screen. Label for a status item.  Used for diagnostic info screens, precise translation isn't needed -->
    <string name="radio_info_signal_location_label">Location:</string>
    <!-- Radio Info screen. Label for a status item.  Used for diagnostic info screens, precise translation isn't needed -->
    <string name="radio_info_neighboring_location_label">Neighboring CID:</string>
    <!-- Radio Info screen. Label for a status item.  Used for diagnostic info screens, precise translation isn't needed -->
    <string name="radio_info_cellinfo_label">CellInfo:</string>
    <!-- Radio Info screen. Label for a status item.  Used for diagnostic info screens, precise translation isn't needed -->
    <string name="radio_info_data_attempts_label">Data attempts:</string>
    <!-- Radio Info screen. Label for a status item.  Used for diagnostic info screens, precise translation isn't needed -->

    <string name="radio_info_gprs_service_label">GPRS service:</string>
    <!-- Radio Info screen. Label for a status item.  Used for diagnostic info screens, precise translation isn't needed -->
    <string name="radio_info_roaming_label">Roaming:</string>
    <!-- Radio Info screen. Label for a status item.  Used for diagnostic info screens, precise translation isn't needed -->
    <string name="radio_info_imei_label">IMEI:</string>
    <!-- Radio Info screen. Label for a status item.  Used for diagnostic info screens, precise translation isn't needed -->
    <string name="radio_info_call_redirect_label">Call redirect:</string>
    <!-- Radio Info screen. Label for a status item.  Used for diagnostic info screens, precise translation isn't needed -->
    <string name="radio_info_ppp_resets_label">Number of PPP reset since boot:</string>
    <!-- Radio Info screen. Label for a status item.  Used for diagnostic info screens, precise translation isn't needed -->
    <string name="radio_info_gsm_disconnects_label">GSM disconnects:</string>
    <!-- Radio Info screen. Label for a status item.  Used for diagnostic info screens, precise translation isn't needed -->
    <string name="radio_info_current_network_label">Current network:</string>
    <!-- Radio Info screen. Label for a status item.  Used for diagnostic info screens, precise translation isn't needed -->
    <string name="radio_info_data_successes_label">Data successes:</string>
    <!-- Radio Info screen. Label for a status item.  Used for diagnostic info screens, precise translation isn't needed -->
    <string name="radio_info_ppp_received_label">PPP received:</string>
    <!-- Radio Info screen. Label for a status item.  Used for diagnostic info screens, precise translation isn't needed -->
    <string name="radio_info_gsm_service_label">GSM service:</string>
    <!-- Radio Info screen. Label for a status item.  Used for diagnostic info screens, precise translation isn't needed -->
    <string name="radio_info_signal_strength_label">Signal strength:</string>
    <!-- Radio Info screen. Label for a status item.  Used for diagnostic info screens, precise translation isn't needed -->
    <string name="radio_info_call_status_label">Call status:</string>
    <!-- Radio Info screen. Label for a status item.  Used for diagnostic info screens, precise translation isn't needed -->
    <string name="radio_info_ppp_sent_label">PPP sent:</string>
    <!-- Radio Info screen. Label for a status item.  Used for diagnostic info screens, precise translation isn't needed -->
    <string name="radio_info_radio_resets_label">Radio resets:</string>
    <!-- Radio Info screen. Label for a status item.  Used for diagnostic info screens, precise translation isn't needed -->
    <string name="radio_info_message_waiting_label">Message waiting:</string>
    <!-- Radio Info screen. Label for a status item.  Used for diagnostic info screens, precise translation isn't needed -->
    <string name="radio_info_phone_number_label">Phone number:</string>
    <!-- Radio Info screen. Label for a status item.  Used for diagnostic info screens, precise translation isn't needed -->
    <string name="radio_info_band_mode_label">Select radio band</string>
    <!-- Radio Info screen. Label for a status item.  Used for diagnostic info screens, precise translation isn't needed -->
    <string name="radio_info_network_type_label">Network type:</string>
    <!-- Radio Info screen. Label for a status item.  Used for diagnostic info screens, precise translation isn't needed -->
    <string name="radio_info_set_perferred_label">Set preferred network type:</string>
    <!-- Radio Info screen. Label for a status item.  Used for diagnostic info screens, precise translation isn't needed -->
    <string name="radio_info_ping_ipaddr">Ping IpAddr:</string>
    <!-- Radio Info screen. Label for a status item.  Used for diagnostic info screens, precise translation isn't needed -->
    <string name="radio_info_ping_hostname">Ping Hostname(www.google.com):</string>
    <!-- Radio Info screen. Label for a status item.  Used for diagnostic info screens, precise translation isn't needed -->
    <string name="radio_info_http_client_test">HTTP Client test:</string>
    <!-- Radio Info screen. Label for a status item.  Used for diagnostic info screens, precise translation isn't needed -->
    <string name="ping_test_label">Run ping test</string>
    <!-- Radio Info screen. Label for a status item.  Used for diagnostic info screens, precise translation isn't needed -->
    <string name="radio_info_smsc_label">SMSC:</string>
    <!-- Radio Info screen. Label for a status item.  Used for diagnostic info screens, precise translation isn't needed -->
    <string name="radio_info_smsc_update_label">Update</string>
    <!-- Radio Info screen. Label for a status item.  Used for diagnostic info screens, precise translation isn't needed -->
    <string name="radio_info_smsc_refresh_label">Refresh</string>
    <!-- Radio Info screen. Label for a status item.  Used for diagnostic info screens, precise translation isn't needed -->
    <string name="radio_info_toggle_dns_check_label">Toggle DNS check</string>
    <!-- Radio Info screen. Label for a status item.  Used for diagnostic info screens, precise translation isn't needed -->
    <string name="oem_radio_info_label">OEM-specific Info/Settings</string>

    <!-- Band Mode Selection -->
    <!-- Band mode screen.  Title of activity. -->
    <string name="band_mode_title">Set GSM/UMTS band</string>
    <!-- Band mode screen.  Loading message. -->
    <string name="band_mode_loading">Loading band list\u2026</string>
    <!-- Band mode screen. Button caption to set the bandmode. -->
    <string name="band_mode_set">Set</string>
    <!-- Band mode screen. Status message when unsuccessful. -->
    <string name="band_mode_failed">Unsuccessful</string>
    <!-- Band mode screen. Statusm essage when successful. -->
    <string name="band_mode_succeeded">Successful</string>

    <!-- Instructions after the user changes the mass storage settings -->
    <string name="sdcard_changes_instructions">Changes take effect when USB cable is reconnected.</string>
    <!-- Enable USB mass storage mode checkbox title -->
    <string name="sdcard_settings_screen_mass_storage_text">Enable USB mass storage</string>
    <!-- The label for total bytes on SD card -->
    <string name="sdcard_settings_total_bytes_label">Total bytes:</string>
    <!-- Message when there is no SD card present [CHAR LIMIT=30] -->
    <string name="sdcard_settings_not_present_status" product="nosdcard">USB storage not mounted.</string>
    <!-- Message when there is no SD card present -->
    <string name="sdcard_settings_not_present_status" product="default">No SD card.</string>
    <!-- Th label for the available (free) sapce on the SD card -->
    <string name="sdcard_settings_available_bytes_label">Available bytes:</string>
    <!-- Message when the SD card is being used by the computer as mass storage [CHAR LIMIT=30] -->
    <string name="sdcard_settings_mass_storage_status" product="nosdcard">USB storage is being used as a mass storage device.</string>
    <!-- Message when the SD card is being used by the computer as mass storage -->
    <string name="sdcard_settings_mass_storage_status" product="default">SD card is being used as a mass storage device.</string>
    <!-- Message when it is safe to remove the SD card [CHAR LIMIT=30] -->
    <string name="sdcard_settings_unmounted_status" product="nosdcard">It\'s now safe to remove the USB storage.</string>
    <!-- Message when it is safe to remove the SD card -->
    <string name="sdcard_settings_unmounted_status" product="default">It\'s now safe to remove the SD card.</string>
    <!-- Error message when the SD card was removed without properly unmounting [CHAR LIMIT=30] -->
    <string name="sdcard_settings_bad_removal_status" product="nosdcard">USB storage was removed while still in use!</string>
    <!-- Error message when the SD card was removed without properly unmounting -->
    <string name="sdcard_settings_bad_removal_status" product="default">SD card was removed while still in use!</string>
    <!-- Label for used bytes on the SD card -->
    <string name="sdcard_settings_used_bytes_label">Used bytes:</string>
    <!-- Message when it is scanning the SD card for new files [CHAR LIMIT=30]  -->
    <string name="sdcard_settings_scanning_status" product="nosdcard">Scanning USB storage for media\u2026</string>
    <!-- Message when it is scanning the SD card for new files -->
    <string name="sdcard_settings_scanning_status" product="default">Scanning SD card for media\u2026</string>
    <!-- Message when the SD card is mounted as read only [CHAR LIMIT=30] -->
    <string name="sdcard_settings_read_only_status" product="nosdcard">USB storage mounted read-only.</string>
    <!-- Message when the SD card is mounted as read only -->
    <string name="sdcard_settings_read_only_status" product="default">SD card mounted read-only.</string>
    <!-- SetupWizard strings used by DateTimeSettingsSetupWizard.  The button label for going to the next screen without storing the setting. [CHAR LIMIT=5] -->
    <string name="skip_label">Skip</string>
    <!-- SetupWizard strings used by DateTimeSettingsSetupWizard.  The button label for going to the next screen. -->
    <string name="next_label">Next</string>

    <!-- LocalePicker -->
    <!-- Title for the locale picker activity -->
    <string name="language_picker_title">Language</string>

    <!-- The title of the dialog to pick an activity.  This is shown when there are multiple activities that can do a particular action.  For example, suppose you click on the "Share" menu item in the Browser.  Since you can share the webpage URL via many communication methods, this dialog would come up with choices like "Email", "IM", etc.  This is a generic message, and the previous example is a single possible scenario (so please don't assume it's for the browser or anything :) ). -->
    <string name="activity_picker_label">Choose activity</string>
    <!-- Do not translate. -->
    <string name="debug_intent_sender_label">Debug intent sender</string>
    <!-- The title of the activity to see random device info. -->
    <string name="device_info_label">Device info</string>
    <!-- The title of the activity to see battery info. -->
    <string name="battery_info_label">Battery info</string>
    <!-- The title of the activity to adjust display settings -->
    <string name="display_label">Screen</string>
    <!-- The title of the activity to see phone info -->
    <string name="phone_info_label" product="tablet">Tablet info</string>
    <!-- The title of the activity to see phone info -->
    <string name="phone_info_label" product="default">Phone info</string>
    <!-- The title of the activity to adjust SD card settings [CHAR LIMIT=25] -->
    <string name="sd_card_settings_label" product="nosdcard">USB storage</string>
    <!-- The title of the activity to adjust SD card settings-->
    <string name="sd_card_settings_label" product="default">SD card</string>
    <!-- The title of the activity to adjust proxy settings -->
    <string name="proxy_settings_label">Proxy settings</string>

    <!-- ======================================================================================= -->
    <!-- NEW STUFF -->
    <!-- ======================================================================================= -->

    <!-- Button label for generic cancel action -->
    <string name="cancel">Cancel</string>

    <!-- Title of the Settings activity shown within the application itself. -->
    <string name="settings_label">Settings</string>
    <!-- Title of the Settings activity shown in the Launcher. [CHAR LIMIT=20] -->
    <string name="settings_label_launcher">Settings</string>
    <!-- Label for option to select a settings panel as a shortcut -->
    <string name="settings_shortcut">Settings shortcut</string>
    <!-- Wireless controls settings screen, setting check box label -->
    <string name="airplane_mode">Airplane mode</string>
    <!-- Main Settings screen settings title for things like airplane mode, tethering, NFC, VPN.  This will take you to another screen with those settings. -->
    <string name="radio_controls_title">More\u2026</string>
    <!-- Wireless Settings screen title for things like Wi-Fi, bluetooth, airplane mode. -->
    <string name="wireless_networks_settings_title">Wireless &amp; networks</string>
    <!-- Main Settings screen settings summary text for the "Wireless controls" setting -->
    <string name="radio_controls_summary">Manage Wi\u2011Fi, Bluetooth, airplane mode, mobile networks, &amp; VPNs</string>

    <!-- mobile network settings screen, setting check box title -->
    <string name="roaming">Data roaming</string>
    <!-- mobile network settings screen, setting option summary text when check box is selected -->
    <string name="roaming_enable">Connect to data services when roaming</string>
    <!-- mobile network settings screen, setting option summary text when check box is clear -->
    <string name="roaming_disable">Connect to data services when roaming</string>
    <!-- mobile network settings screen, dialog message when you are roaming and clear the "Data roaming" check box -->
    <string name="roaming_reenable_message">You have lost data connectivity because you left your home network with data roaming turned off.</string>
    <!-- mobile network settings screen, button on dialog box that appears when you are roaming and clear the "Data roaming" check box -->
    <string name="roaming_turn_it_on_button">Turn it on</string>
    <!-- mobile network settings screen, message in dialog box that appears when you select the "Data roaming" check box -->
    <string name="roaming_warning">When you allow data roaming, you may incur significant roaming charges!</string>
    <!-- mobile network settings screen, message in dialog box that appears when you select the "Data roaming" check box. This is for multiuser tablets [CHAR LIMIT=none] -->
    <string name="roaming_warning_multiuser" product="tablet">When you allow data roaming, you may incur significant roaming charges!\n\nThis setting affects all users on this tablet.</string>
    <!-- mobile network settings screen, message in dialog box that appears when you select the "Data roaming" check box. This is for multiuser phones [CHAR LIMIT=none] -->
    <string name="roaming_warning_multiuser" product="default">When you allow data roaming, you may incur significant roaming charges!\n\nThis setting affects all users on this phone.</string>
    <!-- mobile network settings screen, title of dialog box that appears when you select the "Data roaming" check box -->
    <string name="roaming_reenable_title">Allow data roaming?</string>
    <!-- mobile network settings screen, setting option name -->
    <string name="networks">Operator selection</string>
    <!-- mobile network settings screen, setting option summary text -->
    <string name="sum_carrier_select">Choose a network operator</string>

    <!-- Date and time settings --><skip />
    <!-- Main Settings screen setting option name to go into the date and time settings-->
    <string name="date_and_time_settings_title">Date &amp; time</string>
    <!-- Title for Date & Time settings screen in SetupWizard [CHAR LIMIT=40] -->
    <string name="date_and_time_settings_title_setup_wizard">Set date and time</string>
    <!-- Main Settings screen setting option summary text for the item to go into the date and time settings. -->
    <string name="date_and_time_settings_summary">Set date, time, time zone, &amp; formats</string>
    <!-- Date & time setting screen setting check box title if the date and time should be determined automatically [CHAR LIMIT=25] -->
    <string name="date_time_auto">Automatic date &amp; time</string>
    <!-- Date & time setting screen setting option summary text when Automatic check box is selected
        (that is, when date and time should be determined automatically) [CHAR LIMIT=100] -->
    <string name="date_time_auto_summaryOn">Use network-provided time</string>
    <!-- Date & time setting screen setting option summary text when Automatic check box is clear
        [CHAR LIMIT=100] -->
    <string name="date_time_auto_summaryOff">Use network-provided time</string>
    <!-- Date & time setting screen setting check box title if the time zone should be determined automatically [CHAR LIMIT=25] -->
    <string name="zone_auto">Automatic time zone</string>
    <!-- Date & time setting screen setting option summary text when Automatic time zone check box is selected (that is, when date and time should be determined automatically)
        [CHAR LIMIT=100]  -->
    <string name="zone_auto_summaryOn">Use network-provided time zone</string>
    <!-- Date & time setting screen setting option summary text when Automatic time zone check box is clear
        [CHAR LIMIT=100] -->
    <string name="zone_auto_summaryOff">Use network-provided time zone</string>
    <!-- Date & time setting screen setting check box title -->
    <string name="date_time_24hour">Use 24-hour format</string>
    <!-- Date & time setting screen setting option title -->
    <string name="date_time_set_time">Set time</string>
    <!-- Date & time setting screen setting option title -->
    <string name="date_time_set_timezone">Select time zone</string>
    <!-- Date & time setting screen setting option title -->
    <string name="date_time_set_date">Set date</string>
    <!-- Date & time setting screen setting option title.  This setting allows the user to choose how the date should be displayed in apps (what ordering for month and day, etc.) -->
    <string name="date_time_date_format">Choose date format</string>
    <!-- Menu item on Select time zone screen -->
    <string name="zone_list_menu_sort_alphabetically">Sort alphabetically</string>
    <!-- Menu item on Select time zone screen -->
    <string name="zone_list_menu_sort_by_timezone">Sort by time zone</string>
    <!-- Title string shown above DatePicker, letting a user select system date
         [CHAR LIMIT=20] -->
    <string name="date_picker_title">Date</string>
    <!-- Title string shown above TimePicker, letting a user select system time
         [CHAR LIMIT=20] -->
    <string name="time_picker_title">Time</string>

    <!-- Security Settings --><skip />

    <!-- Security settings screen when using face unlock, setting option name to start an activity that allows the user to improve accuracy by adding additional enrollment faces -->
    <string name="biometric_weak_improve_matching_title">Improve face matching</string>
<!-- On the security settings screen when using face unlock.  This checkbox is used to toggle whether liveliness detection is required.  If it is checked the user must blink during unlock to prove it's not a photo  -->
    <string name="biometric_weak_liveliness_title">Liveness check</string>
    <!-- On the security settings screen when using face unlock.  The summary of the liveliness checkbox -->
    <string name="biometric_weak_liveliness_summary" msgid="7980026533493781616">Require eye blink while unlocking</string>

    <!-- Security settings screen, setting option name to change screen timeout -->
    <string name="lock_after_timeout">Automatically lock</string>
    <!-- Security settings screen, setting option summary to change screen timeout -->
    <string name="lock_after_timeout_summary"><xliff:g id="timeout_string">%1$s</xliff:g> after sleep</string>
    <!-- Text shown next to checkbox for showing owner info on LockScreen [CHAR LIMIT=50]-->
    <string name="show_owner_info_on_lockscreen_label">Show owner info on lock screen</string>
    <!-- Text shown for title of owner info setting [CHAR LIMIT=20]-->
    <string name="owner_info_settings_title">Owner info</string>
    <!-- Text shown for title of settings checkbox to enable widgets [CHAR LIMIT=20]-->
    <string name="security_enable_widgets_title">Enable widgets</string>
    <!-- Summary for settings checkbox to disable widgets when the setting has been disabled by an installed device admin [CHAR LIMIT=50] -->
    <string name="security_enable_widgets_disabled_summary">Disabled by administrator</string>
    <!-- Text shown for title of settings to setup/change NFC unlock [CHAR LIMIT=20]-->
    <string name="nfc_unlock_title">NFC unlock</string>


    <!-- Text shown for summary of owner info setting [CHAR LIMIT=40]-->
    <string name="owner_info_settings_summary"></string>
    <!-- Hint text shown in owner info edit text [CHAR LIMIT=50] -->
    <string name="owner_info_settings_edit_text_hint">Type text to display on the lock screen</string>
    <!-- Text shown next to checkbox for showing user info on LockScreen [CHAR LIMIT=50]-->
    <string name="show_user_info_on_lockscreen_label">Show user info on lock screen</string>
    <!-- Text shown for title of user info setting [CHAR LIMIT=20]-->
    <string name="user_info_settings_title">User info</string>
    <!-- Text shown next to checkbox for showing profile info on LockScreen [CHAR LIMIT=50]-->
    <string name="show_profile_info_on_lockscreen_label">Show profile info on lock screen</string>
    <!-- Text shown for title of profile info setting [CHAR LIMIT=20]-->
    <string name="profile_info_settings_title">Profile info</string>
    <!-- Main Settings screen setting option title for the item to take you to the location screen -->
    <string name="location_settings_title">Location</string>
    <!-- Main Settings screen setting option title for the item to take you to the security screen -->
    <string name="security_settings_title">Security</string>
    <!-- Main Settings screen setting option summary text for the item tot ake you to the security and location screen -->
    <string name="security_settings_summary">Set My Location, screen unlock, SIM card lock, credential storage lock</string>
    <!-- Main Settings screen setting option summary text for the item to take you to the CDMA security and location screen -->
    <string name="cdma_security_settings_summary">Set My Location, screen unlock, credential storage lock</string>
    <!-- In the security screen, the header title for settings related to  Passwords-->
    <string name="security_passwords_title">Passwords</string>

    <!-- Title of the preferences category for preference items to control encryption -->
    <string name="crypt_keeper_settings_title">Encryption</string>

    <!-- Title of the preferences item to control encryption -->
    <string name="crypt_keeper_encrypt_title" product="tablet">Encrypt tablet</string>
    <!-- Title of the preferences item to control encryption -->
    <string name="crypt_keeper_encrypt_title" product="default">Encrypt phone</string>

    <!-- Summary of the preferences item to control encryption, when encryption is inactive -->
    <string name="crypt_keeper_encrypt_summary" product="tablet">
    Require a numeric PIN or password to decrypt your tablet each time you
    power it on</string>
    <!-- Summary of the preferences item to control encryption, when encryption is inactive -->
    <string name="crypt_keeper_encrypt_summary" product="default">
    Require a numeric PIN or password to decrypt your phone each time you
    power it on</string>
    <!-- Summary of the preferences item to control encryption, when encryption is active -->
    <string name="crypt_keeper_encrypted_summary">Encrypted</string>

    <!-- Informational text in the first confirmation screen before starting device encryption -->
    <string name="crypt_keeper_desc" product="tablet">
    You can encrypt your accounts, settings, downloaded apps and their data,
    media, and other files. Once you encrypt your tablet, you need to type a numeric PIN
    or password to decrypt it each time you power it on. You can\'t decrypt your tablet
    except by performing a factory data reset, erasing all your data.\n\nEncryption takes
    an hour or more. You must start with a charged battery and keep your tablet plugged in
    until encryption is complete. If you interrupt the encryption process, you will lose
    some or all of your data.</string>
    <!-- Informational text in the first confirmation screen before starting device encryption -->
    <string name="crypt_keeper_desc" product="default">
    You can encrypt your accounts, settings, downloaded apps and their data,
    media, and other files. Once you encrypt your phone, you need to type a numeric PIN or
    password to decrypt it each time you power it on. You can\'t decrypt your phone
    except by performing a factory data reset, erasing all your data.\n\nEncryption takes
    an hour or more. You must start with a charged battery and keep your phone plugged in
    until encryption is complete. If you interrupt the encryption process, you will lose
    some or all of your data.</string>

    <!-- Button text to start encryption process -->
    <string name="crypt_keeper_button_text" product="tablet">Encrypt tablet</string>
    <!-- Button text to start encryption process -->
    <string name="crypt_keeper_button_text" product="default">Encrypt phone</string>

    <!-- Warning string that will be displayed when encryption cannot be started -->
    <string name="crypt_keeper_low_charge_text">Charge your battery and try again.</string>
    <!-- Warning string that will be displayed when encryption cannot be started -->
    <string name="crypt_keeper_unplugged_text">Plug in your charger and try again.</string>

    <!-- Dialog title, shown when encryption cannot proceed because a PIN/Password is needed -->
    <string name="crypt_keeper_dialog_need_password_title">No lock screen PIN or password</string>
    <!-- Dialog message, shown when encryption cannot proceed because a PIN/Password is needed -->
    <string name="crypt_keeper_dialog_need_password_message">You need to set a lock screen PIN or
    password before you can start encryption.</string>

    <!-- Title of the final confirmation screen before starting device encryption -->
    <string name="crypt_keeper_confirm_title">Encrypt?</string>
    <!-- Warning text in the final confirmation screen before starting device encryption -->
    <string name="crypt_keeper_final_desc" product="tablet">
    The encryption operation is irreversible and if you interrupt it, you\'ll lose data.
    Encryption takes an hour or more, during which the tablet will restart several times.
    </string>
    <!-- Warning text in the final confirmation screen before starting device encryption -->
    <string name="crypt_keeper_final_desc" product="default">
    The encryption operation is irreversible and if you interrupt it, you\'ll lose data.
    Encryption takes an hour or more, during which the phone will restart several times.
    </string>

    <!-- Title of the progress screen while encrypting the device -->
    <string name="crypt_keeper_setup_title">Encrypting</string>

    <!-- Informational text on the progress screen while encrypting the device -->
    <string name="crypt_keeper_setup_description" product="tablet">Wait while your tablet
    is being encrypted. <xliff:g id="percent" example="50">^1</xliff:g>% complete.</string>
    <!-- Informational text on the progress screen while encrypting the device -->
    <string name="crypt_keeper_setup_description" product="default">Wait while your phone
    is being encrypted. <xliff:g id="percent" example="50">^1</xliff:g>% complete.</string>

    <!-- Informational text on the password entry screen when password entry fails-->
    <string name="crypt_keeper_cooldown">Try again in <xliff:g id="delay" example="15">^1</xliff:g> seconds.</string>

    <!-- Informational text on the password entry screen prompting the user for their password -->
    <string name="crypt_keeper_enter_password">Type your password</string>

    <!-- Title of the encryption screen when encrypting the device failed -->
    <string name="crypt_keeper_failed_title">Encryption unsuccessful</string>

    <!-- Informational text when encryption fails -->
    <string name="crypt_keeper_failed_summary" product="tablet">
      Encryption was interrupted and can\'t complete. As a result, the data on
      your tablet is no longer accessible.
      \n\n
      To resume using your tablet, you need to perform a factory reset.
      When you set up your tablet after the reset, you\'ll have an opportunity
      to restore any data that was backed up to your Google Account.
    </string>

    <!-- Informational text when encryption fails -->
    <string name="crypt_keeper_failed_summary" product="default">
      Encryption was interrupted and can\'t complete. As a result, the data on
      your phone is no longer accessible.
      \n\nTo resume using your phone, you need to perform a factory reset.
      When you set up your phone after the reset, you\'ll have an opportunity
      to restore any data that was backed up to your Google Account.
    </string>

    <!-- Image button description to switch input method -->
    <string name="crypt_keeper_switch_input_method">Switch input method</string>

    <!-- Unlock Picker Settings --><skip />

    <!-- Security Picker --><skip />
    <!--  Title for security picker to choose the unlock method: None/Pattern/PIN/Password [CHAR LIMIT=22] -->
    <string name="lock_settings_picker_title">Choose screen lock</string>

    <!--  Title for security picker when choosing a facelock's backup unlock method: Pattern/PIN [CHAR LIMIT=22] -->
    <string name="backup_lock_settings_picker_title">Choose backup lock</string>

    <!--  Main Security lock settings --><skip />
    <!--  Title for PreferenceScreen to launch picker for security method when there is none [CHAR LIMIT=22] -->
    <string name="unlock_set_unlock_launch_picker_title">Screen lock</string>

    <!--  Title for PreferenceScreen to change security method: None/Pattern/PIN/Password [CHAR LIMIT=22] -->
    <string name="unlock_set_unlock_launch_picker_change_title">Change lock screen</string>

    <!--  Summary for PreferenceScreen to changeecurity method: None/Pattern/PIN/Password [CHAR LIMIT=45]  -->
    <string name="unlock_set_unlock_launch_picker_change_summary">Change or disable pattern, PIN, or password security</string>

    <!--  Summary for PreferenceScreen to changeecurity method: None/Pattern/PIN/Password [CHAR LIMIT=45]  -->
    <string name="unlock_set_unlock_launch_picker_enable_summary">Choose a method to lock the screen</string>

    <!-- Info explaining the backup lock which is used for facelock -->
    <string name="unlock_backup_info_summary">When Face Unlock can\'t see you, how do you want to unlock?</string>

    <!-- Title for preference that disables unlock security [CHAR LIMIT=22] -->
    <string name="unlock_set_unlock_off_title">None</string>
    <!-- Summary for preference that disables unlock security [CHAR LIMIT=45] -->
    <string name="unlock_set_unlock_off_summary"></string>

    <!-- Title for preference that disables unlock security [CHAR LIMIT=22] -->
    <string name="unlock_set_unlock_none_title">Slide</string>
    <!-- Summary for preference that disables unlock security [CHAR LIMIT=45]-->
    <string name="unlock_set_unlock_none_summary">No security</string>

    <!-- Title for preference that guides the user through a weak biometric lock [CHAR LIMIT=22] -->
    <string name="unlock_set_unlock_biometric_weak_title">Face Unlock</string>
    <!-- Summary for preference that disables unlock security [CHAR LIMIT=45]-->
    <string name="unlock_set_unlock_biometric_weak_summary">Low security, experimental</string>

    <!-- Title for preference that guides the user through creating an unlock pattern [CHAR LIMIT=22]-->
    <string name="unlock_set_unlock_pattern_title">Pattern</string>
    <!-- Summary for preference that guides the user through creating an unlock pattern [CHAR LIMIT=45] -->
    <string name="unlock_set_unlock_pattern_summary">Medium security</string>

    <!-- Title for preference that guides the user through creating an unlock PIN (Personal Identification Number) [CHAR LIMIT=22] -->
    <string name="unlock_set_unlock_pin_title">PIN</string>
    <!-- Summary for preference that guides the user through creating an unlock PIN (Personal Identification Number) [CHAR LIMIT=45] -->
    <string name="unlock_set_unlock_pin_summary">Medium to high security</string>

    <!-- Title for preference that guides the user through creating an unlock password [CHAR LIMIT=22] -->
    <string name="unlock_set_unlock_password_title">Password</string>
    <!-- Title for preference that guides the user through creating an unlock password [CHAR LIMIT=45] -->
    <string name="unlock_set_unlock_password_summary">High security</string>

    <!-- Summary for preference that has been disabled by because of the DevicePolicyAdmin, or because device encryption is enabled, or because there are credentials in the credential storage [CHAR LIMIT=50] -->
    <string name="unlock_set_unlock_disabled_summary">Disabled by administrator, encryption policy, or credential storage</string>

    <!-- Summary for "Configure lockscreen" when lock screen is off [CHAR LIMIT=45] -->
    <string name="unlock_set_unlock_mode_off">None</string>
    <!-- Summary for "Configure lockscreen" when security is disabled [CHAR LIMIT=45] -->
    <string name="unlock_set_unlock_mode_none">Slide</string>
    <!-- Summary for "Configure lockscreen" when security biometric weak is enabled [CHAR LIMIT=45] -->
    <string name="unlock_set_unlock_mode_biometric_weak">Face Unlock</string>
    <!-- Summary for "Configure lockscreen" when security pattern is enabled [CHAR LIMIT=45] -->
    <string name="unlock_set_unlock_mode_pattern">Pattern</string>
    <!-- Summary for "Configure lockscreen" when security PIN is enabled [CHAR LIMIT=45] -->
    <string name="unlock_set_unlock_mode_pin">PIN</string>
    <!-- Summary for "Configure lockscreen" when security password is enabled [CHAR LIMIT=45] -->
    <string name="unlock_set_unlock_mode_password">Password</string>

    <!-- Title for option to turn of password/pin/pattern unlock. [CHAR LIMIT=22] -->
    <string name="unlock_disable_lock_title">Turn off screen lock</string>

    <!-- Summary shown under unlock_disable_lock_title when pattern is in use and can be removed [CHAR LIMIT=45] -->
    <string name="unlock_disable_lock_pattern_summary">Remove unlock pattern</string>
    <!-- Summary shown under unlock_disable_lock_title when PIN is in use and can be removed [CHAR LIMIT=45]-->
    <string name="unlock_disable_lock_pin_summary">Remove unlock PIN</string>
    <!-- Summary shown under unlock_disable_lock_title when password is in use and can be removed [CHAR LIMIT=45]-->
    <string name="unlock_disable_lock_password_summary">Remove unlock password</string>

    <!-- Title shown on security settings to allow the user to change their lockscreen pattern [CHAR LIMIT=22] -->
    <string name="unlock_change_lock_pattern_title">Change unlock pattern</string>
    <!-- Title shown on security settings to allow the user to change their lockscreen PIN [CHAR LIMIT=22] -->
    <string name="unlock_change_lock_pin_title">Change unlock PIN</string>
    <!-- Title shown on security settings to allow the user to change their lockscreen password [CHAR LIMIT=22]-->
    <string name="unlock_change_lock_password_title">Change unlock password</string>

    <!-- Hint shown in dialog screen when password is too short -->
    <string name="lockpassword_password_too_short">Password must be at least %d characters</string>
    <!-- Hint shown in dialog screen when PIN is too short -->
    <string name="lockpassword_pin_too_short">PIN must be at least %d digits</string>

    <!-- Hint shown after minimum password criteria is met -->
    <string name="lockpassword_press_continue">Touch Continue when done</string>

    <!-- Hint shown after minimum password criteria is met -->
    <string name="lockpassword_continue_label">Continue</string>

    <!-- Error shown in popup when password is too long -->
    <string name="lockpassword_password_too_long">Password must be fewer than <xliff:g id="number" example="17">%d</xliff:g> characters.</string>
    <!-- Error shown in popup when PIN is too long -->
    <string name="lockpassword_pin_too_long">PIN must be fewer than <xliff:g id="number" example="17">%d</xliff:g> digits.</string>

    <!-- Error shown when in PIN mode and user enters a non-digit -->
    <string name="lockpassword_pin_contains_non_digits">PIN must contain only digits 0-9.</string>

    <!-- Error shown when in PIN mode and PIN has been used recently. Please keep this string short! -->
    <string name="lockpassword_pin_recently_used">Device administrator doesn\'t allow using a recent PIN.</string>

    <!-- Error shown when in PASSWORD mode and user enters an invalid character -->
    <string name="lockpassword_illegal_character">Password contains an illegal character.</string>

    <!-- Error shown when in PASSWORD mode and password is all digits -->
    <string name="lockpassword_password_requires_alpha">Password must contain at least one letter.</string>

    <!-- Error shown when in PASSWORD mode and password doesn't contain any digits -->
    <string name="lockpassword_password_requires_digit">Password must contain at least one digit.</string>

    <!-- Error shown when in PASSWORD mode and password doesn't contain any symbols -->
    <string name="lockpassword_password_requires_symbol">Password must contain at least one symbol.</string>

    <!-- Error shown when in PASSWORD mode and password doesn't contain the required number of letters -->
    <plurals name="lockpassword_password_requires_letters">
        <item quantity="one">Password must contain at least 1 letter.</item>
        <item quantity="other">Password must contain at least %d letters.</item>
    </plurals>

    <!-- Error shown when in PASSWORD mode and password doesn't contain the required number of lowercase letters -->
    <plurals name="lockpassword_password_requires_lowercase">
        <item quantity="one">Password must contain at least 1 lowercase letter.</item>
        <item quantity="other">Password must contain at least %d lowercase letters.</item>
    </plurals>

    <!-- Error shown when in PASSWORD mode and password doesn't contain the required number of uppercase letters -->
    <plurals name="lockpassword_password_requires_uppercase">
        <item quantity="one">Password must contain at least 1 uppercase letter.</item>
        <item quantity="other">Password must contain at least %d uppercase letters.</item>
    </plurals>

    <!-- Error shown when in PASSWORD mode and password doesn't contain the required number of numerical digits -->
    <plurals name="lockpassword_password_requires_numeric">
        <item quantity="one">Password must contain at least 1 numerical digit.</item>
        <item quantity="other">Password must contain at least %d numerical digits.</item>
    </plurals>

    <!-- Error shown when in PASSWORD mode and password doesn't contain the required number of special symbols -->
    <plurals name="lockpassword_password_requires_symbols">
        <item quantity="one">Password must contain at least 1 special symbol.</item>
        <item quantity="other">Password must contain at least %d special symbols.</item>
    </plurals>

    <!-- Error shown when in PASSWORD mode and password doesn't contain the required number of non-letter characters -->
    <plurals name="lockpassword_password_requires_nonletter">
        <item quantity="one">Password must contain at least 1 non-letter character.</item>
        <item quantity="other">Password must contain at least %d non-letter characters.</item>
    </plurals>

    <!-- Error shown when in PASSWORD mode and password has been used recently. Please keep this string short! -->
    <string name="lockpassword_password_recently_used">Device administrator doesn\'t allow using a recent password.</string>

    <!-- Label for ChoosePassword/PIN OK button -->
    <string name="lockpassword_ok_label">OK</string>

    <!-- Label for ChoosePassword/PIN OK button -->
    <string name="lockpassword_cancel_label">Cancel</string>

    <!-- Label for LockPatternTutorial Cancel button -->
    <string name="lockpattern_tutorial_cancel_label">Cancel</string>

    <!-- Label for LockPatternTutorial Continue button -->
    <string name="lockpattern_tutorial_continue_label">Next</string>

    <!-- Toast shown when lock pattern or password successfully setup. [CHAR LIMIT=64] -->
    <string name="lock_setup" msgid="5507462851158901718">Setup is complete.</string>

    <!-- In the security screen, the header title for settings related to device admins -->
    <string name="device_admin_title">Device administration</string>

    <!-- Title of preference to manage device admins -->
    <string name="manage_device_admin">Device administrators</string>

    <!-- Summary of preference to manage device policies -->
    <string name="manage_device_admin_summary">View or deactivate device administrators</string>

    <!-- Notification access settings (part of Security) -->

    <!-- Title of preference to manage notification listeners -->
    <string name="manage_notification_access">Notification access</string>

    <!-- Summary of preference to manage notification listeners, when none are enabled -->
    <string name="manage_notification_access_summary_zero">Apps cannot read notifications</string>

    <!-- Summary of preference to manage notification listeners, when one or more are enabled
         and are therefore able to read the user's notifications -->
    <plurals name="manage_notification_access_summary_nonzero">
        <item quantity="one">%d app can read notifications</item>
        <item quantity="other">%d apps can read notifications</item>
    </plurals>

    <!-- String to show in the list of notification listeners, when none is installed -->
    <string name="no_notification_listeners">No notification listeners are installed.</string>

    <!-- Title for a warning message about security implications of enabling a notification
          listener, displayed as a dialog message. [CHAR LIMIT=NONE] -->
    <string name="notification_listener_security_warning_title">Enable
         <xliff:g id="service" example="NotificationReader">%1$s</xliff:g>?</string>
    <!-- Summary for a warning message about security implications of enabling a notification
          listener, displayed as a dialog message. [CHAR LIMIT=NONE] -->
    <string name="notification_listener_security_warning_summary">
        <xliff:g id="notification_listener_name">%1$s</xliff:g> will be able to
        read all notifications posted by the system or any installed app, which may include personal
        information such as contact names and the text of messages sent to you. It will also be able
        to dismiss these notifications or touch action buttons within them.
    </string>

    <!-- Bluetooth settings -->
    <!-- Bluetooth settings check box title on Main Settings screen -->
    <string name="bluetooth_quick_toggle_title">Bluetooth</string>
    <!-- Bluetooth settings check box summary for turning on bluetooth -->
    <string name="bluetooth_quick_toggle_summary">Turn on Bluetooth</string>
    <!--Used as title on second screen after selecting Bluetooth settings -->
    <string name="bluetooth_settings">Bluetooth</string>
    <!--Wireless controls screen, settings title for the item to take you to the bluetooth settings screen -->
    <string name="bluetooth_settings_title">Bluetooth</string>
    <!--Wireless controls screen, settings summary for the item tot ake you to the bluetooth settings screen -->
    <string name="bluetooth_settings_summary">Manage connections, set device name &amp; discoverability</string>

    <!-- ======================================================================================= -->
    <!-- Note: The opening brackets of HTML style tags are escaped (e.g. "<b>" is "&lt;b>") in   -->
    <!--   the following resources to enable formatting followed by HTML styling, as described   -->
    <!--   here:  http://developer.android.com/guide/topics/resources/string-resource.html       -->
    <!-- ======================================================================================= -->

    <!-- Title for the dialog to enter PIN. [CHAR LIMIT=40] -->
    <string name="bluetooth_pairing_request">Bluetooth pairing request</string>

    <!-- Message when bluetooth dialog for pin entry is showing. [CHAR LIMIT=NONE] -->
    <string name="bluetooth_enter_pin_msg">To pair with:<xliff:g id="bold">&lt;br>&lt;b></xliff:g><xliff:g id="device_name">%1$s</xliff:g><xliff:g id="end_bold">&lt;/b>&lt;br>&lt;br></xliff:g>Type the device\'s required PIN:</string>

    <!-- Message when bluetooth dialog for passkey entry is showing. [CHAR LIMIT=NONE] -->
    <string name="bluetooth_enter_passkey_msg">To pair with:<xliff:g id="bold">&lt;br>&lt;b></xliff:g><xliff:g id="device_name">%1$s</xliff:g><xliff:g id="end_bold">&lt;/b>&lt;br>&lt;br></xliff:g>Type the device\'s required passkey:</string>

    <!-- Checkbox label for alphanumeric PIN entry (default is numeric PIN). [CHAR LIMIT=50] -->
    <string name="bluetooth_enable_alphanumeric_pin">PIN contains letters or symbols</string>

    <!-- Bluetooth PIN hint text (below the text entry box). [CHAR LIMIT=30] -->
    <string name="bluetooth_pin_values_hint">Usually 0000 or 1234</string>

    <!-- Pairing dialog text to remind user to enter the PIN on the other device. [CHAR LIMIT=NONE] -->
    <string name="bluetooth_enter_pin_other_device">You may also need to type this PIN on the other device.</string>
    <!-- Pairing dialog text to remind user to enter the passkey on the other device. [CHAR LIMIT=NONE] -->
    <string name="bluetooth_enter_passkey_other_device">You may also need to type this passkey on the other device.</string>

    <!-- Message for confirmation of passkey to complete pairing. [CHAR LIMIT=NONE] -->
    <string name="bluetooth_confirm_passkey_msg">To pair with:&lt;br>&lt;b><xliff:g id="device_name">%1$s</xliff:g>&lt;/b>&lt;br>&lt;br>Make sure it is showing this passkey:&lt;br>&lt;b><xliff:g id="passkey">%2$s</xliff:g>&lt;/b></string>

    <!-- Message when bluetooth incoming pairing request for (2.1 devices) dialog is showing -->
    <string name="bluetooth_incoming_pairing_msg">From:&lt;br>&lt;b><xliff:g id="device_name">%1$s</xliff:g>&lt;/b>&lt;br>&lt;br>Pair with this device?</string>

    <!-- Message when bluetooth dialog when passkey or pin needs to be displayed. -->
    <string name="bluetooth_display_passkey_pin_msg">To pair with:<xliff:g id="bold1">&lt;br>&lt;b></xliff:g><xliff:g id="device_name">%1$s</xliff:g><xliff:g id="end_bold1">&lt;/b>&lt;br>&lt;br></xliff:g>Type on it:<xliff:g id="bold2">&lt;br>&lt;b></xliff:g><xliff:g id="passkey">%2$s</xliff:g><xliff:g id="end_bold2">&lt;/b></xliff:g>, then press Return or Enter.</string>

    <!-- Button text for accepting an incoming pairing request. [CHAR LIMIT=20] -->
    <string name="bluetooth_pairing_accept">Pair</string>
    <!-- Button text for declining an incoming pairing request. [CHAR LIMIT=20] -->
    <string name="bluetooth_pairing_decline">Cancel</string>

    <!-- Title for BT error dialogs. -->
    <string name="bluetooth_error_title"></string>
    <!-- Message for the error dialog when BT pairing fails generically. -->
    <string name="bluetooth_pairing_error_message">Couldn\'t pair with <xliff:g id="device_name">%1$s</xliff:g>.</string>
    <!-- Message for the error dialog when BT pairing fails because the PIN /
    Passkey entered is incorrect. -->
    <string name="bluetooth_pairing_pin_error_message">Couldn\'t pair with <xliff:g id="device_name">%1$s</xliff:g> because of an incorrect PIN or passkey.</string>
    <!-- Message for the error dialog when BT pairing fails because the other device is down. -->
    <string name="bluetooth_pairing_device_down_error_message">Can\'t communicate with <xliff:g id="device_name">%1$s</xliff:g>.</string>
    <!-- Message for the error dialog when BT pairing fails because the other device rejected the pairing. -->
    <string name="bluetooth_pairing_rejected_error_message">Pairing rejected by <xliff:g id="device_name">%1$s</xliff:g>.</string>

    <!-- Message for the error dialog when BT connecting operation fails generically. -->
    <string name="bluetooth_connecting_error_message">Couldn\'t connect to <xliff:g id="device_name">%1$s</xliff:g>.</string>

    <!-- Bluetooth settings: The title of the preference (list item) that initiates a scan for devices -->
    <string name="bluetooth_preference_scan_title">Scan for devices</string>
    <!-- Bluetooth settings: The title of the action button that initiates a search for nearby devices [CHAR LIMIT=20] -->
    <string name="bluetooth_search_for_devices">Search for devices</string>
    <!-- Bluetooth settings: The title of the action button while a search for nearby devices is in progress [CHAR LIMIT=20] -->
    <string name="bluetooth_searching_for_devices">Searching\u2026</string>
    <!-- Bluetooth settings: The sub heading for device settings. [CHAR LIMIT=30] -->
    <string name="bluetooth_preference_device_settings">Device settings</string>
    <!-- Bluetooth settings: The sub heading for devices which have already been paired with this device. [CHAR LIMIT=40] -->
    <string name="bluetooth_preference_paired_devices">Paired devices</string>
    <!-- Bluetooth settings: The sub heading for available devices during and after scanning. [CHAR LIMIT=40] -->
    <string name="bluetooth_preference_found_devices">Available devices</string>
    <!-- Bluetooth settings.  Context menu item for a device.  Action will connect to all profiles on the device. -->
    <string name="bluetooth_device_context_connect">Connect</string>
    <!-- Bluetooth settings.  Context menu item for a device.  Action will disconnect from all profiles on the device. -->
    <string name="bluetooth_device_context_disconnect">Disconnect</string>
    <!-- Bluetooth settings.  Context menu item for a device.  Action will first pair, and then connect to all profiles on the device. -->
    <string name="bluetooth_device_context_pair_connect">Pair &amp; connect</string>
    <!-- Bluetooth settings.  Context menu item for a device.  Action will remove pairing with the device. -->
    <string name="bluetooth_device_context_unpair">Unpair</string>
    <!-- Bluetooth settings.  Context menu item for a device.  Action will disconnect and remove pairing with the device. -->
    <string name="bluetooth_device_context_disconnect_unpair">Disconnect &amp; unpair</string>
    <!-- Bluetooth settings.  Context menu item for a device.  Action will take the user to another screen where they can choose exactly which profiles to connect to. -->
    <string name="bluetooth_device_context_connect_advanced">Options\u2026</string>
    <!-- Bluetooth settings.  Menu option to Bluetooth advanced settings [CHAR LIMIT=20]-->
    <string name="bluetooth_menu_advanced">Advanced</string>
    <!-- Bluetooth settings. Title of the advanced bluetooth settings screen [CHAR LIMIT=30]-->
    <string name="bluetooth_advanced_titlebar">Advanced Bluetooth</string>
    <!-- Bluetooth settings. Text displayed when Bluetooth is off and device list is empty [CHAR LIMIT=50]-->
    <string name="bluetooth_empty_list_bluetooth_off">To see devices, turn Bluetooth on.</string>


    <!-- Bluetooth settings.  The title of the screen to pick which profiles to connect to on the device.  For example, headphones may have both A2DP and headset, this allows the user to choose which one he wants to connect to. -->
    <string name="bluetooth_connect_specific_profiles_title">Connect to\u2026</string>

    <!-- Bluetooth settings.  The user-visible string that is used whenever referring to the A2DP profile. -->
    <string name="bluetooth_profile_a2dp">Media audio</string>
    <!-- Bluetooth settings.  The user-visible string that is used whenever referring to the headset or handsfree profile. -->
    <string name="bluetooth_profile_headset">Phone audio</string>
    <!-- Bluetooth settings.  The user-visible string that is used whenever referring to the OPP profile. -->
    <string name="bluetooth_profile_opp">File transfer</string>
    <!-- Bluetooth settings. The user-visible string that is used whenever referring to the HID profile. -->
    <string name="bluetooth_profile_hid">Input device</string>
    <!-- Bluetooth settings. The user-visible string that is used whenever referring to the PAN profile (accessing Internet through remote device). [CHAR LIMIT=40]-->
    <string name="bluetooth_profile_pan">Internet access</string>
    <!-- Bluetooth settings. The user-visible string that is used whenever referring to the PAN profile (sharing this device's Internet connection). [CHAR LIMIT=40]-->
    <string name="bluetooth_profile_pan_nap">Internet connection sharing</string>
    <!-- Bluetooth settings.  The user-visible string that is used whenever referring to the map profile. -->
    <string name="bluetooth_profile_map">Message Access</string>

    <!-- Bluetooth settings.  Message for disconnecting from the A2DP profile. [CHAR LIMIT=80] -->
    <string name="bluetooth_disconnect_a2dp_profile"><xliff:g id="device_name">%1$s</xliff:g> will be disconnected from media audio.</string>
    <!-- Bluetooth settings.  Message for disconnecting from the headset profile. [CHAR LIMIT=80] -->
    <string name="bluetooth_disconnect_headset_profile"><xliff:g id="device_name">%1$s</xliff:g> will be disconnected from handsfree audio.</string>
    <!-- Bluetooth settings.  Message for disconnecting from the HID profile. [CHAR LIMIT=80] -->
    <string name="bluetooth_disconnect_hid_profile"><xliff:g id="device_name">%1$s</xliff:g> will be disconnected from input device.</string>
    <!-- Bluetooth settings.  Message for disconnecting from the PAN profile (user role). [CHAR LIMIT=80] -->
    <string name="bluetooth_disconnect_pan_user_profile">Internet access via <xliff:g id="device_name">%1$s</xliff:g> will be disconnected.</string>
    <!-- Bluetooth settings.  Message for disconnecting from the PAN profile (NAP role). [CHAR LIMIT=80] -->
    <string name="bluetooth_disconnect_pan_nap_profile" product="tablet"><xliff:g id="device_name">%1$s</xliff:g> will be disconnected from sharing this tablet\'s Internet connection.</string>
    <!-- Bluetooth settings.  Message for disconnecting from the PAN profile (NAP role). [CHAR LIMIT=80] -->
    <string name="bluetooth_disconnect_pan_nap_profile" product="default"><xliff:g id="device_name">%1$s</xliff:g> will be disconnected from sharing this phone\'s Internet connection.</string>

    <!-- Bluetooth settings.  Connection options screen.  The title of the screen. [CHAR LIMIT=40] -->
    <string name="bluetooth_device_advanced_title">Paired Bluetooth device</string>
    <!-- Bluetooth settings.  Connection options screen.  The title of the checkbox that controls whether the device is in "online" mode or "offline" mode.  This essentially is the checkbox that controls whether any checks / unchecks on a profile should be applied immediately, or next time the device is connected. -->
    <string name="bluetooth_device_advanced_online_mode_title">Connect</string>
    <!-- Bluetooth settings.  Connection options screen.  The summary of the online mode checkbox.  This describes what the setting does in the context of the screen. -->
    <string name="bluetooth_device_advanced_online_mode_summary">Connect to Bluetooth device</string>
    <!-- Bluetooth settings.  Connection options screen.  The title of the header that is above all of the profiles. -->
    <string name="bluetooth_device_advanced_profile_header_title">Profiles</string>
    <!-- Bluetooth settings. Connection options screen. Title for option to rename the device. [CHAR LIMIT=30] -->
    <string name="bluetooth_device_advanced_rename_device">Rename</string>
    <!-- Bluetooth settings. Connection options screen. Title for checkbox to enable incoming file transfers [CHAR LIMIT=30] -->
    <string name="bluetooth_device_advanced_enable_opp_title">Allow incoming file transfers</string>
    <!-- Bluetooth settings.  Connection options screen.  The summary for the A2DP checkbox preference when A2DP is connected. -->
    <string name="bluetooth_a2dp_profile_summary_connected">Connected to media audio</string>
    <!-- Bluetooth settings.  Connection options screen.  The summary for the headset checkbox preference when headset is connected. -->
    <string name="bluetooth_headset_profile_summary_connected">Connected to phone audio</string>
    <!-- Bluetooth settings.  Connection options screen.  The summary for the OPP checkbox preference when OPP is connected. -->
    <string name="bluetooth_opp_profile_summary_connected">Connected to file transfer server</string>
    <!-- Bluetooth settings.  Connection options screen.  The summary for the map checkbox preference when map is connected. -->
    <string name="bluetooth_map_profile_summary_connected">Connected to map</string>
    <!-- Bluetooth settings.  Connection options screen.  The summary for the OPP checkbox preference when OPP is not connected. -->
    <string name="bluetooth_opp_profile_summary_not_connected">Not connected to file transfer server</string>
    <!-- Bluetooth settings. Connection options screen. The summary for the HID checkbox preference when HID is connected. -->
    <string name="bluetooth_hid_profile_summary_connected">Connected to input device</string>
    <!-- Bluetooth settings. Connection options screen. The summary for the checkbox preference when PAN is connected (user role). [CHAR LIMIT=25]-->
    <string name="bluetooth_pan_user_profile_summary_connected">Connected to device for Internet access</string>
    <!-- Bluetooth settings. Connection options screen. The summary for the checkbox preference when PAN is connected (NAP role). [CHAR LIMIT=25]-->
    <string name="bluetooth_pan_nap_profile_summary_connected">Sharing local Internet connection with device</string>

    <!-- Bluetooth settings.  Connection options screen.  The summary for the A2DP checkbox preference that describes how checking it will set the A2DP profile as preferred. -->
    <string name="bluetooth_a2dp_profile_summary_use_for">Use for media audio</string>
    <!-- Bluetooth settings.  Connection options screen.  The summary for the headset checkbox preference that describes how checking it will set the headset profile as preferred. -->
    <string name="bluetooth_headset_profile_summary_use_for">Use for phone audio</string>
    <!-- Bluetooth settings.  Connection options screen.  The summary for the OPP checkbox preference that describes how checking it will set the OPP profile as preferred. -->
    <string name="bluetooth_opp_profile_summary_use_for">Use for file transfer</string>
    <!-- Bluetooth settings. Connection options screen. The summary
         for the HID checkbox preference that describes how checking it
         will set the HID profile as preferred. -->
    <string name="bluetooth_hid_profile_summary_use_for">Use for input</string>
    <!-- Bluetooth settings. Connection options screen. The summary
         for the PAN checkbox preference that describes how checking it
         will set the PAN profile as preferred. -->
    <string name="bluetooth_pan_profile_summary_use_for">Use for Internet access</string>
    <!-- Bluetooth settings.  Connection options screen.  The summary for the map checkbox preference that describes how checking it will set the map profile as preferred. -->
    <string name="bluetooth_map_profile_summary_use_for">Use for map</string>

    <!-- Bluetooth settings.  Dock Setting Title -->
    <string name="bluetooth_dock_settings">Dock Settings</string>
    <!-- Bluetooth settings.  Dock Setting Dialog Title -->
    <string name="bluetooth_dock_settings_title">Use dock for audio</string>
    <!-- Bluetooth settings.  Dock Setting Dialog - Checkbox selection 1: Use dock as speaker phone -->
    <string name="bluetooth_dock_settings_headset">As speaker phone</string>
    <!-- Bluetooth settings.  Dock Setting Dialog - Checkbox selection 2: Use dock for media audio -->
    <string name="bluetooth_dock_settings_a2dp">For music and media</string>
    <!-- Bluetooth settings.  Dock Setting Dialog - Remember setting and don't ask user again -->
    <string name="bluetooth_dock_settings_remember">Remember settings</string>

    <!-- Wifi Display settings. The title of the screen. [CHAR LIMIT=40] -->
    <string name="wifi_display_settings_title">Cast screen</string>
    <!-- Wifi Display settings. The title of a menu item to enable wireless display [CHAR LIMIT=40] -->
    <string name="wifi_display_enable_menu_item">Enable wireless display</string>
    <!-- Wifi Display settings. Text that appears when scanning for devices is finished and no nearby device was found [CHAR LIMIT=40]-->
    <string name="wifi_display_no_devices_found">No nearby devices were found.</string>
    <!-- Wifi Display settings. The status summary for connecting devices. [CHAR LIMIT=40] -->
    <string name="wifi_display_status_connecting">Connecting</string>
    <!-- Wifi Display settings. The status summary for connected devices. [CHAR LIMIT=40] -->
    <string name="wifi_display_status_connected">Connected</string>
    <!-- Wifi Display settings. The status summary for devices that's already in use. [CHAR LIMIT=40] -->
    <string name="wifi_display_status_in_use">In use</string>
    <!-- Wifi Display settings. The status summary for devices that's not available. [CHAR LIMIT=40] -->
    <string name="wifi_display_status_not_available">Unavailable</string>
    <!-- Wifi Display settings. Image description for device details button. This opens the screen to rename, unpair, etc. a single device. -->
    <string name="wifi_display_details">Display settings</string>

    <!-- Wifi Display settings. Options dialog.  The title of the dialog. [CHAR LIMIT=40] -->
    <string name="wifi_display_options_title">Wireless display options</string>
    <!-- Wifi Display settings. Options dialog.  The forget button text. [CHAR LIMIT=20] -->
    <string name="wifi_display_options_forget">Forget</string>
    <!-- Wifi Display settings. Options dialog.  The done button text. [CHAR LIMIT=20] -->
    <string name="wifi_display_options_done">Done</string>
    <!-- Wifi Display settings. Options dialog.  The name label used when prompting the user to rename the display. [CHAR LIMIT=20] -->
    <string name="wifi_display_options_name">Name</string>

    <!-- Wifi Display settings. The sub heading for wireless display certification options. [CHAR LIMIT=40] -->
    <string name="wifi_display_certification_heading" translatable="false">Certification</string>
    <!-- Wifi Display settings. The section title for wireless display session info. [CHAR LIMIT=40] -->
    <string name="wifi_display_session_info" translatable="false">Session info</string>
    <!-- Wifi Display settings. The checkbox title for enabling listen mode during certification process. [CHAR LIMIT=40] -->
    <string name="wifi_display_listen_mode" translatable="false">Enable listen mode</string>
    <!-- Wifi Display settings. The checkbox title for enabling autonomous GO during certification process. [CHAR LIMIT=40] -->
    <string name="wifi_display_autonomous_go" translatable="false">Enable autonomous GO</string>
    <!-- Wifi Display settings. The button text for sending pause trigger during certification process. [CHAR LIMIT=40] -->
    <string name="wifi_display_pause" translatable="false">Pause</string>
    <!-- Wifi Display settings. The button text for sending play (resume) trigger during certification process. [CHAR LIMIT=40] -->
    <string name="wifi_display_resume" translatable="false">Resume</string>
    <!-- Wifi Display settings. The dropdown menu title for choosing WPS configuration during certification process. [CHAR LIMIT=40] -->
    <string name="wifi_display_wps_config" translatable="false">WPS configuration</string>
    <!-- Wifi Display settings. The dropdown menu title for choosing listen channel during certification process. [CHAR LIMIT=40] -->
    <string name="wifi_display_listen_channel" translatable="false">Listen channel</string>
    <!-- Wifi Display settings. The dropdown menu title for choosing operating channel during certification process. [CHAR LIMIT=40] -->
    <string name="wifi_display_operating_channel" translatable="false">Operating channel</string>

    <!-- NFC settings -->
    <!-- Used in the 1st-level settings screen to turn on NFC -->
    <string name="nfc_quick_toggle_title">NFC</string>
    <!-- Description of NFC in the 1st level settings screen, for a tablet. [CHAR LIMIT=NONE] -->
    <string name="nfc_quick_toggle_summary" product="tablet">Allow data exchange when the tablet touches another device</string>
    <!-- Description of NFC in the 1st level settings screen, for a phone. [CHAR LIMIT=NONE] -->
    <string name="nfc_quick_toggle_summary" product="default">Allow data exchange when the phone touches another device</string>

    <!-- Used to enter the Android Beam sharing preferences screen. This phrase is a trademark. [CHAR LIMIT=32] -->
    <string name="android_beam_settings_title">Android Beam</string>
    <!-- Used to describe the on state of the Android Beam feature [CHAR LIMIT=NONE] -->
    <string name="android_beam_on_summary">Ready to transmit app content via NFC</string>
    <!-- Used to describe the off state of the Android Beam feature [CHAR LIMIT=NONE] -->
    <string name="android_beam_off_summary">Off</string>
    <!-- Used to describe the enabled state of the Android Beam feature when NFC, which it relies on, is turned off [CHAR LIMIT=NONE] -->
    <string name="android_beam_disabled_summary">Unavailable because NFC is turned off</string>
    <!-- Used in the Android Beam sharing preferences screen. This phrase is a trademark. [CHAR LIMIT=32] -->
    <string name="android_beam_label">Android Beam</string>
    <!-- Explanation of the Android Beam feature in the Android Beam settings panel. The use of "beam" here is as a verb and not considered trademarked. [CHAR LIMIT=NONE] -->
    <string name="android_beam_explained">When this feature is turned on, you can beam app content to another NFC-capable device by holding the devices close together. For example, you can beam Browser pages, YouTube videos, People contacts, and more.\n\nJust bring the devices together (typically back to back) and then touch your screen. The app determines what gets beamed.</string>

    <!-- Network service discovery settings -->
    <!-- Used in the 1st-level settings screen to turn on NSD -->
    <string name="nsd_quick_toggle_title">Network service discovery</string>
    <!-- Description of NFC in the 1st level settings screen. [CHAR LIMIT=NONE] -->
    <string name="nsd_quick_toggle_summary">Allow apps on other devices to discover apps on this device</string>

    <!-- Wi-Fi Settings --> <skip />
    <!-- Used in the 1st-level settings screen to turn on Wi-Fi -->
    <string name="wifi_quick_toggle_title">Wi\u2011Fi</string>
    <!-- Used in the 1st-level settings screen as the turn-on summary -->
    <string name="wifi_quick_toggle_summary">Turn on Wi\u2011Fi</string>
    <!-- Used in the 1st-level settings screen to go to the 2nd-level settings screen  [CHAR LIMIT=20]-->
    <string name="wifi_settings">Wi\u2011Fi</string>
    <!-- Title of the Wi-fi settings screen -->
    <string name="wifi_settings_category">Wi\u2011Fi settings</string>
    <!-- Title of the Wi-fi settings entry in the left top level menu -->
    <string name="wifi_settings_title">Wi\u2011Fi</string>
    <!-- Summary text of the Wi-fi settings screen -->
    <string name="wifi_settings_summary">Set up &amp; manage wireless access points</string>
    <!-- Used in the 1st-level settings screen to turn on Wi-Fi  [CHAR LIMIT=60] -->
    <string name="wifi_setup_wizard_title">Select Wi\u2011Fi</string>
    <!-- Summary text when turning Wi-Fi or bluetooth on -->
    <string name="wifi_starting">Turning Wi\u2011Fi on\u2026</string>
    <!-- Summary text when turning Wi-Fi or bluetooth off -->
    <string name="wifi_stopping">Turning off Wi\u2011Fi\u2026</string>
    <!-- Summary text when Wi-Fi or bluetooth has error -->
    <string name="wifi_error">Error</string>
    <!-- Toast message when Wi-Fi or bluetooth is disallowed in airplane mode -->
    <string name="wifi_in_airplane_mode">In Airplane mode</string>
    <!-- Toast message when Wi-Fi cannot scan for networks -->
    <string name="wifi_fail_to_scan">Can\'t scan for networks</string>
    <!-- Checkbox title for option to notify user when open networks are nearby -->
    <string name="wifi_notify_open_networks">Network notification</string>
    <!-- Checkbox summary for option to notify user when open networks are nearby -->
    <string name="wifi_notify_open_networks_summary">Notify me when an open network is available</string>
    <!-- Checkbox title for option to toggle poor network detection -->
    <string name="wifi_poor_network_detection">Avoid poor connections</string>
    <!-- Checkbox summary for option to toggle poor network detection -->
    <string name="wifi_poor_network_detection_summary">Don\'t use a Wi\u2011Fi network unless it has a good Internet connection</string>
    <!-- Checkbox title for option to scan always available setting -->
    <string name="wifi_scan_always_available">Scanning always available</string>
    <!-- Checkbox summary for option to toggle scan always available setting -->
    <string name="wifi_scan_always_available_summary">Let Google\'s location service and other apps scan for networks, even when Wi-Fi is off</string>
    <!-- Preference title for option to install certificates -->
    <string name="wifi_install_credentials">Install certificates</string>
    <string name="wifi_scan_notify_text_location_on">To improve location accuracy and for other purposes, Google and other apps may scan for nearby networks, even when Wi-Fi is off. If you don\'t want this to happen, go to Advanced &gt; Scanning always available.</string>
    <string name="wifi_scan_notify_text_location_off">Apps may scan for nearby networks, even when Wi-Fi is off. If you don\'t want this to happen, go to Advanced &gt; Scanning always available.</string>
    <!-- Wifi scan always mode checkbox text -->
    <string name="wifi_scan_notify_remember_choice">Don\'t show again</string>
    <!-- Setting title for setting the wifi sleep policy. Do we keep Wi-Fi active when the screen turns off? -->
    <string name="wifi_setting_sleep_policy_title">Keep Wi\u2011Fi on during sleep</string>
    <!-- Generic error message when the sleep policy could not be set. -->
    <string name="wifi_setting_sleep_policy_error">There was a problem changing the setting</string>
    <!-- Checkbox title for option to toggle suspend power optimizations -->
    <string name="wifi_suspend_optimizations">Wi\u2011Fi optimization</string>
    <!-- Checkbox summary for option to toggle suspend power optimizations -->
    <string name="wifi_suspend_optimizations_summary">Minimize battery usage when Wi\u2011Fi is on</string>
    <!-- Action bar text message to manually add a wifi network [CHAR LIMIT=20]-->
    <string name="wifi_add_network">Add network</string>
    <!-- Header for the list of wifi networks-->
    <string name="wifi_access_points">Wi\u2011Fi networks</string>
    <!-- Menu option to do WPS Push Button [CHAR LIMIT=25]-->
    <string name="wifi_menu_wps_pbc">WPS Push Button</string>
    <!-- Content description for menu button in Wifi setup. Not shown on the screen. [CHAR LIMIT=NONE] -->
    <string name="wifi_menu_more_options">More options</string>
    <!-- Menu option to do WPS Pin Entry [CHAR LIMIT=25]-->
    <string name="wifi_menu_wps_pin">WPS Pin Entry</string>
    <!-- Menu option to launch Wi-Fi Direct settings [CHAR LIMIT=20]-->
    <string name="wifi_menu_p2p">Wi\u2011Fi Direct</string>
    <!-- Menu option to scan Wi-Fi networks -->
    <string name="wifi_menu_scan">Scan</string>
    <!-- Menu option to Wi-Fi advanced settings -->
    <string name="wifi_menu_advanced">Advanced</string>
    <!-- Menu option to connect to a Wi-Fi network -->
    <string name="wifi_menu_connect">Connect to network</string>
    <!-- Menu option to delete a Wi-Fi network -->
    <string name="wifi_menu_forget">Forget network</string>
    <!-- Menu option to modify a Wi-Fi network configuration -->
    <string name="wifi_menu_modify">Modify network</string>
    <!-- Wi-Fi settings. text displayed when Wi-Fi is off and network list is empty [CHAR LIMIT=50]-->
    <string name="wifi_empty_list_wifi_off">To see available networks, turn Wi\u2011Fi on.</string>
    <!-- Wi-Fi settings. text displayed when Wi-Fi is on and network list is empty [CHAR LIMIT=50]-->
    <string name="wifi_empty_list_wifi_on">Searching for Wi\u2011Fi networks\u2026</string>
    <!-- Wifi Settings. text displayed when user has restriction DISALLOW_CONFIG_WIFI [CHAR LIMIT=NONE]-->
    <string name="wifi_empty_list_user_restricted">You don\'t have permission to change the Wi\u2011Fi network.</string>
    <!-- Wi-Fi settings. title for setup other network button [CHAR LIMIT=35]-->
    <string name="wifi_other_network">Other network\u2026</string>
    <!-- Wi-Fi settings. content description for more button [CHAR LIMIT=50]-->
    <string name="wifi_more">More</string>
    <!-- Wi-Fi settings. wps menu title [CHAR LIMIT=25]-->
    <string name="wifi_setup_wps">Automatic setup (WPS)</string>
    <!-- Message informing that wifi is required during setup [CHAR LIMIT=NONE] -->
    <string name="wifi_required_info_text">To complete setup, your tablet needs access to Wi\u2011Fi. After setup, you can switch between mobile data and Wi\u2011Fi.</string>

    <!-- Dialog for Access Points --> <skip />
    <!-- Label to show/hide advanced options -->
    <string name="wifi_show_advanced">Show advanced options</string>
    <!-- Title for the WPS setup dialog [CHAR LIMIT=50] -->
    <string name="wifi_wps_setup_title">Wi\u2011Fi Protected Setup</string>
    <!-- Message in WPS dialog at start up [CHAR LIMIT=150] -->
    <string name="wifi_wps_setup_msg">Starting WPS\u2026</string>
    <!-- Message in WPS dialog for PBC after start up [CHAR LIMIT=150] -->
    <string name="wifi_wps_onstart_pbc">Press the Wi\u2011Fi Protected Setup button on your router. It may be called \"WPS\" or contain this symbol:</string>
    <!-- Message in WPS dialog for PIN after start up [CHAR LIMIT=150] -->
    <string name="wifi_wps_onstart_pin">Enter pin <xliff:g id="number">%1$s</xliff:g> on your Wi\u2011Fi router. The setup can take up to two minutes to complete.</string>
    <!-- Text displayed when WPS succeeds [CHAR LIMIT=150] -->
    <string name="wifi_wps_complete">WPS succeeded. Connecting to the network\u2026</string>
    <!-- Text displayed when Wi-Fi is connected through WPS [CHAR LIMIT=150] -->
    <string name="wifi_wps_connected">Connected to Wi\u2011Fi network <xliff:g id="network_name">%s</xliff:g></string>
    <!-- Text displayed when WPS setup is in progress [CHAR LIMIT=150] -->
    <string name="wifi_wps_in_progress">WPS is already in progress and can take up to two minutes to complete</string>
    <!-- Text displayed when WPS fails to start [CHAR LIMIT=150] -->
    <string name="wifi_wps_failed_generic">WPS failed. Please try again in a few minutes.</string>
    <!-- Text displayed when WPS fails due to WEP [CHAR LIMIT=150] -->
    <string name="wifi_wps_failed_wep">The wireless router security setting (WEP) is not supported</string>
     <!-- Text displayed when WPS fails to TKIP [CHAR LIMIT=150] -->
    <string name="wifi_wps_failed_tkip">The wireless router security setting (TKIP) is not supported</string>
     <!-- Text displayed when WPS fails due to authentication issues [CHAR LIMIT=150] -->
    <string name="wifi_wps_failed_auth">Authentication failure. Please try again.</string>
     <!-- Text displayed when WPS fails due to another session [CHAR LIMIT=150] -->
    <string name="wifi_wps_failed_overlap">Another WPS session was detected. Please try again in a few minutes.</string>
    <!-- Label for the SSID of the network -->
    <string name="wifi_ssid">Network SSID</string>
    <!-- Hint for a text field to enter the SSID of a hidden wifi network. [CHAR LIMIT=35] -->
    <string name="wifi_ssid_hint">Enter the SSID</string>
    <!-- Label for the security of the connection -->
    <string name="wifi_security">Security</string>
    <!-- Label for the signal strength of the connection -->
    <string name="wifi_signal">Signal strength</string>
    <!-- Label for the status of the connection -->
    <string name="wifi_status">Status</string>
    <!-- Label for the link speed of the connection -->
    <string name="wifi_speed">Link speed</string>
    <!-- Label for the IP address of the connection -->
    <string name="wifi_ip_address">IP address</string>
    <!-- Hint text for the IP address -->
    <string name="wifi_ip_address_hint" translatable="false">192.168.1.128</string>
    <!-- Label for the EAP method of the network -->
    <string name="wifi_eap_method">EAP method</string>
    <!-- Label for the phase2 -->
    <string name="please_select_phase2">Phase 2 authentication</string>
    <!-- Label for the EAP CA certificate of the network -->
    <string name="wifi_eap_ca_cert">CA certificate</string>
    <!-- Label for the EAP user certificate of the network -->
    <string name="wifi_eap_user_cert">User certificate</string>
    <!-- Label for the EAP identity of the network -->
    <string name="wifi_eap_identity">Identity</string>
    <!-- Label for the EAP anonymous identity of the network -->
    <string name="wifi_eap_anonymous">Anonymous identity</string>
    <!-- Label for the password of the secured network -->
    <string name="wifi_password">Password</string>
    <!-- Label for the check box to show password -->
    <string name="wifi_show_password">Show password</string>
    <!-- Label for the spinner to show ip settings [CHAR LIMIT=25] -->
    <string name="wifi_ip_settings">IP settings</string>
    <!-- Hint for unchanged fields -->
    <string name="wifi_unchanged">(unchanged)</string>
    <!-- Hint for unspecified fields -->
    <string name="wifi_unspecified">(unspecified)</string>
    <!-- Summary for the remembered network. -->
    <string name="wifi_remembered">Saved</string>
    <!-- Status for networks disabled for unknown reason -->
    <string name="wifi_disabled_generic">Disabled</string>
    <!-- Status for networked disabled from a DNS or DHCP failure -->
    <string name="wifi_disabled_network_failure">Avoided poor Internet connection</string>
    <!-- Status for networks disabled from authentication failure (wrong password
         or certificate). -->
    <string name="wifi_disabled_password_failure">Authentication problem</string>
    <!-- Summary for the remembered network but currently not in range. -->
    <string name="wifi_not_in_range">Not in range</string>
    <!-- Substring of status line when Wi-Fi Protected Setup (WPS) is available and
         string is listed first [CHAR LIMIT=20]-->
    <string name="wifi_wps_available_first_item">WPS available</string>
    <!-- Substring of wifi status when Wi-Fi Protected Setup (WPS) is available and
         string is listed after a wifi_secured_* string-->
    <string name="wifi_wps_available_second_item">\u0020(WPS available)</string>
    <!-- Substring of wifi status for wifi with authentication.  This version is for when the
         string is first in the list (titlecase in english) -->
    <string name="wifi_secured_first_item">Secured with <xliff:g id="wifi_security_short">%1$s</xliff:g></string>
    <!-- Substring of wifi status for wifi with authentication.  This version is for when the
         string is not first in the list (lowercase in english) -->
    <string name="wifi_secured_second_item">, secured with <xliff:g id="wifi_security_short">%1$s</xliff:g></string>

    <!-- Do not translate.  Concise terminology for wifi with WEP security -->
    <string name="wifi_security_short_wep">WEP</string>
    <!-- Do not translate.  Concise terminology for wifi with WPA security -->
    <string name="wifi_security_short_wpa">WPA</string>
    <!-- Do not translate.  Concise terminology for wifi with WPA2 security -->
    <string name="wifi_security_short_wpa2">WPA2</string>
    <!-- Do not translate.  Concise terminology for wifi with both WPA/WPA2 security -->
    <string name="wifi_security_short_wpa_wpa2">WPA/WPA2</string>
    <!-- Do not translate.  Concise terminology for wifi with unknown PSK type -->
    <string name="wifi_security_short_psk_generic">@string/wifi_security_short_wpa_wpa2</string>
    <!-- Do not translate.  Concise terminology for wifi with 802.1x EAP security -->
    <string name="wifi_security_short_eap">802.1x</string>

    <!-- Used in Wi-Fi settings dialogs when Wi-Fi does not have any security. -->
    <string name="wifi_security_none">None</string>

    <!-- Do not translate.  Terminology for wifi with WEP security -->
    <string name="wifi_security_wep">WEP</string>
    <!-- Do not translate.  Terminology for wifi with WPA security -->
    <string name="wifi_security_wpa">WPA PSK</string>
    <!-- Do not translate.  Terminology for wifi with WPA2 security -->
    <string name="wifi_security_wpa2">WPA2 PSK</string>
    <!-- Do not translate.  Terminology for wifi with both WPA/WPA2 security, or unknown -->
    <string name="wifi_security_wpa_wpa2">WPA/WPA2 PSK</string>
    <!-- Do not translate.  Terminology for wifi with unknown PSK type -->
    <string name="wifi_security_psk_generic">@string/wifi_security_wpa_wpa2</string>
    <!-- Do not translate.  Concise terminology for wifi with 802.1x EAP security -->
    <string name="wifi_security_eap">802.1x EAP</string>

    <string name="wifi_scan_always_turnon_message">To improve location accuracy and for other purposes, <xliff:g id="app_name">%1$s</xliff:g> wants to turn on network scanning, even when Wi-Fi is off.\n\nAllow this for all apps that want to scan?</string>
    <string name="wifi_scan_always_confirm_allow">Allow</string>
    <string name="wifi_scan_always_confirm_deny">Deny</string>

    <!-- Button label to connect to a Wi-Fi network -->
    <string name="wifi_connect">Connect</string>
    <!-- Failured notification for connect -->
    <string name="wifi_failed_connect_message">Failed to connect to network</string>
    <!-- Button label to delete a Wi-Fi network -->
    <string name="wifi_forget">Forget</string>
    <!-- Failured notification for forget -->
    <string name="wifi_failed_forget_message">Failed to forget network</string>
    <!-- Button label to save a Wi-Fi network configuration -->
    <string name="wifi_save">Save</string>
    <!-- Failured notification for save -->
    <string name="wifi_failed_save_message">Failed to save network</string>
    <!-- Button label to dismiss the dialog -->
    <string name="wifi_cancel">Cancel</string>
    <!-- Button for skipping a step after having been warned of a potential concern [CHAR LIMIT=30] -->
    <string name="wifi_skip_anyway">Skip anyway</string>
    <!-- Button for going to the previous screen or step [CHAR LIMIT=20] -->
    <string name="wifi_dont_skip">Don\'t skip</string>

    <!-- Text warning about skipping Wi-Fi with a mobile connect (tablet) [CHAR LIMIT=NONE]-->
    <string name="wifi_skipped_message" product="tablet">WARNING: You may incur extra carrier data charges.\n\nTablet setup can require significant network activity.</string>
    <!-- Text warning about skipping Wi-Fi with a mobile connect (phone) [CHAR LIMIT=NONE]-->
    <string name="wifi_skipped_message" product="default">WARNING: You may incur extra carrier data charges.\n\nPhone setup can require significant network activity.</string>
    <!-- Text warning about skipping Wi-Fi without a mobile connect (tablet) [CHAR LIMIT=NONE] -->
    <string name="wifi_and_mobile_skipped_message" product="tablet">WARNING: Until you have an internet connection, the tablet won\'t be able to verify that your software is up to date.</string>
    <!-- Text warning about skipping Wi-Fi without a mobile connect (phone) [CHAR LIMIT=NONE] -->
    <string name="wifi_and_mobile_skipped_message" product="default">WARNING: Until you have an internet connection, the phone won\'t be able to verify that your software is up to date.</string>
    <!-- Text alerting that Wi-Fi couldn't connect (tablet) [CHAR LIMIT=NONE] -->
    <string name="wifi_connect_failed_message" product="tablet">The tablet was unable to connect to this Wi\u2011Fi network.</string>
    <!-- Text alerting that Wi-Fi couldn't connect (phone) [CHAR LIMIT=NONE] -->
    <string name="wifi_connect_failed_message" product="default">The phone was unable to connect to this Wi\u2011Fi network.</string>

    <!-- Wi-Fi Advanced Settings --> <skip />
    <!-- Wi-Fi settings screen, advanced, settings section.  This is a header shown above advanced wifi settings. -->
    <string name="wifi_advanced_titlebar">Advanced Wi\u2011Fi</string>
    <!-- Wi-Fi settings screen, setting title for setting the band [CHAR LIMIT=50]-->
    <string name="wifi_setting_frequency_band_title">Wi\u2011Fi frequency band</string>
    <!-- Wi-Fi settings screen, setting summary for setting the wifi frequency band [CHAR LIMIT=50]-->
    <string name="wifi_setting_frequency_band_summary">Specify the frequency range of operation</string>
    <!-- Wi-Fi settings screen, error message when the frequency band could not be set [CHAR LIMIT=50]. -->
    <string name="wifi_setting_frequency_band_error">There was a problem setting the frequency band.</string>
    <!-- Wi-Fi settings screen, advanced, title of the item to show the Wi-Fi device's MAC address. -->
    <string name="wifi_advanced_mac_address_title">MAC address</string>
    <!-- Title of the screen to adjust IP settings -->
    <!-- Wi-Fi settings screen, advanced, title of the item to show the Wi-Fi device's current IP address. -->
    <string name="wifi_advanced_ip_address_title">IP address</string>

    <!-- Wifi Advanced settings.  Used as a label under the shortcut icon that goes to Wifi advanced settings. [CHAR LIMIT=20]-->
    <string name="wifi_advanced_settings_label">IP settings</string>
    <!-- Menu item to save the IP settings -->
    <string name="wifi_ip_settings_menu_save">Save</string>
    <!-- Menu ietm to cancel the IP settings -->
    <string name="wifi_ip_settings_menu_cancel">Cancel</string>
    <!-- Error message if the IP address is not valid [CHAR LIMIT=50]-->
    <string name="wifi_ip_settings_invalid_ip_address">Type a valid IP address.</string>
    <!-- Error message if the gateway is not valid [CHAR LIMIT=50]-->
    <string name="wifi_ip_settings_invalid_gateway">Type a valid gateway address.</string>
    <!-- Error message if the dns is not valid [CHAR LIMIT=50]-->
    <string name="wifi_ip_settings_invalid_dns">Type a valid DNS address.</string>
    <!-- Error message if the network prefix length is not valid [CHAR LIMIT=50]-->
    <string name="wifi_ip_settings_invalid_network_prefix_length">Type a network prefix length between 0 and 32.</string>
    <!-- Label for the DNS (first one) -->
    <string name="wifi_dns1">DNS 1</string>
    <!-- Hint text for DNS -->
    <string name="wifi_dns1_hint" translatable="false">8.8.8.8</string>
    <!-- Label for the DNS (second one)-->
    <string name="wifi_dns2">DNS 2</string>
    <!-- Hint text for DNS -->
    <string name="wifi_dns2_hint" translatable="false">8.8.4.4</string>
    <!-- Label for the gateway of the network -->
    <string name="wifi_gateway">Gateway</string>
    <!-- Hint text for the gateway -->
    <string name="wifi_gateway_hint" translatable="false">192.168.1.1</string>
    <!-- Label for the network prefix of the network [CHAR LIMIT=25]-->
    <string name="wifi_network_prefix_length">Network prefix length</string>
    <!-- Hint text for network prefix length -->
    <string name="wifi_network_prefix_length_hint" translatable="false">24</string>

    <!-- Wi-Fi p2p / Wi-Fi Direct settings -->
    <!-- Used in the 1st-level settings screen to launch Wi-fi Direct settings [CHAR LIMIT=25] -->
    <string name="wifi_p2p_settings_title">Wi\u2011Fi Direct</string>
    <string name="wifi_p2p_device_info">Device information</string>
    <string name="wifi_p2p_persist_network">Remember this connection</string>
    <!-- Menu option to discover peers-->
    <string name="wifi_p2p_menu_search">Search for devices</string>
    <!-- Menu option when discovery is in progress [CHAR LIMIT=25] -->
    <string name="wifi_p2p_menu_searching">Searching\u2026</string>
    <!-- Menu option to Rename-->
    <string name="wifi_p2p_menu_rename">Rename device</string>
    <!-- Title for available p2p devices -->
    <string name="wifi_p2p_peer_devices">Peer devices</string>
    <!-- Title for remembered p2p groups -->
    <string name="wifi_p2p_remembered_groups">Remembered groups</string>
    <!-- Toast text for a failed connection initiation -->
    <string name="wifi_p2p_failed_connect_message">Couldn\'t connect.</string>
    <!-- Message text for failure to rename -->
    <string name="wifi_p2p_failed_rename_message">Failed to rename device.</string>
    <!-- Title for disconnect dialog -->
    <string name="wifi_p2p_disconnect_title">Disconnect?</string>
    <!-- Message text for disconnection from one device-->
    <string name="wifi_p2p_disconnect_message">If you disconnect, your connection with <xliff:g id="peer_name">%1$s</xliff:g> will end.</string>
    <!-- Message text for disconnection from multiple devices-->
    <string name="wifi_p2p_disconnect_multiple_message">If you disconnect, your connection with <xliff:g id="peer_name">%1$s</xliff:g> and <xliff:g id="peer_count">%2$s</xliff:g> other devices will end.</string>
    <!-- Title for cancel connect dialog -->
    <string name="wifi_p2p_cancel_connect_title">Cancel invitation?</string>
    <!-- Message text for disconnection from one device-->
    <string name="wifi_p2p_cancel_connect_message">Do you want to cancel invitation to connect with <xliff:g id="peer_name">%1$s</xliff:g>?</string>
    <!-- Message text for remembered group deletion-->
    <string name="wifi_p2p_delete_group_message">Forget this group?</string>

    <!-- Wifi AP settings-->
    <!-- Label for wifi tether checkbox. Toggles Access Point on/off -->
    <string name="wifi_tether_checkbox_text">Portable Wi\u2011Fi hotspot</string>
    <!-- Summary text when turning hotspot on -->
    <string name="wifi_tether_starting">Turning hotspot on\u2026</string>
    <!-- Summary text when turning hotspot off -->
    <string name="wifi_tether_stopping">Turning off hotspot\u2026</string>
    <!-- Subtext for wifi tether checkbox on success -->
    <string name="wifi_tether_enabled_subtext">Portable hotspot <xliff:g id="network_ssid">%1$s</xliff:g> active</string>
    <!-- Subtext for wifi tether checkbox on failure -->
    <string name="wifi_tether_failed_subtext">Portable Wi\u2011Fi hotspot error</string>
    <!-- Used to open the ssid and security dialog for Wifi Access Point -->
    <string name="wifi_tether_configure_ap_text">Set up Wi\u2011Fi hotspot</string>
    <!-- Subtext on configuration preference to indicate SSID and security chosen -->
    <string name="wifi_tether_configure_subtext"><xliff:g id="network_ssid">%1$s</xliff:g> <xliff:g id="network_security">%2$s</xliff:g> portable Wi\u2011Fi hotspot</string>
    <!-- Default access point SSID used for tethering -->
    <string name="wifi_tether_configure_ssid_default">AndroidHotspot</string>

    <!-- Do not translate. Used for diagnostic screens, precise translation is not necessary
         Wi-Fi Testing on the diagnostic screen-->
    <string name="testing_wifi_info" translatable="false">Wi-Fi information</string>
    <!-- Do not translate. Used for diagnostic screens, precise translation is not necessary
         Menu item for WifiManager disableNetwork API-->
    <string name="disableNetwork" translatable="false">disableNetwork</string>
    <!-- Do not translate. Used for diagnostic screens, precise translation is not necessary
         Menu item for WifiManager enableNetwork API-->
    <string name="enableNetwork" translatable="false">enableNetwork</string>
    <!-- Do not translate. Used for diagnostic screens, precise translation is not necessary
         Menu item for WifiManager disconnect API-->
    <string name="disconnect" translatable="false">disconnect</string>
    <!-- Do not translate. Used for diagnostic screens, precise translation is not necessary
         Menu item for WifiManager getConfiguredNetworks API-->
    <string name="getConfiguredNetworks" translatable="false">getConfiguredNetworks</string>
    <!-- Do not translate. Used for diagnostic screens, precise translation is not necessary
         Menu item for WifiManager getConnectionInfo API-->
    <string name="getConnectionInfo" translatable="false">getConnectionInfo</string>
    <!-- Do not translate. Used for diagnostic screens, precise translation is not necessary
         Menu item on Wifi information screen-->
    <string name="wifi_api_test" translatable="false">Wi-Fi API</string>
    <!-- Do not translate. Used for diagnostic screens, precise translation is not necessary
         Menu item on Wifi information screen-->
    <string name="wifi_status_test" translatable="false">Wi-Fi status</string>
    <!-- Do not translate. Used for diagnostic screens, precise translation is not necessary
         Button text on Wifi Status screen-->
    <string name="wifi_update" translatable="false">Refresh stats</string>
    <!-- Do not translate. Used for diagnostic screens, precise translation is not necessary
         Label on Wifi Status screen-->
    <string name="wifi_state_label" translatable="false">Wi-Fi state:</string>
    <!-- Do not translate. Used for diagnostic screens, precise translation is not necessary
         Label on Wifi Status screen-->
    <string name="network_state_label" translatable="false">Network state:</string>
    <!-- Do not translate. Used for diagnostic screens, precise translation is not necessary
        Label on Wifi Status screen-->
    <string name="supplicant_state_label" translatable="false">Supplicant state:</string>
    <!-- Do not translate. Used for diagnostic screens, precise translation is not necessary
         Label on Wifi Status screen-->
    <string name="rssi_label" translatable="false">RSSI:</string>
    <!-- Do not translate. Used for diagnostic screens, precise translation is not necessary
         Label on Wifi Status screen-->
    <string name="bssid_label" translatable="false">BSSID:</string>
    <!-- Do not translate. Used for diagnostic screens, precise translation is not necessary
         Label on Wifi Status screen-->
    <string name="ssid_label" translatable="false">SSID:</string>
    <!-- Do not translate. Used for diagnostic screens, precise translation is not necessary
         Label on Wifi Status screen-->
    <string name="hidden_ssid_label" translatable="false">Hidden SSID:</string>
    <!-- Do not translate. Used for diagnostic screens, precise translation is not necessary
         Label on Wifi Status screen-->
    <string name="ipaddr_label" translatable="false">IPaddr:</string>
    <!-- Do not translate. Used for diagnostic screens, precise translation is not necessary
         Label on Wifi Status screen-->
    <string name="macaddr_label" translatable="false">MAC addr:</string>
    <!-- Do not translate. Used for diagnostic screens, precise translation is not necessary
         Label on Wifi Status screen-->
    <string name="networkid_label" translatable="false">Network ID:</string>
    <!-- Do not translate. Used for diagnostic screens, precise translation is not necessary
         Label on Wifi Status screen-->
    <string name="link_speed_label" translatable="false">Link speed:</string>
    <!-- Do not translate. Used for diagnostic screens, precise translation is not necessary
         Label on Wifi Status screen-->
    <string name="scan_list_label" translatable="false">Scan results:</string>

    <!-- wifi state values-->
    <!-- Do not translate. Used for diagnostic screens, precise translation is not necessary -->
    <string name="wifi_state_disabling" translatable="false">Disabling</string>
    <!-- Do not translate. Used for diagnostic screens, precise translation is not necessary -->
    <string name="wifi_state_disabled" translatable="false">Disabled</string>
    <!-- Do not translate. Used for diagnostic screens, precise translation is not necessary -->
    <string name="wifi_state_enabling" translatable="false">Enabling</string>
    <!-- Do not translate. Used for diagnostic screens, precise translation is not necessary -->
    <string name="wifi_state_enabled" translatable="false">Enabled</string>
    <!-- Do not translate. Used for diagnostic screens, precise translation is not necessary -->
    <string name="wifi_state_unknown" translatable="false">Unknown</string>

    <!-- Do not translate. Used for diagnostic screens, precise translation is not necessary
         Menu item on Wifi information screen-->
    <string name="wifi_config_info" translatable="false">Wi-Fi config</string>
    <!-- Do not translate. Used for diagnostic screens, precise translation is not necessary
         Label on Wifi Configuration screen-->
    <string name="config_list_label" translatable="false">Configured networks</string>

    <!-- Sound and alerts settings -->
    <skip/>
    <!-- Main Settings screen setting option name to go into the display settings screen -->
    <string name="home_settings">Home</string>
    <string name="display_settings_title">Display</string>
    <!-- Sound settings screen heading -->
    <string name="sound_settings">Sound</string>
    <!-- Sound settings screen, setting option name to pick ringtone (a list dialog comes up)-->
    <string name="ringtone_title">Phone ringtone</string>
    <!-- Sound settings screen, setting option summary text -->
    <string name="ringtone_summary">""</string>
    <!-- Sound settings screen, volume title -->
    <string name="all_volume_title">Volumes</string>
    <!-- Sound settings screen, music effects title [CHAR LIMIT=30]-->
    <string name="musicfx_title">Music effects</string>
    <!-- Sound settings screen, setting option name -->
    <string name="ring_volume_title">Ringer volume</string>
    <!-- Sound settings screen, setting option name checkbox -->
    <string name="vibrate_in_silent_title">Vibrate when silent</string>
    <!-- Sound settings screen, setting option name -->
    <string name="notification_sound_title">Default notification sound</string>
    <!-- Sound settings screen, notification light repeat pulsing title -->
    <string name="notification_pulse_title">Pulse notification light</string>
    <!-- Sound settings screen, the title of the volume bar to adjust the incoming call volume -->
    <string name="incoming_call_volume_title">Ringtone</string>
    <!-- Sound settings screen, the title of the volume bar to adjust the notification volume -->
    <string name="notification_volume_title">Notification</string>
    <!-- Sound settings screen, the caption of the checkbox for having the notification volume be
         the same as the incoming call volume. -->
    <string name="checkbox_notification_same_as_incoming_call">Use incoming call volume for notifications</string>
    <!-- Sound settings screen, setting option title-->
    <string name="notification_sound_dialog_title">Default notification sound</string>
    <!-- Sound settings screen, setting option name -->
    <string name="media_volume_title">Media</string>
    <!-- Sound settings screen, setting option summary text -->
    <string name="media_volume_summary">Set volume for music and videos</string>
    <!-- Sound settings screen, alarm volume slider title -->
    <string name="alarm_volume_title">Alarm</string>
    <!-- Sound settings screen, dock settings summary-->
    <string name="dock_settings_summary">Audio settings for the attached dock</string>
    <!-- Sound settings screen, setting check box label -->
    <string name="dtmf_tone_enable_title">Dial pad touch tones</string>
    <!-- Sound settings screen, setting check box label -->
    <string name="sound_effects_enable_title">Touch sounds</string>
    <!-- Sound settings screen, setting check box label -->
    <string name="lock_sounds_enable_title">Screen lock sound</string>
    <!-- Sound settings screen, setting check box label -->
    <string name="haptic_feedback_enable_title">Vibrate on touch</string>
    <!-- Sound settings screen, setting option name checkbox to enable/disable audio recording features that improve audio recording in noisy environments -->
    <string name="audio_record_proc_title">Noise cancellation</string>
    <!-- Volume description for media volume -->
    <string name="volume_media_description">Music, video, games, &amp; other media</string>
    <!-- Volume description for ringtone and notification volume -->
    <string name="volume_ring_description">Ringtone &amp; notifications</string>
    <!-- Volume description for notification volume -->
    <string name="volume_notification_description">Notifications</string>
    <!-- Volume description for alarm volume -->
    <string name="volume_alarm_description">Alarms</string>
    <!-- Image description for ringer volume mute button. -->
    <string name="volume_ring_mute">Mute ringtone &amp; notifications</string>
    <!-- Image description for media volume mute button. -->
    <string name="volume_media_mute">Mute music &amp; other media</string>
    <!-- Image description for notification volume mute button. -->
    <string name="volume_notification_mute">Mute notifications</string>
    <!-- Image description for alarm volume mute button. -->
    <string name="volume_alarm_mute">Mute alarms</string>
    <!-- Sound settings screen, setting option name checkbox. About vibration setting
         during incoming calls. [CHAR LIMIT=30] -->
    <string name="vibrate_when_ringing_title">Vibrate when ringing</string>

    <!-- Dock settings title, top level -->
    <string name="dock_settings">Dock</string>
    <!-- Dock settings title -->
    <string name="dock_settings_title">Dock settings</string>
    <!-- Dock audio settings -->
    <string name="dock_audio_settings_title">Audio</string>
    <!-- Dock audio summary for docked to desk dock -->
    <string name="dock_audio_summary_desk">Settings for the attached desktop dock</string>
    <!-- Dock audio summary for docked to car dock -->
    <string name="dock_audio_summary_car">Settings for the attached car dock</string>
    <!-- Dock audio summary for undocked -->
    <string name="dock_audio_summary_none" product="tablet">Tablet not docked</string>
    <!-- Dock audio summary for undocked -->
    <string name="dock_audio_summary_none" product="default">Phone not docked</string>
    <!-- Dock audio summary for docked to unknown -->
    <string name="dock_audio_summary_unknown">Settings for the attached dock</string>
    <!-- Dock not found dialog title -->
    <string name="dock_not_found_title">Dock not found</string>
    <!-- Dock not found dialog text -->
    <string name="dock_not_found_text" product="tablet">You need to dock the tablet before setting up dock audio.</string>
    <!-- Dock not found dialog text -->
    <string name="dock_not_found_text" product="default">You need to dock the phone before setting up dock audio.</string>
    <!-- Dock settings screen, dock events SFX setting check box label -->
    <string name="dock_sounds_enable_title">Dock insert sound</string>
    <!-- Dock settings screen, setting option summary text when check box is selected -->
    <string name="dock_sounds_enable_summary_on" product="tablet">Play sound when inserting or removing tablet from dock</string>
    <!-- Dock settings screen, setting option summary text when check box is selected -->
    <string name="dock_sounds_enable_summary_on" product="default">Play sound when inserting or removing phone from dock</string>
    <!-- Sound settings screen, setting option summary text when check box is clear -->
    <string name="dock_sounds_enable_summary_off" product="tablet">Don\'t play sound when inserting or removing tablet from dock</string>
    <!-- Sound settings screen, setting option summary text when check box is clear -->
    <string name="dock_sounds_enable_summary_off" product="default">Don\'t play sound when inserting or removing phone from dock</string>

    <!-- Account settings header. [CHAR LIMIT=30] -->
    <string name="account_settings">Accounts</string>

    <!-- Main Settings screen, setting option name to go into search settings -->
    <string name="search_settings">Search</string>
    <!-- Main Settings screen, setting option summary to go into search settings -->
    <string name="search_settings_summary">Manage search settings and history</string>

    <!-- Display settings --><skip/>
    <!-- Sound & display settings screen, section header for settings related to display -->
    <string name="display_settings">Display</string>
    <!-- Sound & display settings screen, accelerometer-based rotation check box label -->
    <string name="accelerometer_title">Auto-rotate screen</string>
    <!-- Sound & display settings screen, accelerometer-based rotation summary text when check box is selected -->
    <string name="accelerometer_summary_on" product="tablet">Switch orientation automatically when rotating tablet</string>
    <!-- Sound & display settings screen, accelerometer-based rotation summary text when check box is selected -->
    <string name="accelerometer_summary_on" product="default">Switch orientation automatically when rotating phone</string>
    <!-- Sound & display settings screen, accelerometer-based rotation summary text when check box is clear -->
    <string name="accelerometer_summary_off" product="tablet">Switch orientation automatically when rotating tablet</string>
    <!-- Sound & display settings screen, accelerometer-based rotation summary text when check box is clear -->
    <string name="accelerometer_summary_off" product="default">Switch orientation automatically when rotating phone</string>
    <!-- Sound & display settings screen, setting option name to change brightness -->
    <string name="brightness">Brightness</string>
    <!-- Sound & display settings screen, setting option summary to change brightness -->
    <string name="brightness_summary">Adjust the brightness of the screen</string>
    <!-- Sound & display settings screen, setting option name to change screen timeout -->
    <string name="screen_timeout">Sleep</string>
    <!-- Sound & display settings screen, setting option summary to change screen timeout -->
    <string name="screen_timeout_summary">After <xliff:g id="timeout_description">%1$s</xliff:g> of inactivity</string>
    <!-- Wallpaper settings title [CHAR LIMIT=30] -->
    <string name="wallpaper_settings_title">Wallpaper</string>
    <!-- Wallpaper settings fragment title [CHAR LIMIT=30] -->
    <string name="wallpaper_settings_fragment_title">Choose wallpaper from</string>
    <!-- Display settings screen, trigger for screen saver options -->
    <string name="screensaver_settings_title">Daydream</string>
    <!-- Display settings screen, summary fragment for screen saver options, activated when docked or asleep and charging -->
    <string name="screensaver_settings_summary_either_long">When docked or asleep and charging</string>
    <!-- Dream settings screen, dialog option, activated when docked or asleep and charging -->
    <string name="screensaver_settings_summary_either_short">Either</string>
    <!-- Display settings screen, summary fragment for screen saver options, activated when asleep and charging -->
    <string name="screensaver_settings_summary_sleep">While charging</string>
    <!-- Display settings screen, summary fragment for screen saver options, activated when docked  -->
    <string name="screensaver_settings_summary_dock">While docked</string>
    <!-- Display settings screen, summary for screen saver options, screen saver is turned off -->
    <string name="screensaver_settings_summary_off">Off</string>
    <!-- Dream settings screen, caption for when dreams are disabled -->
    <string name="screensaver_settings_disabled_prompt">To control what happens when the phone is docked and/or sleeping, turn Daydream on.</string>
    <!-- Dream settings screen, action label, when to dream -->
    <string name="screensaver_settings_when_to_dream">When to daydream</string>
    <!-- Dream settings screen, button label to start dreaming -->
    <string name="screensaver_settings_dream_start">Start now</string>
    <!-- Dream settings screen, button label for settings for a specific screensaver -->
    <string name="screensaver_settings_button">Settings</string>
    <!-- Sound & display settings screen, setting option name to change whether the screen adjusts automatically based on lighting conditions -->
    <string name="automatic_brightness">Automatic brightness</string>
    <!-- [CHAR LIMIT=30] Sound & display settings screen, setting option name to change font size -->
    <string name="title_font_size">Font size</string>
    <!-- Sound & display settings screen, setting option summary displaying the currently selected font size -->
    <string name="summary_font_size" translatable="false">%1$s</string>
    <!-- [CHAR LIMIT=40] Sound & display settings screen, title of dialog for picking font size -->
    <string name="dialog_title_font_size">Font size</string>

    <!-- SIM lock settings title -->
    <string name="sim_lock_settings">SIM card lock settings</string>
    <!-- Security & location settings screen, setting option name -->
    <string name="sim_lock_settings_category">Set up SIM card lock</string>
    <!-- Security & location settings screen, section heading for settings related to sim card locking -->
    <string name="sim_lock_settings_title">SIM card lock</string>
    <!-- SIM card lock settings screen, setting check box label -->
    <string name="sim_pin_toggle">Lock SIM card</string>
    <!-- SIM card lock settings screen, setting option summary text when SIM lock check box is selected -->
    <string name="sim_lock_on" product="tablet">Require PIN to use tablet</string>
    <!-- SIM card lock settings screen, setting option summary text when SIM lock check box is selected -->
    <string name="sim_lock_on" product="default">Require PIN to use phone</string>
    <!-- SIM card lock settings screen, setting option summary text when SIM lock check box is clear -->
    <string name="sim_lock_off" product="tablet">Require PIN to use tablet</string>
    <!-- SIM card lock settings screen, setting option summary text when SIM lock check box is clear -->
    <string name="sim_lock_off" product="default">Require PIN to use phone</string>
    <!-- SIM card lock settings screen, setting option name to change the SIM PIN -->
    <string name="sim_pin_change">Change SIM PIN</string>
    <!-- SIM card lock settings screen, SIM PIN dialog message instruction -->
    <string name="sim_enter_pin">SIM PIN</string>
    <!-- SIM card lock settings screen, SIM PIN dialog message instruction -->
    <string name="sim_enable_sim_lock">Lock SIM card</string>
    <!-- SIM card lock settings screen, SIM PIN dialog message instruction -->
    <string name="sim_disable_sim_lock">Unlock SIM card</string>
    <!-- SIM card lock settings screen, SIM PIN dialog message instruction -->
    <string name="sim_enter_old">Old SIM PIN</string>
    <!-- SIM card lock settings screen, SIM PIN dialog message instruction -->
    <string name="sim_enter_new">New SIM PIN</string>
    <string name="sim_reenter_new">Re-type new PIN</string>
    <!-- SIM card lock settings screen, SIM PIN dialog message instruction -->
    <string name="sim_change_pin">SIM PIN</string>
    <!-- SIM card lock settings screen, SIM PIN dialog message when wrong PIN is entered -->
    <string name="sim_bad_pin">Incorrect PIN</string>
    <!-- SIM card lock settings screen, SIM PIN dialog message when PINs don't match -->
    <string name="sim_pins_dont_match">PINs don\'t match</string>
    <!-- SIM card lock settings screen, toast after not entering correct SIM PIN -->
    <string name="sim_change_failed">Can\'t change PIN.\nPossibly incorrect PIN.</string>
    <!-- SIM card lock settings screen, SIM PIN dialog message when the entered PIN is correct-->
    <string name="sim_change_succeeded">SIM PIN changed successfully</string>
    <!-- SIM card lock settings screen, toast after not entering correct SIM PIN -->
    <string name="sim_lock_failed">Can\'t change SIM card lock state.\nPossibly incorrect PIN.</string>
    <!-- SIM card lock settings screen, SIM PIN dialog button labels: -->
    <string name="sim_enter_ok">OK</string>
    <!-- SIM card lock settings screen, SIM PIN dialog button labels: -->
    <string name="sim_enter_cancel">Cancel</string>

    <!-- Instructions telling the user that they entered the wrong SIM PIN for the last time.
         Displayed in a dialog box.  -->
    <string name="wrong_pin_code_pukked">Incorrect SIM PIN code you must now contact your carrier to unlock your device.</string>
    <!-- Instructions telling the user that they entered the wrong SIM PIN while trying
         to unlock the keyguard.  Displayed in a dialog box.  -->
    <plurals name="wrong_pin_code">
        <item quantity="one">Incorrect SIM PIN code, you have <xliff:g id="number">%d</xliff:g> remaining attempt before you must contact your carrier to unlock your device.</item>
        <item quantity="other">Incorrect SIM PIN code, you have <xliff:g id="number">%d</xliff:g> remaining attempts.</item>
    </plurals>
    <!-- Instructions telling the user that the operation to unlock the keyguard
         with SIM PIN failed. Displayed in one line in a large font.  -->
    <string name="pin_failed">SIM PIN operation failed!</string>

    <!-- Advanced (used for diagnostics) device info activity title -->
    <string name="device_info_settings" product="tablet">Tablet status</string>
    <!-- Advanced (used for diagnostics) device info activity title -->
    <string name="device_info_settings" product="default">Phone status</string>

    <!-- About phone screen, list item title.  Takes the user to the screen for seeing and installing system updates. -->
    <string name="system_update_settings_list_item_title">System updates</string>
    <!-- About phone screen, list item summary.  Takes the user to the screen for seeing and installing system updates. -->
    <string name="system_update_settings_list_item_summary">""</string>

    <!-- About phone screen, status item label -->
    <string name="firmware_version">Android version</string>
    <!-- About phone screen, status item label-->
    <string name="model_number">Model number</string>
    <!-- About phone screen, fcc equipment id label-->
    <string name="fcc_equipment_id">Equipment ID</string>
    <!-- About phone screen,  setting option name-->
    <string name="baseband_version">Baseband version</string>
    <!-- About phone screen,  setting option name-->
    <string name="kernel_version">Kernel version</string>
    <!-- About phone screen,  setting option name-->
    <string name="build_number">Build number</string>
    <!-- About phone screen,  setting option name-->
    <string name="selinux_status">SELinux status</string>

    <!-- About phone screen, show when a value of some status item is unavailable. -->
    <string name="device_info_not_available">Not available</string>
    <!-- About phone screen, phone status screen title -->
    <string name="device_status_activity_title">Status</string>
    <!-- About phone screen, title of the item to go into the Phone status screen -->
    <string name="device_status">Status</string>
    <!-- About tablet screen, summary of the item that takes you to tablet status screen -->
    <string name="device_status_summary" product="tablet">Status of the battery, network, and other information</string>
    <!-- About phone screen, summary of the item to go into the phone status screen -->
    <string name="device_status_summary" product="default">Phone number, signal, etc.</string>
    <!-- Main settings screen item's title to go into the storage settings screen [CHAR LIMIT=25] -->
    <string name="storage_settings" >Storage</string>
    <!-- Storage settings screen title -->
    <string name="storage_settings_title">Storage settings</string>
    <!-- [CHAR LIMIT=100] Main settings screen item's summary for the SD card and storage settings -->
    <string name="storage_settings_summary" product="nosdcard">Unmount USB storage, view available storage</string>
    <!-- [CHAR LIMIT=100] Main settings screen item's summary for the SD card and storage settings -->
    <string name="storage_settings_summary" product="default">Unmount SD card, view available storage</string>
    <!-- Do not translate. About phone, status item title -->
    <string name="status_imei">IMEI</string>
    <!-- Do not translate. About phone, status item title -->
    <string name="status_imei_sv">IMEI SV</string>
    <!-- About tablet, status item title.  The Mobile Directory Number [CHAR LIMIT=30] -->
    <string name="status_number" product="tablet">MDN</string>
    <!-- About phone, status item title.  The phone number of the current device [CHAR LIMIT=30] -->
    <string name="status_number" product="default">My phone number</string>
    <!-- About phone, status item title.  The phone MIN number of the current device.-->
    <string name="status_min_number">MIN</string>
    <!-- About phone, status item title.  The phone MSID number of the current device.-->
    <string name="status_msid_number">MSID</string>
    <!-- About phone, status item title.  The phone PRL Version of the current device.-->
    <string name="status_prl_version">PRL version</string>
    <!-- About phone, status item title.  The phone MEID number of the current LTE/CDMA device. [CHAR LIMIT=30] -->
    <string name="status_meid_number">MEID</string>
    <!-- About phone, status item title.  The ICCID of the current LTE device. [CHAR LIMIT=30] -->
    <string name="status_icc_id">ICCID</string>
    <!-- About phone, status item title for the type of data phone network we're connected to, for example 3G or Edge or GPRS -->
    <string name="status_network_type">Mobile network type</string>
    <!-- About phone, status item title for the latest area info cell broadcast received (Brazil only). -->
    <string name="status_latest_area_info">Operator info</string>
    <!-- About phone, status item title. The status of data access.  For example, the value may be "Connected" -->
    <string name="status_data_state">Mobile network state</string>
    <!-- About phone, status item title. The status of whether we have service.  for example, the value may be "In service" -->
    <string name="status_service_state">Service state</string>
    <!-- About phone, status item title. The  current cell tower signal strength -->
    <string name="status_signal_strength">Signal strength</string>
    <!-- About phone, status item title, The status for roaming.  For example, the value might be "Not roaming" -->
    <string name="status_roaming">Roaming</string>
    <!-- About phone, status item title. The cell carrier that the user is connected to.  -->
    <string name="status_operator">Network</string>
    <!-- About phone, status item title.  The MAC address of the Wi-Fi network adapter. -->
    <string name="status_wifi_mac_address">Wi\u2011Fi MAC address</string>
    <!-- About phone, status item title.  The bluetooth adapter's hardware address-->
    <string name="status_bt_address">Bluetooth address</string>
    <!-- About phone, status item title.  The hardware serial number. [CHAR LIMIT=30]-->
    <string name="status_serial_number">Serial number</string>
    <!-- About phone, status item value if the actual value is not available. -->
    <string name="status_unavailable">Unavailable</string>
    <!-- About phone, status item title.  How long the device has been running since its last reboot. -->
    <string name="status_up_time">Up time</string>
    <!-- About phone, status item title.  How much time the device has had its main CPU awake. -->
    <string name="status_awake_time">Awake time</string>
    <!-- SD card & phone storage settings screen heading. This is displayed above items that pertain to the phone's internal storage  -->
    <string name="internal_memory">Internal storage</string>
    <!-- SD card & phone storage settings screen heading. This is displayed above items that pertain to the SD card [CHAR LIMIT=30] -->
    <string name="sd_memory" product="nosdcard">USB storage</string>
    <!-- SD card & phone storage settings screen heading. This is displayed above items that pertain to the SD card -->
    <string name="sd_memory" product="default">SD card</string>
    <!-- SD card & phone storage settings title. The amount of free space for some storage partition.  For example, this is listed under both the "Internal phone storage" section and the "SD card" section. -->
    <string name="memory_available">Available</string>
    <!-- SD card & phone storage settings title. The amount of free space for some storage partition when the volume is read-only. [CHAR LIMIT=64] -->
    <string name="memory_available_read_only">Available (read-only)</string>
    <!-- SD card & phone storage settings screen heading.  The total amount of storage space for some storage partition.  For example, this is listed under both the "Internal phone storage" section and the "SD card" section -->
    <string name="memory_size">Total space</string>
    <!-- SD card & phone storage settings summary. Displayed when the total memory usage is being calculated. Will be replaced with a number like "12.3 GB" when finished calucating. [CHAR LIMIT=30] -->
    <string name="memory_calculating_size">Calculating\u2026</string>
    <!-- SD card & phone storage settings title. Displayed as a title when showing the total usage of applications installed. Below it will be a number like "123.4 MB" indicating used storage. [CHAR LIMIT=50] -->
    <string name="memory_apps_usage">Apps (app data &amp; media content)</string>
    <!-- SD card & phone storage settings title. Displayed as a title when showing the total usage of media on the device. Below it will be a number like "123.4 MB" indicating used storage. [CHAR LIMIT=50] -->
    <string name="memory_media_usage">Media</string>
    <!-- SD card & phone storage settings title. Displayed as a title when showing the total usage of /sdcard/Download on the device. Below it will be a number like "123.4 MB" indicating used storage. [CHAR LIMIT=50] -->
    <string name="memory_downloads_usage">Downloads</string>
    <!-- SD card & phone storage settings title. Displayed as a title when showing the total usage of all pictures, videos in /sdcard/DCIM, /sdcard/Pictures folders on the device. Below it will be a number like "123.4 MB" indicating used storage. [CHAR LIMIT=50] -->
    <string name="memory_dcim_usage">Pictures, videos</string>
    <!-- SD card & phone storage settings title. Displayed as a title when showing the total usage of audio files in /sdcard on the device. Below it will be a number like "123.4 MB" indicating used storage. [CHAR LIMIT=50] -->
    <string name="memory_music_usage">Audio (music, ringtones, podcasts, etc.)</string>
    <!-- SD card & phone storage settings title. Displayed as a title when showing the total usage of misc files on the device. Below it will be a number like "123.4 MB" indicating used storage. [CHAR LIMIT=50] -->
    <string name="memory_media_misc_usage">Misc.</string>
    <!-- Storage item representing all cached data on device. [CHAR LIMIT=48] -->
    <string name="memory_media_cache_usage">Cached data</string>
    <!-- SD card & phone storage settings item title that will result in the phone unmounting the SD card.  This will be done before the user phyiscally removes the SD card from the phone.  Kind of like the "Safely remove" on some operating systems.   [CHAR LIMIT=25] -->
    <string name="sd_eject" product="nosdcard">Unmount shared storage</string>
    <!-- SD card & phone storage settings item title that will result in the phone unmounting the SD card.  This will be done before the user phyiscally removes the SD card from the phone.  Kind of like the "Safely remove" on some operating systems.   -->
    <string name="sd_eject" product="default">Unmount SD card</string>
    <!-- SD card & phone storage settings item title that will result in the phone unmounting the SD card.  This will be done before the user phyiscally removes the SD card from the phone.  Kind of like the "Safely remove" on some operating systems.   [CHAR LIMIT=30] -->
    <string name="sd_eject_summary" product="nosdcard">Unmount the internal USB storage</string>
    <!-- SD card & phone storage settings item title that will result in the phone unmounting the SD card.  This will be done before the user phyiscally removes the SD card from the phone.  Kind of like the "Safely remove" on some operating systems.   -->
    <string name="sd_eject_summary" product="default">Unmount the SD card so you can safely remove it</string>
    <!-- SD card & phone storage settings item title for toggling PTP mode on and off.  When PTP mode is on the device will appear on the USB bus as a PTP camera device instead of an MTP music player.   -->

    <!-- SD card & phone storage settings item summary that is displayed when no SD card is inserted.  This version of the string can probably never come up on current hardware. [CHAR LIMIT=25] -->
    <string name="sd_insert_summary" product="nosdcard">Insert USB storage for mounting</string>
    <!-- SD card & phone storage settings item summary that is displayed when no SD card is inserted -->
    <string name="sd_insert_summary" product="default">Insert an SD card for mounting</string>

    <!-- Storage setting item that will mount USB storage if it unmounted. A user should never see this. [CHAR LIMIT=25] -->
    <string name="sd_mount" product="nosdcard">Mount USB storage</string>
    <!-- SD card & phone storage settings item title that will result in the phone mounting the SD card. -->
    <string name="sd_mount" product="default">Mount SD card</string>

    <!-- Subtext for Mount USB storage in Storage settings. User should never see this since we use automount. -->
    <string name="sd_mount_summary" product="nosdcard"></string>
    <!-- Subtext for Mount SD Card in Storage settings. User should never see this since we use automount. -->
    <string name="sd_mount_summary" product="default"></string>
    <!-- SD card & phone storage settings item title that will result in the phone formatting the USB storage.   [CHAR LIMIT=25] -->
    <string name="sd_format" product="nosdcard">Erase USB storage</string>
    <!-- SD card & phone storage settings item title that will result in the phone formatting the SD card.   [CHAR LIMIT=25] -->
    <string name="sd_format" product="default">Erase SD card</string>
    <!-- SD card & phone storage settings item title that will result in the phone unmounting the SD card.   [CHAR LIMIT=80] -->
    <string name="sd_format_summary" product="nosdcard">Erases all data on the internal USB storage, such as music and photos</string>
    <!-- SD card & phone storage settings item title that will result in the phone unmounting the SD card.   [CHAR LIMIT=80] -->
    <string name="sd_format_summary" product="default">Erases all data on the SD card, such as music and photos</string>
    <!-- SD card status when it is mounted as read only. Will be appended to size, starts with an unbreakable space -->

    <!-- Title of dialog asking user to confirm before clearing all caches. [CHAR LIMIT=48] -->
    <string name="memory_clear_cache_title">Clear cached data?</string>
    <!-- Message of dialog asking user to confirm before clearing all caches. [CHAR LIMIT=48] -->
    <string name="memory_clear_cache_message">This will clear cached data for all apps.</string>

    <!-- SD card & phone storage settings item summary that will result in the phone connected to PC and MTP/PTP enabled.   [CHAR LIMIT=80] -->
    <string name="mtp_ptp_mode_summary">MTP or PTP function is active</string>

    <!-- SD card eject confirmation dialog title   [CHAR LIMIT=25] -->
    <string name="dlg_confirm_unmount_title" product="nosdcard">Unmount USB storage?</string>
    <!-- SD card eject confirmation dialog title   -->
    <string name="dlg_confirm_unmount_title" product="default">Unmount SD card?</string>
    <!-- SD card eject confirmation dialog  [CHAR LIMIT=NONE] -->
    <string name="dlg_confirm_unmount_text" product="nosdcard">If you unmount the USB storage, some apps you are using will stop and may be unavailable until you remount the USB storage.</string>
    <!-- SD card eject confirmation dialog  -->
    <string name="dlg_confirm_unmount_text" product="default">If you unmount the SD card, some apps you are using will stop and may be unavailable until you remount the SD card.</string>
    <!-- SD card eject error dialog title   [CHAR LIMIT=30] -->
    <string name="dlg_error_unmount_title" product="nosdcard"></string>
    <!-- SD card eject error dialog title   -->
    <string name="dlg_error_unmount_title" product="default"></string>
    <!-- SD card eject error dialog text   [CHAR LIMIT=NONE] -->
    <string name="dlg_error_unmount_text" product="nosdcard">Couldn\'t unmount USB storage. Try again later.</string>
    <!-- SD card eject error dialog text   -->
    <string name="dlg_error_unmount_text" product="default">Couldn\'t unmount SD card. Try again later.</string>
    <!-- SD card unmount informative text   [CHAR LIMIT=NONE] -->
    <string name="unmount_inform_text" product="nosdcard">USB storage will be unmounted.</string>
    <!-- SD card unmount informative text   [CHAR LIMIT=NONE] -->
    <string name="unmount_inform_text" product="default">SD card will be unmounted.</string>
    <!-- SD card eject progress title   -->
    <string name="sd_ejecting_title">Unmounting</string>
    <!-- SD card eject progress text   -->
    <string name="sd_ejecting_summary">Unmount in progress</string>

    <!-- Settings item title when storage is running low [CHAR LIMIT=32] -->
    <string name="storage_low_title">Storage space is running out</string>
    <!-- Settings item summary when storage is running low [CHAR LIMIT=NONE] -->
    <string name="storage_low_summary">Some system functions, such as syncing, may not work correctly. Try to free space by deleting or unpinning items, such as apps or media content.</string>

    <!-- Storage setting.  Menu option for USB transfer settings [CHAR LIMIT=30]-->
    <string name="storage_menu_usb">USB computer connection</string>

    <!-- Storage setting.  Title for USB transfer settings [CHAR LIMIT=30]-->
    <string name="storage_title_usb">USB computer connection</string>
    <!-- Storage setting.  USB connection category [CHAR LIMIT=30]-->
    <string name="usb_connection_category">Connect as</string>
    <!-- Storage setting.  Title for MTP checkbox [CHAR LIMIT=30]-->
    <string name="usb_mtp_title">Media device (MTP)</string>
    <!-- Storage setting.  Summary for MTP checkbox [CHAR LIMIT=NONE]-->
    <string name="usb_mtp_summary">Lets you transfer media files on Windows, or using Android File Transfer on Mac (see www.android.com/filetransfer)</string>
    <!-- Storage setting.  Title for PTP checkbox [CHAR LIMIT=30]-->
    <string name="usb_ptp_title">Camera (PTP)</string>
    <!-- Storage setting.  Label for installer CD [CHAR LIMIT=30]-->
    <string name="usb_ptp_summary">Lets you transfer photos using camera software, and transfer any files on computers that don\'t support MTP</string>
    <!-- Storage setting.  Summary for PTP checkbox [CHAR LIMIT=NONE]-->
    <string name="usb_label_installer_cd">"Install file-transfer tools"</string>

    <!-- Section header above list of other users storage [CHAR LIMIT=32] -->
    <string name="storage_other_users">Other users</string>

    <!-- Phone info screen, section titles: -->
    <string name="battery_status_title">Battery status</string>
    <!-- Phone info screen, section titles: -->
    <string name="battery_level_title">Battery level</string>

    <!-- APN Settings -->
    <!-- APN settings screen title -->
    <string name="apn_settings">APNs</string>
    <!-- Screen title after user selects APNs setting option -->
    <string name="apn_edit">Edit access point</string>
    <!-- Edit access point label summary text when no value has been set -->
    <string name="apn_not_set">Not set</string>
    <!-- Edit access point labels: A label the user can give to the APN to allow him to differentiate it from the others -->
    <string name="apn_name">Name</string>
    <!-- Edit access point labels: The actual access point name-->
    <string name="apn_apn">APN</string>
    <!-- Edit access point labels: The addess of the proxy to use for this APN -->
    <string name="apn_http_proxy">Proxy</string>
    <!-- Edit access point labels: The port number of the proxy to use for this APN -->
    <string name="apn_http_port">Port</string>
    <!-- Edit access point labels: The username that will be used when conencting to this APN-->
    <string name="apn_user">Username</string>
    <!-- Edit access point labels: The password that will be used when connecting to this APN -->
    <string name="apn_password">Password</string>
    <!-- Edit access point labels: The server address to conenct to for this APN -->
    <string name="apn_server">Server</string>
    <!-- Edit access point labels: -->
    <string name="apn_mmsc">MMSC</string>
    <!-- Edit access point labels: The proxy to use for MMS (multimedia messages)-->
    <string name="apn_mms_proxy">MMS proxy</string>
    <!-- Edit access point labels: The port on the proxy used for MMS-->
    <string name="apn_mms_port">MMS port</string>
    <!-- Edit access point labels: -->
    <string name="apn_mcc">MCC</string>
    <!-- Edit access point labels: -->
    <string name="apn_mnc">MNC</string>
    <!-- Edit acces  point labels: Authenticaton type-->
    <string name="apn_auth_type">Authentication type</string>
    <!-- Authentication Typs: None -->
    <string name="apn_auth_type_none">None</string>
    <!-- Authentication Typs: PAP -->
    <string name="apn_auth_type_pap">PAP</string>
    <!-- Authentication Typs: CHAP -->
    <string name="apn_auth_type_chap">CHAP</string>
    <!-- Authentication Typs: PAP or CHAP -->
    <string name="apn_auth_type_pap_chap">PAP or CHAP</string>
    <!-- Edit access point labels: The type of APN -->
    <string name="apn_type">APN type</string>
    <!-- Edit access point labels: The protocol of the APN, e.g., "IPv4", "IPv6", or "IPv4/IPv6". -->
    <string name="apn_protocol">APN protocol</string>
    <!-- Edit access point labels: The protocol of the APN when roaming, e.g., "IPv4", "IPv6", or "IPv4/IPv6". -->
    <string name="apn_roaming_protocol">APN roaming protocol</string>
    <!-- Edit enable/disable of APN -->
    <string name="carrier_enabled">APN enable/disable</string>
    <string name="carrier_enabled_summaryOn">APN enabled</string>
    <string name="carrier_enabled_summaryOff">APN disabled</string>
    <!-- Edit Beaerer Info of APN -->
    <string name="bearer">Bearer</string>
    <!-- Edit Mvno Type Info of APN -->
    <string name="mvno_type">MVNO type</string>
    <!-- Edit Mvno Match Data Info of APN -->
    <string name="mvno_match_data">MVNO value</string>
    <!-- Edit access point screen menu option to delete this APN -->
    <string name="menu_delete">Delete APN</string>
    <!-- APNs screen menu option to create a brand spanking new APN -->
    <string name="menu_new">New APN</string>
    <!-- Edit access point screen menu option to save the user's changes for this APN to the persistent storage -->
    <string name="menu_save">Save</string>
    <!-- Edit access point screen menu option to discard the user's changes for this APN -->
    <string name="menu_cancel">Discard</string>
    <!-- APN error dialog title -->
    <string name="error_title"></string>
    <!-- APN error dialog messages: -->
    <string name="error_name_empty">The Name field can\'t be empty.</string>
    <!-- APN error dialog messages: -->
    <string name="error_apn_empty">The APN can\'t be empty.</string>
    <!-- APN error dialog messages: -->
    <string name="error_mcc_not3">MCC field must be 3 digits.</string>
    <!-- APN error dialog messages: -->
    <string name="error_mnc_not23">MNC field must be 2 or 3 digits.</string>
    <!-- The message of dialog indicated restoring default APN settings in progress -->
    <string name="restore_default_apn">Restoring default APN settings.</string>
    <!-- APNs screen menu option to reset default APN settings -->
    <string name="menu_restore">Reset to default</string>
    <!-- APNs screen toast message to inform reset default APN settings is completed -->
    <string name="restore_default_apn_completed">Reset default APN settings completed.</string>

    <!-- Master Clear -->
    <!-- SD card & phone storage settings screen, setting option name under Internal phone storage heading -->
    <string name="master_clear_title">Factory data reset</string>
    <!-- SD card & phone storage settings screen, setting option summary text under Internal phone storage heading -->
    <string name="master_clear_summary" product="tablet">Erases all data on tablet</string>
    <!-- SD card & phone storage settings screen, setting option summary text under Internal phone storage heading -->
    <string name="master_clear_summary" product="default">Erases all data on phone</string>
    <!-- SD card & phone storage settings screen, message on screen after user selects Factory data reset [CHAR LIMIT=NONE] -->
    <string name="master_clear_desc" product="tablet">"This will erase all data from your tablet\'s <b>internal storage</b>, including:\n\n<li>Your Google account</li>\n<li>System and app data and settings</li>\n<li>Downloaded apps</li>"</string>
    <!-- SD card & phone storage settings screen, message on screen after user selects Factory data reset [CHAR LIMIT=NONE] -->
    <string name="master_clear_desc" product="default">"This will erase all data from your phone\'s <b>internal storage</b>, including:\n\n<li>Your Google account</li>\n<li>System and app data and settings</li>\n<li>Downloaded apps"</li></string>
    <!-- SD card & phone storage settings screen, instructions and list of current accounts.  The list of accounts follows this text[CHAR LIMIT=NONE] -->
    <string name="master_clear_accounts" product="default">"\n\nYou are currently signed into the following accounts:\n"</string>
    <!-- SD card & phone storage settings screen, list of items in user data storage (USB storage or SD card) that will be erased during this operation [CHAR LIMIT=NONE] -->
    <string name="master_clear_desc_also_erases_external">"<li>Music</li>\n<li>Photos</li>\n<li>Other user data</li>"</string>
    <!-- SD card & phone storage settings screen, instructions about whether to also erase the external storage (SD card) when erasing the internal storage [CHAR LIMIT=NONE] -->
    <string name="master_clear_desc_erase_external_storage" product="nosdcard">"\n\nTo clear music, pictures, and other user data, the <b>USB storage</b> needs to be erased."</string>
    <!-- SD card & phone storage settings screen, instructions about whether to also erase the external storage (SD card) when erasing the internal storage [CHAR LIMIT=NONE] -->
    <string name="master_clear_desc_erase_external_storage" product="default">"\n\nTo clear music, pictures, and other user data, the <b>SD card</b> needs to be erased."</string>
    <!-- SD card & phone storage settings screen, label for check box to erase USB storage [CHAR LIMIT=30] -->
    <string name="erase_external_storage" product="nosdcard">Erase USB storage</string>
    <!-- SD card & phone storage settings screen, label for check box to erase SD card [CHAR LIMIT=30] -->
    <string name="erase_external_storage" product="default">Erase SD card</string>
    <!-- SD card & phone storage settings screen, description for check box to erase USB storage [CHAR LIMIT=NONE] -->
    <string name="erase_external_storage_description" product="nosdcard">Erase all the data on the internal USB storage, such as music or photos</string>
    <!-- SD card & phone storage settings screen, description for check box to erase USB storage [CHAR LIMIT=NONE] -->
    <string name="erase_external_storage_description" product="default">Erase all the data on the SD card, such as music or photos</string>
    <!-- SD card & phone storage settings screen, button on screen after user selects Factory data reset -->
    <string name="master_clear_button_text" product="tablet">Reset tablet</string>
    <!-- SD card & phone storage settings screen, button on screen after user selects Factory data reset -->
    <string name="master_clear_button_text" product="default">Reset phone</string>
    <!-- SD card & phone storage settings screen, message on screen after user selects Reset phone button -->
    <string name="master_clear_final_desc">Erase all your personal information and downloaded apps? You can\'t reverse this action!</string>
    <!-- SD card & phone storage settings screen, button on screen after user selects Reset phone button -->
    <string name="master_clear_final_button_text">Erase everything</string>
    <!-- Message to draw an unlock pattern before clearing the device -->
    <string name="master_clear_gesture_prompt">Draw your unlock pattern</string>
    <!-- Explanation of drawing unlock pattern to reset phone -->
    <string name="master_clear_gesture_explanation">You need to draw your unlock pattern to confirm a factory data reset.</string>
    <!-- Master clear failed message -->
    <string name="master_clear_failed">No reset was performed because the System Clear service isn\'t available.</string>
    <!-- Master clear confirmation screen title [CHAR LIMIT=30] -->
    <string name="master_clear_confirm_title">Reset?</string>

    <!-- Media Format -->
    <!-- SD card & phone storage settings screen, setting option name under Internal phone storage heading [CHAR LIMIT=25] -->
    <string name="media_format_title" product="nosdcard">Erase USB storage</string>
    <!-- SD card & phone storage settings screen, setting option name under Internal phone storage heading -->
    <string name="media_format_title" product="default">Erase SD card</string>
    <!-- SD card & phone storage settings screen, setting option summary text under Internal phone storage heading [CHAR LIMIT=30] -->
    <string name="media_format_summary" product="nosdcard">Erases all data in USB storage</string>
    <!-- SD card & phone storage settings screen, setting option summary text under Internal phone storage heading -->
    <string name="media_format_summary" product="default">Erases all data on the SD card</string>
    <!-- SD card & phone storage settings screen, message on screen after user selects Factory data reset [CHAR LIMIT=NONE] -->
    <string name="media_format_desc" product="nosdcard">Erase all USB storage? You will lose <b>all</b> stored data!</string>
    <!-- SD card & phone storage settings screen, message on screen after user selects Factory data reset [CHAR LIMIT=NONE] -->
    <string name="media_format_desc" product="default">Erase the SD card? You will lose <b>all</b> data on the card!</string>
    <!-- SD card & phone storage settings screen, button on screen after user selects Factory data reset [CHAR LIMIT=25] -->
    <string name="media_format_button_text" product="nosdcard">Erase USB storage</string>
    <!-- SD card & phone storage settings screen, button on screen after user selects Factory data reset -->
    <string name="media_format_button_text" product="default">Erase SD card</string>
    <!-- SD card & phone storage settings screen, message on screen after user selects Format media button [CHAR LIMIT=NONE] -->
    <string name="media_format_final_desc" product="nosdcard">Erase the USB storage, deleting all files stored there? You can\'t reverse this action!</string>
    <!-- SD card & phone storage settings screen, message on screen after user selects Format media button [CHAR LIMIT=NONE] -->
    <string name="media_format_final_desc" product="default">Erase the SD card, deleting all files stored there? You can\'t reverse this action!</string>
    <!-- SD card & phone storage settings screen, button on screen after user selects Format media button -->
    <string name="media_format_final_button_text">Erase everything</string>
    <!-- Message to draw an unlock pattern before clearing the device -->
    <string name="media_format_gesture_prompt">Draw your unlock pattern</string>
    <!-- Explanation of drawing unlock pattern to format card [CHAR LIMIT=NONE] -->
    <string name="media_format_gesture_explanation" product="nosdcard">You need to draw your unlock pattern to confirm that you want to erase the USB storage.</string>
    <!-- Explanation of drawing unlock pattern to format card [CHAR LIMIT=NONE] -->
    <string name="media_format_gesture_explanation" product="default">You need to draw your unlock pattern to confirm that you want to erase the SD card.</string>

    <!-- Main settings screen, Call settings title for item to go into the call settings -->
    <string name="call_settings_title">Call settings</string>
    <!-- Main settings screen, Call settings summary for item to go into call settings -->
    <string name="call_settings_summary">Set up voicemail, call forwarding, call waiting, caller ID</string>

    <!-- Tethering controls, item title to go into the tethering settings -->
    <!-- Tethering controls, item title to go into the tethering settings when only USB tethering is available [CHAR LIMIT=25]-->
    <string name="tether_settings_title_usb">USB tethering</string>
    <!-- Tethering controls, item title to go into the tethering settings when only Wifi tethering is available [CHAR LIMIT=25]-->
    <string name="tether_settings_title_wifi">Portable hotspot</string>
    <!-- Tethering controls, item title to go into the tethering settings when only Bluetooth tethering is available [CHAR LIMIT=25]-->
    <string name="tether_settings_title_bluetooth">Bluetooth tethering</string>
    <!-- Tethering controls, item title to go into the tethering settings when USB and Bluetooth tethering are available [CHAR LIMIT=25]-->
    <string name="tether_settings_title_usb_bluetooth">Tethering</string>
    <!-- Tethering controls, item title to go into the tethering settings when USB, Bluetooth and Wifi tethering are available [CHAR LIMIT=25]-->
    <string name="tether_settings_title_all">Tethering &amp; portable hotspot</string>

    <!-- USB Tethering options -->
    <string name="usb_title">USB</string>
    <string name="usb_tethering_button_text">USB tethering</string>
    <!-- USB available subtext - shown when USB is connected but not currently being tethered -->
    <string name="usb_tethering_available_subtext">USB connected, check to tether</string>
    <!-- USB tethered subtext - shown when USB is connected and being tethered -->
    <string name="usb_tethering_active_subtext">Tethered</string>
    <!-- USB storage subtext - shown when tethering is disabled because USB storage is active -->
    <string name="usb_tethering_storage_active_subtext">Can\'t tether when USB storage is in use</string>
    <!-- USB unavailable subtext - shown when USB is not connected -->
    <string name="usb_tethering_unavailable_subtext">USB not connected</string>
    <!-- USB errored subtext - shown when USB is broken for some reason -->
    <string name="usb_tethering_errored_subtext">USB tethering error</string>

    <!-- Bluetooth Tethering settings-->
    <!-- Label for bluetooth tether checkbox [CHAR LIMIT=25]-->
    <string name="bluetooth_tether_checkbox_text">Bluetooth tethering</string>
    <!-- Bluetooth available subtext - shown when Bluetooth tethering is turned on but it is not currently tethered to any devices [CHAR LIMIT=50]-->
    <string name="bluetooth_tethering_available_subtext" product="tablet">Sharing this tablet\'s Internet connection</string>
    <!-- Bluetooth available subtext - shown when Bluetooth tethering is turned on but it is not currently tethered to any devices [CHAR LIMIT=50]-->
    <string name="bluetooth_tethering_available_subtext" product="default">Sharing this phone\'s Internet connection</string>
    <!-- Bluetooth connected subtext - shown when a device is tethered over Bluetooth [CHAR LIMIT=60]-->
    <string name="bluetooth_tethering_device_connected_subtext" product="tablet">Sharing this tablet\'s Internet connection to 1 device</string>
    <!-- Bluetooth connected subtext - shown when a device is tethered over Bluetooth [CHAR LIMIT=60]-->
    <string name="bluetooth_tethering_device_connected_subtext" product="default">Sharing this phone\'s Internet connection to 1 device</string>
    <!-- Bluetooth connected subtext - shown when multiple devices are tethered over Bluetooth [CHAR LIMIT=60]-->
    <string name="bluetooth_tethering_devices_connected_subtext" product="tablet">Sharing this tablet\'s Internet connection to <xliff:g id="connectedDeviceCount">%1$d</xliff:g> devices</string>
    <!-- Bluetooth connected subtext - shown when multiple devices are tethered over Bluetooth [CHAR LIMIT=60]-->
    <string name="bluetooth_tethering_devices_connected_subtext" product="default">Sharing this phone\'s Internet connection to <xliff:g id="connectedDeviceCount">%1$d</xliff:g> devices</string>
    <!-- Bluetooth tethering off subtext - shown when Bluetooth Tethering is turned off [CHAR LIMIT=50]-->
    <string name="bluetooth_tethering_off_subtext" product="tablet">Not sharing this tablet\'s Internet connection</string>
    <!-- Bluetooth tethering off subtext - shown when Bluetooth Tethering is turned off [CHAR LIMIT=50]-->
    <string name="bluetooth_tethering_off_subtext" product="default">Not sharing this phone\'s Internet connection</string>
    <!-- Bluetooth errored subtext - shown when Bluetooth is broken for some reason [CHAR LIMIT=50]-->
    <string name="bluetooth_tethering_errored_subtext">Not tethered</string>
    <!-- Bluetooth Tethering settings. Error message shown when trying to connect an 8th device [CHAR LIMIT=50]-->
    <string name="bluetooth_tethering_overflow_error">Can\'t tether to more than <xliff:g id="maxConnection">%1$d</xliff:g> devices.</string>
    <!-- Bluetooth Tethering settings.  Message for untethering from a bluetooth device [CHAR LIMIT=50]-->
    <string name="bluetooth_untether_blank"><xliff:g id="device_name">%1$s</xliff:g> will be untethered.</string>

    <!-- Tethering help button - calls up a web view with general tethering info -->
    <string name="tethering_help_button_text">Help</string>

    <!-- Wireless controls, item title to go into the network settings -->
    <string name="network_settings_title">Mobile networks</string>

    <!-- Mobile plan [CHAR LIMIT=35]-->
    <string name="manage_mobile_plan_title" translatable="true">Mobile plan</string>

    <!-- SMS Application [CHAR LIMIT=35]-->
    <string name="sms_application_title" translatable="true">Default SMS app</string>
    <string name="sms_change_default_dialog_title" translatable="true">Change SMS app?</string>
    <string name="sms_change_default_dialog_text" translatable="true">Use <xliff:g id="new_app">%s</xliff:g> instead of <xliff:g id="current_app">%s</xliff:g> as your SMS app?</string>
    <string name="sms_change_default_no_previous_dialog_text" translatable="true">Use <xliff:g id="new_app">%s</xliff:g> as your SMS app?</string>

    <!-- The SIM operator is not known [CHAR_ LIMIT=50]-->
    <string name="mobile_unknown_sim_operator" translatable="true">Uknown SIM operator</string>

    <!-- There is no mobile provisiong website for the operator which is the firat parameter [CHAR_ LIMIT=50]-->
    <string name="mobile_no_provisioning_url" translatable="true">%1$s has no known provisioning website</string>

    <!-- Ask user to insert a SIM card [CHAR_ LIMIT=50]-->
    <string name="mobile_insert_sim_card" translatable="true">Please insert SIM card and restart</string>

    <!-- Ask user to connect to the internet [CHAR_ LIMIT=50]-->
    <string name="mobile_connect_to_internet" translatable="true">Please connect to the internet</string>

    <!-- Security & location settings screen, section header for settings relating to location -->
    <string name="location_title">My Location</string>
    <!-- [CHAR LIMIT=30] Location settings screen, setting preference screen box label for location mode -->
    <string name="location_mode_title">Mode</string>
    <!-- [CHAR LIMIT=30] Location settings screen, high accuracy location mode -->
    <string name="location_mode_high_accuracy_title">High accuracy</string>
    <!-- [CHAR LIMIT=30] Location settings screen, battery saving location mode -->
    <string name="location_mode_battery_saving_title">Battery saving</string>
    <!-- [CHAR LIMIT=30] Location settings screen, device only location mode -->
    <string name="location_mode_sensors_only_title">Device only</string>
    <!-- [CHAR LIMIT=30] Location settings screen, location off mode -->
    <string name="location_mode_location_off_title">Location off</string>
    <!-- [CHAR LIMIT=30] Location settings screen, sub category for recent location requests -->
    <string name="location_category_recent_location_requests">Recent location requests</string>
    <!-- Location settings screen, displayed when there's no recent app accessing location -->
    <string name="location_no_recent_apps">No apps have requested location recently</string>
    <!-- [CHAR LIMIT=30] Location settings screen, sub category for location services -->
    <string name="location_category_location_services">Location services</string>
    <!-- [CHAR LIMIT=30] Location settings screen, recent location requests high battery use-->
    <string name="location_high_battery_use">High battery use</string>
    <!-- [CHAR LIMIT=30] Location settings screen, recent location requests low battery use-->
    <string name="location_low_battery_use">Low battery use</string>
    <!-- [CHAR LIMIT=30] Location mode screen, screen title -->
    <string name="location_mode_screen_title">Location mode</string>
    <!-- [CHAR LIMIT=130] Location mode screen, description for high accuracy mode -->
    <string name="location_mode_high_accuracy_description">Use GPS, Wi\u2011Fi, and mobile networks to determine location </string>
    <!-- [CHAR LIMIT=130] Location mode screen, description for battery saving mode -->
    <string name="location_mode_battery_saving_description">Use Wi\u2011Fi and mobile networks to determine location</string>
    <!-- [CHAR LIMIT=130] Location mode screen, description for sensors only mode -->
    <string name="location_mode_sensors_only_description">Use GPS to determine your location</string>
    <!-- [CHAR LIMIT=130] Location mode screen, temporary value to show as the status of a location
         setting injected by an external app while the app is being queried for the actual value -->
    <string name="location_loading_injected_setting">Retrieving…</string>

    <!-- [CHAR LIMIT=30] Security & location settings screen, setting check box label for Google location service (cell ID, wifi, etc.) -->
    <string name="location_network_based">Wi\u2011Fi &amp; mobile network location</string>
    <!-- [CHAR LIMIT=130] Security & location settings screen, setting summary for Google location service check box-->
    <string name="location_neighborhood_level">Let apps use Google\'s location service to estimate your location faster. Anonymous location data will be collected and sent to Google.</string>
    <!-- [CHAR LIMIT=130] Security & location settings screen, setting summary when Use wireless networks check box is selected, for wifi-only devices -->
    <string name="location_neighborhood_level_wifi">Location determined by Wi\u2011Fi</string>
    <!-- [CHAR LIMIT=30] Security & location settings screen, setting check box label for GPS satellites -->
    <string name="location_gps">GPS satellites</string>
    <!-- [CHAR LIMIT=100] Security & location settings screen, setting check box summary for GPS satellites on a tablet -->
    <string name="location_street_level" product="tablet">Let apps use GPS on your tablet to pinpoint your location</string>
    <!-- [CHAR LIMIT=100] Security & location settings screen, setting check box summary for GPS satellites on a phone -->
    <string name="location_street_level" product="default">Let apps use GPS on your phone to pinpoint your location</string>
    <!-- Security & location settings screen, setting check box label if Assisted GPS should be enabled -->
    <string name="assisted_gps">Use assisted GPS</string>
    <!-- Security & location settings screen, setting summary when Assisted GPS check box is selected -->
    <string name="assisted_gps_enabled">Use server to assist GPS (uncheck to reduce network usage)</string>
    <!-- Security & location settings screen, setting summary when Assisted GPS check box is clear -->
    <string name="assisted_gps_disabled">Use server to assist GPS (uncheck to improve GPS performance)</string>
    <!-- [CHAR_LIMIT=30] Security & location settings screen, setting check box label for Google search -->
    <string name="use_location_title">Location &amp; Google search</string>
    <!-- [CHAR_LIMIT=100] Security & location settings screen, setting check box summary for Google search -->
    <string name="use_location_summary">Let Google use your location to improve search results and other services</string>
    <!-- [CHAR LIMIT=45] Label for turning on/off location access completely. -->
    <string name="location_access_title">Access to my location</string>
    <!-- [CHAR LIMIT=none] Description text for location access switch -->
    <string name="location_access_summary">Let apps that have asked your permission use your location information</string>
    <!-- [CHAR LIMIT=45] Section heading for location sources -->
    <string name="location_sources_heading">Location sources</string>

    <!-- About --> <skip />
    <!-- Main settings screen, setting title for the user to go into the About phone screen -->
    <string name="about_settings" product="tablet">About tablet</string>
    <!-- Main settings screen, setting title for the user to go into the About phone screen -->
    <string name="about_settings" product="default">About phone</string>
    <!-- Main settings screen, setting summary for the user to go into the About phone screen-->
    <string name="about_settings_summary">View legal info, status, software version</string>
    <!-- About phone settings screen, setting option name to go to dialog that shows legal info -->
    <string name="legal_information">Legal information</string>
    <!-- About phone settings screen, setting option name to see a list of contributors -->
    <string name="contributors_title">Contributors</string>
    <!-- About phone settings screen, setting option name to show regulatory information [CHAR LIMIT=25] -->
    <string name="regulatory_information">Regulatory information</string>
    <!-- Note: this may be replaced by a more-specific title of the activity that will get launched --> <skip />
    <!-- About phone settings screen, setting option name to see copyright-related info -->
    <string name="copyright_title">Copyright</string>
    <!-- Note: this may be replaced by a more-specific title of the activity that will get launched --> <skip />
    <!-- About phone settings screen, setting option name to see licensing info -->
    <string name="license_title">License</string>
    <!-- Note: this may be replaced by a more-specific title of the activity that will get launched --> <skip />
    <!-- About phone settings screen, setting option name to see terms and conditions -->
    <string name="terms_title">Terms and conditions</string>

    <!-- Title for actual Settings license activity. --> <skip />
    <!-- About phone settings, Legal information setting option name and title of dialog box holding license info -->
    <string name="settings_license_activity_title">Open source licenses</string>
    <!-- About phone settings screen, Open source license dialog message when licenses cannot be loaded -->
    <string name="settings_license_activity_unavailable">There is a problem loading the licenses.</string>
    <!-- About phone settings screen, Open source license dialog title until license is fully loaded -->
    <string name="settings_license_activity_loading">Loading\u2026</string>

    <!-- About phone settings, Safety Legal information setting option name and title of dialog box holding safety legal info -->
    <string name="settings_safetylegal_title">Safety information</string>
    <!-- About phone settings, Safety Legal information setting option name and title of dialog box holding safety legal info -->
    <string name="settings_safetylegal_activity_title">Safety information</string>
    <!-- About phone settings screen, Safety legal dialog message when data network is not connected -->
    <string name="settings_safetylegal_activity_unreachable">You don\'t have a data connection. To view this information now, go to %s from any computer connected to the Internet.</string>
    <!-- About phone settings screen, Safety Legal dialog title until the link is fully loaded -->
    <string name="settings_safetylegal_activity_loading">Loading\u2026</string>

    <!-- Lock Pattern settings -->
    <!-- Header on first screen of choose password/PIN flow [CHAR LIMIT=30] -->
    <string name="lockpassword_choose_your_password_header">Choose your password</string>
    <!-- Header on first screen of choose pattern flow [CHAR LIMIT=30] -->
    <string name="lockpassword_choose_your_pattern_header">Choose your pattern</string>
    <!-- Header on first screen of choose password/PIN flow [CHAR LIMIT=30] -->
    <string name="lockpassword_choose_your_pin_header">Choose your PIN</string>
    <!-- Header on password confirm screen [CHAR LIMIT=30] -->
    <string name="lockpassword_confirm_your_password_header">Confirm your password</string>
    <!-- Header on pattern confirm screen [CHAR LIMIT=30] -->
    <string name="lockpassword_confirm_your_pattern_header">Confirm your pattern</string>
    <!-- Header on password confirm screen [CHAR LIMIT=30] -->
    <string name="lockpassword_confirm_your_pin_header">Confirm your PIN</string>
    <!-- Header on password confirm screen if second password doesn't match the first. [CHAR LIMIT=30] -->
    <string name="lockpassword_confirm_passwords_dont_match">Passwords don\'t match</string>
    <!-- Header on pin confirm screen if second pin doesn't match the first. [CHAR LIMIT=30]-->
    <string name="lockpassword_confirm_pins_dont_match">PINs don\'t match</string>
    <!-- Header shown to ask the user to select an unlock method [CHAR LIMIT=30] -->
    <string name="lockpassword_choose_lock_generic_header">Unlock selection</string>
    <!-- Toast shown if setting password was successful -->
    <string name="lockpassword_password_set_toast">Password has been set</string>
    <!-- Toast shown if setting PIN was successful -->
    <string name="lockpassword_pin_set_toast">PIN has been set</string>
    <!-- Toast shown if setting pattern was successful -->
    <string name="lockpassword_pattern_set_toast">Pattern has been set</string>

    <!-- Lock Pattern settings -->
    <!-- Security & location settings screen, header -->
    <string name="lock_settings_title">Screen security</string>
    <!-- Security & location settings screen, setting option name -->
    <string name="lockpattern_change_lock_pattern_label">Change unlock pattern</string>
    <!-- Security & location settings screen, change unlock pattern screen instruction when the user chooses "Change unlock pattern".  We first ask the user toe nter the current pattern, and this is the message seen -->
    <string name="lockpattern_change_lock_pin_label">Change unlock PIN</string>
    <!-- Security & location settings screen, change unlock pattern screen instruction when the user chooses "Change unlock pattern".  We first ask the user toe nter the current pattern, and this is the message seen -->
    <string name="lockpattern_need_to_unlock">Confirm saved pattern</string>
    <!-- Do not translate. -->
    <string name="lockpattern_need_to_unlock_footer" />
    <!-- Security & location settings screen, change unlock pattern screen instruction if user draws incorrect pattern -->
    <string name="lockpattern_need_to_unlock_wrong">Try again:</string>
    <!-- Do not translate. -->
    <string name="lockpattern_need_to_unlock_wrong_footer" />
    <!-- Security & location settings screen, change unlock pattern screen instruction on top of screen.  This si when they are supposed to draw a new unlock pattern (for example, if they are changing their unlock patterns)..-->
    <string name="lockpattern_recording_intro_header">Draw an unlock pattern</string>
    <!-- Security & location settings screen, change unlock pattern screen hint on bottom of screen.  We are telling them to press the menu button to see more options or help. -->
    <string name="lockpattern_recording_intro_footer">Press Menu for help.</string>
    <!-- Security & location settings screen, change unlock pattern screen instruction on top of screen while drawing pattern -->
    <string name="lockpattern_recording_inprogress">Release finger when done</string>
    <!-- Security & location settings screen, change unlock pattern screen instruction on top of screen if user doesn't connect enough dots -->
    <string name="lockpattern_recording_incorrect_too_short">Connect at least <xliff:g id="number">%d</xliff:g> dots. Try again.</string>
    <!-- Security & location settings screen, change unlock pattern screen message on top of screen after drawing pattern -->
    <string name="lockpattern_pattern_entered_header">Pattern recorded</string>
    <!-- Security & location settings screen, change unlock pattern screen instruction on top of screen to confirm pattern -->
    <string name="lockpattern_need_to_confirm">Draw pattern again to confirm</string>
    <string name="lockpattern_pattern_confirmed_header">Your new unlock pattern</string>
    <!-- Security & location settings screen, change unlock pattern screen button, on bottom of screen.  After they draw a pattern and release their finger, we display the pattern so they remember.  When they are ready to draw it once again to confirm it, they press this button. -->
    <string name="lockpattern_confirm_button_text">Confirm</string>
    <!-- Security & location settings screen, change unlock pattern screen button, on bottom of screen.  After they draw a pattern and release their finger, we display the pattern so they remember.  If they are nto satisfied with this pattern, they click this button to redraw the pattern. -->
    <string name="lockpattern_restart_button_text">Redraw</string>
    <!-- Security & location settings screen, change unlock pattern screen button, on bottom of screen. If they are supposed to enter their current pattern before being able to draw another one, and they screw up, they hit this button to try again -->
    <string name="lockpattern_retry_button_text">Retry</string>
    <!-- Security & location settings screen, change unlock pattern screen button, on bottom of screen. Once they draw a new pattern and confirm it by drawing it again, they press this button to exit -->
    <string name="lockpattern_continue_button_text">Continue</string>
    <!-- Security & location settings screen, unlock screen activity title -->
    <string name="lockpattern_settings_title">Unlock pattern</string>
    <!-- Security & location settings screen, setting check box title if the unlock pattern MUST be drawn everytime they turn on the screen -->
    <string name="lockpattern_settings_enable_title">Require pattern</string>
    <!-- Security & location settings screen, setting summary for the checkbox "Require pattern" -->
    <string name="lockpattern_settings_enable_summary">Must draw pattern to unlock screen</string>
    <!-- Security & location settings screen, setting check box title. This setting controls whether a visible green line is drawn as the user moves his finger around while drawing the unlock pattern.  If checked, this line is drawn.  If unchecked, there is nothing drawn so the user does not reveal his pattern while he unlocks the phone.-->
    <string name="lockpattern_settings_enable_visible_pattern_title">Make pattern visible</string>
    <!-- Security & location settings screen, setting check box title. This setting controls whether tactile feedback will be produced when the user draws the pattern.-->
    <string name="lockpattern_settings_enable_tactile_feedback_title">Vibrate on touch</string>
    <!-- Security & location settings screen, setting check box title. This controls whether the device locks immediately when the power button is pressed. [CHAR LIMIT=28]-->
    <string name="lockpattern_settings_enable_power_button_instantly_locks">Power button instantly locks</string>
    <!-- Security & location settings screen, setting option name when user has never set an unlock pattern -->
    <string name="lockpattern_settings_choose_lock_pattern">Set unlock pattern</string>
    <!-- Security & location settings screen, setting option name when user has previously set an unlock pattern and wants to change to a new pattern -->
    <string name="lockpattern_settings_change_lock_pattern">Change unlock pattern</string>
    <!-- Security & location settings screen, the help instructions (an animation) caption -->
    <string name="lockpattern_settings_help_how_to_record">How to draw an unlock pattern</string>
    <!-- Security & location settings screen, change unlock pattern screen instruction on top of screen after too many incorrect attempts -->
    <string name="lockpattern_too_many_failed_confirmation_attempts_header">Too many incorrect attempts!</string>
    <!-- Security & location settings screen, change unlock pattern screen countdown hint on bottom of screen after too many incorrect attempts -->
    <string name="lockpattern_too_many_failed_confirmation_attempts_footer">Try again in <xliff:g id="number">%d</xliff:g> seconds.</string>
    <!-- Displayed when user launches a widget configuration activity that was uninstalled -->
    <string name="activity_not_found">Application is not installed on your phone.</string>

    <!-- Applications Settings --> <skip />
    <!-- Applications settings screen, setting option name for the user to go to the screen to manage installed applications  -->
    <string name="manageapplications_settings_title">Manage apps</string>
    <!-- Applications settings screen, setting option summary for the user to go to the screen to manage installed applications  -->
    <string name="manageapplications_settings_summary">Manage and remove installed apps</string>
    <!-- Applications settings title, on main settings screen. If clicked, the user is taken to a settings screen full of application settings-->
    <string name="applications_settings">Apps</string>
    <!-- Applications settings summary, on main settings screen. The summary for the "Applications" item on the main settings screen. Describes what settings are accessible from the "Applications" screen. -->
    <string name="applications_settings_summary">Manage apps, set up quick launch shortcuts</string>
    <!-- Applications settings screen heading. The header for the Application settings screen. -->
    <string name="applications_settings_header">App settings</string>
    <!-- Applications settings screen, setting check box title. If checked, the system allows installation of applications that are downloaded from random places, such as web sites.  -->
    <string name="install_applications">Unknown sources</string>
    <!-- Applications settings screen, setting check box summary.  This is the summary for "Unknown sources" checkbox  -->
    <string name="install_unknown_applications">Allow installation of apps from unknown sources</string>
    <!-- Applications settings screen, message text of alert that appears if user selects the "Unknown sources" check box -->
    <string name="install_all_warning" product="tablet">Your tablet and personal data are more vulnerable to attack by apps
 from unknown sources. You agree that you are solely responsible for any
 damage to your tablet or loss of data that may result from using
 these apps.</string>
    <!-- Applications settings screen, message text of alert that appears if user selects the "Unknown sources" check box -->
    <string name="install_all_warning" product="default">Your phone and personal data are more vulnerable to attack by apps
 from unknown sources. You agree that you are solely responsible for any
 damage to your phone or loss of data that may result from using
 these apps.</string>
    <!-- Applications settings screen, setting check box title. If checked, the system will send package verification requests to package verifiers on the device who will ultimately allow or reject the installation of applications. [CHAR LIMIT=30] -->
    <string name="verify_applications">Verify apps</string>
    <!-- Applications settings screen, setting check box summary. This is the summary for "App Check" checkbox. [CHAR LIMIT=none] -->
    <string name="verify_applications_summary">Disallow or warn before installation of apps that may cause harm</string>
    <!-- Applications settings screen, setting check box title. If checked, applications show more settings options. -->
    <string name="advanced_settings">Advanced settings</string>
    <!-- Applications settings screen, setting check box summary.  This is the summary for "Advanced settings" checkbox  -->
    <string name="advanced_settings_summary">Enable more settings options</string>
    <!-- Manage applications, individual application info screen title. For example, if they click on "Browser" in "Manage applications", the title of the next screen will be this -->
    <string name="application_info_label">App info</string>
    <!-- Manage applications, individual application info screen, section heading for stuff relating to an app's storage settings. -->
    <string name="storage_label">Storage</string>
    <!-- Manage applications, individual application info screen,  heading for settings related to controlling whether this app is the default for some actions -->
    <string name="auto_launch_label">Launch by default</string>
    <!-- Manage applications, individual application info screen,  heading for settings related to controlling whether this app is the default for some actions *and* whether the app was given permission by the user to create widgets -->
    <string name="auto_launch_label_generic">Defaults</string>
    <!-- Manage applications, individual application info screen,  heading for settings related to controlling application screen compatibility -->
    <string name="screen_compatibility_label">Screen compatibility</string>
    <!-- Manage applications, individual application info screen, heading for settings related to the app's permissions. for example, it may list all the permissions the app has. -->
    <string name="permissions_label">Permissions</string>
    <!-- Manage applications, Header name used for cache information -->
    <string name="cache_header_label">Cache</string>
    <!-- Manage applications, text label for button -->
    <string name="clear_cache_btn_text">Clear cache</string>
    <!-- Manage applications, label that appears next to the cache size -->
    <string name="cache_size_label">Cache</string>
    <!-- Manage applications, Header name used for other controls -->
    <string name="controls_label">Controls</string>
    <!-- Manage applications, text label for button to kill / force stop an application -->
    <string name="force_stop">Force stop</string>
    <!-- Manage applications, individual application info screen,label under Storage heading.  The total storage space taken up by this app. -->
    <string name="total_size_label">Total</string>
    <!-- Manage applications, individual application info screen, label under Storage heading. The amount of space taken up by the application itself (for example, the java compield files and things like that) -->
    <string name="application_size_label">App</string>
    <!--  Manage applications, individual application info screen, label under Storage heading.  The amount of space taken up by the app's code on USB storage [CHARSIZE=40] -->
    <string name="external_code_size_label">USB storage app</string>
    <!-- Manage applications, individual application info screen, label under Storage heading.  The amount of sapce taken up by the app's data (for example, downloaded emails or something like that) -->
    <string name="data_size_label">Data</string>
    <!--  Manage applications, individual application info screen, label under Storage heading.  The amount of space taken up by the app's data on USB storage [CHARSIZE=40] -->
    <string name="external_data_size_label" product="nosdcard">USB storage data</string>
    <!--  Manage applications, individual application info screen, label under Storage heading.  The amount of space taken up by the app's data on the SD card [CHARSIZE=40] -->
    <string name="external_data_size_label" product="default">SD card</string>
    <!-- Manage applications, individual application info screen, button label under Storage heading. Button to remove the application from the system. -->
    <string name="uninstall_text">Uninstall</string>
    <!-- Manage applications, individual application info screen, menu item to uninstall an application for all users. -->
    <string name="uninstall_all_users_text">Uninstall for all users</string>
    <!-- [CHAR LIMIT=NONE] Manage applications, individual application info screen, button label under Storage heading. Button to install an application for the user. -->
    <string name="install_text">Install</string>
    <!-- [CHAR LIMIT=25] Manage applications, individual application info screen, button label under Storage heading. Button to disable an existing application. -->
    <string name="disable_text">Disable</string>
    <!-- [CHAR LIMIT=25] Manage applications, individual application info screen, button label under Storage heading. Button to re-enable an existing application. -->
    <string name="enable_text">Enable</string>
    <!-- Manage applications, individual application info screen, button label under Storage heading. Button to clear all data associated with tis app (for exampel, remove all cached emails for an Email app) -->
    <string name="clear_user_data_text">Clear data</string>
    <!-- Manage applications, restore updated system application to factory version -->
    <string name="app_factory_reset">Uninstall updates</string>
    <!-- Manage applications, individual application info screen, screen, message text under Launch by default heading. This is present if the app is set as a default for some actions. -->
    <string name="auto_launch_enable_text">You\'ve chosen to launch this app by default for some actions.</string>
    <!-- Manage applications, individual application info screen, screen, message text under Launch by default heading. This is present if the app was given user permission to create widgets. -->
    <string name="always_allow_bind_appwidgets_text">You\'ve chosen to allow this app to create widgets and access their data.</string>
    <!-- Manage applications, individual application screen, text under Launch by default heading if the app is NOT a default for actions -->
    <string name="auto_launch_disable_text">No defaults set.</string>
    <!-- Manage applications, individual application screen, button label under Launch by default heading.  This is used to clear any default actions that may be assigned to this app.  -->
    <string name="clear_activities">Clear defaults</string>
    <!-- Manage applications, individual application info screen, screen, message text under screen compatibility heading -->
    <string name="screen_compatibility_text">This app may not be designed for your screen. You can control how it
            adjusts to your screen here.</string>
    <!-- Manage applications, individual application screen, checkbox to control asking for compatibility mode.  -->
    <string name="ask_compatibility">Ask when launched</string>
    <!-- Manage applications, individual application screen, checkbox to control compatibility mode.  -->
    <string name="enable_compatibility">Scale app</string>
    <!-- Manage apps, individual app screen, substituted for the application's label when the app's label CAN NOT be determined.-->
    <string name="unknown">Unknown</string>
    <!-- [CHAR LIMIT=25] Manage applications screen, menu item.  Sorts all of the apps in the list alphabetically. -->
    <string name="sort_order_alpha">Sort by name</string>
    <!-- Manage applications screen, menu item. Sorts all of the apps in the list based on their file size.  This is used to uninstall when space is getting low. -->
    <string name="sort_order_size">Sort by size</string>
    <!-- [CHAR LIMIT=25] Manage applications screen, menu item.  Show running services. -->
    <string name="show_running_services">Show running services</string>
    <!-- [CHAR LIMIT=25] Manage applications screen, menu item.  Show background cached processes. -->
    <string name="show_background_processes">Show cached processes</string>
    <!-- [CHAR LIMIT=NONE] Manage applications screen, menu item.  Reset all of user's app preferences. -->
    <string name="reset_app_preferences">Reset app preferences</string>
    <!-- [CHAR LIMIT=NONE] Manage applications screen, menu item.  Title of dialog to confirm resetting user's app preferences. -->
    <string name="reset_app_preferences_title">Reset app preferences?</string>
    <!-- [CHAR LIMIT=NONE] Manage applications screen, menu item.  Body of dialog to confirm resetting user's app preferences. -->
    <string name="reset_app_preferences_desc">This will reset all preferences for:\n\n
        <li>Disabled apps</li>\n
        <li>Disabled app notifications</li>\n
        <li>Default applications for actions</li>\n
        <li>Background data restrictions for apps</li>\n
        <li>Any permission restrictions</li>\n\n
        You will not lose any app data.</string>
    <!-- [CHAR LIMIT=25] Manage applications screen, menu item.  Confirmation button of dialog to confirm resetting user's app preferences. -->
    <string name="reset_app_preferences_button">Reset apps</string>
    <!-- Manage applications screen, individual app screen, button label when the user wants to manage the space taken up by an app. -->
    <string name="manage_space_text">Manage space</string>
    <!-- Text for menu option in ManageApps screen to present various menu options -->
    <string name="filter">Filter</string>
    <!-- Title of dialog for presenting filter options -->
    <string name="filter_dlg_title">Choose filter options</string>
    <!-- Text for filter option in ManageApps screen to display all installed
    applications -->
    <string name="filter_apps_all">All</string>
    <!-- [CHAR LIMIT=NONE] Text for filter option in ManageApps screen to display disabled apps -->
    <string name="filter_apps_disabled">Disabled</string>
    <!-- Text for filter option in ManageApps screen to display third party
    applications only -->
    <string name="filter_apps_third_party">Downloaded</string>
    <!-- Text for filter option in ManageApps screen to display list of running
    packages only. -->
    <string name="filter_apps_running">Running</string>
    <!-- Text for filter option in ManageApps screen to display list of
    packages installed on sdcard. [CHAR LIMIT=30] -->
    <string name="filter_apps_onsdcard" product="nosdcard">USB storage</string>
    <!-- Text for filter option in ManageApps screen to display list of
    packages installed on sdcard. -->
    <string name="filter_apps_onsdcard" product="default">On SD card</string>
    <!-- [CHAR LIMIT=25] Manage applications, text telling using an application is disabled. -->
    <string name="disabled">Disabled</string>
    <!-- [CHAR LIMIT=25] Manage applications, text telling using an application is not installed. -->
    <string name="not_installed">Not installed</string>
    <!-- [CHAR LIMIT=25] Text shown when there are no applications to display. -->
    <string name="no_applications">No apps.</string>
    <!-- [CHAR LIMIT=15] Manage applications, label for chart showing internal storage use. -->
    <string name="internal_storage">Internal storage</string>
    <!-- [CHAR LIMIT=15] Manage applications, label for chart showing SD card storage use. -->
    <string name="sd_card_storage" product="nosdcard">USB storage</string>
    <!-- [CHAR LIMIT=15] Manage applications, label for chart showing SD card storage use. -->
    <string name="sd_card_storage" product="default">SD card storage</string>
    <!-- Manage app screen, shown when the activity is busy recomputing the size of each app -->
    <string name="recompute_size">Recomputing size\u2026</string>
    <!-- Manage applications, individual application screen, confirmation dialog title. Displays when user selects to "Clear data". -->
    <string name="clear_data_dlg_title">Delete app data?</string>
    <!-- Manage applications, individual application screen, confirmation dialog message. Displays when user selects to "Clear data". It warns the user of the consequences of clearing the data for an app. -->
    <string name="clear_data_dlg_text">All this app\'s data will be deleted permanently. This includes all files, settings, accounts, databases, etc.</string>
    <!-- Manage applications, individual application screen, confirmation dialog button. Displays when user selects to "Clear data". Goes through with the clearing of the data. -->
    <string name="dlg_ok">OK</string>
    <!-- Manage applications, individual application screen, confirmation dialog button. Displays when user selects to "Clear data". -->
    <string name="dlg_cancel">Cancel</string>
    <!-- Manage applications, individual application dialog box title. Shown when the user somehow got into a state where it wants to manage some app that isn't found. -->
    <string name="app_not_found_dlg_title"></string>
    <!-- Manage applications, individual application dialog box message. Shown when the user somehow got into a state where it wants to manage some app that isn't found. -->
    <string name="app_not_found_dlg_text"> The app wasn\'t found in the list of installed apps.</string>
    <!-- Manage applications, individual application dialog box message. Shown when there was an error trying to clear the data. -->
    <string name="clear_data_failed">Couldn\'t clear app data.</string>
    <!-- Manage applications, factory reset dialog title for system applications. -->
    <string name="app_factory_reset_dlg_title">Uninstall updates?</string>
    <!-- Manage applications, factory reset option dialog text for system applications. -->
    <string name="app_factory_reset_dlg_text">All updates to this Android system app will be uninstalled.</string>
    <!-- Manage applications, title for dialog if clear data fails-->
    <string name="clear_failed_dlg_title">Clear data</string>
    <!-- Manage applications, text for dialog if clear data fails-->
    <string name="clear_failed_dlg_text">Couldn\'t clear data for app.</string>
    <!-- Manage applications, individual application info screen, text that appears under the "Permissions" heading. This describes the permissions that the application has. -->
    <string name="security_settings_desc" product="tablet">This app can access the following on your tablet:</string>
    <!-- Manage applications, individual application info screen, text that appears under the "Permissions" heading. This describes the permissions that the application has. -->
    <string name="security_settings_desc" product="default">This app can access the following on your phone:</string>
    <!-- [CHAR_LIMIT=NONE] Manage applications, individual application info screen, text that appears under the "Permissions" heading.
         This describes the permissions that the application has.  It is used when multiple packages are contributing
         to the permissions and need to be listed here. -->
    <string name="security_settings_desc_multi" product="tablet">This app can access the following on your tablet.
         In order to improve performance and reduce memory usage, some of these permissions
         are available to <xliff:g id="base_app_name">%1$s</xliff:g>
         because it runs in the same process as <xliff:g id="additional_apps_list">%2$s</xliff:g>:</string>
    <!-- [CHAR_LIMIT=NONE] Manage applications, individual application info screen, text that appears under the "Permissions" heading.
         This describes the permissions that the application has.  It is used when multiple packages are contributing
         to the permissions and need to be listed here. -->
    <string name="security_settings_desc_multi" product="default">This app can access the following on your phone.
         In order to improve performance and reduce memory usage, some of these permissions
         are available to <xliff:g id="base_app_name">%1$s</xliff:g>
         because it runs in the same process as <xliff:g id="additional_apps_list">%2$s</xliff:g>:</string>
    <!-- [CHAR_LIMIT=NONE] Format to put together two items in a list. -->
    <string name="join_two_items"><xliff:g id="first_item">%1$s</xliff:g> and <xliff:g id="second_item">%2$s</xliff:g></string>
    <!-- [CHAR_LIMIT=NONE] Format to put the last item at the end of a series of 3 or more items in a list -->
    <string name="join_many_items_last"><xliff:g id="all_but_last_item">%1$s</xliff:g> and <xliff:g id="last_item">%2$s</xliff:g></string>
    <!-- [CHAR_LIMIT=NONE] Format to put the first item at the start of a series of 3 or more items in a list -->
    <string name="join_many_items_first"><xliff:g id="first_item">%1$s</xliff:g>, <xliff:g id="all_but_first_and_last_item">%2$s</xliff:g></string>
    <!-- [CHAR_LIMIT=NONE] Format to put the middle items together in a series of 4 or more items in a list -->
    <string name="join_many_items_middle"><xliff:g id="added_item">%1$s</xliff:g>, <xliff:g id="rest_of_items">%2$s</xliff:g></string>
    <!-- Manage applications, individual application info screen, text that appears under the "Permissions" heading after the app has tried to send to a premium SMS. [CHAR LIMIT=50] -->
    <string name="security_settings_billing_desc">This app may charge you money:</string>
    <!-- Manage applications, text for permission to send to premium SMS short codes. [CHAR LIMIT=40] -->
    <string name="security_settings_premium_sms_desc">Send premium SMS</string>
    <string name="computing_size">Computing\u2026</string>
    <string name="invalid_size_value">Couldn\'t compute package size.</string>
    <!-- String displayed when list is empty -->
    <string name="empty_list_msg">You don\'t have any third-party apps installed.</string>
    <!-- Manage applications, version string displayed in app snippet -->
    <string name="version_text">version <xliff:g id="version_num">%1$s</xliff:g></string>
    <!-- Manage applications, text for Move button -->
    <string name="move_app">Move</string>
    <!-- Manage applications, text for Move button to move app to internal storage -->
    <string name="move_app_to_internal" product="tablet">Move to tablet</string>
    <!-- Manage applications, text for Move button to move app to internal storage -->
    <string name="move_app_to_internal" product="default">Move to phone</string>
    <!-- Manage applications, text for Move button  to move app to sdcard [CHAR LIMIT=25] -->
    <string name="move_app_to_sdcard" product="nosdcard">Move to USB storage</string>
    <!-- Manage applications, text for Move button  to move app to sdcard -->
    <string name="move_app_to_sdcard" product="default">Move to SD card</string>
    <!-- Manage applications, title for dialog when killing persistent apps-->
    <!-- Manage applications, text for Move button when move is in progress -->
    <string name="moving">Moving</string>

    <!-- Manage applications, text for move error messages -->
    <string name="insufficient_storage">Not enough storage space.</string>
    <string name="does_not_exist">App doesn\'t exist.</string>
    <string name="app_forward_locked">App is copy-protected.</string>
    <string name="invalid_location">Install location isn\'t valid.</string>
    <string name="system_package">System updates can\'t be installed on external media.</string>

    <string name="force_stop_dlg_title">Force stop?</string>
    <!-- [CHAR LIMIT=200] Manage applications, text for dialog when killing persistent apps-->
    <string name="force_stop_dlg_text">If you force stop an app, it may misbehave.</string>
    <!-- Manage applications, text for dialog when moving an app -->
    <string name="move_app_failed_dlg_title"></string>
    <!-- Manage applications, text for dialog moving an app -->
    <string name="move_app_failed_dlg_text">Couldn\'t move app. <xliff:g id="reason">%1$s</xliff:g></string>
    <!-- Manage applications, application installation location title -->
    <string name="app_install_location_title">Preferred install location</string>
    <!-- Manage applications. application installation location summary -->
    <string name="app_install_location_summary">Change the preferred installation location for new apps</string>
    <!-- [CHAR LIMIT=30] Manage applications, title for dialog when disabling apps -->
    <string name="app_disable_dlg_title">Disable built-in app?</string>
    <!-- [CHAR LIMIT=200] Manage applications, text for dialog when disabling apps -->
    <string name="app_disable_dlg_text">If you disable a built-in app, other apps
        may misbehave.</string>
    <!-- [CHAR LIMIT=NONE] Manage applications, title for dialog when disabling updated apps -->
    <string name="app_special_disable_dlg_title">Delete data and disable app?</string>
    <!-- [CHAR LIMIT=NONE] Manage applications, text for dialog when disabling update apps -->
    <string name="app_special_disable_dlg_text">If you disable a built-in app, other apps
        may misbehave.  Your data will also be deleted.</string>
    <!-- [CHAR LIMIT=30] Manage applications, title for dialog when disabling notifications for an app -->
    <string name="app_disable_notifications_dlg_title">Turn off notifications?</string>
    <!-- [CHAR LIMIT=200] Manage applications, text for dialog when disabling notifications for an app -->
    <string name="app_disable_notifications_dlg_text">
        If you turn off notifications for this app, you may miss important alerts and updates.
    </string>

    <!-- App Ops Settings --> <skip />
    <!-- [CHAR LIMIT=NONE] App ops settings title, on main settings screen. If clicked, the user is taken to a settings screen for app operations -->
    <string name="app_ops_settings">App ops</string>
    <!-- [CHAR LIMIT=NONE] Time label for an operation that is currently running. -->
    <string name="app_ops_running">Running</string>
    <!-- [CHAR LIMIT=NONE] Time label for an operation that has never executed. -->
    <string name="app_ops_never_used">(Never used)</string>

    <!-- [CHAR LIMIT=25] Services settings screen, setting option name for the user to go to the screen to view app storage use -->
    <string name="storageuse_settings_title">Storage use</string>
    <!-- Services settings screen, setting option summary for the user to go to the screen to app storage use -->
    <string name="storageuse_settings_summary">View storage used by apps</string>

    <!-- Services settings screen, setting option name for the user to go to the screen to view running services -->
    <string name="runningservices_settings_title">Running services</string>
    <!-- Services settings screen, setting option summary for the user to go to the screen to view running services  -->
    <string name="runningservices_settings_summary">View and control currently running services</string>
    <!-- Label for a service item when it is restarting -->
    <string name="service_restarting">Restarting</string>
    <!-- Label for a process item representing a background process -->
    <string name="cached">Cached background process</string>
    <!-- [CHAR LIMIT=25] Text shown when there are no services running -->
    <string name="no_running_services">Nothing running.</string>
    <!-- Running services, description for a service in the started state -->
    <string name="service_started_by_app">Started by app.</string>
    <!-- Running services, description for a service in the started state -->
    <string name="service_client_name"><xliff:g id="client_name">%1$s</xliff:g></string>
    <!-- [CHAR LIMIT=10] Running services, summary of background processes -->
    <string name="service_background_processes"><xliff:g id="memory">%1$s</xliff:g> free</string>
    <!-- [CHAR LIMIT=10] Running services, summary of foreground processes -->
    <string name="service_foreground_processes"><xliff:g id="memory">%1$s</xliff:g> used</string>
    <!-- [CHAR LIMIT=10] Running services, label for chart showing memory use. -->
    <string name="memory">RAM</string>
    <!-- Text to label a process entry with the process name. -->
    <string name="service_process_name"><xliff:g id="process">%1$s</xliff:g></string>
    <!-- [CHAR LIMIT=NONE] Label of a running process that represents another user -->
    <string name="running_process_item_user_label">User: <xliff:g id="user_name">%1$s</xliff:g></string>
    <!-- [CHAR LIMIT=NONE] Label of a running process that represents a removed -->
    <string name="running_process_item_removed_user_label">Removed user</string>
    <!-- Descriptive text of a running process: singular process, singular service. -->
    <string name="running_processes_item_description_s_s"><xliff:g id="numprocess">%1$d</xliff:g>
        process and <xliff:g id="numservices">%2$d</xliff:g> service</string>
    <!-- Descriptive text of a running process: singular process, plural service. -->
    <string name="running_processes_item_description_s_p"><xliff:g id="numprocess">%1$d</xliff:g>
        process and <xliff:g id="numservices">%2$d</xliff:g> services</string>
     <!-- Descriptive text of a running process: plural process, singular service. -->
    <string name="running_processes_item_description_p_s"><xliff:g id="numprocess">%1$d</xliff:g>
        processes and <xliff:g id="numservices">%2$d</xliff:g> service</string>
    <!-- Descriptive text of a running process: plural process, plural service. -->
    <string name="running_processes_item_description_p_p"><xliff:g id="numprocess">%1$d</xliff:g>
        processes and <xliff:g id="numservices">%2$d</xliff:g> services</string>

    <!-- Details about an application's running services. -->
    <string name="runningservicedetails_settings_title">Running app</string>
    <!-- Message displayed when there are no active services in a process. -->
    <string name="no_services">Not active</string>
    <!-- Title for list of services. -->
    <string name="runningservicedetails_services_title">Services</string>
    <!-- Title for list of services. -->
    <string name="runningservicedetails_processes_title">Processes</string>
    <!-- Running service details, stop a service that has started itself. -->
    <string name="service_stop">Stop</string>
    <!-- Running service details, manage a service that is running for some other reason. -->
    <string name="service_manage">Settings</string>
    <!-- Running service details, default description for services that are started. -->
    <string name="service_stop_description">This service was started by its
        app. Stopping it may cause the app to fail.</string>
    <!-- Running service details, description for running heavy-weight process. -->
    <string name="heavy_weight_stop_description">This app can\'t safely
        be stopped. If you stop it, you may lose some of your current work.</string>
    <!-- Running service details, description for background process. -->
    <string name="background_process_stop_description">This is an old app
        process that is still running in case it\'s needed again.
        There is usually no reason to stop it.</string>
    <!-- Running service details, default description for services that are managed. -->
    <string name="service_manage_description"><xliff:g id="client_name">%1$s</xliff:g>:
        currently in use. Touch Settings to control it.</string>
    <!-- Description of the main process in the details. -->
    <string name="main_running_process_description">Main process in use.</string>
    <!-- Message that a process's service is in use. -->
    <string name="process_service_in_use_description">Service <xliff:g id="comp_name">%1$s</xliff:g>
        is in use.</string>
    <!-- Message that a process's provider is in use. -->
    <string name="process_provider_in_use_description">Provider <xliff:g id="comp_name">%1$s</xliff:g>
        is in use.</string>
    <!-- Running service details, stop confirmation dialog title. Displays when user selects selects to stop a system service. -->
    <string name="runningservicedetails_stop_dlg_title">Stop system service?</string>
    <!-- Running service details, stop confirmation descriptive text. Displays when user selects selects to stop a system service. -->
    <string name="runningservicedetails_stop_dlg_text" product="tablet">If you stop this service, some
        features of your tablet may stop working correctly until you power it off
        and then on again.</string>
    <!-- Running service details, stop confirmation descriptive text. Displays when user selects selects to stop a system service. -->
    <string name="runningservicedetails_stop_dlg_text" product="default">If you stop this service, some
        features of your phone may stop working correctly until you power it off
        and then on again.</string>

    <!-- Language Settings --> <skip />
    <!-- Title of setting on main settings screen.  This item will take the user to the screen to tweak settings realted to locale and text -->
    <string name="language_settings">Language &amp; input</string>
    <!-- Title of Language and keyboard settings screen -->
    <string name="language_keyboard_settings_title">Language &amp; input</string>
    <!-- On Language & keyboard settings screen, heading. Inside the "Language & keyboard settings" screen, this is the header for settings that relate to language (select the system language, user dictionary for the language). -->
    <string name="language_settings_category">Language settings</string>
    <!-- On Language & keyboard settings screen, heading. Inside the "Language & keyboard settings" screen, this is the header for settings that relate to keyboard (enable/disable each keyboard, settings for each keyboard). -->
    <string name="keyboard_settings_category">Keyboard &amp; input methods</string>
    <!-- On Text & language settings screen, setting option name. title of the setting to take the user to a screen to select the locale. -->
    <string name="phone_language">Language</string>
    <!-- On Text & language settings screen, setting option name. summary of the setting to take the user to a screen to select the locale. -->
    <string name="phone_language_summary">""</string>
    <!-- On Text & language settings screen, setting option name. title of the setting to enable autoreplace of entered text. auto replace is a feature that will automatically correct mistyped words. -->
    <string name="auto_replace">Auto-replace</string>
    <!-- On Text & language settings screen, setting summary.  This is the summary for the "Auto-replace" setting. -->
    <string name="auto_replace_summary">Correct mistyped words</string>
    <!-- On Text & language settings screen, setting option name.  title of the setting to enable autocapitalization of entered text.  for example, after the user finishes a sentence, the next letter he types will automatically be capitalizated. [CHAR LIMIT=25] -->
    <string name="auto_caps">Auto-capitalization</string>
    <!-- On Text & language settings screen, setting summary. Summary for the Auto-cap setting. [CHAR LIMIT=100]-->
    <string name="auto_caps_summary">Capitalize first letter in sentences</string>
    <!-- On Text & language settings screen, setting option name. title of the setting to enable automatic punctuation of entered text.  for example, it will change an entered "youre" to "you're". -->
    <string name="auto_punctuate">Auto-punctuate</string>
    <!-- On Text & language settings screen, category for physical keyboard text entry options. -->
    <string name="hardkeyboard_category">Physical keyboard settings</string>
    <!-- On Text & language settings screen, setting summary for the Auto-punctuate setting. -->
    <string name="auto_punctuate_summary">Press Space key twice to insert \u0022.\u0022</string>
    <!-- On Security & location settings screen, setting check box name. Title of the checkbox to set whether password edit fields will show the most recent character typed and then hide it, or just hide it right away.  By hide, I mean mask it out. -->
    <string name="show_password">Make passwords visible</string>
    <!-- Warning message about security implications of enabling an input method, displayed as a dialog
         message when the user selects to enable an IME. -->
    <string name="ime_security_warning">This input method may be able to collect
    all the text you type, including personal data like passwords and credit
    card numbers.  It comes from the app
    <xliff:g id="ime_application_name">%1$s</xliff:g>.
    Use this input method?</string>
    <!-- Warning message about security implications of enabling a spell checker, displayed as a dialog
         message when the user selects to enable a spell checker. -->
    <string name="spellchecker_security_warning">This spell checker may be able to collect
    all the text you type, including personal data like passwords and credit
    card numbers.  It comes from the app
    <xliff:g id="spellchecker_application_name">%1$s</xliff:g>.
    Use this spell checker?</string>
    <!-- Image button description for spell checker quick settings. -->
    <string name="spellchecker_quick_settings">Settings</string>
    <!-- Image button description for spell checker language. -->
    <string name="spellchecker_language">Language</string>
    <!-- Toast that settings for an application is failed to open. -->
    <string name="failed_to_open_app_settings_toast">Failed to open settings for <xliff:g id="spell_application_name">%1$s</xliff:g></string>

    <!-- On Language & input settings screen, heading. Inside the "Language & input settings" screen, this is the header for settings that relate to mouse and trackpad devices. [CHAR LIMIT=40] -->
    <string name="pointer_settings_category">Mouse/trackpad</string>
    <!-- On Language & input settings screen, setting summary.  Setting for mouse pointer speed. [CHAR LIMIT=35] -->
    <string name="pointer_speed">Pointer speed</string>

    <!-- On Language & input settings screen, heading. Inside the "Language & input settings" screen, this is the header for settings that relate to game controller devices. [CHAR LIMIT=40] -->
    <string name="game_controller_settings_category">Game Controller</string>
    <!-- On Language & input settings screen, setting title.  Setting to redirect vibration to input devices. [CHAR LIMIT=35] -->
    <string name="vibrate_input_devices">Use vibrator</string>
    <!-- On Language & input settings screen, setting summary.  Setting to redirect vibration to input devices. [CHAR LIMIT=100] -->
    <string name="vibrate_input_devices_summary">Redirect vibrator to game controller when connected.</string>

    <!-- Keyboard Layout Preference Dialog --> <skip />
    <!-- Title for the keyboard layout preference dialog. [CHAR LIMIT=35] -->
    <string name="keyboard_layout_dialog_title">Choose keyboard layout</string>
    <!-- Button to configure keyboard layouts.  [CHAR LIMIT=35] -->
    <string name="keyboard_layout_dialog_setup_button">Set up keyboard layouts</string>
    <!-- Hint describing how to switch keyboard layouts using the keyboard.  [CHAR LIMIT=48] -->
    <string name="keyboard_layout_dialog_switch_hint">To switch, press Control-Spacebar</string>
    <!-- Label of the default keyboard layout.  [CHAR LIMIT=35] -->
    <string name="keyboard_layout_default_label">Default</string>

    <!-- Keyboard Layout Picker --> <skip />
    <!-- Title for the keyboard layout picker activity. [CHAR LIMIT=35] -->
    <string name="keyboard_layout_picker_title">Keyboard layouts</string>

    <!-- User dictionary settings --><skip />
    <!-- User dictionary settings. The title of the list item to go into the Personal dictionary settings screen. [CHAR LIMIT=35] -->
    <string name="user_dict_settings_title">Personal dictionary</string>
    <!-- User dictionary settings.  The summary of the list item to go into the Personal dictionary settings screen. -->
    <string name="user_dict_settings_summary">""</string>
    <!-- User dictionary settings. The title of the menu item to add a new word to the user dictionary. -->
    <string name="user_dict_settings_add_menu_title">Add</string>
    <!-- User dictionary settings. The title of the dialog to add a new word to the user dictionary. [CHAR LIMIT=25] -->
    <string name="user_dict_settings_add_dialog_title">Add to dictionary</string>
    <!-- User dictionary settings. The title of the screen to add/edit a new word to the user dictionary; it describes the phrase that will be added to the user dictionary. [CHAR LIMIT=25] -->
    <string name="user_dict_settings_add_screen_title">Phrase</string>
    <!-- User dictionary settings. Text on the dialog button to pop more options for adding a word. [CHAR LIMIT=16] -->
    <string name="user_dict_settings_add_dialog_more_options">More options</string>
    <!-- User dictionary settings. Text on the dialog button mask advanced options. [CHAR LIMIT=15] -->
    <string name="user_dict_settings_add_dialog_less_options">Less options</string>
    <!-- User dictionary settings. Text on the dialog button to confirm adding a word. [CHAR LIMIT=15] -->
    <string name="user_dict_settings_add_dialog_confirm">OK</string>
    <!-- User dictionary settings. Label to put before the word field (that's the word that will actually be added to the user dictionary when OK is pressed). [CHAR LIMIT=20] -->
    <string name="user_dict_settings_add_word_option_name">Word:</string>
    <!-- User dictionary settings. Label to put before the shortcut field (once a shortcut is registered, the user can type the shortcut and get the word it points to in the suggestions). [CHAR LIMIT=20] -->
    <string name="user_dict_settings_add_shortcut_option_name">Shortcut:</string>
    <!-- User dictionary settings. Label to put before the language field. [CHAR LIMIT=20] -->
    <string name="user_dict_settings_add_locale_option_name">Language:</string>
    <!-- User dictionary settings. Hint for the text field to type the word to add to the user dictionary. [CHAR LIMIT=35] -->
    <string name="user_dict_settings_add_word_hint">Type a word</string>
    <!-- User dictionary settings. Hint for the text field to type the optional shortcut to add to the user dictionary. [CHAR LIMIT=35] -->
    <string name="user_dict_settings_add_shortcut_hint">Optional shortcut</string>
    <!-- User dictionary settings. The title of the dialog to edit an existing word in the user dictionary. -->
    <string name="user_dict_settings_edit_dialog_title">Edit word</string>
    <!-- User dictionary settings. The title of the context menu item to edit the current word -->
    <string name="user_dict_settings_context_menu_edit_title">Edit</string>
    <!-- User dictionary settings. The title of the context menu item to delete the current word -->
    <string name="user_dict_settings_context_menu_delete_title">Delete</string>
    <!-- User dictionary settings. The text to show when there are no user-defined words in the dictionary  [CHAR LIMIT=200] -->
    <string name="user_dict_settings_empty_text">You don\'t have any words in the user dictionary. Add a word by touching the Add (+) button.</string>
    <!-- User dictionary settings. The list item to choose to insert a word into the user dictionary for all languages -->
    <string name="user_dict_settings_all_languages">For all languages</string>
    <!-- User dictionary settings. The text to show for the option that shows the entire list of supported locales to choose one [CHAR LIMIT=30] -->
    <string name="user_dict_settings_more_languages">More languages…</string>

    <!-- This is for diagnostics screen. The title of a screen with various items realted to launching screens that will giev the user info. For example, it contains "Phone information" and "Battery information" -->
    <string name="testing">Testing</string>
    <!-- In the Testing screen.  The item title of the activity that shows a bunch of phone-related information.  -->
    <string name="testing_phone_info" product="tablet">Tablet information</string>
    <!-- In the Testing screen.  The item title of the activity that shows a bunch of phone-related information.  -->
    <string name="testing_phone_info" product="default">Phone information</string>
    <!-- In the Testing screen. The item title of the activity that shows a bunch of battery-related information.  -->
    <string name="testing_battery_info">Battery information</string>
    <!-- Do not translate. In the Testing screen. The item title of the activity that shows a bunch of SIM-related operations.  -->
    <string name="testing_sim_toolkit">SIM toolkit</string>

    <!-- The title of the item to go into the Quick launch settings. -->
    <string name="quick_launch_title">Quick launch</string>
    <!-- The summary of the item to go into the Quick launch settings. This is a description of what Quick launch offers. -->
    <string name="quick_launch_summary">Set keyboard shortcuts to launch apps</string>
    <!-- On the Quick launch settings screen, title of the item for shortcut letters that are not assigned to an application yet. Quick launch is assigning a global shortcut to launch a specific app. -->
    <string name="quick_launch_assign_application">Assign app</string>
    <!-- On the Quick launch settings screen, summary text for the item of letters that are not assigned. See the quick launch "Assign application" for a description of quick launch -->
    <string name="quick_launch_no_shortcut">No shortcut</string>
    <!-- On the Quick launch settings screen, summary text under the item for each assigned letter.  -->
    <string name="quick_launch_shortcut">Search + <xliff:g id="shortcut_letter">%1$s</xliff:g></string>
    <!-- On the Quick launch settings screen, title of "Clear shortcut" confirmation dialog. This is reached by longpressing an item for a shortcut letter.  This allows the user to clear the assigned application for that shortcut letter. -->
    <string name="quick_launch_clear_dialog_title">Clear</string>
    <!-- On the Quick launch settings screen, message in the "Clear shortcut" confirmation dialog.  See the title for this dialog for more info. -->
    <string name="quick_launch_clear_dialog_message">Your shortcut for <xliff:g id="shortcut_letter">%1$s</xliff:g> (<xliff:g id="application_name">%2$s</xliff:g>) will be cleared.</string>
    <!-- Clear dialog for quick launch setting box button labels: -->
    <string name="quick_launch_clear_ok_button">OK</string>
    <!-- Clear dialog for quick launch setting box button labels: -->
    <string name="quick_launch_clear_cancel_button">Cancel</string>
    <!-- Quick launch screen, when assigning an app to a shortcut, this menu item to show a list of all applications.  -->
    <string name="quick_launch_display_mode_applications">Apps</string>
    <!-- Quick launch screen, when assigning an app to a shortcut, this menu item to show a list of all shortcutable applications -->
    <string name="quick_launch_display_mode_shortcuts">Shortcuts</string>

    <!-- Input methods Settings -->
    <string name="input_methods_settings_title">Text input</string>
    <!-- Setting name for Input Method chooser -->
    <string name="input_method">Input method</string>
    <!-- Title for the option to press to choose the current input method [CHAR LIMIT=35] -->
    <string name="current_input_method">Default</string>
    <!-- Title for setting the visibility of input method selector [CHAR LIMIT=35] -->
    <string name="input_method_selector">Input method selector</string>
    <!-- An option to always show input method selector automatically when needed [CHAR LIMIT=25] -->
    <string name="input_method_selector_show_automatically_title">Automatic</string>
    <!-- An option to always show input method selector [CHAR LIMIT=25] -->
    <string name="input_method_selector_always_show_title">Always show</string>
    <!-- An option to always hide input method selector [CHAR LIMIT=25] -->
    <string name="input_method_selector_always_hide_title">Always hide</string>
    <!-- Title for configuring input method settings [CHAR LIMIT=35] -->
    <string name="configure_input_method">Set up input methods</string>
    <!-- Title for settings of each IME [CHAR LIMIT=25] -->
    <string name="input_method_settings">Settings</string>
    <!-- Spoken description for IME settings image button [CHAR LIMIT=NONE] -->
    <string name="input_method_settings_button">Settings</string>
    <!-- Title for settings of active input methods in each IME [CHAR LIMIT=35] -->
    <string name="active_input_method_subtypes">Active input methods</string>
    <!-- Title for settings whether or not the framework will select input methods in an IME based on the current system locale. [CHAR LIMIT=35] -->
    <string name="use_system_language_to_select_input_method_subtypes">Use system language</string>
    <!-- Input Methods Settings localized format string for generating the appropriate "Foo settings" menu label for the Input Method named "Foo" [CHAR LIMIT=35] -->
    <string name="input_methods_settings_label_format"><xliff:g id="ime_name">%1$s</xliff:g> settings</string>
    <!-- Title for the settings of selecting active input methods of an IME [CHAR LIMIT=35] -->
    <string name="input_methods_and_subtype_enabler_title">Choose active input methods</string>
    <!-- Summary for on-screen keyboard settings -->
    <string name="onscreen_keyboard_settings_summary">Onscreen keyboard settings</string>
    <!-- Title for built-in keyboard settings -->
    <string name="builtin_keyboard_settings_title">Physical keyboard</string>
    <!-- Summary for built-in keyboard settings -->
    <string name="builtin_keyboard_settings_summary">Physical keyboard settings</string>

    <!-- Development Settings.  the title for the item to take the user to Development settings.  Development settings are settings meant for application developers.  -->
    <string name="development_settings_title">Developer options</string>
    <!-- Development Settings summary.  The summary of the item to take the user to Development settings.  Development settings are settings meant for application developers. -->
    <string name="development_settings_summary">Set options for app development</string>
    <!-- Setting checkbox title for Whether to enable USB debugging support on the phone. -->
    <!-- Error message for users that aren't allowed to modify developer options [CHAR LIMIT=none] -->
    <string name="development_settings_not_available">Developer options are not available for this user</string>
    <string name="enable_adb">USB debugging</string>
    <!-- Setting checkbox summary for Whether to enable USB debugging support on the phone -->
    <string name="enable_adb_summary">Debug mode when USB is connected</string>
    <!-- Setting title to revoke secure USB debugging authorizations -->
    <string name="clear_adb_keys">Revoke USB debugging authorizations</string>
    <!-- [CHAR LIMIT=NONE] Setting checkbox title for Whether to include bug report item in power menu. -->
    <string name="bugreport_in_power">Power menu bug reports</string>
    <!-- [CHAR LIMIT=NONE] Setting checkbox summary for Whether to include bug report item in power -->
    <string name="bugreport_in_power_summary">Include option in power menu for taking a bug report</string>
    <!-- Setting Checkbox title whether to keep the screen on when plugged in to a power source -->
    <string name="keep_screen_on">Stay awake</string>
    <!-- setting Checkbox summary whether to keep the screen on when plugged in  -->
    <string name="keep_screen_on_summary">Screen will never sleep while charging</string>
    <!-- Setting Checkbox title whether to enable bluetooth HCI snoop log -->
    <string name="bt_hci_snoop_log">Enable Bluetooth HCI snoop log</string>
    <!-- setting Checkbox summary whether to capture all bluetooth HCI packets in a file -->
    <string name="bt_hci_snoop_log_summary">Capture all bluetooth HCI packets in a file</string>

    <!-- Runtime selection title, used for debug purposes only. [CHAR LIMIT=25] -->
    <string name="select_runtime_title">Select runtime </string>
    <!-- Runtime selection dialog title, used for debug purposes only. [CHAR LIMIT=25] -->
    <string name="select_runtime_dialog_title">Select runtime</string>
    <!-- Message of dialog confirming that user wants to restart their device with a new runtime -->
    <string name="select_runtime_warning_message">Reboot to change runtime from <xliff:g id="old" example="libdvm.so">%1$s</xliff:g> to <xliff:g id="new" example="libart.so">%2$s</xliff:g>?</string>

    <!-- Setting Checkbox title whether to show options for wireless display certification -->
    <string name="wifi_display_certification">Wireless display certification</string>
    <!-- setting Checkbox summary whether to show options for wireless display certification  -->
    <string name="wifi_display_certification_summary">Show options for wireless display certification</string>
    <!-- Setting Checkbox title whether to allow mock locations -->
    <string name="allow_mock_location">Allow mock locations</string>
    <!-- setting Checkbox summary whether to allow mock locations  -->
    <string name="allow_mock_location_summary">Allow mock locations</string>
    <!-- Title of warning dialog about the implications of enabling USB debugging -->
    <string name="adb_warning_title">Allow USB debugging?</string>
    <!-- Warning text to user about the implications of enabling USB debugging -->
    <string name="adb_warning_message">USB debugging is intended for development purposes only. Use it to copy data between your computer and your device, install apps on your device without notification, and read log data.</string>
    <!-- Message of dialog confirming that user wants to revoke access to adb from all computers they have authorized -->
    <string name="adb_keys_warning_message">Revoke access to USB debugging from all computers you\'ve previously authorized?</string>
    <!-- Title of warning dialog about the implications of enabling developer settings -->
    <string name="dev_settings_warning_title">Allow development settings?</string>
    <!-- Warning text to user about the implications of enabling USB debugging -->
    <string name="dev_settings_warning_message">These settings are intended for development use only.  They can cause your device and the applications on it to break or misbehave.</string>
    <!-- Title of checkbox setting to perform package verification on apps installed over USB/ADT/ADB [CHAR LIMIT=32] -->
    <string name="verify_apps_over_usb_title">Verify apps over USB</string>
    <!-- Summary of checkbox setting to perform package verification on apps installed over USB/ADT/ADB [CHAR LIMIT=NONE] -->
    <string name="verify_apps_over_usb_summary">Check apps installed via ADB/ADT for harmful behavior.</string>

    <!-- Title of checkbox setting that protects external storage. [CHAR LIMIT=32] -->
    <string name="enforce_read_external_title" product="nosdcard">Protect USB storage</string>
    <!-- Summary of checkbox setting that protects external storage. [CHAR LIMIT=64] -->
    <string name="enforce_read_external_summary" product="nosdcard">Apps must request permission to read USB storage</string>
    <!-- Title of dialog confirming that user wants to protect external storage. [CHAR LIMIT=32] -->
    <string name="enforce_read_external_confirm_title" product="nosdcard">Protect USB storage?</string>
    <!-- Message of dialog confirming that user wants to protect external storage. [CHAR LIMIT=NONE] -->
    <string name="enforce_read_external_confirm_message" product="nosdcard">When USB storage is protected, apps must request permission to read data from external storage.\n\nSome apps may not work until updated by their developers.</string>

    <!-- Title of checkbox setting that protects external storage. [CHAR LIMIT=32] -->
    <string name="enforce_read_external_title" product="default">Protect SD card</string>
    <!-- Summary of checkbox setting that protects external storage. [CHAR LIMIT=64] -->
    <string name="enforce_read_external_summary" product="default">Apps must request permission to read SD card</string>
    <!-- Title of dialog confirming that user wants to protect external storage. [CHAR LIMIT=32] -->
    <string name="enforce_read_external_confirm_title" product="default">Protect SD card?</string>
    <!-- Message of dialog confirming that user wants to protect external storage. [CHAR LIMIT=NONE] -->
    <string name="enforce_read_external_confirm_message" product="default">When SD card is protected, apps must request permission to read data from external storage.\n\nSome apps may not work until updated by their developers.</string>

    <!-- Title of checkbox setting that enables the terminal app. [CHAR LIMIT=32] -->
    <string name="enable_terminal_title">Local terminal</string>
    <!-- Summary of checkbox setting that enables the terminal app. [CHAR LIMIT=64] -->
    <string name="enable_terminal_summary">Enable terminal app that offers local shell access</string>

    <!-- Title for the screen that lets the user choose a gadget to add to the home screen
         (or other screens that can host gadgets).  Note to translators: we're still determining
         the final name for Gadgets/Widgets, so please translate both for now. -->
    <string name="gadget_picker_title">Choose gadget</string>

    <!-- Title for the screen that lets the user choose a widget to add to the home screen
         (or other screens that can host widgets).  Note to translators: we're still determining
         the final name for Gadgets/Widgets, so please translate both for now. -->
    <string name="widget_picker_title">Choose widget</string>

    <!-- Title in dialog that pops up when an app requests permission to bind a widget [CHAR LIMIT=NONE] -->
    <string name="allow_bind_app_widget_activity_allow_bind_title">Create widget and allow access?</string>

    <!-- Message in dialog that pops up when an app requests permission to bind a widget [CHAR LIMIT=NONE] -->
    <string name="allow_bind_app_widget_activity_allow_bind">After you create the widget, <xliff:g id="widget_host_name">%1$s</xliff:g> can access all data it displays.</string>

    <!-- Text for checkbox that pops up when an app requests permission to bind a widget [CHAR LIMIT=NONE] -->
    <string name="allow_bind_app_widget_activity_always_allow_bind">Always allow <xliff:g id="widget_host_name">%1$s</xliff:g> to create widgets and access their data</string>

    <!-- Used to show an amount of time in the form "d days, h hours, m minutes, s seconds" in BatteryHistory -->
    <string name="battery_history_days"><xliff:g id="days">%1$d</xliff:g>d <xliff:g id="hours">%2$d</xliff:g>h <xliff:g id="minutes">%3$d</xliff:g>m <xliff:g id="seconds">%4$d</xliff:g>s</string>

    <!-- Used to show an amount of time in the form "h hours, m minutes, s seconds" in BatteryHistory -->
    <string name="battery_history_hours"><xliff:g id="hours">%1$d</xliff:g>h <xliff:g id="minutes">%2$d</xliff:g>m <xliff:g id="seconds">%3$d</xliff:g>s</string>

    <!-- Used to show an amount of time in the form "m minutes, s seconds" in BatteryHistory -->
    <string name="battery_history_minutes"><xliff:g id="minutes">%1$d</xliff:g>m <xliff:g id="seconds">%2$d</xliff:g>s</string>

    <!-- Used to show an amount of time in the form "s seconds" in BatteryHistory -->
    <string name="battery_history_seconds"><xliff:g id="seconds">%1$d</xliff:g>s</string>

    <!-- Used to show an amount of time in the form "d days, h hours, m minutes, s seconds" in BatteryHistory -->
    <string name="battery_history_days_no_seconds"><xliff:g id="days">%1$d</xliff:g>d <xliff:g id="hours">%2$d</xliff:g>h <xliff:g id="minutes">%3$d</xliff:g>m</string>

    <!-- Used to show an amount of time in the form "h hours, m minutes, s seconds" in BatteryHistory -->
    <string name="battery_history_hours_no_seconds"><xliff:g id="hours">%1$d</xliff:g>h <xliff:g id="minutes">%2$d</xliff:g>m</string>

    <!-- Used to show an amount of time in the form "m minutes, s seconds" in BatteryHistory -->
    <string name="battery_history_minutes_no_seconds"><xliff:g id="minutes">%1$d</xliff:g>m</string>

    <!-- XXX remove? Strings used for displaying usage statistics -->
    <string name="usage_stats_label">Usage statistics</string>

    <!-- In the Testing screen. The item title of the activity that shows usage statistics.  -->
    <string name="testing_usage_stats">Usage statistics</string>
    <!-- label for text to indicate sort options -->
    <string name="display_order_text">Sort by:</string>
    <!-- label for application name -->
    <string name="app_name_label">App</string>
    <!-- label for launch count -->
    <string name="launch_count_label">Count</string>
    <!-- label for usage time -->
    <string name="usage_time_label">Usage time</string>

    <!-- Accessibility settings -->
    <skip />

    <!-- Settings title in main settings screen for accessibility settings -->
    <string name="accessibility_settings">Accessibility</string>
    <!-- Settings title for accessibility settings screen -->
    <string name="accessibility_settings_title">Accessibility settings</string>
    <!-- Title for the accessibility preference category of accessibility services. [CHAR LIMIT=25] -->
    <string name="accessibility_services_title">Services</string>
    <!-- Title for the accessibility preference category of system related preferences. [CHAR LIMIT=25] -->
    <string name="accessibility_system_title">System</string>
    <!-- Title for the accessibility preference category of display related preferences. [CHAR LIMIT=25] -->
    <string name="accessibility_display_title">Display</string>
    <!-- Title for the accessibility preference screen to enable video captioning. [CHAR LIMIT=35] -->
    <string name="accessibility_captioning_title">Captions</string>
    <!-- Title for the accessibility preference screen to enable screen magnification. [CHAR LIMIT=35] -->
    <string name="accessibility_screen_magnification_title">Magnification gestures</string>
    <!-- Summary for the accessibility preference screen to enable screen magnification. [CHAR LIMIT=none] -->
    <string name="accessibility_screen_magnification_summary">When this feature is turned on, you can zoom in and out by triple-tapping the screen.\n\nWhile zoomed in, you can:\n<ul><li>Pan: Drag two or more fingers across the screen.</li>\n<li>Adjust zoom level: Pinch two or more fingers together or spread them apart.</li></ul>\n\nYou can also temporarily magnify what\'s under your finger by triple-tapping and holding. In this magnified state, you can drag your finger to explore different parts of the screen. Lift your finger to return to your previous state.\n\nNote: Triple-tap for magnification works everywhere except the keyboard and navigation bar.</string>
    <!-- Title for the preference to enable the global geture that turns on accessibility. [CHAR LIMIT=35] -->
    <string name="accessibility_global_gesture_preference_title">Accessibility shortcut</string>
    <!-- Summary for the preference to enable the global geture that turns on accessibility (on state). [CHAR LIMIT=60] -->
    <string name="accessibility_global_gesture_preference_summary_on">On</string>
    <!-- Summary for the preference screen to enable the global geture that turns on accessibility (off state). [CHAR LIMIT=35] -->
    <string name="accessibility_global_gesture_preference_summary_off">Off</string>
    <!--  Description for the preference screen to enable the global geture taht turns on accessibility. [CHAR LIMIT=none] -->
    <string name="accessibility_global_gesture_preference_description">When this feature is turned on, you can quickly enable accessibility features in two steps:\n\nStep 1: Press and hold the power button until you hear a sound or feel a vibration.\n\nStep 2: Touch and hold two fingers until you hear audio confirmation.\n\nIf the device has multiple users, using this shortcut on the lock screen temporarily enables accessibility until the device is unlocked.</string>
    <!-- Title for the accessibility preference to enable large text. [CHAR LIMIT=35] -->
    <string name="accessibility_toggle_large_text_preference_title">Large text</string>
    <!-- Title for the accessibility preference to enable screen magnification. [CHAR LIMIT=35] -->
    <string name="accessibility_toggle_screen_magnification_preference_title">Screen magnification</string>
    <!-- Title for the accessibility preference to auto update screen magnification. [CHAR LIMIT=35] -->
    <string name="accessibility_toggle_screen_magnification_auto_update_preference_title">Auto
        update screen magnification</string>
    <!-- Summary for the accessibility preference to auto update screen magnification. [CHAR LIMIT=50] -->
    <string name="accessibility_toggle_screen_magnification_auto_update_preference_summary">Update
        screen magnification on app transitions</string>
    <!-- Title for the accessibility preference to power button to end a call. [CHAR LIMIT=35] -->
    <string name="accessibility_power_button_ends_call_prerefence_title">Power button ends call</string>
    <!-- Title for the accessibility preference to speak passwords. [CHAR LIMIT=35] -->
    <string name="accessibility_toggle_speak_password_preference_title">Speak passwords</string>
    <!-- Title for accessibility preference to choose long-press delay i.e. timeout before it is detected. [CHAR LIMIT=35] -->
    <string name="accessibility_long_press_timeout_preference_title">Touch &amp; hold delay</string>
    <!-- Title for the accessibility preference to configure display contrast enhancement. [CHAR LIMIT=NONE] -->
    <string name="accessibility_display_contrast_preference_title">Contrast enhancement</string>
    <!-- Title for the accessibility preference to configure display color inversion. [CHAR LIMIT=NONE] -->
    <string name="accessibility_display_inversion_preference_title">Color inversion</string>
    <!-- Title for the accessibility preference to configure display color space correction. [CHAR LIMIT=NONE] -->
    <string name="accessibility_display_daltonizer_preference_title">Color space correction</string>

    <!-- Title for the preference to show a tile for a particular feature in the Quick Settings pane. [CHAR LIMIT=NONE] -->
    <string name="enable_quick_setting">Show in Quick Settings</string>
    <!-- Title for the preference to configure contrast enhancement's brightness level. [CHAR LIMIT=NONE] -->
    <string name="contrast_brightness">Brightness</string>
    <!-- Title for the preference to configure contrast enhancement's contrast level. [CHAR LIMIT=NONE] -->
    <string name="contrast_contrast">Contrast</string>
    <!-- Title for the preference to configure the type of color inversion to apply. [CHAR LIMIT=NONE] -->
    <string name="inversion_type">Inversion mode</string>
    <!-- Title for the preference to configure the type of color space correction to apply. [CHAR LIMIT=NONE] -->
    <string name="daltonizer_type">Correction mode</string>
    <!-- Summary shown for color space correction preference when its value is overridden by another preference [CHAR LIMIT=35] -->
    <string name="daltonizer_type_overridden">Overridden by <xliff:g id="title" example="Simulate color space">%1$s</xliff:g></string>

    <!-- Label for disabling color space adjustment [CHAR LIMIT=45] -->
    <string name="daltonizer_mode_disabled">Disabled</string>
    <!-- Label for converting display colors to grayscale, which simulates monochromacy (complete color blindness). [CHAR LIMIT=45] -->
    <string name="daltonizer_mode_monochromacy">Monochromacy</string>
    <!-- Label for deuteranomaly (red-green color blindness) [CHAR LIMIT=45] -->
    <string name="daltonizer_mode_deuteranomaly">Deuteranomaly (red-green)</string>
    <!-- Label for protanomaly (red-green color blindness) [CHAR LIMIT=45] -->
    <string name="daltonizer_mode_protanomaly">Protanomaly (red-green)</string>
    <!-- Label for tritanomaly (blue-yellow color blindness) [CHAR LIMIT=45] -->
    <string name="daltonizer_mode_tritanomaly">Tritanomaly (blue-yellow)</string>
    <!-- Label for deuteranopia (green color blindness) [CHAR LIMIT=45] -->
    <string name="daltonizer_mode_deuteranopia">Deuteranopia (green)</string>
    <!-- Label for protanopia (red color blindness) [CHAR LIMIT=45] -->
    <string name="daltonizer_mode_protanopia">Protanopia (red)</string>
    <!-- Label for tritanopia (blue color blindness) [CHAR LIMIT=45] -->
    <string name="daltonizer_mode_tritanopia">Tritanopia (blue)</string>

    <!-- Title for accessibility menu item to lauch a settings activity. [CHAR LIMIT=15] -->
    <string name="accessibility_menu_item_settings">Settings</string>

    <!-- Summary for the enabled state of an accessibility feature. [CHAR LIMIT=10] -->
    <string name="accessibility_feature_state_on">On</string>
    <!-- Summary for the disabled state of an accessibility feature. [CHAR LIMIT=10] -->
    <string name="accessibility_feature_state_off">Off</string>

    <!-- Title for the preference category containing the video caption preview. [CHAR LIMIT=35] -->
    <string name="captioning_preview_title">Preview</string>
    <!-- Title for the preference catgeory containing standard video caption options. [CHAR LIMIT=35] -->
    <string name="captioning_standard_options_title">Standard options</string>
    <!-- Title for the preference to change video caption locale. [CHAR LIMIT=35] -->
    <string name="captioning_locale">Language</string>
    <!-- Title for the preference to change video caption text size. [CHAR LIMIT=35] -->
    <string name="captioning_text_size">Text size</string>
    <!-- Title for the preference category containing video caption property presets. [CHAR LIMIT=35] -->
    <string name="captioning_preset">Caption style</string>
    <!-- Title for the preference catgeory containing custom video caption properties. [CHAR LIMIT=35] -->
    <string name="captioning_custom_options_title">Custom options</string>
    <!-- Title for the preference to change video caption background color. [CHAR LIMIT=35] -->
    <string name="captioning_background_color">Background color</string>
    <!-- Title for the preference to change video caption background opacity. [CHAR LIMIT=35] -->
    <string name="captioning_background_opacity">Background opacity</string>
    <!-- Title for the preference to change video caption window color. [CHAR LIMIT=35] -->
    <string name="captioning_window_color">Caption window color</string>
    <!-- Title for the preference to change video caption window opacity. [CHAR LIMIT=35] -->
    <string name="captioning_window_opacity">Caption window opacity</string>
    <!-- Title for the preference to change video caption text color. [CHAR LIMIT=35] -->
    <string name="captioning_foreground_color">Text color</string>
    <!-- Title for the preference to change video caption text opacity. [CHAR LIMIT=35] -->
    <string name="captioning_foreground_opacity">Text opacity</string>
    <!-- Title for the preference to change video caption edge color. [CHAR LIMIT=35] -->
    <string name="captioning_edge_color">Edge color</string>
    <!-- Title for the preference to change video caption edge type. [CHAR LIMIT=35] -->
    <string name="captioning_edge_type">Edge type</string>
    <!-- Title for the preference to change video caption font family (ex. monospace, sans-serif). [CHAR LIMIT=35] -->
    <string name="captioning_typeface">Font family</string>
    <!-- Sample text for previewing video caption preferences. [CHAR LIMIT=NONE] -->
    <string name="captioning_preview_text">Captions will look like this</string>
    <!-- Sample characters for previewing video caption preferences. [CHAR LIMIT=2] -->
    <string name="captioning_preview_characters">Aa</string>

    <!-- Label for the default device locale. [CHAR LIMIT=35] -->
    <string name="locale_default">Default</string>

    <!-- Label for no color. [CHAR LIMIT=35] -->
    <string name="color_none">None</string>
    <!-- Label for the color white. [CHAR LIMIT=35] -->
    <string name="color_white">White</string>
    <!-- Label for the color gray. [CHAR LIMIT=35] -->
    <string name="color_gray">Gray</string>
    <!-- Label for the color black. [CHAR LIMIT=35] -->
    <string name="color_black">Black</string>
    <!-- Label for the color red. [CHAR LIMIT=35] -->
    <string name="color_red">Red</string>
    <!-- Label for the color green. [CHAR LIMIT=35] -->
    <string name="color_green">Green</string>
    <!-- Label for the color blue. [CHAR LIMIT=35] -->
    <string name="color_blue">Blue</string>
    <!-- Label for the color cyan. [CHAR LIMIT=35] -->
    <string name="color_cyan">Cyan</string>
    <!-- Label for the color yellow. [CHAR LIMIT=35] -->
    <string name="color_yellow">Yellow</string>
    <!-- Label for the color magenta. [CHAR LIMIT=35] -->
    <string name="color_magenta">Magenta</string>
    <!-- Label for custom colors, formats as a HTML color. -->
    <string name="color_custom" translatable="false">#%1$02X%2$02X%3$02X</string>

    <!-- Title for a warning about security implications of enabling an accessibility
         service. [CHAR LIMIT=NONE] -->
    <string name="enable_service_title">Use
         <xliff:g id="service" example="TalkBack">%1$s</xliff:g>?</string>
    <!-- Title for the list of capabilities of an accessibility service. -->
    <string name="capabilities_list_title"><xliff:g id="service" example="TalkBack">%1$s</xliff:g>
        needs to:</string>

    <!-- Title for the capability of an accessibility service to receive events and keys. -->
    <string name="capability_title_receiveAccessibilityEvents">Observe your actions</string>
    <!-- Description for the capability of an accessibility service to receive events and keys. -->
    <string name="capability_desc_receiveAccessibilityEvents">Receive notifications when you\'re
        interacting with an app.</string>

    <!-- Title for a warning about disabling an accessibility service. [CHAR LIMIT=NONE] -->
    <string name="disable_service_title">Stop <xliff:g id="service" example="TalkBack">%1$s</xliff:g>?</string>
    <!-- Message for a warning about disabling accessibility service. [CHAR LIMIT=NONE] -->
    <string name="disable_service_message">Touching OK will
        stop <xliff:g id="service" example="TalkBack">%1$s</xliff:g>.</string>

    <!-- Title for the prompt shown as a placeholder if no accessibility serivices are installed. [CHAR LIMIT=50] -->
    <string name="accessibility_no_services_installed">No services installed</string>

    <!-- Default description for an accessibility serivice if the latter doesn't provide one. [CHAR LIMIT=NONE] -->
    <string name="accessibility_service_default_description">No description provided.</string>

    <!-- Accessibility settings: button for lauching settings for an accessibility service -->
    <string name="settings_button">Settings</string>

     <!-- Printing settings -->
    <skip />

    <!-- Title in main settings screen for printing settings [CHAR LIMIT=15] -->
    <string name="print_settings">Printing</string>
    <!-- Title for print service settings screen [CHAR LIMIT=25] -->
    <string name="print_settings_title">Print services</string>

    <!-- Title for a warning message about security implications of enabling a print service,
         displayed as a dialog message when the user selects to enable a print service (tablet). [CHAR LIMIT=NONE] -->
    <string name="print_service_security_warning_title">Use
         <xliff:g id="service" example="My Print Service">%1$s</xliff:g>?</string>
    <!-- Summary for a warning message about security implications of enabling a print service,
         displayed as a dialog message when the user selects to enable a print service. [CHAR LIMIT=NONE] -->
    <string name="print_service_security_warning_summary">Your document may pass through
        one or more servers on its way to the printer.</string>

    <!-- Title for the prompt shown as a placeholder if no print serivices are installed. [CHAR LIMIT=50] -->
    <string name="print_no_services_installed">No services installed</string>

    <!-- Title for the prompt shown as a placeholder if no printers are found while searching. [CHAR LIMIT=50] -->
    <string name="print_no_printers_found">No printers found</string>

    <!-- Title for print menu item to launch a settings activity. [CHAR LIMIT=25] -->
    <string name="print_menu_item_settings">Settings</string>

    <!-- Title for print menu item to launch the add printers activity. [CHAR LIMIT=25] -->
    <string name="print_menu_item_add_printers">Add printers</string>

    <!-- Summary for the enabled state of a print feature. [CHAR LIMIT=10] -->
    <string name="print_feature_state_on">On</string>
    <!-- Summary for the disabled state of a print feature. [CHAR LIMIT=10] -->
    <string name="print_feature_state_off">Off</string>

    <!-- Title of the action bar button to got to Play Store to download a print service. [CHAR LIMIT=25] -->
    <string name="print_menu_item_add_service">Add service</string>

    <!-- Title of the action bar button to got to add a printer. [CHAR LIMIT=25] -->
    <string name="print_menu_item_add_printer">Add printer</string>

    <!-- Title for the search action bar menu item. [CHAR LIMIT=20] -->
    <string name="print_menu_item_search">Search</string>

    <!-- Title for the prompt if no printers are available and the system is searching for such. [CHAR LIMIT=50] -->
    <string name="print_searching_for_printers">Searching for printers</string>

    <!-- Title for the prompt if no printers are available because the print service is disabled. [CHAR LIMIT=50] -->
    <string name="print_service_disabled">Service disabled</string>

    <!-- Title for the menu item to open the print jobs screen. [CHAR LIMIT=25] -->
    <string name="print_print_jobs">Print jobs</string>

    <!-- Title for the print job settings screen. [CHAR LIMIT=25] -->
    <string name="print_print_job">Print job</string>

    <!-- Title for the button to restart a print job. [CHAR LIMIT=25] -->
    <string name="print_restart">Restart</string>

    <!-- Title for the button to cancel a print job. [CHAR LIMIT=25] -->
    <string name="print_cancel">Cancel</string>

    <!-- Template for the summary of a print job. [CHAR LIMIT=25] -->
    <string name="print_job_summary"><xliff:g id="printer">%1$s</xliff:g>\n<xliff:g id="time">%2$s</xliff:g></string>

    <!-- Template for the label of the state for a ongoing print job. [CHAR LIMIT=25] -->
    <string name="print_printing_state_title_template">Printing <xliff:g id="print_job_name" example="foo.jpg">%1$s</xliff:g></string>

    <!-- Template for the label for a cancelling print job. [CHAR LIMIT=25] -->
    <string name="print_cancelling_state_title_template" >Cancelling <xliff:g id="print_job_name" example="foo.jpg">%1$s</xliff:g></string>

    <!-- Template for the label of the state for a failed print job. [CHAR LIMIT=25] -->
    <string name="print_failed_state_title_template">Printer error <xliff:g id="print_job_name" example="foo.jpg">%1$s</xliff:g></string>

    <!-- Template for the label of the state for a blocked print job. [CHAR LIMIT=25] -->
    <string name="print_blocked_state_title_template">Printer blocked <xliff:g id="print_job_name" example="foo.jpg">%1$s</xliff:g></string>

    <!-- Utterance to announce that the search box is shown. This is spoken to a blind user. [CHAR LIMIT=none] -->
    <string name="print_search_box_shown_utterance">Search box shown</string>

    <!-- Utterance to announce that the search box is hidden. This is spoken to a blind user. [CHAR LIMIT=none] -->
    <string name="print_search_box_hidden_utterance">Search box hidden</string>

    <!-- App Fuel Gauge strings -->
    <skip />

    <!-- Activity title for App Fuel Gauge summary -->
    <string name="power_usage_summary_title">Battery</string>
    <!-- Activity title summary for App Fuel Gauge summary -->
    <string name="power_usage_summary">What has been using the battery</string>
    <!-- Message to show when battery usage data is not available [CHAR LIMIT=30] -->
    <string name="power_usage_not_available">Battery usage data isn\'t available.</string>
    <!-- Display the battery level and status [CHAR_LIMIT=30] -->
    <string name="power_usage_level_and_status"><xliff:g id="level">%1$s</xliff:g> - <xliff:g id="status">%2$s</xliff:g></string>
    <!-- Battery usage since unplugged -->
    <string name="battery_since_unplugged">Battery use since unplugged</string>
    <!-- Battery usage since user reset the stats -->
    <string name="battery_since_reset">Battery use since reset</string>
    <!-- Battery usage on battery duration -->
    <string name="battery_stats_on_battery"><xliff:g id="time">%1$s</xliff:g> on battery</string>
    <!-- Battery usage duration -->
    <string name="battery_stats_duration"><xliff:g id="time">%1$s</xliff:g> since unplugged</string>
    <!-- [CHAR LIMIT=25] Label for battery stats charging state graph -->
    <string name="battery_stats_charging_label">Charging</string>
    <!-- [CHAR LIMIT=25] Label for battery stats screen on state graph -->
    <string name="battery_stats_screen_on_label">Screen on</string>
    <!-- [CHAR LIMIT=25] Label for battery stats gps on state graph -->
    <string name="battery_stats_gps_on_label">GPS on</string>
    <!-- [CHAR LIMIT=25] Label for battery stats wifi running state graph -->
    <string name="battery_stats_wifi_running_label">Wi\u2011Fi</string>
    <!-- [CHAR LIMIT=25] Label for battery stats wake lock state graph -->
    <string name="battery_stats_wake_lock_label">Awake</string>
    <!-- [CHAR LIMIT=25] Label for battery stats phone signal strength graph -->
    <string name="battery_stats_phone_signal_label">Mobile network signal</string>
    <!-- Battery usage during last unplugged period -->
    <string name="battery_stats_last_duration">@string/menu_stats_last_unplugged</string>
    <!-- CPU awake time title -->
    <string name="awake">Device awake time</string>
    <!-- Wifi on time -->
    <string name="wifi_on_time">Wi\u2011Fi on time</string>
    <!-- Bluetooth on time -->
    <string name="bluetooth_on_time">Wi\u2011Fi on time</string>
    <!-- Application name and battery usage percentage -->
    <string name="usage_name_percent"><xliff:g id="name">%1$s</xliff:g>" - "
            <xliff:g id="number" example="30">%2$s</xliff:g><xliff:g id="percent" example="%">%%</xliff:g></string>

    <!-- Activity title for battery usage history details -->
    <string name="history_details_title">History details</string>

    <!-- Activity title for battery usage details for an app. or power consumer -->
    <string name="details_title">Use details</string>
    <!-- Subtitle for application/subsystem details -->
    <string name="details_subtitle">Use details</string>
    <!-- Subtitle for possible options -->
    <string name="controls_subtitle">Adjust power use</string>
    <!-- Subtitle for list of packages -->
    <string name="packages_subtitle">Included packages</string>

    <!-- Label for power consumed by the screen -->
    <string name="power_screen">Screen</string>
    <!-- Label for power consumed by Wi-Fi -->
    <string name="power_wifi">Wi\u2011Fi</string>
    <!-- Label for power consumed by Bluetooth -->
    <string name="power_bluetooth">Bluetooth</string>
    <!-- Label for power consumed by Cell idle -->
    <string name="power_cell">Cell standby</string>
    <!-- Label for power consumed by Calling -->
    <string name="power_phone">Voice calls</string>
    <!-- Label for power consumed when Idle -->
    <string name="power_idle" product="tablet">Tablet idle</string>
    <!-- Label for power consumed when Idle -->
    <string name="power_idle" product="default">Phone idle</string>
    <!-- Label for power that we aren't able to account for -->
    <string name="power_unaccounted">Unaccounted</string>
    <!-- Label for power that we computed too much for -->
    <string name="power_overcounted">Over-counted</string>

    <!-- Label for CPU usage time -->
    <string name="usage_type_cpu">CPU total</string>
    <!-- Label for CPU usage in foreground -->
    <string name="usage_type_cpu_foreground">CPU foreground</string>
    <!-- [CHAR LIMIT=25] Label for keeping device from sleeping -->
    <string name="usage_type_wake_lock">Keep awake</string>
    <!-- Label for GPS usage time -->
    <string name="usage_type_gps">GPS</string>
    <!-- [CHAR LIMIT=25] Label for WIFI usage time -->
    <string name="usage_type_wifi_running">Wi\u2011Fi running</string>
    <!-- Label for Phone usage time -->
    <string name="usage_type_phone" product="tablet">Tablet</string>
    <!-- Label for Phone usage time -->
    <string name="usage_type_phone" product="default">Phone</string>
    <!-- Label for mobile network data sent [CHAR LIMIT=32] -->
    <string name="usage_type_data_send">Mobile packets sent</string>
    <!-- Label for mobile network data received [CHAR LIMIT=32] -->
    <string name="usage_type_data_recv">Mobile packets received</string>
    <!-- Label for Wi-Fi network data sent [CHAR LIMIT=32] -->
    <string name="usage_type_data_wifi_send">Wi\u2011Fi packets sent</string>
    <!-- Label for Wi-Fi network data received [CHAR LIMIT=32] -->
    <string name="usage_type_data_wifi_recv">Wi\u2011Fi packets received</string>
    <!-- Label for Audio usage time -->
    <string name="usage_type_audio">Audio</string>
    <!-- Label for Video usage time -->
    <string name="usage_type_video">Video</string>
    <!-- Label for time that a feature has been on -->
    <string name="usage_type_on_time">Time on</string>
    <!-- Label for time that there was no cell coverage -->
    <string name="usage_type_no_coverage">Time without a signal</string>
    <!-- Label for the total power capacity of the device's battery -->
    <string name="usage_type_total_battery_capacity">Total battery capacity</string>
    <!-- Label for amount of power use that was computed -->
    <string name="usage_type_computed_power">Computed power</string>
    <!-- Label for minimum amount of actual power use -->
    <string name="usage_type_min_actual_power">Min real power</string>
    <!-- Label for maximum amount of power use -->
    <string name="usage_type_max_actual_power">Max real power</string>
    <!-- Label for force stop action -->
    <string name="battery_action_stop">Force stop</string>
    <!-- Label for app details action -->
    <string name="battery_action_app_details">App info</string>
    <!-- Label for app settings action -->
    <string name="battery_action_app_settings">App settings</string>
    <!-- Label for display settings -->
    <string name="battery_action_display">Screen settings</string>
    <!-- Label for wifi settings -->
    <string name="battery_action_wifi">Wi\u2011Fi settings</string>
    <!-- Label for bluetooth settings -->
    <string name="battery_action_bluetooth">Bluetooth settings</string>

    <!-- Description for voice call detail -->
    <string name="battery_desc_voice">Battery used by voice calls</string>

    <!-- Description for standby detail -->
    <string name="battery_desc_standby" product="tablet">Battery used when tablet is idle</string>
    <!-- Description for standby detail -->
    <string name="battery_desc_standby" product="default">Battery used when phone is idle</string>

    <!-- Description for cell radio detail -->
    <string name="battery_desc_radio">Battery used by cell radio</string>
    <!-- Suggestion to switch to airplane mode to save power -->
    <string name="battery_sugg_radio">Switch to airplane mode to save power in areas with no cell coverage</string>

    <!-- Description for power consumed by display -->
    <string name="battery_desc_display">Battery used by the display and backlight</string>
    <!-- Suggestion for reducing display power -->
    <string name="battery_sugg_display">Reduce the screen brightness and/or screen timeout</string>

    <!-- Description for wifi connectivity -->
    <string name="battery_desc_wifi">Battery used by Wi\u2011Fi</string>
    <!-- Suggestion for wifi connectivity power drain -->
    <string name="battery_sugg_wifi">Turn off Wi\u2011Fi when not using it or when it isn\'t available</string>

    <!-- Description for bluetooth power consumption detail -->
    <string name="battery_desc_bluetooth">Battery used by Bluetooth</string>
    <!-- Suggestion for bluetooth -->
    <string name="battery_sugg_bluetooth_basic">Turn off Bluetooth when you aren\'t using it</string>
    <!-- Suggestion for bluetooth headset -->
    <string name="battery_sugg_bluetooth_headset">Try connecting to a different Bluetooth device</string>

    <!-- [CHAR LIMIT=50] Description for power consumed by applications -->
    <string name="battery_desc_apps">Battery used by app</string>
    <!-- Suggestion for exploring application info to stop or uninstall -->
    <string name="battery_sugg_apps_info">Stop or uninstall the app</string>
    <!-- [CHAR LIMIT=100] Suggestion for getting apps to consume less power due to GPS-->
    <string name="battery_sugg_apps_gps">Select battery-saving mode</string>
    <!-- Suggestion for getting apps to consume less power -->
    <string name="battery_sugg_apps_settings">The app may offer settings to reduce battery use</string>

    <!-- [CHAR LIMIT=50] Description for power consumed by users -->
    <string name="battery_desc_users">Battery used by user</string>

    <!-- [CHAR LIMIT=50] Description for unaccounted power use -->
    <string name="battery_desc_unaccounted">Unaccounted power use</string>
    <!-- [CHAR LIMIT=50] Description for over-counted power use -->
    <string name="battery_desc_overcounted">Over-counted power use</string>
    <!-- Representation of a mAh value. [CHAR LIMIT=NONE] -->
    <string name="mah"><xliff:g id="number" example="30">%d</xliff:g> mAh</string>

    <!-- Menu label for viewing battery usage since unplugged -->
    <string name="menu_stats_unplugged"><xliff:g id="unplugged">%1$s</xliff:g> since unplugged</string>
    <!-- Menu label for viewing battery usage since unplugged -->
    <string name="menu_stats_last_unplugged">While last unplugged for <xliff:g id="unplugged">%1$s</xliff:g></string>
    <!-- Menu label for viewing battery usage total -->
    <string name="menu_stats_total">Usage totals</string>
    <!-- Menu label for refreshing with latest usage numbers -->
    <string name="menu_stats_refresh">Refresh</string>

    <!-- Label for kernel threads -->
    <string name="process_kernel_label">Android OS</string>
    <!-- Label for mediaserver process -->
    <string name="process_mediaserver_label">Mediaserver</string>

    <!-- Process Stats strings -->
    <skip />

    <!-- [CHAR LIMIT=NONE] Activity title for Process Stats summary -->
    <string name="process_stats_summary_title">Process Stats</string>
    <!-- [CHAR LIMIT=NONE] Activity title summary for Process Stats summary -->
    <string name="process_stats_summary">Geeky stats about running processes</string>
    <!-- [CHAR LIMIT=NONE] Label for amount of memory use -->
    <string name="app_memory_use">Memory use</string>
    <!-- [CHAR LIMIT=NONE] Label for process stats, duration of time the stats are over -->
    <string name="process_stats_total_duration"><xliff:g id="type">%1$s</xliff:g> apps over
        <xliff:g id="time">%2$s</xliff:g></string>
    <!-- [CHAR LIMIT=NONE] Label for process stats, text for stats type -->
    <string name="process_stats_type_background">Background</string>
    <!-- [CHAR LIMIT=NONE] Label for process stats, text for stats type -->
    <string name="process_stats_type_foreground">Foreground</string>
    <!-- [CHAR LIMIT=NONE] Label for process stats, text for stats type -->
    <string name="process_stats_type_cached">Cached</string>
    <!-- [CHAR LIMIT=NONE] Label for process stats, duration of time the stats are over -->
    <string name="process_stats_memory_status">Device memory is currently
        <xliff:g id="memstate">%1$s</xliff:g></string>
    <!-- [CHAR LIMIT=NONE] Label for item showing details of average RAM use -->
    <string name="process_stats_avg_ram_use">Average RAM use</string>
    <!-- [CHAR LIMIT=NONE] Label for item showing details of maximum RAM use -->
    <string name="process_stats_max_ram_use">Maximum RAM use</string>
    <!-- [CHAR LIMIT=NONE] Label for item showing percent of time spent running -->
    <string name="process_stats_run_time">Run time</string>
    <!-- [CHAR LIMIT=NONE] Subtitle for process stats services list -->
    <string name="services_subtitle">Services</string>
    <!-- [CHAR LIMIT=NONE] Menu for process stats to select duration of stats to show -->
    <string name="menu_proc_stats_duration">Duration</string>
    <!-- [CHAR LIMIT=NONE] Menu for process stats to show 3 hours of data -->
    <string name="menu_duration_3h">3 hours</string>
    <!-- [CHAR LIMIT=NONE] Menu for process stats to show 3 hours of data -->
    <string name="menu_duration_6h">6 hours</string>
    <!-- [CHAR LIMIT=NONE] Menu for process stats to show 3 hours of data -->
    <string name="menu_duration_12h">12 hours</string>
    <!-- [CHAR LIMIT=NONE] Menu for process stats to show 3 hours of data -->
    <string name="menu_duration_1d">1 day</string>
    <!-- [CHAR LIMIT=NONE] Menu for process stats to control whether system processes are shown -->
    <string name="menu_show_system">Show system</string>
    <!-- [CHAR LIMIT=NONE] Menu for process stats to control whether computation should be based
        on Uss (Unique Set Size) instead of Pss (Proportional Set Size) -->
    <string name="menu_use_uss">Use Uss</string>
    <!-- [CHAR LIMIT=NONE] Menu for process stats to select which type of stats to show -->
    <string name="menu_proc_stats_type">Stats type</string>
    <!-- [CHAR LIMIT=NONE] Menu for process stats to show information on background processes -->
    <string name="menu_proc_stats_type_background">Background</string>
    <!-- [CHAR LIMIT=NONE] Menu for process stats to show information on foreground processes -->
    <string name="menu_proc_stats_type_foreground">Foreground</string>
    <!-- [CHAR LIMIT=NONE] Menu for process stats to show information on cached processes -->
    <string name="menu_proc_stats_type_cached">Cached</string>

    <!-- Voice input/output settings --><skip />
    <!-- Title of setting on main settings screen. This item will take the user to the screen to tweak settings related to speech functionality -->
    <string name="voice_input_output_settings">Voice input &amp; output</string>
    <!-- Main voice input/output settings screen title -->
    <string name="voice_input_output_settings_title">Voice input &amp; output settings</string>
    <!-- Title of voice search settings list item within voice input/output settings -->
    <string name="voice_search_settings_title">Voice search</string>
    <!-- Title of keyboard settings list item within voice input/output settings -->
    <string name="keyboard_settings_title">Android keyboard</string>
    <!-- Title for the 'voice input' category of voice input/output settings -->
    <string name="voice_category">Speech</string>
    <!-- Title for the voice recognizer setting in voice input/output settings -->
    <string name="recognizer_title">Voice recognizer</string>
    <!-- Title for the link to settings for the chosen voice recognizer in voice input/output settings -->
    <string name="recognizer_settings_title">Voice Search</string>
    <!-- Summary for the link to settings for the chosen voice recognizer in voice input/output settings.
         Would say something like, e.g., "Settings for 'Google'". -->
    <string name="recognizer_settings_summary">Settings for \'<xliff:g id="recognizer_name">%s</xliff:g>\'</string>

    <!-- Text-To-Speech (TTS) settings --><skip />
    <!-- Name of the TTS package as listed by the package manager. -->
    <string name="tts_settings">Text-to-speech settings</string>
    <!-- TTS option item name in the main settings screen -->
    <string name="tts_settings_title">Text-to-speech output</string>
    <!-- On main TTS Settings screen, title for toggle used to force use of default TTS settings -->
    <string name="use_default_tts_settings_title">Always use my settings</string>
    <!-- On main TTS Settings screen, summary for toggle used to force use of default TTS settings -->
    <string name="use_default_tts_settings_summary">Default settings below override app settings</string>
    <!-- On main TTS Settings screen, section header for default TTS settings -->
    <string name="tts_default_settings_section">Default settings</string>
    <!-- On main TTS Settings screen, in default settings section, setting default synthesis engine for synthesized voice -->
    <string name="tts_default_synth_title">Default engine</string>
    <!-- On main TTS Settings screen, summary for default synthesis engine for synthesized voice -->
    <string name="tts_default_synth_summary">Sets the speech synthesis engine to be used for spoken text</string>
    <!-- On main TTS Settings screen, in default settings section, setting default speech rate for synthesized voice -->
    <string name="tts_default_rate_title">Speech rate</string>
    <!-- On main TTS Settings screen, summary for default speech rate for synthesized voice -->
    <string name="tts_default_rate_summary">Speed at which the text is spoken</string>
    <!-- On main TTS Settings screen, in default settings section, setting default pitch for synthesized voice -->
    <string name="tts_default_pitch_title">Pitch</string>
    <!-- On main TTS Settings screen, summary for default pitch for synthesized voice -->
    <string name="tts_default_pitch_summary">Affects the tone of the spoken text</string>

    <!-- On main TTS Settings screen, in default settings section, setting default language for synthesized voice -->
    <string name="tts_default_lang_title">Language</string>
    <!-- On main TTS Settings screen, language summary if it can't default to system language [CHAR LIMIT=50] -->
    <string name="tts_lang_not_selected">Language not selected</string>
    <!-- On main TTS Settings screen, summary for default language for synthesized voice -->
    <string name="tts_default_lang_summary">Sets the language-specific voice for the spoken text</string>
    <!-- On main TTS Settings screen, triggers playback of an example of speech synthesis -->
    <string name="tts_play_example_title">Listen to an example</string>
    <!-- On main TTS Settings screen, summary for triggering playback of an example of speech synthesis -->
    <string name="tts_play_example_summary">Play a short demonstration of speech synthesis</string>
    <!-- On main TTS Settings screen, click to install required speech synthesis data -->
    <string name="tts_install_data_title">Install voice data</string>
    <!-- On main TTS Settings screen, summary for click to install required speech synthesis data -->
    <string name="tts_install_data_summary">Install the voice data required for speech synthesis</string>
    <!-- On main TTS Settings screen, summary for when required speech synthesis data alrady installed on SD card -->
    <string name="tts_data_installed_summary">Voices required for speech synthesis already properly installed</string>
    <!-- Text spoken by the TTS engine when TTS settings (other than language) have been changed -->
    <string name="tts_settings_changed_demo">Your settings have changed. This is an example of how they sound.</string>
    <!-- Error screen when a selected TTS engine can't run because it's missing components -->
    <string name="tts_engine_error">The engine you chose can\'t run.</string>
    <!-- Button text for error screen when a selected TTS engine can't run because it's missing components -->
    <string name="tts_engine_error_config">Configure</string>
    <!-- Button text for error screen when a selected TTS engine can't run because it's missing components -->
    <string name="tts_engine_error_reselect">Choose another engine</string>
    <!-- Warning message about security implications of enabling a TTS engine, displayed as a dialog
         message when the user selects to enable an engine. -->
    <string name="tts_engine_security_warning">This speech synthesis engine may be able to collect
    all the text that will be spoken, including personal data like passwords and credit
    card numbers. It comes from the <xliff:g id="tts_plugin_engine_name">%s</xliff:g> engine.
    Enable the use of this speech synthesis engine?</string>
    <!-- Warning message about required internet conectivity for TTS synthesis, displayed as a dialog
         message when the user selects to play an example for network only locale and there's no internet connectivity. -->
    <string name="tts_engine_network_required">This language requires a working network connection for text-to-speech output.</string>
    <!-- Text spoken by the TTS engine as an example if the engine doesn't provide sample text [CHAR LIMIT=100] -->
    <string name="tts_default_sample_string">This is an example of speech synthesis</string>
    <!-- On main TTS Settings screen, title of a field explaining current TTS engine status for
	 current default language [CHAR LIMIT=50] -->
    <string name="tts_status_title">Default language status</string>
    <!-- On main TTS Settings screen, current TTS engine status for the current default language,
         selected language is fully supported by the engine [CHAR LIMIT=150]-->
    <string name="tts_status_ok"><xliff:g id="locale" example="English (United States)">%1$s</xliff:g> is fully supported</string>
    <!-- On main TTS Settings screen, current TTS engine status for the current default language,
         selected language is supported by the engine only if there's a working network connection [CHAR LIMIT=150] -->
    <string name="tts_status_requires_network"><xliff:g id="locale" example="English (United States)">%1$s</xliff:g> requires network connection</string>
    <!-- On main TTS Settings screen, current TTS engine status for the current default language,
         selected language is not supported by the engine [CHAR LIMIT=150] -->
    <string name="tts_status_not_supported"><xliff:g id="locale" example="English (United States)">%1$s</xliff:g> is not supported</string>
    <!-- On main TTS Settings screen, current TTS engine status for the current default language,
	 tts engine is queried for status [CHAR LIMIT=150] -->
    <string name="tts_status_checking">Checking...</string>
    <!-- On main TTS Settings screen, text for divider under which all TTS engines are listed -->
    <string name="tts_engines_section">Engines</string>
    <!-- On main TTS Settings screen, text preceded by the TTS engine name, clicking this button will launch the engine settings -->
    <string name="tts_engine_name_settings"><xliff:g id="tts_plugin_engine_name">%s</xliff:g> settings</string>
    <!-- On main TTS Settings screen, text preceded by the TTS engine name to indicate the engine can be used by the user -->
    <string name="tts_engine_name_is_enabled_summary"><xliff:g id="tts_plugin_engine_name">%s</xliff:g> is enabled</string>
    <!-- On main TTS Settings screen, text preceded by the TTS engine name to indicate the engine cannot be used by the user -->
    <string name="tts_engine_name_is_disabled_summary"><xliff:g id="tts_plugin_engine_name">%s</xliff:g> is disabled</string>
    <!-- On the main TTS settings screen, text for a divider under which
         the engine specific settings and the "engine install data" option
         are listed [CHAR LIMIT=30]-->
    <string name="tts_engine_settings_section">Engine settings</string>
    <!-- Title for a preference in the main TTS settings screen, which
         launches the settings screen for a given TTS engine when clicked
         [CHAR LIMIT=30]-->
    <string name="tts_engine_settings_title">Settings for <xliff:g id="tts_engine_name">%s</xliff:g></string>
    <!-- On Pico TTS Settings screen, text to mark the section for the various languages and voices that are available -->
    <string name="pico_languages_and_voices">Languages and voices</string>
    <!-- On Pico TTS Settings screen, text to mark a voice as installed -->
    <string name="pico_installed">Installed</string>
    <!-- On Pico TTS Settings screen, text to mark a voice as not installed -->
    <string name="pico_not_installed">Not installed</string>
    <!-- On Pico TTS Settings screen, summary text to indicate that a voice is female -->
    <string name="pico_voice_summary_female">Female</string>
    <!-- On Pico TTS Settings screen, summary text to indicate that a voice is male -->
    <string name="pico_voice_summary_male">Male</string>
    <!-- [CHAR LIMIT=33] Notification title that appears when the installation of a new TTS engine completed -->
    <string name="tts_notif_engine_install_title">Speech synthesis engine installed</string>
    <!-- [CHAR LIMIT=30] Notification message that appears after the user has installed a new TTS engine,
         to warn the user that this engine cannot be used before the checkbox for that engine
         in TTS settings is checked. -->
    <string name="tts_notif_engine_install_message">Enable new engine before use.</string>
    <!-- [CHAR LIMIT=150] Text for screen readers / accessibility programs for
         the image that launches the TTS engine settings when clicked. -->
    <string name="tts_engine_settings_button">Launch engine settings</string>
    <!-- [CHAR LIMIT=50] The text for the settings section that users to set a
         preferred text to speech engine -->
    <string name="tts_engine_preference_section_title">Preferred engine</string>
    <!-- [CHAR LIMIT=50] Title of the settings section that displays general preferences
         that are applicable to all engines, such as the speech rate -->
    <string name="tts_general_section_title">General</string>

    <!-- Power Control Widget -->
    <string name="gadget_title">Power control</string>
    <string name="gadget_toggle_wifi">Updating Wi\u2011Fi setting</string>
    <string name="gadget_toggle_bluetooth">Updating Bluetooth setting</string>
    <!-- Template for gadget toggle button description. Populated examples are "Wi-Fi off" or "Wi-Fi turning on". -->
    <string name="gadget_state_template"><xliff:g name="feature" example="Wi\u2011Fi">%1$s</xliff:g> <xliff:g name="state" example="off">%2$s</xliff:g></string>
    <!-- Gadget value used to describe on state. -->
    <string name="gadget_state_on">on</string>
    <!-- Gadget value used to describe off state. -->
    <string name="gadget_state_off">off</string>
    <!-- Gadget value used to describe turning on state. -->
    <string name="gadget_state_turning_on">turning on</string>
    <!-- Gadget value used to describe turning off state. -->
    <string name="gadget_state_turning_off">turning off</string>
    <!-- Spoken description for the Wi-Fi power control gadget. -->
    <string name="gadget_wifi">Wi\u2011Fi</string>
    <!-- Spoken description for the Bluetooth power control gadget. -->
    <string name="gadget_bluetooth">Bluetooth</string>
    <!-- Spoken description for the Location power control gadget. -->
    <string name="gadget_location">Location</string>
    <!-- Spoken description for the data synchronization gadget. -->
    <string name="gadget_sync">Sync</string>
    <!-- Template for brightness gadget toggle button description. -->
    <string name="gadget_brightness_template">Brightness <xliff:g name="state" example="half">%1$s</xliff:g></string>
    <!-- Brightness gadget value used to describe automatic brightness state. -->
    <string name="gadget_brightness_state_auto">auto</string>
    <!-- Brightness gadget value used to describe maximum brightness state. -->
    <string name="gadget_brightness_state_full">full</string>
    <!-- Brightness gadget value used to describe half brightness state. -->
    <string name="gadget_brightness_state_half">half</string>
    <!-- Brightness gadget value used to describe minimum brightness state. -->
    <string name="gadget_brightness_state_off">off</string>

    <!-- Title of preference to enter the VPN settings activity -->
    <string name="vpn_settings_title">VPN</string>

    <!-- Title of preference group for credential storage settings [CHAR LIMIT=30] -->
    <string name="credentials_title">Credential storage</string>
    <!-- Title of preference to install certificates from SD card [CHAR LIMIT=30] -->
    <string name="credentials_install" product="nosdcard">Install from storage</string>
    <!-- Title of preference to install certificates from SD card [CHAR LIMIT=30] -->
    <string name="credentials_install" product="default">Install from SD card</string>
    <!-- Summary of preference to install certificates from SD card [CHAR LIMIT=NONE] -->
    <string name="credentials_install_summary" product="nosdcard">Install certificates from storage</string>
    <!-- Summary of preference to install certificates from SD card [CHAR LIMIT=NONE] -->
    <string name="credentials_install_summary" product="default">Install certificates from SD card</string>
    <!-- Title of preference to reset credential storage [CHAR LIMIT=30] -->
    <string name="credentials_reset">Clear credentials</string>
    <!-- Summary of preference to reset credential storage [CHAR LIMIT=NONE] -->
    <string name="credentials_reset_summary">Remove all certificates</string>
    <!-- Title of preference to display trusted credentials (aka CA certificates) [CHAR LIMIT=30] -->
    <string name="trusted_credentials">Trusted credentials</string>
    <!-- Summary of preference to display trusted credentials (aka CA certificates) [CHAR LIMIT=NONE] -->
    <string name="trusted_credentials_summary">Display trusted CA certificates</string>
    <!-- Title of preference of what type of credential storage this device has: hardware or software [CHAR LIMIT=30] -->
    <string name="credential_storage_type">Storage type</string>
    <!-- Summary text for preference showing what type of credential storage this device has when it is stored in a hardware-backed storage (as opposed to "software only") [CHAR LIMIT=NONE] -->
    <string name="credential_storage_type_hardware">Hardware-backed</string>
    <!-- Summary text for preference showing what type of credential storage this device has when it is stored in software only (as opposed to "hardware-backed") [CHAR LIMIT=NONE] -->
    <string name="credential_storage_type_software">Software only</string>

    <!-- Message to draw an unlock pattern when installing credentials -->
    <string name="credentials_install_gesture_prompt">Draw your unlock pattern</string>
    <!-- Explanation of drawing unlock pattern to install credentials -->
    <string name="credentials_install_gesture_explanation">You need to draw your unlock pattern to confirm credential installation.</string>

    <!-- Title of dialog to enable credential storage [CHAR LIMIT=30] -->
    <string name="credentials_unlock"></string>
    <!-- Description of dialog to enable credential storage [CHAR LIMIT=NONE] -->
    <string name="credentials_unlock_hint">Type the password for credential storage.</string>
    <!-- Description of the input box for the old password [CHAR LIMIT=30] -->
    <string name="credentials_old_password">Current password:</string>
    <!-- Description of dialog to reset credential storage [CHAR LIMIT=NONE] -->
    <string name="credentials_reset_hint">Remove all the contents?</string>
    <string name="credentials_password_too_short">The password must have at least 8 characters.</string>
    <!-- Error message [CHAR LIMIT=NONE] -->
    <string name="credentials_wrong_password">Incorrect password.</string>
    <!-- Error message [CHAR LIMIT=NONE] -->
    <string name="credentials_reset_warning">Incorrect password. You have one more chance before credential storage is erased.</string>
    <!-- Error message [CHAR LIMIT=NONE] -->
    <string name="credentials_reset_warning_plural">Incorrect password. You have <xliff:g id="number" example="5">%1$d</xliff:g> more chances before credential storage is erased.</string>
    <!-- Toast message [CHAR LIMIT=30] -->
    <string name="credentials_erased">Credential storage is erased.</string>
    <!-- Toast message [CHAR LIMIT=30] when credential storage containing private keys and certificates could not be erased (opposite of string credentials_erased) -->
    <string name="credentials_not_erased">Credential storage couldn\'t be erased.</string>
    <!-- Toast message [CHAR LIMIT=30] -->
    <string name="credentials_enabled">Credential storage is enabled.</string>
    <!-- Description of dialog to explain that a lock screen password is required to use credential storage [CHAR LIMIT=NONE] -->
    <string name="credentials_configure_lock_screen_hint">You need to set a lock screen PIN or password before you can use credential storage.</string>

    <!-- Sound settings screen, setting check box label -->
    <string name="emergency_tone_title">Emergency tone</string>
    <!-- Sound settings screen, setting option summary text -->
    <string name="emergency_tone_summary">Set behavior when an emergency call is placed</string>

    <!-- Backup and reset Settings screen --><skip />
    <!-- Backup and reset settings menu title -->
    <string name="privacy_settings">Backup &amp; reset</string>
    <!-- Privacy settings activity title -->
    <string name="privacy_settings_title">Backup &amp; reset</string>
    <!-- Backup section title -->
    <string name="backup_section_title">Backup &amp; restore</string>
    <!-- Personal data section title -->
    <string name="personal_data_section_title">Personal data</string>
    <!-- Backup data menu title -->
    <string name="backup_data_title">Back up my data</string>
    <!-- Summary text of the "back up data" setting -->
    <string name="backup_data_summary">Back up app data, Wi\u2011Fi passwords, and other settings to Google servers</string>
    <!-- Configure backup account options menu title [CHAR LIMIT=25]-->
    <string name="backup_configure_account_title">Backup account</string>
    <!-- Default summary text of the "Configure backup account" setting [CHAR LIMIT=80]-->
    <string name="backup_configure_account_default_summary">No account is currently storing backed up data</string>
    <!-- Auto-restore menu title -->
    <string name="auto_restore_title">Automatic restore</string>
    <!-- Summary text of the "automatic restore" setting -->
    <string name="auto_restore_summary">When reinstalling an app, restore backed up settings and data</string>

    <!-- Local (desktop) backup password menu title [CHAR LIMIT=25] -->
    <string name="local_backup_password_title">Desktop backup password</string>
    <!-- Summary text of the "local backup password" setting when the user has not supplied a password -->
    <string name="local_backup_password_summary_none">Desktop full backups aren\'t currently protected</string>
    <!-- Summary text of the "local backup password" setting when the user has already supplied a password -->
    <string name="local_backup_password_summary_change">Touch to change or remove the password for desktop full backups</string>

    <!-- Toast message shown when the user successfully sets a new local backup password [CHAR LIMIT=80] -->
    <string name="local_backup_password_toast_success">New backup password set</string>
    <!-- Toast message shown when setting a new local backup password fails due to the user not correctly typing the password again for confirmation [CHAR LIMIT=80] -->
    <string name="local_backup_password_toast_confirmation_mismatch">New password and confirmation don\'t match</string>
    <!-- Toast message shown when setting a new local backup password fails due to the user not supplying the correct existing password. The phrasing here is deliberately quite general. [CHAR LIMIT=80] -->
    <string name="local_backup_password_toast_validation_failure">Failure setting backup password</string>

    <!-- Dialog title for confirmation to erase backup data from server -->
    <string name="backup_erase_dialog_title"></string>
    <!-- Dialog title for confirmation to erase backup data from server -->
    <string name="backup_erase_dialog_message">Stop backing up your Wi\u2011Fi passwords, bookmarks, other settings, and app data, plus erase all copies on Google servers?</string>

    <!-- Device admin settings screen --><skip />
    <!-- Device admin settings activity title -->
    <string name="device_admin_settings_title">Device administration settings</string>
    <!-- Label for screen showing the active device policy -->
    <string name="active_device_admin_msg">Device administrator</string>
    <!-- Label for button to remove the active device admin -->
    <string name="remove_device_admin">Deactivate</string>
    <!-- Label for screen showing to select device policy -->
    <string name="select_device_admin_msg">Device administrators</string>
    <!-- Message when there are no available device admins to display -->
    <string name="no_device_admins">No available device administrators</string>

    <!-- Label for screen showing to add device policy -->
    <string name="add_device_admin_msg">Activate device administrator?</string>
    <!-- Label for button to set the active device admin -->
    <string name="add_device_admin">Activate</string>
    <!-- Device admin add activity title -->
    <string name="device_admin_add_title">Device administrator</string>
    <!-- Device admin warning message about policies an admin can use -->
    <string name="device_admin_warning">Activating this administrator will allow
        the app <xliff:g id="app_name">%1$s</xliff:g> to perform the
        following operations:</string>
    <!-- Device admin warning message about policies an admin can use -->
    <string name="device_admin_status">This administrator is active and allows
        the app <xliff:g id="app_name">%1$s</xliff:g> to perform the
        following operations:</string>

    <!-- Name to assign to a Network Access Point that was saved without a name -->
    <string name="untitled_apn">Untitled</string>

    <string name="sound_category_sound_title">General</string>
    <string name="sound_category_notification_title">Notifications</string>

    <!-- Category title for phone call's ringtone and vibration settings in the Sound Setting.
         [CHAR LIMIT=40] -->
    <string name="sound_category_call_ringtone_vibrate_title">Call ringtone &amp; vibrate</string>

    <!-- Category title for system-wide notification and feedback settings in the Sound Setting.
         [CHAR LIMIT=40] -->
    <string name="sound_category_system_title">System</string>

    <!-- Wifi Setup For Setup Wizard with XL screen -->
    <!-- Title shown in Wifi Setup Wizard with XL screen -->
    <string name="wifi_setup_title">Wi\u2011Fi setup</string>
    <!-- Title shown in Wifi Setup Wizard with XL screen when
         a user is configuring password for a network.
         The argument should be the name of the network.
         [CHAR LIMIT=50] -->
    <string name="wifi_setup_title_editing_network">Connect to Wi\u2011Fi network <xliff:g id="network_name" example="Happy Mobile">%s</xliff:g></string>
    <!-- Title shown in Wifi Setup For Setup Wizard with XL screen when
         the device is connecting a network the user specified.
         The argument should be the name of the network.
         [CHAR LIMIT=50] -->
    <string name="wifi_setup_title_connecting_network">Connecting to Wi\u2011Fi network <xliff:g id="network_name" example="Happy Mobile">%s</xliff:g>\u2026</string>
    <!-- Title shown in Wifi Setup For Setup Wizard with XL screen when
         the device successfully connected to a network the user specified.
         The argument should be the name of the network.
         [CHAR LIMIT=50] -->
    <string name="wifi_setup_title_connected_network">Connected to Wi\u2011Fi network <xliff:g id="network_name" example="Happy Mobile">%s</xliff:g></string>
    <!-- Title shown in Wifi Setup For Setup Wizard with XL screen when
         a user is adding a network.
         [CHAR LIMIT=50] -->
    <string name="wifi_setup_title_add_network">Add a network</string>
    <!-- Text message shown when Wifi is not connected.
         Used in Wifi Setup For Setup Wizard with XL screen. -->
    <string name="wifi_setup_not_connected">Not connected</string>
    <!-- Button message shown on the button adding manual setting.
         Used in Wifi Setup For Setup Wizard with XL screen. -->
    <string name="wifi_setup_add_network">Add network</string>
    <!-- Button message shown on the button refreshing a list of network.
         Used in Wifi Setup For Setup Wizard with XL screen. -->
    <string name="wifi_setup_refresh_list">Refresh list</string>
    <!-- Button message shown on the button enabling users skip Wifi Setup.
         Used in Wifi Setup For Setup Wizard with XL screen. -->
    <string name="wifi_setup_skip">Skip</string>
    <!-- Button message shown on the button enabling users go the next step.
         Used in Wifi Setup For Setup Wizard with XL screen. -->
    <string name="wifi_setup_next">Next</string>
    <!-- Button label to go back to previous screen. Used in SetupWizard for
      XLarge screen [CHAR LIMIT=10] -->
    <string name="wifi_setup_back">Back</string>
    <!-- Button label to show detailed dialog for a selected Wi-Fi settings.
         Used in SetupWizard for XLarge screen [CHAR LIMIT=20] -->
    <string name="wifi_setup_detail">Network details</string>
    <!-- Button label to connect to a Wi-Fi network.
         Used in SetupWizard for XLarge screen [CHAR LIMIT=10] -->
    <string name="wifi_setup_connect">Connect</string>
    <!-- Button label to delete a Wi-Fi network.
         Used in SetupWizard for XLarge screen [CHAR LIMIT=10] -->
    <string name="wifi_setup_forget">Forget</string>
    <!-- Button label to save a Wi-Fi network configuration.
         Used in SetupWizard for XLarge screen [CHAR LIMIT=10] -->
    <string name="wifi_setup_save">Save</string>
    <!-- Button label to dismiss the dialog.
         Used in SetupWizard for XLarge screen [CHAR LIMIT=10] -->
    <string name="wifi_setup_cancel">Cancel</string>

    <!-- The message shown above available networks when the device is scanning
         available networks [CHAR LIMIT=35] -->
    <string name="wifi_setup_status_scanning">Scanning networks\u2026</string>
    <!-- Message shown above available network when there's no connected network.
         Used in Wifi Setup For Setup Wizard with XL screen. -->
    <string name="wifi_setup_status_select_network">Touch a network to connect to it</string>
    <!-- Message shown above available networks when a user clicked one of available
         networks and the UI is showing one possible existing network.
         Used in Wifi Setup. -->
    <string name="wifi_setup_status_existing_network">Connect to existing network</string>
    <!-- Message shown above available networks when a user clicked one of available
         networks and the network doesn't require configuration (e.g. password)
         Used in Wifi Setup with XL screen. [CHAR LIMIT=35] -->
    <string name="wifi_setup_status_unsecured_network">Connect to unsecured network</string>
    <!-- Message shown above available networks when a user clicked one of available
         networks and the UI is prompting the user to edit the network configuration
         if needed. Used in Wifi Setup with XL screen. [CHAR LIMIT=35] -->
    <string name="wifi_setup_status_edit_network">Type network configuration</string>
    <!-- The message shown above available networks when a user clicked "Add network"
         button. Used in Wifi Setup For Setup Wizard with XL screen. [CHAR LIMIT=35] -->
    <string name="wifi_setup_status_new_network">Connect to new network</string>
    <!-- The message shown above available networks when a user clicked one of available
         networks or created another profile and he/she is waiting for the connection
         is established.
         Used in Wifi Setup For Setup Wizard with XL screen. [CHAR LIMIT=35] -->
    <string name="wifi_setup_status_connecting">Connecting\u2026</string>
    <!-- The message shown above available networks when connection is established,
         letting a user to proceed to the next step of the SetupWizard.
         Used in Wifi Setup For Setup Wizard with XL screen. [CHAR LIMIT=35] -->
    <string name="wifi_setup_status_proceed_to_next">Go to the next step</string>
    <!-- The message shown above available networks when a user clicked a network secured by
         EAP. We don't allow the user to connect it.
         Used in Wifi Setup For Setup Wizard with XL screen. [CHAR LIMIT=35] -->
    <string name="wifi_setup_status_eap_not_supported">EAP isn\'t supported.</string>
    <!-- Message shown when users select EAP in Wi-Fi settings for SetupWizard,
         saying EAP can't be configured in SetupWizard flow.
         [CHAR LIMIT=NONE] -->
    <string name="wifi_setup_eap_not_supported">You can\'t configure an EAP Wi\u2011Fi connection during setup. After setup, you can do that in Settings &gt; Wireless &amp; networks.</string>
    <!-- Message shown when the device is connecting a network [CHAR LIMIT=NONE] -->
    <string name="wifi_setup_description_connecting">Connecting can take a few minutes\u2026</string>
    <!-- Message shown when the device is connected to a network [CHAR LIMIT=NONE] -->
    <string name="wifi_setup_description_connected">Touch <b>Next</b> to continue with setup.\n\nTouch <b>Back</b> to connect to a different Wi\u2011Fi network.</string>

    <!-- Do not translate. This is a stub which will be removed soon. -->
    <string name="time_zone_auto_stub" translatable="false">Select Time Zone</string>

    <!-- Content description of the enabled sync icon for accessibility. [CHAR LIMIT=NONE] -->
    <string name="accessibility_sync_enabled">Sync enabled</string>
    <!-- Content description of the disabled sync icon for accessibility. [CHAR LIMIT=NONE] -->
    <string name="accessibility_sync_disabled">Sync disabled</string>
    <!-- Content description of the disabled sync icon for accessibility. [CHAR LIMIT=NONE] -->
    <string name="accessibility_sync_error">Sync error.</string>
    <!-- Image description for the sync failed icon. -->
    <string name="sync_failed">Sync failed</string>
    <!-- Animation description for the sync active icon. -->
    <string name="sync_active">Sync active</string>

    <!-- Account specific sync settings title [CHAR LIMIT=35] -->
    <string name="account_sync_settings_title">Sync</string>
    <!-- Message when sync is currently failing [CHAR LIMIT=100] -->
    <string name="sync_is_failing">Sync is currently experiencing problems. It will be back shortly.</string>
    <!-- Button label to add an account [CHAR LIMIT=20] -->
    <string name="add_account_label">Add account</string>
    <!-- Data synchronization settings screen, title of setting that controls whether background data should be used [CHAR LIMIT=30] -->
    <string name="background_data">Background data</string>
    <!-- Data synchronization settings screen, summary of setting that controls whether background data should be used [CHAR LIMIT=60] -->
    <string name="background_data_summary">Apps can sync, send, and receive data at any time</string>
    <!-- Data synchronization settings screen, title of dialog that confirms the user's unchecking of background data [CHAR LIMIT=20] -->
    <string name="background_data_dialog_title">Disable background data?</string>
    <!-- Data synchronization settings screen, message of dialog that confirms the user's unchecking of background data [CHAR LIMIT=200] -->
    <string name="background_data_dialog_message">Disabling background data extends battery life and lowers data use. Some apps may still use the background data connection.</string>
    <!-- Title for a checkbox that enables data synchronization in the account and sync screen [CHAR LIMIT=35] -->
    <string name="sync_automatically">Auto-sync app data</string>

    <!-- Sync status messages on Accounts & Synchronization settings --><skip />
    <!-- Sync status shown when sync is enabled [CHAR LIMIT=25] -->
    <string name="sync_enabled">Sync is ON</string>
    <!-- Sync status shown when sync is disabled [CHAR LIMIT=25] -->
    <string name="sync_disabled">Sync is OFF</string>
    <!-- Sync status shown when last sync resulted in an error [CHAR LIMIT=25] -->
    <string name="sync_error">Sync error</string>
    <!-- Last synced date/time for accounts that synced [CHAR LIMIT=none] -->
    <string name="last_synced">Last synced <xliff:g id="last_sync_time">%1$s</xliff:g></string>
    <!-- Sync status shown when sync is disabled [CHAR LIMIT=30] -->
    <string name="sync_in_progress">Syncing now\u2026</string>

    <!-- Data synchronization settings screen, setting option name -->
    <string name="settings_backup">Back up settings</string>
    <!-- Data synchronization settings screen, setting option summary text when check box is selected -->
    <string name="settings_backup_summary">Back up my settings</string>
    <!-- Data synchronization settings screen, menu option -->
    <string name="sync_menu_sync_now">Sync now</string>
    <!-- Data synchronization settings screen, menu option -->
    <string name="sync_menu_sync_cancel">Cancel sync</string>
    <!-- Data synchronization settings screen, summary of a sync provider (for example, Gmail) when autosync is off and the user wants to do a one-time sync. -->
    <string name="sync_one_time_sync">Touch to sync now<xliff:g id="last_sync_time">\n%1$s</xliff:g></string>
    <!-- Data synchronization settings screen, checkbox setting option name. Controls whether Gmail should be synced.  Should use "Gmail" to refer to this app.-->
    <string name="sync_gmail">Gmail</string>
    <!-- Data synchronization settings screen, checkbox setting option name. Controls whether Calendar shoudl be synced. -->
    <string name="sync_calendar">Calendar</string>
    <!-- Data synchronization settings screen, checkbox setting option name -->
    <string name="sync_contacts">Contacts</string>
    <!-- Message introducing the user to Google Sync. -->
    <string name="sync_plug"><font fgcolor="#ffffffff">Welcome to Google sync!</font>
    \nA Google approach to syncing data to allow access to your contacts, appointments, and more from wherever you are.
    </string>

    <!-- Header title for those settings relating to application syncing. -->
    <string name="header_application_sync_settings">App sync settings</string>

    <!-- Header for data and synchronization -->
    <string name="header_data_and_synchronization">Data &amp; synchronization</string>
    <!-- Preference item that lets the user change password -->
    <string name="preference_change_password_title">Change password</string>
    <!-- Header that appears at the top of Account Settings screen -->
    <string name="header_account_settings">Account settings</string>
    <!-- Button label to remove current account -->
    <string name="remove_account_label">Remove account</string>
    <!-- Title shown in AddAccount -->
    <string name="header_add_an_account">Add an account</string>
    <!-- Button shown when this activity is run from SetupWizard -->
    <string name="finish_button_label">Finish</string>
    <!-- Title of remove message for remove account dialog -->
    <string name="really_remove_account_title">Remove account?</string>
    <!-- Remove account message in dialog [CHAR LIMIT=NONE] -->
    <string name="really_remove_account_message" product="tablet">Removing this account will delete all of its messages, contacts, and other data from the tablet!</string>
    <!-- Remove account message in dialog [CHAR LIMIT=NONE] -->
    <string name="really_remove_account_message" product="default">Removing this account will delete all of its messages, contacts, and other data from the phone!</string>
    <!-- This is shown if the autheticator for a given account fails to remove it. -->
    <string name="remove_account_failed" product="tablet">This account is required by some apps. You can only remove it by resetting the tablet to factory defaults (which deletes all your personal data) in Settings &gt; Backup &amp; reset.</string>
    <!-- This is shown if the autheticator for a given account fails to remove it. -->
    <string name="remove_account_failed" product="default">This account is required by some apps. You can only remove it by resetting the phone to factory defaults (which deletes all your personal data) in Settings &gt; Backup &amp; reset.</string>
    <!-- What to show in messaging that refers to this provider, e.g. AccountSyncSettings -->
    <string name="provider_label">Push subscriptions</string>
    <!-- Formatter in AccountSyncSettings for each application we wish to synchronize, e.g. "Sync Calendar" -->
    <string name="sync_item_title"><xliff:g id="authority" example="Calendar">%s</xliff:g></string>
    <!-- Title of dialog shown when you can't manually sync an item because it's disabled -->
    <string name="cant_sync_dialog_title">Can\'t manually sync</string>
    <!-- Messaage shown in dialog when you can't manually sync -->
    <string name="cant_sync_dialog_message">Sync for this item is currently disabled. To change this setting, temporarily turn on background data and automatic sync.</string>

    <string name="wimax_settings">4G</string>
    <string name="status_wimax_mac_address">4G MAC address</string>
    <!-- This is displayed to the user when the device needs to be decrypted -->
    <string name="enter_password">Type password to decrypt storage</string>
    <!-- This is displayed when the password is entered incorrectly -->
    <string name="try_again">Try again.</string>

    <!-- the following are for Settings Storage screen -->
    <!-- Menu item/button 'delete' -->
    <string name="delete">Delete</string>
    <!-- Misc files [CHAR LIMIT=25] -->
    <string name="misc_files">Misc files</string>
    <!-- number of misc files selected [CHAR LIMIT=40] -->
    <string name="misc_files_selected_count">selected <xliff:g id="number" example="3">%1$d</xliff:g> out of <xliff:g id="total" example="15">%2$d</xliff:g></string>
    <!-- number of bytes represented by the selected misc files [CHAR LIMIT=40] -->
    <string name="misc_files_selected_count_bytes"><xliff:g id="number" example="3.25MB">%1$s</xliff:g> out of <xliff:g id="total" example="15.25MB">%2$s</xliff:g></string>
    <!--  action to select all [CHAR LIMIT=30] -->
    <string name="select_all">Select all</string>

    <!-- HDCP checking title, used for debug purposes only. [CHAR LIMIT=25] -->
    <string name="hdcp_checking_title">HDCP checking</string>
    <!-- HDCP checking dialog title, used for debug purposes only. [CHAR LIMIT=25] -->
    <string name="hdcp_checking_dialog_title">Set HDCP checking behavior</string>

    <!-- Preference category for app debugging development settings. [CHAR LIMIT=50] -->
    <string name="debug_debugging_category">Debugging</string>

    <!-- UI debug setting: select current app to debug [CHAR LIMIT=50] -->
    <string name="debug_app">Select debug app</string>
    <!-- UI debug setting: no debug app has been set [CHAR LIMIT=50] -->
    <string name="debug_app_not_set">No debug application set</string>
    <!-- UI debug setting: debug app has been set [CHAR LIMIT=50] -->
    <string name="debug_app_set">Debugging application: <xliff:g id="app_name">%1$s</xliff:g></string>

    <!-- UI debug setting: title for app picker dialog [CHAR LIMIT=50] -->
    <string name="select_application">Select application</string>
    <!-- UI debug setting: label for app picker to select no applicatiojn [CHAR LIMIT=50] -->
    <string name="no_application">Nothing</string>

    <!-- UI debug setting: wait for debugger to attach to debugging process? [CHAR LIMIT=50] -->
    <string name="wait_for_debugger">Wait for debugger</string>
    <!-- UI debug setting: wait for debugger to attach to debugging process summary [CHAR LIMIT=500] -->
    <string name="wait_for_debugger_summary">Debugged application waits for debugger to
            attach before executing</string>

    <!-- Preference category for input debugging development settings. [CHAR LIMIT=25] -->
    <string name="debug_input_category">Input</string>

    <!-- Preference category for drawing debugging development settings. [CHAR LIMIT=25] -->
    <string name="debug_drawing_category">Drawing</string>

    <!-- Preference category for hardware accelerated drawing debugging development settings. [CHAR LIMIT=50] -->
    <string name="debug_hw_drawing_category">Hardware accelerated rendering</string>

    <!-- Preference category for monitoring debugging development settings. [CHAR LIMIT=25] -->
    <string name="debug_monitoring_category">Monitoring</string>

    <!-- UI debug setting: always enable strict mode? [CHAR LIMIT=25] -->
    <string name="strict_mode">Strict mode enabled</string>
    <!-- UI debug setting: show strict mode summary [CHAR LIMIT=50] -->
    <string name="strict_mode_summary">Flash screen when apps do long operations
            on main thread</string>

    <!-- UI debug setting: show pointer location? [CHAR LIMIT=25] -->
    <string name="pointer_location">Pointer location</string>
    <!-- UI debug setting: show pointer location summary [CHAR LIMIT=50] -->
    <string name="pointer_location_summary">Screen overlay showing current touch data</string>

    <!-- UI debug setting: show touches? [CHAR LIMIT=25] -->
    <string name="show_touches">Show touches</string>
    <!-- UI debug setting: show touches location summary [CHAR LIMIT=50] -->
    <string name="show_touches_summary">Show visual feedback for touches</string>

    <!-- UI debug setting: show where surface updates happen? [CHAR LIMIT=25] -->
    <string name="show_screen_updates">Show surface updates</string>
    <!-- UI debug setting: show surface updates summary [CHAR LIMIT=50] -->
    <string name="show_screen_updates_summary">Flash entire window surfaces when they update</string>

    <!-- UI debug setting: show where window updates happen with GPU rendering? [CHAR LIMIT=25] -->
    <string name="show_hw_screen_updates">Show GPU view updates</string>
    <!-- UI debug setting: show GPU rendering screen updates summary [CHAR LIMIT=50] -->
    <string name="show_hw_screen_updates_summary">Flash views inside windows when drawn with the GPU</string>

    <!-- UI debug setting: show when hardware layers get updated [CHAR LIMIT=25] -->
    <string name="show_hw_layers_updates">Show hardware layers updates</string>
    <!-- UI debug setting: show hardware layers updates summary [CHAR LIMIT=50] -->
    <string name="show_hw_layers_updates_summary">Flash hardware layers green when they update</string>

    <!-- UI debug setting: show the amount of overdraw in apps using the GPU [CHAR LIMIT=25] -->
    <string name="debug_hw_overdraw">Debug GPU overdraw</string>

    <!-- UI debug setting: disable use of overlays? [CHAR LIMIT=25] -->
    <string name="disable_overlays">Disable HW overlays</string>
    <!-- UI debug setting: disable use of overlays summary [CHAR LIMIT=50] -->
    <string name="disable_overlays_summary">Always use GPU for screen compositing</string>

    <!-- UI debug setting: simulate color space anomalies. [CHAR LIMIT=25] -->
    <string name="simulate_color_space">Simulate color space</string>

    <!-- UI debug setting: enable various types of OpenGL traces [CHAR LIMIT=25] -->
    <string name="enable_opengl_traces_title">Enable OpenGL traces</string>

    <!-- UI debug setting: show layout bounds information [CHAR LIMIT=25] -->
    <string name="debug_layout">Show layout bounds</string>
    <!-- UI debug setting: show layout bounds information summary [CHAR LIMIT=50] -->
    <string name="debug_layout_summary">Show clip bounds, margins, etc.</string>

    <!-- UI debug setting: force right to left layout [CHAR LIMIT=37] -->
    <string name="force_rtl_layout_all_locales">Force RTL layout direction</string>
    <!-- UI debug setting: force right to left layout summary [CHAR LIMIT=100] -->
    <string name="force_rtl_layout_all_locales_summary">Force screen layout direction to RTL for all locales</string>

    <!-- UI debug setting: show how CPU is being used? [CHAR LIMIT=25] -->
    <string name="show_cpu_usage">Show CPU usage</string>
    <!-- UI debug setting: show cpu usage summary [CHAR LIMIT=50] -->
    <string name="show_cpu_usage_summary">Screen overlay showing current CPU usage</string>

    <!-- UI debug setting: force hardware acceleration to render apps [CHAR LIMIT=25] -->
    <string name="force_hw_ui">Force GPU rendering</string>
    <!-- UI debug setting: force hardware acceleration summary [CHAR LIMIT=50] -->
    <string name="force_hw_ui_summary">Force use of GPU for 2d drawing</string>

    <!-- UI debug setting: force anti-aliasing to render apps [CHAR LIMIT=25] -->
    <string name="force_msaa">Force 4x MSAA</string>
    <!-- UI debug setting: force anti-aliasing summary [CHAR LIMIT=50] -->
    <string name="force_msaa_summary">Enable 4x MSAA in OpenGL ES 2.0 apps</string>

    <!-- UI debug setting: show when non-rectangular clip operations are used [CHAR LIMIT=50] -->
    <string name="show_non_rect_clip">Debug non-rectangular clip operations</string>

    <!-- UI debug setting: profile time taken by hardware acceleration to render apps [CHAR LIMIT=25] -->
    <string name="track_frame_time">Profile GPU rendering</string>

    <!-- UI debug setting: scaling factor for window animations [CHAR LIMIT=25] -->
    <string name="window_animation_scale_title">Window animation scale</string>

    <!-- UI debug setting: scaling factor for transition animations [CHAR LIMIT=25] -->
    <string name="transition_animation_scale_title">Transition animation scale</string>

    <!-- UI debug setting: scaling factor for all Animator-based animations [CHAR LIMIT=25] -->
    <string name="animator_duration_scale_title">Animator duration scale</string>

    <!-- UI debug setting: simulate secondary display devices using overlays [CHAR LIMIT=25] -->
    <string name="overlay_display_devices_title">Simulate secondary displays</string>

    <!-- Preference category for application debugging development settings. [CHAR LIMIT=25] -->
    <string name="debug_applications_category">Apps</string>

    <!-- UI debug setting: immediately destroy activities? [CHAR LIMIT=25] -->
    <string name="immediately_destroy_activities">Don\'t keep activities</string>
    <!-- UI debug setting: immediately destroy activities summary [CHAR LIMIT=50] -->
    <string name="immediately_destroy_activities_summary">Destroy every activity as soon as
            the user leaves it</string>

    <!-- UI debug setting: limit number of running background processes [CHAR LIMIT=25] -->
    <string name="app_process_limit_title">Background process limit</string>

    <!-- UI debug setting: show all ANRs? [CHAR LIMIT=25] -->
    <string name="show_all_anrs">Show all ANRs</string>
    <!-- UI debug setting: show all ANRs summary [CHAR LIMIT=50] -->
    <string name="show_all_anrs_summary">Show App Not Responding dialog
        for background apps</string>

    <!-- Activity title for network data usage summary. [CHAR LIMIT=25] -->
    <string name="data_usage_summary_title">Data usage</string>
    <!-- Title for option to pick visible time range from a list available usage periods. [CHAR LIMIT=25] -->
    <string name="data_usage_cycle">Data usage cycle</string>
    <!-- Title for checkbox menu option to enable mobile data when roaming. [CHAR LIMIT=26] -->
    <string name="data_usage_menu_roaming">Data roaming</string>
    <!-- Title for checkbox menu option to restrict background data usage. [CHAR LIMIT=26] -->
    <string name="data_usage_menu_restrict_background">Restrict background data</string>
    <!-- Title for checkbox menu option to show 4G mobile data usage separate from other mobile data usage. [CHAR LIMIT=26] -->
    <string name="data_usage_menu_split_4g">Separate 4G usage</string>
    <!-- Title for checkbox menu option to show Wi-Fi data usage. [CHAR LIMIT=26] -->
    <string name="data_usage_menu_show_wifi">Show Wi\u2011Fi usage</string>
    <!-- Title for checkbox menu option to show Ethernet data usage. [CHAR LIMIT=26] -->
    <string name="data_usage_menu_show_ethernet">Show Ethernet usage</string>
    <!-- Title for menu option to configure metered networks. [CHAR LIMIT=26] -->
    <string name="data_usage_menu_metered">Mobile hotspots</string>
    <!--  Title for menu option to enable global auto-sync of account data -->
    <string name="data_usage_menu_auto_sync">Auto-sync data</string>

    <!-- Title for option to change data usage cycle day. [CHAR LIMIT=32] -->
    <string name="data_usage_change_cycle">Change cycle\u2026</string>
    <!-- Body of dialog prompting user to change numerical day of month that data usage cycle should reset. [CHAR LIMIT=64] -->
    <string name="data_usage_pick_cycle_day">Day of month to reset data usage cycle:</string>
    <!-- Label shown when no applications used data during selected time period. [CHAR LIMIT=48] -->
    <string name="data_usage_empty">No apps used data during this period.</string>
    <!-- Label for data usage occuring while application in foreground. [CHAR LIMIT=48] -->
    <string name="data_usage_label_foreground">Foreground</string>
    <!-- Label for data usage occuring while application in background. [CHAR LIMIT=48] -->
    <string name="data_usage_label_background">Background</string>

    <!-- Label for application which has its data usage restricted. [CHAR LIMIT=16] -->
    <string name="data_usage_app_restricted">restricted</string>

    <!-- Body of dialog shown to request confirmation that mobile data will be disabled. [CHAR LIMIT=NONE] -->
    <string name="data_usage_disable_mobile">Disable mobile data?</string>
    <!-- Checkbox label that will disable mobile network data connection when user-defined limit is reached. [CHAR LIMIT=26] -->
    <string name="data_usage_disable_mobile_limit">Set mobile data limit</string>
    <!-- Checkbox label that will disable 4G network data connection when user-defined limit is reached. [CHAR LIMIT=26] -->
    <string name="data_usage_disable_4g_limit">Set 4G data limit</string>
    <!-- Checkbox label that will disable 2G-3G network data connection when user-defined limit is reached. [CHAR LIMIT=26] -->
    <string name="data_usage_disable_3g_limit">Set 2G-3G data limit</string>
    <!-- Checkbox label that will disable Wi-Fi network data connection when user-defined limit is reached. [CHAR LIMIT=26] -->
    <string name="data_usage_disable_wifi_limit">Set Wi\u2011Fi data limit</string>

    <!-- Tab title for showing Wi-Fi data usage. [CHAR LIMIT=10] -->
    <string name="data_usage_tab_wifi">Wi\u2011Fi</string>
    <!-- Tab title for showing Ethernet data usage. [CHAR LIMIT=10] -->
    <string name="data_usage_tab_ethernet">Ethernet</string>
    <!-- Tab title for showing combined mobile data usage. [CHAR LIMIT=10] -->
    <string name="data_usage_tab_mobile">Mobile</string>
    <!-- Tab title for showing 4G data usage. [CHAR LIMIT=10] -->
    <string name="data_usage_tab_4g">4G</string>
    <!-- Tab title for showing 2G and 3G data usage. [CHAR LIMIT=10] -->
    <string name="data_usage_tab_3g">2G-3G</string>

    <!-- Title shown when current operation applies to mobile networks. [CHAR LIMIT=10] -->
    <string name="data_usage_list_mobile">Mobile</string>
    <!-- Title shown when current operation applies to no networks. [CHAR LIMIT=10] -->
    <string name="data_usage_list_none">None</string>

    <!-- Toggle switch title for enabling all mobile data network connections. [CHAR LIMIT=32] -->
    <string name="data_usage_enable_mobile">Mobile data</string>
    <!-- Toggle switch title for enabling 2G and 3G data network connections. [CHAR LIMIT=32] -->
    <string name="data_usage_enable_3g">2G-3G data</string>
    <!-- Toggle switch title for enabling 4G data network connection. [CHAR LIMIT=32] -->
    <string name="data_usage_enable_4g">4G data</string>

    <!-- Button title for launching application-specific data usage settings. [CHAR LIMIT=32] -->
    <string name="data_usage_app_settings">View app settings</string>
    <!-- Checkbox label that restricts background data usage of a specific application. [CHAR LIMIT=32] -->
    <string name="data_usage_app_restrict_background">Restrict background data</string>
    <!-- Summary message for checkbox that restricts background data usage of a specific application. [CHAR LIMIT=64] -->
    <string name="data_usage_app_restrict_background_summary">Disable background data on mobile networks. Non-mobile networks will be used if available.</string>
    <!-- Summary message for checkbox that restricts background data usage of a specific application when no networks have been limited. [CHAR LIMIT=64] -->
    <string name="data_usage_app_restrict_background_summary_disabled">To restrict background data for this app, first set a mobile data limit.</string>
    <!-- Title of dialog shown when user restricts background data usage of a specific application. [CHAR LIMIT=48] -->
    <string name="data_usage_app_restrict_dialog_title">Restrict background data?</string>
    <!-- Body of dialog shown when user restricts background data usage of a specific application. [CHAR LIMIT=NONE] -->
    <string name="data_usage_app_restrict_dialog">This feature may cause an app that depends on background data to stop working when only mobile networks are available.\n\nYou can find more appropriate data usage controls in the settings available within the app.</string>
    <!-- Body of dialog shown when user attempts to restrict background data before a network data limit has been set. [CHAR LIMIT=NONE] -->
    <string name="data_usage_restrict_denied_dialog">Restricting background data is possible only when you\'ve set a mobile data limit.</string>
    <!--  Title of dialog shown when user enables global auto sync [CHAR LIMIT=32] -->
    <string name="data_usage_auto_sync_on_dialog_title">Turn auto-sync data on?</string>
    <!--  Body of dialog shown when user enables global auto sync, for tablet [CHAR LIMIT=none] -->
    <string name="data_usage_auto_sync_on_dialog" product="tablet">Any changes you make to your accounts on the web will be automatically copied to your tablet.\n\nSome accounts may also automatically copy any changes you make on the tablet to the web. A Google Account works this way.\n\nTo choose which kinds of information to sync within each account, go to Settings &gt; Accounts.</string>
    <!--  Body of dialog shown when user enables global auto sync [CHAR LIMIT=none] -->
    <string name="data_usage_auto_sync_on_dialog" product="default">Any changes you make to your accounts on the web will be automatically copied to your phone.\n\nSome accounts may also automatically copy any changes you make on the phone to the web. A Google Account works this way.\n\nTo choose which kinds of information to sync within each account, go to Settings &gt; Accounts.</string>
    <!--  Title of dialog shown when user disables global auto sync [CHAR LIMIT=32] -->
    <string name="data_usage_auto_sync_off_dialog_title">Turn auto-sync data off?</string>
    <!--  Body of dialog shown when user disables global auto sync [CHAR LIMIT=none] -->
    <string name="data_usage_auto_sync_off_dialog">This will conserve data and battery usage, but you\'ll need to sync each account manually to collect recent information. And you won\'t receive notifications when updates occur.</string>

    <!-- Title of dialog for editing data usage cycle reset date. [CHAR LIMIT=48] -->
    <string name="data_usage_cycle_editor_title">Usage cycle reset date</string>
    <!-- Subtitle of dialog for editing data usage cycle reset date. [CHAR LIMIT=32] -->
    <string name="data_usage_cycle_editor_subtitle">Date of each month:</string>
    <!-- Positive button title for data usage cycle editor, confirming that changes should be saved. [CHAR LIMIT=32] -->
    <string name="data_usage_cycle_editor_positive">Set</string>

    <!-- Title of dialog for editing data usage warning in bytes. [CHAR LIMIT=48] -->
    <string name="data_usage_warning_editor_title">Set data usage warning</string>
    <!-- Title of dialog for editing data usage limit in bytes. [CHAR LIMIT=48] -->
    <string name="data_usage_limit_editor_title">Set data usage limit</string>

    <!-- Title of dialog shown before user limits data usage. [CHAR LIMIT=48] -->
    <string name="data_usage_limit_dialog_title">Limiting data usage</string>
    <!-- Body of dialog shown before user limits mobile data usage. [CHAR LIMIT=NONE] -->
    <string name="data_usage_limit_dialog_mobile" product="tablet">Your mobile data connection will be disabled when the specified limit is reached.\n\nSince data usage is measured by your tablet, and your carrier may account for usage differently, consider using a conservative limit.</string>
    <!-- Body of dialog shown before user limits mobile data usage. [CHAR LIMIT=NONE] -->
    <string name="data_usage_limit_dialog_mobile" product="default">Your mobile data connection will be disabled when the specified limit is reached.\n\nSince data usage is measured by your phone, and your carrier may account for usage differently, consider using a conservative limit.</string>

    <!-- Title of dialog shown before user restricts background data usage. [CHAR LIMIT=48] -->
    <string name="data_usage_restrict_background_title">Restrict background data?</string>
    <!-- Body of dialog shown before user restricts background data usage. [CHAR LIMIT=NONE] -->
    <string name="data_usage_restrict_background">If you restrict background mobile data, some apps and services won\'t work unless you\'re connected to a Wi\u2011Fi network.</string>
    <!-- Body of dialog shown before user restricts background data usage. This is for multiuser tablets. [CHAR LIMIT=NONE] -->
    <string name="data_usage_restrict_background_multiuser" product="tablet">If you restrict background mobile data, some apps and services won\'t work unless you\'re connected to a Wi\u2011Fi network.\n\nThis setting affects all users on this tablet.</string>
    <!-- Body of dialog shown before user restricts background data usage. This is for multiuser phones. [CHAR LIMIT=NONE] -->
    <string name="data_usage_restrict_background_multiuser" product="default">If you restrict background mobile data, some apps and services won\'t work unless you\'re connected to a Wi\u2011Fi network.\n\nThis setting affects all users on this phone.</string>

    <!-- Label displaying current network data usage warning threshold. [CHAR LIMIT=18] -->
    <string name="data_usage_sweep_warning"><font size="21"><xliff:g id="number" example="128">^1</xliff:g></font> <font size="9"><xliff:g id="unit" example="KB">^2</xliff:g></font>\n<font size="12">warning</font></string>
    <!-- Label displaying current network data usage limit threshold. [CHAR LIMIT=18] -->
    <string name="data_usage_sweep_limit"><font size="21"><xliff:g id="number" example="128">^1</xliff:g></font> <font size="9"><xliff:g id="unit" example="KB">^2</xliff:g></font>\n<font size="12">limit</font></string>

    <!-- Title of data usage item that represents all uninstalled applications. [CHAR LIMIT=48] -->
    <string name="data_usage_uninstalled_apps">Removed apps</string>
    <!-- Title of data usage item that represents all uninstalled applications or removed users. [CHAR LIMIT=48] -->
    <string name="data_usage_uninstalled_apps_users">Removed apps and users</string>
    <!-- Combination of total network bytes sent and received by an application. [CHAR LIMIT=NONE] -->
    <string name="data_usage_received_sent"><xliff:g id="received" example="128KB">%1$s</xliff:g> received, <xliff:g id="sent" example="1.3GB">%2$s</xliff:g> sent</string>
    <!-- Label displaying total network data transferred during a specific time period. [CHAR LIMIT=64] -->
    <string name="data_usage_total_during_range"><xliff:g id="range" example="Jul 1 - Jul 31">%2$s</xliff:g>: about <xliff:g id="total" example="128KB">%1$s</xliff:g> used.</string>

    <!-- Label displaying total network data transferred during a specific time period, including a disclaimer that contrasts device versus carrier reporting. [CHAR LIMIT=80] -->
    <string name="data_usage_total_during_range_mobile" product="tablet"><xliff:g id="range" example="Jul 1 - Jul 31">%2$s</xliff:g>: about <xliff:g id="total" example="128KB">%1$s</xliff:g> used, as measured by your tablet. Your carrier\'s data usage accounting may differ.</string>
    <!-- Label displaying total network data transferred during a specific time period, including a disclaimer that contrasts device versus carrier reporting. [CHAR LIMIT=80] -->
    <string name="data_usage_total_during_range_mobile" product="default"><xliff:g id="range" example="Jul 1 - Jul 31">%2$s</xliff:g>: about <xliff:g id="total" example="128KB">%1$s</xliff:g> used, as measured by your phone. Your carrier\'s data usage accounting may differ.</string>

    <!-- Dialog title for selecting metered networks. [CHAR LIMIT=25] -->
    <string name="data_usage_metered_title">Mobile hotspots</string>
    <!-- Dialog body for selecting paid networks. [CHAR LIMIT=NONE] -->
    <string name="data_usage_metered_body">Select the Wi\u2011Fi networks which are mobile hotspots.  Apps can be restricted from using these networks when in the background.  Apps may also warn before using these networks for large downloads.</string>
    <!-- Header for list of mobile networks. [CHAR LIMIT=32] -->
    <string name="data_usage_metered_mobile">Mobile networks</string>
    <!-- Header for list of Wi-Fi networks. [CHAR LIMIT=32] -->
    <string name="data_usage_metered_wifi">Wi\u2011Fi networks</string>
    <!-- Body text prompting user to enable Wi-Fi to configure metered networks. [CHAR LIMIT=64] -->
    <string name="data_usage_metered_wifi_disabled">To select mobile hotspots, turn Wi\u2011Fi on.</string>

    <!-- Button at the bottom of the CryptKeeper screen to make an emergency call. -->
    <string name="cryptkeeper_emergency_call">Emergency call</string>
    <!-- Button at the bottom of the CryptKeeper screen that lets the user return to a call -->
    <string name="cryptkeeper_return_to_call">Return to call</string>

    <!-- Input label for the name of a VPN profile. [CHAR LIMIT=40] -->
    <string name="vpn_name">Name</string>
    <!-- Input label for the type of a VPN profile. [CHAR LIMIT=40] -->
    <string name="vpn_type">Type</string>
    <!-- Input label for the server address of a VPN profile. [CHAR LIMIT=40] -->
    <string name="vpn_server">Server address</string>
    <!-- Checkbox label to enable PPP encryption for a VPN profile. [CHAR LIMIT=40] -->
    <string name="vpn_mppe">PPP encryption (MPPE)</string>
    <!-- Input label for the L2TP secret of a VPN profile. [CHAR LIMIT=40] -->
    <string name="vpn_l2tp_secret">L2TP secret</string>
    <!-- Input label for the IPSec identifier of a VPN profile. [CHAR LIMIT=40] -->
    <string name="vpn_ipsec_identifier">IPSec identifier</string>
    <!-- Input label for the IPSec pre-shared key of a VPN profile. [CHAR LIMIT=40] -->
    <string name="vpn_ipsec_secret">IPSec pre-shared key</string>
    <!-- Selection label for the IPSec user certificate of a VPN profile. [CHAR LIMIT=40] -->
    <string name="vpn_ipsec_user_cert">IPSec user certificate</string>
    <!-- Selection label for the IPSec CA certificate of a VPN profile. [CHAR LIMIT=40] -->
    <string name="vpn_ipsec_ca_cert">IPSec CA certificate</string>
    <!-- Selection label for the IPSec server certificate of a VPN profile. [CHAR LIMIT=40] -->
    <string name="vpn_ipsec_server_cert">IPSec server certificate</string>
    <!-- Checkbox label to show advanced options of a VPN profile. [CHAR LIMIT=40] -->
    <string name="vpn_show_options">Show advanced options</string>
    <!-- Input label for the DNS search domains of a VPN profile. [CHAR LIMIT=40] -->
    <string name="vpn_search_domains">DNS search domains</string>
    <!-- Input label for the DNS servers of a VPN profile. [CHAR LIMIT=40] -->
    <string name="vpn_dns_servers">DNS servers (e.g. 8.8.8.8)</string>
    <!-- Input label for the forwarding routes of a VPN profile. [CHAR LIMIT=40] -->
    <string name="vpn_routes">Forwarding routes (e.g. 10.0.0.0/8)</string>
    <!-- Input label for the username of a VPN profile. [CHAR LIMIT=40] -->
    <string name="vpn_username">Username</string>
    <!-- Input label for the password of a VPN profile. [CHAR LIMIT=40] -->
    <string name="vpn_password">Password</string>
    <!-- Checkbox label to save the username and the password in a VPN profile. [CHAR LIMIT=40] -->
    <string name="vpn_save_login">Save account information</string>
    <!-- Hint for not using an optional feature in a VPN profile. [CHAR LIMIT=40] -->
    <string name="vpn_not_used">(not used)</string>
    <!-- Option to not use a CA certificate to verify the VPN server. [CHAR LIMIT=40] -->
    <string name="vpn_no_ca_cert">(don\'t verify server)</string>
    <!-- Option to use the server certificate received from the VPN server. [CHAR LIMIT=40] -->
    <string name="vpn_no_server_cert">(received from server)</string>

    <!-- Button label to cancel changing a VPN profile. [CHAR LIMIT=40] -->
    <string name="vpn_cancel">Cancel</string>
    <!-- Button label to save a VPN profile. [CHAR LIMIT=40] -->
    <string name="vpn_save">Save</string>
    <!-- Button label to connect to a VPN profile. [CHAR LIMIT=40] -->
    <string name="vpn_connect">Connect</string>
    <!-- Dialog title to edit a VPN profile. [CHAR LIMIT=40] -->
    <string name="vpn_edit">Edit VPN profile</string>
    <!-- Dialog title to connect to a VPN profile. [CHAR LIMIT=40] -->
    <string name="vpn_connect_to">Connect to <xliff:g id="profile" example="School">%s</xliff:g></string>

    <!-- Preference title for VPN settings. [CHAR LIMIT=40] -->
    <string name="vpn_title">VPN</string>
    <!-- Preference title to create a new VPN profile. [CHAR LIMIT=40] -->
    <string name="vpn_create">Add VPN profile</string>
    <!-- Menu item to edit a VPN profile. [CHAR LIMIT=40] -->
    <string name="vpn_menu_edit">Edit profile</string>
    <!-- Menu item to delete a VPN profile. [CHAR LIMIT=40] -->
    <string name="vpn_menu_delete">Delete profile</string>
    <!-- Menu item to select always-on VPN profile. [CHAR LIMIT=40] -->
    <string name="vpn_menu_lockdown">Always-on VPN</string>

    <!-- Summary describing the always-on VPN feature. [CHAR LIMIT=NONE] -->
    <string name="vpn_lockdown_summary">Select a VPN profile to always remain connected to. Network traffic will only be allowed when connected to this VPN.</string>
    <!-- List item indicating that no always-on VPN is selected. [CHAR LIMIT=64] -->
    <string name="vpn_lockdown_none">None</string>
    <!-- Error indicating that the selected VPN doesn't meet requirements. [CHAR LIMIT=NONE] -->
    <string name="vpn_lockdown_config_error">Always-on VPN requires an IP address for both server and DNS.</string>

    <!-- Toast message when there is no network connection to start VPN. [CHAR LIMIT=100] -->
    <string name="vpn_no_network">There is no network connection. Please try again later.</string>
    <!-- Toast message when a certificate is missing. [CHAR LIMIT=100] -->
    <string name="vpn_missing_cert">A certificate is missing. Please edit the profile.</string>

    <!-- Tab label for built-in system CA certificates. -->
    <string name="trusted_credentials_system_tab">System</string>
    <!-- Tab label for user added CA certificates. -->
    <string name="trusted_credentials_user_tab">User</string>
    <!-- Button label for disabling a system CA certificate. -->
    <string name="trusted_credentials_disable_label">Disable</string>
    <!-- Button label for enabling a system CA certificate. -->
    <string name="trusted_credentials_enable_label">Enable</string>
    <!-- Button label for removing a user CA certificate. -->
    <string name="trusted_credentials_remove_label">Remove</string>
    <!-- Alert dialog confirmation when enabling a system CA certificate. -->
    <string name="trusted_credentials_enable_confirmation">Enable the system CA certificate?</string>
    <!-- Alert dialog confirmation when disabling a system CA certificate. -->
    <string name="trusted_credentials_disable_confirmation">Disable the system CA certificate?</string>
    <!-- Alert dialog confirmation when removing a user CA certificate. -->
    <string name="trusted_credentials_remove_confirmation">Permanently remove the user CA certificate?</string>

    <!--  Title for spell checker settings -->
    <string name="spellcheckers_settings_title">Spell checker</string>

    <!-- Prompt for the user to enter their current full-backup password -->
    <string name="current_backup_pw_prompt">Type your current full backup password here</string>
    <!-- Prompt for the user to enter a new full-backup password -->
    <string name="new_backup_pw_prompt">Type a new password for full backups here</string>
    <!-- Prompt for the user to confirm the new full-backup password by re-entering it -->
    <string name="confirm_new_backup_pw_prompt">Retype your new full backup password here</string>

    <!-- Button label for setting the user's new full-backup password -->
    <string name="backup_pw_set_button_text">Set backup password</string>
    <!-- Button label for cancelling the new-password operation and retaining the user's previous full-backup password -->
    <string name="backup_pw_cancel_button_text">Cancel</string>

    <!-- Representation of a numerical percentage. [CHAR LIMIT=8] -->
    <string name="percentage"><xliff:g id="number" example="30">%d</xliff:g>%%</string>

    <!-- A menu item in "About phone" that allows the user to update the phone with settings
    from their cell phone carrier. The use of the string is similar to the string
    "system_update_settings_list_item_title" in this project. [CHAR LIMIT=25] -->
    <string name="additional_system_update_settings_list_item_title">Additional system updates</string>
    <!-- These statuses are displayed when a device was built with SE Android supoprt.
    These are displayed by the settings app in the about section. -->
    <string name="selinux_status_disabled">Disabled</string>
    <string name="selinux_status_permissive">Permissive</string>
    <string name="selinux_status_enforcing">Enforcing</string>

    <!-- Notification of installed CA Certs --> <skip/>

    <!-- Shows up when there is a user SSL CA Cert installed on the
         device.  Indicates to the user that SSL traffic can be intercepted.  [CHAR LIMIT=NONE] -->
    <string name="ssl_ca_cert_warning">Network may be monitored</string>
    <!-- Button to close the SSL CA cert warning dialog box, meaning the user is done reading.  [CHAR LIMIT=NONE] -->
    <string name="done_button">Done</string>
    <!-- Title of Dialog warning users of SSL monitoring. [CHAR LIMIT=NONE] -->
    <string name="ssl_ca_cert_dialog_title">Network monitoring</string>
    <!-- Text of message to show to users whose administrator has installed a SSL CA Cert.  [CHAR LIMIT=NONE] -->
    <string name="ssl_ca_cert_info_message">This device is managed by:\n<xliff:g id="managing_domain">%s</xliff:g>\n\nYour administrator is capable of monitoring your network activity, including emails, apps, and secure websites.\n\nFor more information, contact your administrator.</string>
    <!-- Text of warning to show to users that have a SSL CA Cert installed.  [CHAR LIMIT=NONE] -->
    <string name="ssl_ca_cert_warning_message">A third party is capable of monitoring your network activity, including emails, apps, and secure websites.\n\nA trusted credential installed on your device is making this possible.</string>
    <!-- Label on button that will take the user to the Trusted Credentials settings page.  [CHAR LIMIT=NONE]-->
    <string name="ssl_ca_cert_settings_button">Check trusted credentials</string>

    <!-- User settings -->
    <skip/>

    <!-- User settings screen title [CHAR LIMIT=25] -->
    <string name="user_settings_title">Users</string>
    <!-- User settings header for list of users and profiles [CHAR LIMIT=40] -->
    <string name="user_list_title">Users &amp; profiles</string>
    <!-- User settings add user menu [CHAR LIMIT=35] -->
    <string name="user_add_user_menu">Add user or profile</string>
    <!-- User settings summary for a restricted profile [CHAR LIMIT=50] -->
    <string name="user_summary_restricted_profile">Restricted profile</string>
    <!-- User settings warning that restricted profile needs a screen lock [CHAR LIMIT=NONE] -->
    <string name="user_need_lock_message">Before you can create a restricted profile, you\'ll need to set up a screen lock to protect your apps and personal data.</string>
    <!-- User settings dialog button to set screen lock [CHAR LIMIT=25] -->
    <string name="user_set_lock_button">Set lock</string>
    <!-- User summary to indicate that user is currently not set up [CHAR LIMIT=100] -->
    <string name="user_summary_not_set_up">Not set up</string>
    <!-- User summary to indicate that restricted profile is currently not set up [CHAR LIMIT=100] -->
    <string name="user_summary_restricted_not_set_up">Not set up - Restricted profile</string>
    <!-- User information string to represent the owner of the device [CHAR LIMIT=25] -->
    <string name="user_owner">Owner</string>
    <!-- User settings title for current user entry "You" user. [CHAR LIMIT=30] -->
    <string name="user_you">You (<xliff:g id="name" example="Name">%s</xliff:g>)</string>
    <!-- Title for the preference to enter the nickname of the userto display in the user switcher [CHAR LIMIT=25]-->
    <string name="user_nickname">Nickname</string>
    <!-- Title for add user type dialog [CHAR LIMIT=45] -->
    <string name="user_add_user_type_title">Add</string>
    <!-- Summary for add user entry in the choice dialog [CHAR LIMIT=none] -->
    <string name="user_add_user_item_summary">Users have their own apps and content</string>
    <!-- Summary for add restricted profile entry in the choice dialog [CHAR LIMIT=none] -->
    <string name="user_add_profile_item_summary">You can restrict access to apps and content from your account</string>
    <!-- Button text for adding a regular user [CHAR LIMIT=25] -->
    <string name="user_add_user_item_title">User</string>
    <!-- Button text for adding a restricted profile [CHAR LIMIT=25] -->
    <string name="user_add_profile_item_title">Restricted profile</string>
    <!-- Title for add user confirmation dialog [CHAR LIMIT=30] -->
    <string name="user_add_user_title">Add new user</string>
    <!-- Message for add user confirmation dialog - long version. [CHAR LIMIT=none] -->
    <string name="user_add_user_message_long">You can share this device with other people by creating additional users. Each user has their own space, which they can customize with their own apps, wallpaper, and so on. Users can also adjust tablet settings like Wi\u2011Fi that affect everyone.\n\nAfter you create a new user, that person needs to go through a setup process.\n\nAny user can accept updated app permissions on behalf of all other users.</string>
    <!-- Message for add user confirmation dialog - short version. [CHAR LIMIT=none] -->
    <string name="user_add_user_message_short">After you create a new user, that person needs to go through a setup process.\n\nAny user can accept updated app permissions on behalf of all other users.</string>
    <!-- Title of dialog to setup a new user [CHAR LIMIT=30] -->
    <string name="user_setup_dialog_title">Set up user now?</string>
    <!-- Message in dialog to setup a new user after creation [CHAR LIMIT=none] -->
    <string name="user_setup_dialog_message">Make sure the person is available to take the tablet and set up their space</string>
    <!-- Message in dialog to setup a new restricted profile after creation [CHAR LIMIT=none] -->
    <string name="user_setup_profile_dialog_message">Set up profile now?</string>
    <!-- Button text to setup the new user now [CHAR LIMIT=25] -->
    <string name="user_setup_button_setup_now">Set up now</string>
    <!-- Button text to setup the new user later [CHAR LIMIT=25] -->
    <string name="user_setup_button_setup_later">Not now</string>
    <!-- Message to secondary users that only owner can manage users [CHAR LIMIT=none] -->
    <string name="user_cannot_manage_message" product="tablet">Only the tablet\'s owner can manage users.</string>
    <!-- Message to secondary users that only owner can manage users [CHAR LIMIT=none] -->
    <string name="user_cannot_manage_message" product="default">Only the phone\'s owner can manage users.</string>
    <!-- Message to limited users that they cannot add accounts [CHAR LIMIT=100] -->
    <string name="user_cannot_add_accounts_message">Restricted profiles cannot add accounts</string>

    <!-- User details remove user menu [CHAR LIMIT=20] -->
    <string name="user_remove_user_menu">Delete <xliff:g id="user_name">%1$s</xliff:g> from this device</string>
    <!-- User details new user name [CHAR LIMIT=30] -->
    <string name="user_new_user_name">New user</string>
    <!-- User details new restricted profile name [CHAR LIMIT=30] -->
    <string name="user_new_profile_name">New profile</string>
    <!-- User (self) removal confirmation title [CHAR LIMIT=30] -->
    <string name="user_confirm_remove_self_title">Delete yourself?</string>
    <!-- User removal confirmation title [CHAR LIMIT=25] -->
    <string name="user_confirm_remove_title">Remove user?</string>
    <!-- Profile removal confirmation title [CHAR LIMIT=25] -->
    <string name="user_profile_confirm_remove_title">Remove profile?</string>
    <!-- User (self) removal confirmation message [CHAR LIMIT=none] -->
    <string name="user_confirm_remove_self_message" product="tablet">You will lose your space and data on this tablet. You can\'t undo this action.</string>
    <!-- User (self) removal confirmation message [CHAR LIMIT=none] -->
    <string name="user_confirm_remove_self_message" product="default">You will lose your space and data on this phone. You can\'t undo this action.</string>
    <!-- User removal confirmation message [CHAR LIMIT=none] -->
    <string name="user_confirm_remove_message" product="tablet">This user\'s space and data will disappear from this tablet. You can\'t undo this action.</string>
    <!-- User removal confirmation message [CHAR LIMIT=none] -->
    <string name="user_confirm_remove_message" product="default">This user\'s space and data will disappear from this phone. You can\'t undo this action.</string>
    <!-- User profile removal confirmation message [CHAR LIMIT=none] -->
    <string name="user_profile_confirm_remove_message" product="tablet">This profile\'s space and data will disappear from this tablet. You can\'t undo this action.</string>
    <!-- User profile removal confirmation message [CHAR LIMIT=none] -->
    <string name="user_profile_confirm_remove_message" product="default">This profile\'s space and data will disappear from this phone. You can\'t undo this action.</string>
    <!-- Setting label to show that a new user is being added [CHAR LIMIT=30] -->
    <string name="user_adding_new_user">Adding new user\u2026</string>
    <!-- Spoken content description for delete icon beside a user [CHAR LIMIT=none] -->
    <string name="user_delete_user_description">Delete user</string>
    <!-- Delete button text [CHAR LIMIT=25] -->
    <string name="user_delete_button">Delete</string>

    <!-- Application Restrictions screen title [CHAR LIMIT=45] -->
    <string name="application_restrictions">Allow apps and content</string>
    <!-- Applications with restrictions header [CHAR LIMIT=45] -->
    <string name="apps_with_restrictions_header">Applications with restrictions</string>
    <!-- Applicaitons with restrictions - settings button [CHAR LIMIT=30] -->
    <string name="apps_with_restrictions_settings_button">Expand settings for application</string>

    <!-- Home application selection - uninstall button [CHAR LIMIT=80] -->
    <string name="home_app_uninstall_button">Uninstall this application</string>
    <!-- Message to user that Home Settings will be hidden because there is now only one available home application -->
    <string name="only_one_home_message">Home settings will be hidden until you install another home application.</string>

    <!-- Warning message when changing a global setting for a tablet.[CHAR LIMIT=none] -->
    <string name="global_change_warning" product="tablet">This setting affects all users on this tablet.</string>
    <!-- Warning message when changing a global setting for a phone.[CHAR LIMIT=none] -->
    <string name="global_change_warning" product="default">This setting affects all users on this phone.</string>
    <!-- Warning message title for global locale change [CHAR LIMIT=40] -->
    <string name="global_locale_change_title">Change language</string>
    <!-- Warning message title for global font change [CHAR LIMIT=40] -->
    <string name="global_font_change_title">Change font size</string>

    <!-- NFC payment settings --><skip/>
    <string name="nfc_payment_settings_title">Tap &amp; pay</string>
    <!-- String shown when there are no NFC payment applications installed -->
    <string name="nfc_payment_no_apps">Pay with just a tap</string>
    <!-- String shown when there are no NFC payment applications installed, clickable, pointing to
         a website to learn more-->
    <string name="nfc_payment_learn_more">Learn more</string>
    <string name="nfc_payment_menu_item_add_service">Find apps</string>
    <!-- Label for the dialog that is shown when the user is asked to set a
         preferred payment application -->
    <string name="nfc_payment_set_default_label">Set as your preference?</string>
    <string name="nfc_payment_set_default">Always use <xliff:g id="app">%1$s</xliff:g> when you tap &amp; pay?</string>
    <string name="nfc_payment_set_default_instead_of">Always use <xliff:g id="app">%1$s</xliff:g> instead of <xliff:g id="app">%2$s</xliff:g> when you tap &amp; pay?</string>
    <!-- Restrictions settings --><skip/>

    <!-- Restriction settings title [CHAR LIMIT=35] -->
    <string name="restriction_settings_title">Restrictions</string>
    <!-- Restrictions screen - reset menu to reset to unrestricted [CHAR LIMIT=25] -->
    <string name="restriction_menu_reset">Remove restrictions</string>
    <!-- Restrictions screen - menu label to change restrictions pin [CHAR LIMIT=25] -->
    <string name="restriction_menu_change_pin">Change PIN</string>

    <!-- Label for are-notifications-enabled checkbox in app details [CHAR LIMIT=20] -->
    <string name="app_notifications_switch_label">Show notifications</string>

    <!--  Help URLs for some screens. Not specified here. Specified in product overlays --><skip/>
    <!-- Help menu label [CHAR LIMIT=20] -->
    <string name="help_label">Help</string>
    <!-- Help URL, WiFi [DO NOT TRANSLATE] -->
    <string name="help_url_wifi" translatable="false"></string>
    <!-- Help URL, Bluetooth [DO NOT TRANSLATE] -->
    <string name="help_url_bluetooth" translatable="false"></string>
    <!-- Help URL, Data usage [DO NOT TRANSLATE] -->
    <string name="help_url_data_usage" translatable="false"></string>
    <!-- Help URL, More [DO NOT TRANSLATE] -->
    <string name="help_url_more_networks" translatable="false"></string>
    <!-- Help URL, Vpn [DO NOT TRANSLATE] -->
    <string name="help_url_vpn" translatable="false"></string>
    <!-- Help URL, Sound [DO NOT TRANSLATE] -->
    <string name="help_url_sound" translatable="false"></string>
    <!-- Help URL, Battery [DO NOT TRANSLATE] -->
    <string name="help_url_battery" translatable="false"></string>
    <!-- Help URL, Accounts [DO NOT TRANSLATE] -->
    <string name="help_url_accounts" translatable="false"></string>
    <!-- Help URL, Choose lockscreen [DO NOT TRANSLATE] -->
    <string name="help_url_choose_lockscreen" translatable="false"></string>
    <!-- Help URL, Backup & reset [DO NOT TRANSLATE] -->
    <string name="help_url_backup_reset" translatable="false"></string>
    <!-- Help URL, Tethering [DO NOT TRANSLATE] -->
    <string name="help_url_tether" translatable="false"></string>
    <!-- Help URL, Dreams [DO NOT TRANSLATE] -->
    <string name="help_url_dreams" translatable="false"></string>
    <!-- Help URL, User settings [DO NOT TRANSLATE] -->
    <string name="help_url_users" translatable="false"></string>
    <!-- Help URL, Location access [DO NOT TRANSLATE] -->
    <string name="help_url_location_access" translatable="false"></string>
    <!-- Help URL, Security settings [DO NOT TRANSLATE] -->
    <string name="help_url_security" translatable="false"></string>
    <!-- Help URL, Tap & pay [DO NOT TRANSLATE] -->
    <string name="help_url_nfc_payment" translatable="false"></string>
    <!-- Help URL, Remote display [DO NOT TRANSLATE] -->
    <string name="help_url_remote_display" translatable="false"></string>

    <!-- User account title [CHAR LIMIT=30] -->
    <string name="user_account_title">Account for content</string>
    <!-- User picture title [CHAR LIMIT=30] -->
    <string name="user_picture_title">Photo ID</string>

    <!-- Cell Broadcast settings title [CHAR LIMIT=50] -->
    <string name="cell_broadcast_settings">Cell broadcasts</string>

    <!-- User app limits screen title [CHAR LIMIT=35] -->
    <string name="user_restrictions_title">Application and content restrictions</string>
    <!-- User limits screen, user name rename text [CHAR LIMIT=15] -->
    <string name="user_rename">RENAME</string>
    <!-- Preference label for custom restrictions [CHAR LIMIT=35] -->
    <string name="app_restrictions_custom_label">Set app restrictions</string>
    <!-- Summary for app entries that are controlled by another entry [CHAR LIMIT=none] -->
    <string name="user_restrictions_controlled_by">Controlled by <xliff:g id="app">%1$s</xliff:g></string>
    <!-- Summary for apps that aren't supported in limited users [CHAR LIMIT=none] -->
    <string name="app_not_supported_in_limited">This app is not supported in restricted profiles</string>
    <!-- Summary text for apps that are allowed to access accounts from the primary user [CHAR LIMIT=none] -->
    <string name="app_sees_restricted_accounts">This app can access your accounts</string>

    <!-- Restrictions title for configuring wifi and mobile [CHAR LIMIT=35] -->
    <string name="restriction_wifi_config_title">Wi\u2011Fi and Mobile</string>
    <!-- Restrictions summary for configuring wifi and mobile [CHAR LIMIT=100] -->
    <string name="restriction_wifi_config_summary">Allow modification of Wi\u2011Fi and Mobile settings</string>
    <!-- Restrictions title for changing bluetooth configuration [CHAR LIMIT=35] -->
    <string name="restriction_bluetooth_config_title">Bluetooth</string>
    <!-- Restrictions summary for changing bluetooth configuration [CHAR LIMIT=100] -->
    <string name="restriction_bluetooth_config_summary">Allow modification of Bluetooth pairings and settings</string>
    <!-- Restrictions title for allowing NFC transfers [CHAR LIMIT=35] -->
    <string name="restriction_nfc_enable_title">NFC</string>
    <!-- Restrictions summary for allowing NFC transfers (tablet) [CHAR LIMIT=100] -->
    <string name="restriction_nfc_enable_summary" product="tablet">Allow data exchange when the tablet touches another device</string>
    <!-- Restrictions summary for allowing NFC transfers (phone) [CHAR LIMIT=100] -->
    <string name="restriction_nfc_enable_summary" product="default">Allow data exchange when the phone touches another device</string>
    <!-- Restrictions title for allowing location sharing [CHAR LIMIT=35] -->
    <string name="restriction_location_enable_title">Location</string>
    <!-- Restrictions summary for allowing location sharing [CHAR LIMIT=100] -->
    <string name="restriction_location_enable_summary" >Let apps use your location information</string>

    <!-- Wizard back button label [CHAR LIMIT=25] -->
    <string name="wizard_back">Back</string>
    <!-- Wizard next button label [CHAR LIMIT=25] -->
    <string name="wizard_next">Next</string>
    <!-- Wizard next button label [CHAR LIMIT=25] -->
    <string name="wizard_finish">Finish</string>

    <!-- An option in a photo selection dialog, if there is no photo yet [CHAR LIMIT=50] -->
    <string name="user_image_take_photo" msgid="7496128293167402354">Take photo</string>
    <!-- An option in a photo selection dialog, if there is no photo yet [CHAR LIMIT=50] -->
    <string name="user_image_choose_photo" msgid="3746334626214970837">Choose photo from Gallery</string>

    <!-- Text to display in regulatory info screen (from device overlay). -->
    <string name="regulatory_info_text"></string>

    <!-- NFC unlock -->
    <string name="lock_settings_nfc_title">NFC Screen Lock Settings</string>
    <string name="nfc_unlock_paired_tags_title">Paired Tags</string>
    <string name="nfc_unlock_enabled">Enabled</string>
    <string name="start_nfc_pairing">Pair with a tag</string>

    <!-- Nfc pair activity strings -->
    <string name="title_activity_nfc_pairing">NfcPairingActivity</string>
    <string name="pairing_button_title">Pair now</string>
    <string name="status_no_ring_detected">Set the tag flat on a table and place the phone on top</string>
    <string name="status_device_paired">Tag and phone successfully paired, you are done!</string>
    <string name="status_error_invalid_device">The tag provided cannot be used to unlock your phone</string>
    <string name="status_error_pairing_failed">The pairing with your tag failed, please try again</string>
    <string name="enable_nfc">NFC is not enabled and is required for NFC Unlock. Please turn on NFC.</string>
    <string name="ok">NFC Settings</string>

</resources><|MERGE_RESOLUTION|>--- conflicted
+++ resolved
@@ -267,14 +267,11 @@
 
     <!-- Bluetooth broadcasting settings, option to enable/disable broadcasting -->
     <string name="bluetooth_broadcasting">Broadcasting</string>
-<<<<<<< HEAD
     <!-- Enabled state of bluetooth broadcasting -->
     <string name="bluetooth_broadcasting_state_on">On</string>
     <!-- Disabled state of bluetooth broadcasting -->
     <string name="bluetooth_broadcasting_state_off">Off</string>
 
-=======
->>>>>>> fc8d2556
     <!-- Bluetooth settings.  Dialog title to disable a single profile of a device. [CHAR LIMIT=40] -->
     <string name="bluetooth_disable_profile_title">Disable profile?</string>
     <!-- Bluetooth settings.  Message for disabling a profile of a bluetooth device. [CHAR LIMIT=NONE] -->
