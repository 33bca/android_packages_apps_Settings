<?xml version="1.0" encoding="utf-8"?>
<!-- Copyright (C) 2007 The Android Open Source Project

     Licensed under the Apache License, Version 2.0 (the "License");
     you may not use this file except in compliance with the License.
     You may obtain a copy of the License at

          http://www.apache.org/licenses/LICENSE-2.0

     Unless required by applicable law or agreed to in writing, software
     distributed under the License is distributed on an "AS IS" BASIS,
     WITHOUT WARRANTIES OR CONDITIONS OF ANY KIND, either express or implied.
     See the License for the specific language governing permissions and
     limitations under the License.
-->

<resources xmlns:xliff="urn:oasis:names:tc:xliff:document:1.2">
    <!-- Strings for Dialog yes button -->
    <string name="yes">"Yes"</string>

    <!-- Strings for Dialog no button -->
    <string name="no">"No"</string>

    <!-- Device Info --> <skip />
    <!-- Device Info screen. Used for a status item's value when the proper value is not known -->
    <string name="device_info_default">Unknown</string>

    <!-- Phone info -->
    <!-- Phone Info screen. Button label to turn on the radio . Only shown in diagnostic screen, so precise translation is not needed. -->
    <string name="turn_on_radio">Turn on radio</string>
    <!-- Phone Info screen. Button label to turn off the radio . Only shown in diagnostic screen, so precise translation is not needed. -->
    <string name="turn_off_radio">Turn off radio</string>

    <!-- Phone Info screen. Menu item label.  Used for diagnostic info screens, precise translation isn't needed -->
    <string name="radioInfo_menu_viewADN">View SIM address book</string>
    <!-- Phone Info screen. Menu item label.  Used for diagnostic info screens, precise translation isn't needed -->
    <string name="radioInfo_menu_viewFDN">View Fixed Dialing Numbers</string>
    <!-- Phone Info screen. Menu item label.  Used for diagnostic info screens, precise translation isn't needed -->
    <string name="radioInfo_menu_viewSDN">View Service Dialing Numbers</string>
    <!-- Phone Info screen. Menu item label.  Used for diagnostic info screens, precise translation isn't needed -->
    <string name="radioInfo_menu_getPDP">Get PDP list</string>

    <!-- Phone Info screen. Status label.  Used for diagnostic info screens, precise translation isn't needed -->
    <string name="radioInfo_service_in">In service</string>
    <!-- Phone Info screen. Status label.  Used for diagnostic info screens, precise translation isn't needed -->
    <string name="radioInfo_service_out">Out of service</string>
    <!-- Phone Info screen. Status label.  Used for diagnostic info screens, precise translation isn't needed -->
    <string name="radioInfo_service_emergency">Emergency calls only</string>
    <!-- Phone Info screen. Status label.  Used for diagnostic info screens, precise translation isn't needed -->
    <string name="radioInfo_service_off">Radio off</string>

    <!-- Phone Info screen. Status label.  Used for diagnostic info screens, precise translation isn't needed -->
    <string name="radioInfo_roaming_in">Roaming</string>
    <!-- Phone Info screen. Status label.  Used for diagnostic info screens, precise translation isn't needed -->
    <string name="radioInfo_roaming_not">Not roaming</string>

    <!-- Phone Info screen. Status label.  Used for diagnostic info screens, precise translation isn't needed -->
    <string name="radioInfo_phone_idle">Idle</string>
    <!-- Phone Info screen. Status label.  Used for diagnostic info screens, precise translation isn't needed -->
    <string name="radioInfo_phone_ringing">Ringing</string>
    <!-- Phone Info screen. Status label.  Used for diagnostic info screens, precise translation isn't needed -->
    <string name="radioInfo_phone_offhook">Call in progress</string>

    <!-- Phone Info screen. Status label.  Used for diagnostic info screens, precise translation isn't needed -->
    <string name="radioInfo_data_disconnected">Disconnected</string>
    <!-- Phone Info screen. Status label.  Used for diagnostic info screens, precise translation isn't needed -->
    <string name="radioInfo_data_connecting">Connecting</string>
    <!-- Phone Info screen. Status label.  Used for diagnostic info screens, precise translation isn't needed -->
    <string name="radioInfo_data_connected">Connected</string>
    <!-- Phone Info screen. Status label.  Used for diagnostic info screens, precise translation isn't needed -->
    <string name="radioInfo_data_suspended">Suspended</string>

    <!-- Used for diagnostic info screens, precise translation isn't needed -->
    <string name="radioInfo_unknown">unknown</string>
    <!-- Phone Info screen. Units shown after a value.  Used for diagnostic info screens, precise translation isn't needed -->
    <string name="radioInfo_display_packets">pkts</string>
    <!-- Phone Info screen. Units shown after a value.  Used for diagnostic info screens, precise translation isn't needed -->
    <string name="radioInfo_display_bytes">bytes</string>
    <!-- Phone Info screen. Units shown after a value.  Used for diagnostic info screens, precise translation isn't needed -->
    <string name="radioInfo_display_dbm">dBm</string>
    <!-- Phone Info screen. Units shown after a value.  Used for diagnostic info screens, precise translation isn't needed -->
    <string name="radioInfo_display_asu">asu</string>
    <!-- Used for diagnostic info screens, precise translation isn't needed -->
    <string name="radioInfo_lac">LAC</string>
    <!-- Used for diagnostic info screens, precise translation isn't needed -->
    <string name="radioInfo_cid">CID</string>

    <!-- Used for diagnostic info screens, precise translation isn't needed. Unmounts the SD card from the phone, meaning it will become available for an attached computer  [CHAR LIMIT=25] -->
    <string name="sdcard_unmount" product="nosdcard">Unmount shared storage</string>
    <!-- Used for diagnostic info screens, precise translation isn't needed. Unmounts the SD card from the phone, meaning it will become available for an attached computer  -->
    <string name="sdcard_unmount" product="default">Unmount SD card</string>

    <!-- Used for diagnostic info screens, precise translation isn't needed. Formats the SD card in the phone, meaning it will be erased and reformatted [CHAR LIMIT=25] -->
    <string name="sdcard_format" product="nosdcard">Format shared storage</string>
    <!-- Used for diagnostic info screens, precise translation isn't needed. Formats the SD card in the phone, meaning it will be erased and reformatted -->
    <string name="sdcard_format" product="default">Format SD card</string>

    <!-- choice for the font size spinner -->
    <string name="small_font">Small</string>
    <!-- choice for the font size spinner -->
    <string name="medium_font">Medium</string>
    <!-- choice for the font size spinner -->
    <string name="large_font">Large</string>

    <!-- Do not translate. label for font size preview.  Does not need to be translated. -->
    <string name="font_size_preview_text">Servez à ce monsieur une bière et des kiwis.</string>
    <!-- Button. Chosen when they want to save the chosen text size. -->
    <string name="font_size_save">OK</string>

    <!-- Title for a notification shown. [CHAR LIMIT=25] -->
    <string name="sdcard_setting" product="nosdcard">Shared storage</string>
    <!-- Title for a notification shown. -->
    <string name="sdcard_setting" product="default">SD card</string>


    <!-- Battery Info screen. Label for a status item.  Used for diagnostic info screens, precise translation isn't needed -->
    <string name="battery_info_status_label">Battery status:</string>
    <!-- Battery Info screen. Label for a status item.  Used for diagnostic info screens, precise translation isn't needed -->
    <string name="battery_info_power_label">Power plug:</string>
    <!-- Battery Info screen. Label for a status item.  Used for diagnostic info screens, precise translation isn't needed -->
    <string name="battery_info_scale_label">Battery scale:</string>
    <!-- Battery Info screen. Label for a status item.  Used for diagnostic info screens, precise translation isn't needed -->
    <string name="battery_info_level_label">Battery level:</string>
    <!-- Battery Info screen. Label for a status item.  Used for diagnostic info screens, precise translation isn't needed -->
    <string name="battery_info_health_label">Battery health:</string>
    <!-- Battery Info screen. Label for a status item.  Used for diagnostic info screens, precise translation isn't needed -->
    <string name="battery_info_technology_label">Battery technology:</string>
    <!-- Battery Info screen. Label for a status item.  Used for diagnostic info screens, precise translation isn't needed -->
    <string name="battery_info_voltage_label">Battery voltage:</string>
    <!-- Battery Info screen. Units shown after a value.  Used for diagnostic info screens, precise translation isn't needed -->
    <string name="battery_info_voltage_units">mV</string>
    <!-- Battery Info screen. Label for a status item.  Used for diagnostic info screens, precise translation isn't needed -->
    <string name="battery_info_temperature_label">Battery temperature:</string>
    <!-- Battery Info screen. Units shown after a value.  Used for diagnostic info screens, precise translation isn't needed -->
    <string name="battery_info_temperature_units">\u00B0 C</string>
    <!-- Battery Info screen. Label for a status item.  Used for diagnostic info screens, precise translation isn't needed -->
    <string name="battery_info_uptime">Time since boot:</string>
    <!-- Battery Info screen. Label for a status item.  Used for diagnostic info screens, precise translation isn't needed -->
    <string name="battery_info_awake_battery">Awake time on battery:</string>
    <!-- Battery Info screen. Label for a status item.  Used for diagnostic info screens, precise translation isn't needed -->
    <string name="battery_info_awake_plugged">Awake time when charging:</string>
    <!-- Battery Info screen. Label for a status item.  Used for diagnostic info screens, precise translation isn't needed -->
    <string name="battery_info_screen_on">Screen ON time:</string>


    <!-- Battery Info screen. Value for a status item.  Used for diagnostic info screens, precise translation isn't needed -->
    <string name="battery_info_status_unknown">Unknown</string>
    <!-- Battery Info screen. Value for a status item.  Used for diagnostic info screens, precise translation isn't needed -->
    <string name="battery_info_status_charging">Charging</string>
    <!-- Battery Info screen. Units shown after a value.  Used for diagnostic info screens, precise translation isn't needed -->
    <string name="battery_info_status_charging_ac">(AC)</string>
    <!-- Battery Info screen. Units shown after a value.  Used for diagnostic info screens, precise translation isn't needed -->
    <string name="battery_info_status_charging_usb">(USB)</string>
    <!-- Battery Info screen. Value for a status item.  Used for diagnostic info screens, precise translation isn't needed -->
    <string name="battery_info_status_discharging">Discharging</string>
    <!-- Battery Info screen. Value for a status item.  Used for diagnostic info screens, precise translation isn't needed -->
    <string name="battery_info_status_not_charging">Not charging</string>
    <!-- Battery Info screen. Value for a status item.  Used for diagnostic info screens, precise translation isn't needed -->
    <string name="battery_info_status_full">Full</string>

    <!-- Battery Info screen. Units shown after a value.  Used for diagnostic info screens, precise translation isn't needed -->
    <string name="battery_info_power_unplugged">Unplugged</string>
    <string name="battery_info_power_ac">AC</string>
    <string name="battery_info_power_usb">USB</string>
    <string name="battery_info_power_ac_usb">AC+USB</string>
    <string name="battery_info_power_unknown">Unknown</string>

    <!-- Battery Info screen. Value for a status item.  Used for diagnostic info screens, precise translation isn't needed -->
    <string name="battery_info_health_unknown">Unknown</string>
    <!-- Battery Info screen. Value for a status item.  Used for diagnostic info screens, precise translation isn't needed -->
    <string name="battery_info_health_good">Good</string>
    <!-- Battery Info screen. Value for a status item.  Used for diagnostic info screens, precise translation isn't needed -->
    <string name="battery_info_health_overheat">Overheat</string>
    <!-- Battery Info screen. Value for a status item.  Used for diagnostic info screens, precise translation isn't needed -->
    <string name="battery_info_health_dead">Dead</string>
    <!-- Battery Info screen. Value for a status item.  Used for diagnostic info screens, precise translation isn't needed -->
    <string name="battery_info_health_over_voltage">Over voltage</string>
    <!-- Battery Info screen. Value for a status item.  Used for diagnostic info screens, precise translation isn't needed -->
    <string name="battery_info_health_unspecified_failure">Unknown error</string>

    <!-- Used as setting title (for checkbox) on second screen after selecting Bluetooth settings -->
    <string name="bluetooth">Bluetooth</string>
    <!-- Bluetooth settings screen, check box label when the Bluetooth device can be seen by others -->
    <string name="bluetooth_visibility">Discoverable</string>
    <!-- Bluetooth settings screen, summary after selecting Discoverable check box -->
    <string name="bluetooth_is_discoverable">Discoverable for <xliff:g id="discoverable_time_period">%1$s</xliff:g> seconds\u2026</string>
    <!-- Bluetooth settings screen, Discoverable checkbox summary text -->
    <string name="bluetooth_not_discoverable">Make device discoverable</string>
    <!-- Bluetooth settings screen, heading above the list of nearby bluetooth devices -->
    <!-- Bluetooth settings screen, check box label whether or not to allow
        bluetooth voice dialing when lock screen is up-->
    <string name="bluetooth_lock_voice_dialing">Lock voice dialing</string>
    <!-- Bluetooth settings screen, lock voice dialing checkbox summary text -->
    <string name="bluetooth_lock_voice_dialing_summary">
      Prevent use of the bluetooth dialer when the screen is locked
    </string>

    <string name="bluetooth_devices">Bluetooth devices</string>
    <!-- Bluetooth settings screen, title for the current bluetooth name setting -->
    <string name="bluetooth_device_name">Device name</string>
    <!-- Bluetooth settings screen, summary text when there isn't a name set (for the name setting) -->
    <string name="bluetooth_name_not_set">No name set, using account name</string>
    <!-- Bluetooth settings screen, menu item to scan for nearby bluetooth devices -->
    <string name="bluetooth_scan_for_devices">Scan for devices</string>
    <!-- Bluetooth settings.  Message for disconnecting from a bluetooth device -->
    <string name="bluetooth_disconnect_blank"><xliff:g id="device_name">%1$s</xliff:g> will be disconnected.</string>
    <!-- Bluetooth settings.  Message when cnonected to a device -->
    <string name="bluetooth_connected">Connected</string>
    <!-- Bluetooth settings.  Message when a device is disconnected -->
    <string name="bluetooth_disconnected">Disconnected</string>
    <!-- Bluetooth settings.  Message when disconnecting from a device -->
    <string name="bluetooth_disconnecting">Disconnecting\u2026</string>
    <!-- Bluetooth settings.  Message when connecting to a device -->
    <string name="bluetooth_connecting">Connecting\u2026</string>
    <!-- Bluetooth settings.  Message when the device state is unknown -->
    <string name="bluetooth_unknown"></string>
    <!--Bluetooth settings screen, summary text under individual Bluetooth devices when not paired yet -->
    <string name="bluetooth_not_connected">Pair with this device</string>
    <!--Bluetooth settings screen, summary text under individual Bluetooth devices when pairing -->
    <string name="bluetooth_pairing">Pairing\u2026</string>
    <!--Bluetooth settings screen, summary text under individual Bluetooth devices when paired with one -->
    <string name="bluetooth_paired">Paired but not connected</string>
    <!--Bluetooth settings screen, summary text under individual Bluetooth devices that are hands free or a headset -->
    <string name="bluetooth_device">handsfree/headset</string>
    <!--Bluetooth settings screen, text that appears in heading bar when scanning for devices -->
    <string name="progress_scanning">Scanning</string>
    <!-- Notification ticker text (shown in the status bar) when a Bluetooth device wants to pair with us -->
    <string name="bluetooth_notif_ticker">Bluetooth pairing request</string>
    <!-- Notification title when a Bluetooth device wants to pair with us -->
    <string name="bluetooth_notif_title">Pairing request</string>
    <!-- Notification message when a Bluetooth device wants to pair with us -->
    <string name="bluetooth_notif_message">Select to pair with\u0020</string>

    <!-- Strings for BluetoothDevicePicker -->
    <string name="device_picker">Bluetooth device picker</string>

    <!-- Strings for dialog title when asking to the user whether to allow an app to enable discovery mode -->
    <string name="bluetooth_permission_request">"Bluetooth permission request"</string>

    <!-- Strings for asking to the user whether to allow an app to enable bluetooth -->
    <string name="bluetooth_ask_enablement">"An application on your phone is requesting permission to turn on Bluetooth. Do you want to do this?"</string>

    <!-- Strings for asking to the user whether to allow an app to enable discovery mode -->
    <string name="bluetooth_ask_discovery">"An application on your phone is requesting permission to make your phone discoverable by other Bluetooth devices for <xliff:g id="timeout">%1$d</xliff:g> seconds. Do you want to do this?"</string>

    <!-- Strings for asking to the user whether to allow an app to enable bluetooth and discovery mode -->
    <string name="bluetooth_ask_enablement_and_discovery">"An application on your phone is requesting permission to turn on Bluetooth and to make your phone discoverable by other devices for <xliff:g id="timeout">%1$d</xliff:g> seconds. Do you want to do this?"</string>

    <!-- Strings for msg to display to user while bluetooth is turning on -->
    <string name="bluetooth_turning_on">"Turning on Bluetooth\u2026"</string>

    <!-- Do not translate. Used for diagnostic screens, precise translation is not necessary -->
    <string name="bluetooth_scan_text">Empty button\u2026</string>
    <!-- Do not translate. Used for diagnostic screens, precise translation is not necessary -->
    <string name="bluetooth_settings_text">Empty button\u2026</string>
    <!-- Do not translate. Used for diagnostic screens, precise translation is not necessary -->
    <string name="bluetooth_enable_text">Empty button\u2026</string>

    <!-- Do not translate. Used for diagnostic screens, precise translation is not necessary -->
    <string name="bluetooth_device_info_connectButton_text">Turn on Bluetooth</string>
    <!-- Do not translate. Used for diagnostic screens, precise translation is not necessary -->
    <string name="bluetooth_device_info_deviceInfo_text"></string>

    <!-- Date & time settings screen title -->
    <string name="date_and_time">Date &amp; time settings</string>
    <!-- Date/time settings.  Summary of the checkbox for choosing between 12 hour time or 24 hour time.  Sample of 12-hour time -->
    <string name="date_time_12_hour_sample">1:00 pm</string>
    <!-- Date/time settings.  Summary of the checkbox for choosing between 12 hour time or 24 hour time.  Sample of 24-hour time -->
    <string name="date_time_24_hour_sample">13:00</string>
    <!-- Title of the dialog for setting the time. -->
    <string name="date_time_changeTime_text">Change time</string>
    <!-- Title of the dialog for setting the date. -->
    <string name="date_time_changeDate_text">Date</string>
    <!-- The title of the activity to pick a time zone. -->
    <string name="choose_timezone">Select time zone</string>
    <!-- Do not translate. Used as the value for a setting. -->
    <string name="default_date_format"><xliff:g id="default_date_format">MM/dd/yyyy</xliff:g></string>

    <!-- The option in the date-format picker for using the normal format
         called for by the user's locale. -->
    <string name="normal_date_format">Normal (<xliff:g id="date" example="12-31-2009">%s</xliff:g>)</string>

    <!-- Label of preview text when tweaking font size -->
    <string name="display_preview_label">Preview:</string>
    <!-- Label for chosen font size -->
    <string name="display_font_size_label">Font size:</string>

    <!-- Used for diagnostic screens, precise translation is not necessary -->
    <string name="intent_sender_data_label"><xliff:g id="data">Data:</xliff:g></string>
    <!-- Used for diagnostic screens, precise translation is not necessary -->
    <string name="intent_sender_sendbroadcast_text">Send <xliff:g id="broadcast">broadcast</xliff:g></string>
    <!-- Used for diagnostic screens, precise translation is not necessary -->
    <string name="intent_sender_action_label"><xliff:g id="action">Action</xliff:g>:</string>
    <!-- Used for diagnostic screens, precise translation is not necessary -->
    <string name="intent_sender_startactivity_text">Start <xliff:g id="activity">activity</xliff:g></string>
    <!-- Used for diagnostic screens, precise translation is not necessary -->
    <string name="intent_sender_resource_label"><xliff:g id="resource">Resource</xliff:g>: </string>
    <!-- Used for diagnostic screens, precise translation is not necessary -->
    <string name="intent_sender_account_label">Account: </string>

    <!-- HTTP proxy settings title -->
    <string name="proxy_settings_title">Proxy Settings</string>
    <!-- HTTP proxy settings summary -->
    <string name="proxy_settings_summary">Set the global HTTP proxy and exclusion lists</string>
    <!-- HTTP proxy settings. Button to clear the proxy box. -->
    <string name="proxy_clear_text">Clear</string>
    <!-- HTTP proxy settings. The port number label. -->
    <string name="proxy_port_label">Port</string>
    <!-- HTTP proxy settings. The exclusion list label. -->
    <string name="proxy_exclusionlist_label">No Proxy for</string>
    <!-- HTTP proxy settings. The button to restore the defaults. -->
    <string name="proxy_defaultView_text">Restore defaults</string>
    <!-- HTTP proxy settings. The button to save. -->
    <string name="proxy_action_text">Done</string>
    <!-- HTTP proxy settings. The text field for the hostname -->
    <string name="proxy_hostname_label">Hostname</string>
    <!-- HTTP proxy settings. Title if there is an error-->
    <string name="proxy_error">Attention</string>
    <!-- HTTP proxy settings. Button to get rid of error box-->
    <string name="proxy_error_dismiss">OK</string>
    <!-- HTTP proxy settings. The error if the hostname is not valid -->
    <string name="proxy_error_invalid_host">The hostname you typed is not valid.</string>
    <!-- HTTP proxy settings. The error if the exclusion list is not valid -->
    <string name="proxy_error_invalid_exclusion_list">The exclusion list you typed is not properly formatted. Please enter a comma-separated list of excluded domains.</string>
    <!-- HTTP proxy settings. Error msg -->
    <string name="proxy_error_empty_port">You must complete the port field.</string>
    <!-- HTTP proxy settings. Error msg -->
    <string name="proxy_error_empty_host_set_port">The port field must be empty if the host field is empty.</string>
    <!-- HTTP proxy settings. Error msg -->
    <string name="proxy_error_invalid_port">The port you typed is not valid.</string>

    <!-- Radio Info screen. Label for a status item.  Used for diagnostic info screens, precise translation isn't needed -->
    <string name="radio_info_signal_location_label">Location:</string>
    <!-- Radio Info screen. Label for a status item.  Used for diagnostic info screens, precise translation isn't needed -->
    <string name="radio_info_neighboring_location_label">Neighboring CID:</string>
    <!-- Radio Info screen. Label for a status item.  Used for diagnostic info screens, precise translation isn't needed -->
    <string name="radio_info_data_attempts_label">Data attempts:</string>
    <!-- Radio Info screen. Label for a status item.  Used for diagnostic info screens, precise translation isn't needed -->

    <string name="radio_info_gprs_service_label">GPRS service:</string>
    <!-- Radio Info screen. Label for a status item.  Used for diagnostic info screens, precise translation isn't needed -->
    <string name="radio_info_roaming_label">Roaming:</string>
    <!-- Radio Info screen. Label for a status item.  Used for diagnostic info screens, precise translation isn't needed -->
    <string name="radio_info_imei_label">IMEI:</string>
    <!-- Radio Info screen. Label for a status item.  Used for diagnostic info screens, precise translation isn't needed -->
    <string name="radio_info_call_redirect_label">Call redirect:</string>
    <!-- Radio Info screen. Label for a status item.  Used for diagnostic info screens, precise translation isn't needed -->
    <string name="radio_info_ppp_resets_label">Number of PPP reset since boot:</string>
    <!-- Radio Info screen. Label for a status item.  Used for diagnostic info screens, precise translation isn't needed -->
    <string name="radio_info_gsm_disconnects_label">GSM disconnects:</string>
    <!-- Radio Info screen. Label for a status item.  Used for diagnostic info screens, precise translation isn't needed -->
    <string name="radio_info_current_network_label">Current network:</string>
    <!-- Radio Info screen. Label for a status item.  Used for diagnostic info screens, precise translation isn't needed -->
    <string name="radio_info_data_successes_label">Data successes:</string>
    <!-- Radio Info screen. Label for a status item.  Used for diagnostic info screens, precise translation isn't needed -->
    <string name="radio_info_ppp_received_label">PPP received:</string>
    <!-- Radio Info screen. Label for a status item.  Used for diagnostic info screens, precise translation isn't needed -->
    <string name="radio_info_gsm_service_label">GSM service:</string>
    <!-- Radio Info screen. Label for a status item.  Used for diagnostic info screens, precise translation isn't needed -->
    <string name="radio_info_signal_strength_label">Signal strength:</string>
    <!-- Radio Info screen. Label for a status item.  Used for diagnostic info screens, precise translation isn't needed -->
    <string name="radio_info_call_status_label">Call status:</string>
    <!-- Radio Info screen. Label for a status item.  Used for diagnostic info screens, precise translation isn't needed -->
    <string name="radio_info_ppp_sent_label">PPP sent:</string>
    <!-- Radio Info screen. Label for a status item.  Used for diagnostic info screens, precise translation isn't needed -->
    <string name="radio_info_radio_resets_label">Radio resets:</string>
    <!-- Radio Info screen. Label for a status item.  Used for diagnostic info screens, precise translation isn't needed -->
    <string name="radio_info_message_waiting_label">Message waiting:</string>
    <!-- Radio Info screen. Label for a status item.  Used for diagnostic info screens, precise translation isn't needed -->
    <string name="radio_info_phone_number_label">Phone number:</string>
    <!-- Radio Info screen. Label for a status item.  Used for diagnostic info screens, precise translation isn't needed -->
    <string name="radio_info_band_mode_label">Select radio band</string>
    <!-- Radio Info screen. Label for a status item.  Used for diagnostic info screens, precise translation isn't needed -->
    <string name="radio_info_network_type_label">Network type:</string>
    <!-- Radio Info screen. Label for a status item.  Used for diagnostic info screens, precise translation isn't needed -->
    <string name="radio_info_set_perferred_label">Set preferred network type:</string>
    <!-- Radio Info screen. Label for a status item.  Used for diagnostic info screens, precise translation isn't needed -->
    <string name="radio_info_ping_ipaddr">Ping IpAddr:</string>
    <!-- Radio Info screen. Label for a status item.  Used for diagnostic info screens, precise translation isn't needed -->
    <string name="radio_info_ping_hostname">Ping Hostname(www.google.com):</string>
    <!-- Radio Info screen. Label for a status item.  Used for diagnostic info screens, precise translation isn't needed -->
    <string name="radio_info_http_client_test">HTTP Client test:</string>
    <!-- Radio Info screen. Label for a status item.  Used for diagnostic info screens, precise translation isn't needed -->
    <string name="ping_test_label">Run ping test</string>
    <!-- Radio Info screen. Label for a status item.  Used for diagnostic info screens, precise translation isn't needed -->
    <string name="radio_info_smsc_label">SMSC:</string>
    <!-- Radio Info screen. Label for a status item.  Used for diagnostic info screens, precise translation isn't needed -->
    <string name="radio_info_smsc_update_label">Update</string>
    <!-- Radio Info screen. Label for a status item.  Used for diagnostic info screens, precise translation isn't needed -->
    <string name="radio_info_smsc_refresh_label">Refresh</string>
    <!-- Radio Info screen. Label for a status item.  Used for diagnostic info screens, precise translation isn't needed -->
    <string name="radio_info_toggle_dns_check_label">Toggle DNS check</string>
    <!-- Radio Info screen. Label for a status item.  Used for diagnostic info screens, precise translation isn't needed -->
    <string name="oem_radio_info_label">OEM-specific Info/Settings</string>

    <!-- Band Mode Selection -->
    <!-- Band mode screen.  Title of activity. -->
    <string name="band_mode_title">Set GSM/UMTS band</string>
    <!-- Band mode screen.  Loading message. -->
    <string name="band_mode_loading">Loading band list\u2026</string>
    <!-- Band mode screen. Button caption to set the bandmode. -->
    <string name="band_mode_set">Set</string>
    <!-- Band mode screen. Status message when unsuccessful. -->
    <string name="band_mode_failed">Unsuccessful</string>
    <!-- Band mode screen. Statusm essage when successful. -->
    <string name="band_mode_succeeded">Successful</string>

    <!-- Instructions after the user changes the mass storage settings -->
    <string name="sdcard_changes_instructions">Changes take effect when USB cable is reconnected</string>
    <!-- Enable USB mass storage mode checkbox title -->
    <string name="sdcard_settings_screen_mass_storage_text">Enable USB mass storage</string>
    <!-- The label for total bytes on SD card -->
    <string name="sdcard_settings_total_bytes_label">Total bytes:</string>
    <!-- Message when there is no SD card present [CHAR LIMIT=30] -->
    <string name="sdcard_settings_not_present_status" product="nosdcard">Shared storage not mounted</string>
    <!-- Message when there is no SD card present -->
    <string name="sdcard_settings_not_present_status" product="default">No SD card</string>
    <!-- Th label for the available (free) sapce on the SD card -->
    <string name="sdcard_settings_available_bytes_label">Available bytes:</string>
    <!-- Message when the SD card is being used by the computer as mass storage [CHAR LIMIT=30] -->
    <string name="sdcard_settings_mass_storage_status" product="nosdcard">Shared storage is being used as a mass storage device</string>
    <!-- Message when the SD card is being used by the computer as mass storage -->
    <string name="sdcard_settings_mass_storage_status" product="default">SD card is being used as a mass storage device</string>
    <!-- Message when it is safe to remove the SD card [CHAR LIMIT=30] -->
    <string name="sdcard_settings_unmounted_status" product="nosdcard">It is now safe to remove the shared storage</string>
    <!-- Message when it is safe to remove the SD card -->
    <string name="sdcard_settings_unmounted_status" product="default">It is now safe to remove the SD card</string>
    <!-- Error message when the SD card was removed without properly unmounting [CHAR LIMIT=30] -->
    <string name="sdcard_settings_bad_removal_status" product="nosdcard">Shared storage was removed while still in use!</string>
    <!-- Error message when the SD card was removed without properly unmounting -->
    <string name="sdcard_settings_bad_removal_status" product="default">SD card was removed while still in use!</string>
    <!-- Label for used bytes on the SD card -->
    <string name="sdcard_settings_used_bytes_label">Used bytes:</string>
    <!-- Message when it is scanning the SD card for new files [CHAR LIMIT=30]  -->
    <string name="sdcard_settings_scanning_status" product="nosdcard">Scanning shared storage for media\u2026</string>
    <!-- Message when it is scanning the SD card for new files -->
    <string name="sdcard_settings_scanning_status" product="default">Scanning SD card for media\u2026</string>
    <!-- Message when the SD card is mounted as read only [CHAR LIMIT=30] -->
    <string name="sdcard_settings_read_only_status" product="nosdcard">Shared storage mounted read-only</string>
    <!-- Message when the SD card is mounted as read only -->
    <string name="sdcard_settings_read_only_status" product="default">SD card mounted read-only</string>
    <!-- SetupWizard strings used by DateTimeSettingsSetupWizard.  The button label for going to the next screen without storing the setting. [CHAR LIMIT=5] -->
    <string name="skip_label" >Skip</string>
    <!-- SetupWizard strings used by DateTimeSettingsSetupWizard.  The button label for going to the next screen. -->
    <string name="next_label">Next</string>

    <!-- LocalePicker -->
    <!-- Title for the locale picker activity -->
    <string name="language_picker_title">Language</string>

    <!-- The title of the dialog to pick an activity.  This is shown when there are multiple activities that can do a particular action.  For example, suppose you click on the "Share" menu item in the Browser.  Since you can share the webpage URL via many communication methods, this dialog would come up with choices like "Email", "IM", etc.  This is a generic message, and the previous example is a single possible scenario (so please don't assume it's for the browser or anything :) ). -->
    <string name="activity_picker_label">Select activity</string>
    <!-- Do not translate. -->
    <string name="debug_intent_sender_label">Debug intent sender</string>
    <!-- The title of the activity to see random device info. -->
    <string name="device_info_label">Device info</string>
    <!-- The title of the activity to see battery info. -->
    <string name="battery_info_label">Battery info</string>
    <!-- The title of the activity to adjust display settings -->
    <string name="display_label">Display</string>
    <!-- The title of the activity to see phone info -->
    <string name="phone_info_label">Phone info</string>
    <!-- The title of the activity to adjust SD card settings [CHAR LIMIT=25] -->
    <string name="sd_card_settings_label" product="nosdcard">Shared storage</string>
    <!-- The title of the activity to adjust SD card settings-->
    <string name="sd_card_settings_label" product="default">SD card</string>
    <!-- The title of the activity to adjust proxy settings -->
    <string name="proxy_settings_label">Proxy settings</string>

    <!-- ======================================================================================= -->
    <!-- NEW STUFF -->
    <!-- ======================================================================================= -->

    <!-- Button label for generic cancel action -->
    <string name="cancel">Cancel</string>

    <!-- Title of the Settings activity shown within the application itself. -->
    <string name="settings_label">Settings</string>
    <!-- Title of the Settings activity shown in the Launcher. [CHAR LIMIT=20] -->
    <string name="settings_label_launcher">Settings</string>
    <!-- Label for option to select a settings panel as a shortcut -->
    <string name="settings_shortcut">Settings</string>
    <!-- Wireless controls settings screen, setting check box label -->
    <string name="airplane_mode">Airplane mode</string>
    <!-- Wireless controls settings screen, setting option summary text -->
    <string name="airplane_mode_summary">Disable all wireless connections</string>
    <!-- Wireless controls settings screen, setting option summary text as airplane mode is being enabled (so it is disabling all wireless connections)  -->
    <string name="airplane_mode_turning_on">Disabling wireless connections\u2026</string>
    <!-- Wireless controls settings screen, setting option summary text as airplane mode is being disabled (so it is re-enabling all the wireless conenctions) -->
    <string name="airplane_mode_turning_off">Enabling wireless connections\u2026</string>
    <!-- Main Settings screen settings title for things like Wi-Fi, bluetooth, airplane mode.  This will take you to another screen with those settings. -->
    <string name="radio_controls_title">Wireless &amp; networks</string>
    <!-- Wireless Settings screen title for things like Wi-Fi, bluetooth, airplane mode. -->
    <string name="wireless_networks_settings_title">Wireless &amp; network settings</string>
    <!-- Main Settings screen settings summary text for the "Wireless controls" setting -->
    <string name="radio_controls_summary">Manage Wi-Fi, Bluetooth, airplane mode, mobile networks, &amp; VPNs</string>


    <!-- mobile network settings screen, setting check box title -->
    <string name="roaming">Data roaming</string>
    <!-- mobile network settings screen, setting option summary text when check box is selected -->
    <string name="roaming_enable">Connect to data services when roaming</string>
    <!-- mobile network settings screen, setting option summary text when check box is clear -->
    <string name="roaming_disable">Connect to data services when roaming</string>
    <!-- mobile network settings screen, dialog message when you are roaming and clear the "Data roaming" check box -->
    <string name="roaming_reenable_message">You have lost data connectivity because you left your home network with data roaming turned off.</string>
    <!-- mobile network settings screen, button on dialog box that appears when you are roaming and clear the "Data roaming" check box -->
    <string name="roaming_turn_it_on_button">Turn it on</string>
    <!-- mobile network settings screen, message in dialog box that appears when you select the "Data roaming" check box -->
    <string name="roaming_warning">Allow data roaming? You may incur significant roaming charges!</string>
    <!-- mobile network settings screen, title of dialog box that appears when you select the "Data roaming" check box -->
    <string name="roaming_reenable_title">Attention</string>
    <!-- mobile network settings screen, setting option name -->
    <string name="networks">Operator selection</string>
    <!-- mobile network settings screen, setting option summary text -->
    <string name="sum_carrier_select">Select a network operator</string>

    <!-- Date and time settings --><skip />
    <!-- Main Settings screen setting option name to go into the date and time settings-->
    <string name="date_and_time_settings_title">Date &amp; time</string>
    <!-- Main Settings screen setting option summary text for the item to go into the date and time settings. -->
    <string name="date_and_time_settings_summary">Set date, time, time zone &amp; formats</string>
    <!-- Date & time setting screen setting check box title if the date and time should be determined automatically [CHAR LIMIT=25] -->
    <string name="date_time_auto">Automatic date &amp; time</string>
    <!-- Date & time setting screen setting option summary text when Automatic check box is selected
        (that is, when date and time should be determined automatically) [CHAR LIMIT=100] -->
    <string name="date_time_auto_summaryOn">Use network-provided time</string>
    <!-- Date & time setting screen setting option summary text when Automatic check box is clear
        [CHAR LIMIT=100] -->
    <string name="date_time_auto_summaryOff">Use network-provided time</string>
    <!-- Date & time setting screen setting check box title if the time zone should be determined automatically [CHAR LIMIT=25] -->
    <string name="zone_auto">Automatic time zone</string>
    <!-- Date & time setting screen setting option summary text when Automatic time zone check box is selected (that is, when date and time should be determined automatically)
        [CHAR LIMIT=100]  -->
    <string name="zone_auto_summaryOn">Use network-provided time zone</string>
    <!-- Date & time setting screen setting option summary text when Automatic time zone check box is clear
        [CHAR LIMIT=100] -->
    <string name="zone_auto_summaryOff">Use network-provided time zone</string>
    <!-- Date & time setting screen setting check box title -->
    <string name="date_time_24hour">Use 24-hour format</string>
    <!-- Date & time setting screen setting option title -->
    <string name="date_time_set_time">Set time</string>
    <!-- Date & time setting screen setting option title -->
    <string name="date_time_set_timezone">Select time zone</string>
    <!-- Date & time setting screen setting option title -->
    <string name="date_time_set_date">Set date</string>
    <!-- Date & time setting screen setting option title.  This setting allows the user to choose how the date should be displayed in apps (what ordering for month and day, etc.) -->
    <string name="date_time_date_format">Select date format</string>
    <!-- Menu item on Select time zone screen -->
    <string name="zone_list_menu_sort_alphabetically">Sort alphabetically</string>
    <!-- Menu item on Select time zone screen -->
    <string name="zone_list_menu_sort_by_timezone">Sort by time zone</string>

    <!-- Security Settings --><skip />

    <!-- Security settings screen, setting option name to change screen timeout -->
    <string name="lock_after_timeout">Lock device after timeout</string>
    <!-- Security settings screen, setting option summary to change screen timeout -->
    <string name="lock_after_timeout_summary">Adjust the delay before the device automatically locks</string>

    <!-- Main Settings screen setting option title for the item to take you the security and location screen -->
    <string name="security_settings_title">Location &amp; security</string>
    <!-- Location & security settings screen title -->
    <string name="location_security_settings_title">Location &amp; security settings</string>
    <!-- Main Settings screen setting option summary text for the item tot ake you to the security and location screen -->
    <string name="security_settings_summary">Set My Location, screen unlock, SIM card lock, credential storage lock</string>
    <!-- Main Settings screen setting option summary text for the item to take you to the CDMA security and location screen -->
    <string name="cdma_security_settings_summary">Set My Location, screen unlock, credential storage lock</string>
    <!-- In the security screen, the header title for settings related to  Passwords-->
    <string name="security_passwords_title">Passwords</string>

    <!-- Unlock Picker Settings --><skip />

    <!-- Security Picker --><skip />
    <!--  Title for security picker to choose the unlock method: None/Pattern/PIN/Password -->
    <string name="lock_settings_picker_title">Screen unlock security</string>

    <!--  Main Security lock settings --><skip />
    <!--  Title for PreferenceScreen to launch picker for security method when there is none -->
    <string name="unlock_set_unlock_launch_picker_title">Set up screen lock</string>

    <!--  Summary for PreferenceScreen to launch picker for security method when there is none -->
    <string name="unlock_set_unlock_launch_picker_summary">Lock screen with a pattern, PIN, or password</string>

    <!--  Title for PreferenceScreen to change security method: None/Pattern/PIN/Password  -->
    <string name="unlock_set_unlock_launch_picker_change_title">Change screen lock</string>

    <!--  Summary for PreferenceScreen to changeecurity method: None/Pattern/PIN/Password  -->
    <string name="unlock_set_unlock_launch_picker_change_summary">Change or disable pattern, PIN, or password security</string>


    <!-- Title for preference that disables unlock security -->
    <string name="unlock_set_unlock_none_title">None</string>
    <!-- Summary for preference that disables unlock security -->
    <string name="unlock_set_unlock_none_summary">Disable screen unlock security</string>

    <!-- Title for preference that guides the user through creating an unlock pattern -->
    <string name="unlock_set_unlock_pattern_title">Pattern</string>
    <!-- Summary for preference that guides the user through creating an unlock pattern -->
    <string name="unlock_set_unlock_pattern_summary">Draw pattern to unlock screen</string>

    <!-- Title for preference that guides the user through creating an unlock PIN (Personal Identification Number)  -->
    <string name="unlock_set_unlock_pin_title">PIN</string>
    <!-- Summary for preference that guides the user through creating an unlock PIN (Personal Identification Number)  -->
    <string name="unlock_set_unlock_pin_summary">Enter a numeric PIN to unlock screen</string>

    <!-- Title for preference that guides the user through creating an unlock password -->
    <string name="unlock_set_unlock_password_title">Password</string>
    <!-- Title for preference that guides the user through creating an unlock password -->
    <string name="unlock_set_unlock_password_summary">Enter a password to unlock screen</string>

    <!-- Summary for preference that has been disabled by DevicePolicyAdmin -->
    <string name="unlock_set_unlock_disabled_summary">Disabled by remote phone administrator</string>


    <!-- Title for option to turn of password/pin/pattern unlock. -->
    <string name="unlock_disable_lock_title">Turn off screen lock</string>

    <!-- Summary shown under unlock_disable_lock_title when pattern is in use and can be removed -->
    <string name="unlock_disable_lock_pattern_summary">Remove unlock pattern</string>
    <!-- Summary shown under unlock_disable_lock_title when PIN is in use and can be removed -->
    <string name="unlock_disable_lock_pin_summary">Remove unlock PIN</string>
    <!-- Summary shown under unlock_disable_lock_title when password is in use and can be removed -->
    <string name="unlock_disable_lock_password_summary">Remove unlock password</string>

    <!-- Title shown on security settings to allow the user to change their lockscreen pattern -->
    <string name="unlock_change_lock_pattern_title">Change unlock pattern</string>
    <!-- Title shown on security settings to allow the user to change their lockscreen PIN -->
    <string name="unlock_change_lock_pin_title">Change unlock PIN</string>
    <!-- Title shown on security settings to allow the user to change their lockscreen password -->
    <string name="unlock_change_lock_password_title">Change unlock password</string>

    <!-- Hint shown in dialog screen when password is too short -->
    <string name="lockpassword_password_too_short">Password must be at least %d characters</string>
    <!-- Hint shown in dialog screen when PIN is too short -->
    <string name="lockpassword_pin_too_short">PIN must be at least %d characters</string>

    <!-- Hint shown after minimum password criteria is met -->
    <string name="lockpassword_press_continue">Touch Continue when done</string>

    <!-- Hint shown after minimum password criteria is met -->
    <string name="lockpassword_continue_label">Continue</string>

    <!-- Error shown in popup when password is too long -->
    <string name="lockpassword_password_too_long">PIN can be no longer than %d digits</string>
    <!-- Error shown in popup when PIN is too long -->
    <string name="lockpassword_pin_too_long">PIN can be no longer than %d digits</string>

    <!-- Error shown when in PIN mode and user enters a non-digit -->
    <string name="lockpassword_pin_contains_non_digits">PIN must contain only digits 0-9</string>

    <!-- Error shown when in PIN mode and PIN has been used recently. Please keep this string short! -->
    <string name="lockpassword_pin_recently_used">Device administrator disallows using a recent PIN</string>

    <!-- Error shown when in PASSWORD mode and user enters an invalid character -->
    <string name="lockpassword_illegal_character">Password contains an illegal character</string>

    <!-- Error shown when in PASSWORD mode and password is all digits -->
    <string name="lockpassword_password_requires_alpha">Password must contain at least one letter</string>

    <!-- Error shown when in PASSWORD mode and password doesn't contain any digits -->
    <string name="lockpassword_password_requires_digit">Password must contain at least one digit</string>

    <!-- Error shown when in PASSWORD mode and password doesn't contain any symbols -->
    <string name="lockpassword_password_requires_symbol">Password must contain at least one symbol</string>

    <!-- Error shown when in PASSWORD mode and password doesn't contain the required number of letters -->
    <plurals name="lockpassword_password_requires_letters">
        <item quantity="one">Password must contain at least 1 letter</item>
        <item quantity="other">Password must contain at least %d letters</item>
    </plurals>

    <!-- Error shown when in PASSWORD mode and password doesn't contain the required number of lowercase letters -->
    <plurals name="lockpassword_password_requires_lowercase">
        <item quantity="one">Password must contain at least 1 lowercase letter</item>
        <item quantity="other">Password must contain at least %d lowercase letters</item>
    </plurals>

    <!-- Error shown when in PASSWORD mode and password doesn't contain the required number of uppercase letters -->
    <plurals name="lockpassword_password_requires_uppercase">
        <item quantity="one">Password must contain at least 1 uppercase letter</item>
        <item quantity="other">Password must contain at least %d uppercase letters</item>
    </plurals>

    <!-- Error shown when in PASSWORD mode and password doesn't contain the required number of numerical digits -->
    <plurals name="lockpassword_password_requires_numeric">
        <item quantity="one">Password must contain at least 1 numerical digit</item>
        <item quantity="other">Password must contain at least %d numerical digits</item>
    </plurals>

    <!-- Error shown when in PASSWORD mode and password doesn't contain the required number of special symbols -->
    <plurals name="lockpassword_password_requires_symbols">
        <item quantity="one">Password must contain at least 1 special symbol</item>
        <item quantity="other">Password must contain at least %d special symbols</item>
    </plurals>

    <!-- Error shown when in PASSWORD mode and password doesn't contain the required number of non-letter characters -->
    <plurals name="lockpassword_password_requires_nonletter">
        <item quantity="one">Password must contain at least 1 non-letter character</item>
        <item quantity="other">Password must contain at least %d non-letter characters</item>
    </plurals>

    <!-- Error shown when in PASSWORD mode and password has been used recently. Please keep this string short! -->
    <string name="lockpassword_password_recently_used">Device administrator disallows using a recent password</string>

    <!-- Label for ChoosePassword/PIN OK button -->
    <string name="lockpassword_ok_label">OK</string>

    <!-- Label for ChoosePassword/PIN OK button -->
    <string name="lockpassword_cancel_label">Cancel</string>

    <!-- In the security screen, the header title for settings related to device admins -->
    <string name="device_admin_title">Device administration</string>

    <!-- Title of preference to manage device admins -->
    <string name="manage_device_admin">Select device administrators</string>

    <!-- Summary of preference to manage device policies -->
    <string name="manage_device_admin_summary">Add or remove device administrators</string>

    <!-- Bluetooth settings -->
    <!-- Bluetooth settings check box title on Main Settings screen -->
    <string name="bluetooth_quick_toggle_title">Bluetooth</string>
    <!-- Bluetooth settings check box summary for turning on bluetooth -->
    <string name="bluetooth_quick_toggle_summary">Turn on Bluetooth</string>
    <!--Used as title on second screen after selecting Bluetooth settings -->
    <string name="bluetooth_settings">Bluetooth settings</string>
    <!--Wireless controls screen, settings title for the item to take you to the bluetooth settings screen -->
    <string name="bluetooth_settings_title">Bluetooth settings</string>
    <!--Wireless controls screen, settings summary for the item tot ake you to the bluetooth settings screen -->
    <string name="bluetooth_settings_summary">Manage connections, set device name &amp; discoverability</string>

    <!-- Title for the dialog to enter PIN.  -->
    <string name="bluetooth_pairing_request">Bluetooth pairing request</string>
    <!-- Title for the bluetooth device info screen. -->
    <string name="bluetooth_device_info">Bluetooth device info</string>
    <!-- Message when bluetooth dialog for pin entry is showing -->
    <string name="bluetooth_enter_pin_msg">\nType PIN to pair with \u0022<xliff:g id="device_name">%1$s</xliff:g>\u0022. (Try 0000 or 1234.)</string>
    <!-- Message when bluetooth dialog for passkey entry is showing -->
    <string name="bluetooth_enter_passkey_msg">\nType passkey to pair with \u0022<xliff:g id="device_name">%1$s</xliff:g>\u0022.</string>
    <!-- Message when bluetooth dialog for confirmation of passkey is showing -->
    <string name="bluetooth_confirm_passkey_msg">To pair with \u0022<xliff:g id="device_name">%1$s</xliff:g>\u0022, confirm that it is showing the passkey: <xliff:g id="passkey">%2$s</xliff:g>.</string>
    <!-- Message when bluetooth incoming pairing request for (2.1 devices) dialog is showing -->
    <string name="bluetooth_incoming_pairing_msg"><xliff:g id="device_name">%1$s</xliff:g>\nwants to pair.</string>
    <!-- Message when bluetooth dialog when passkey needs to be displayed. -->
    <string name="bluetooth_display_passkey_msg">Enter <xliff:g id="passkey">%2$s</xliff:g> on \u0022<xliff:g id="device_name">%1$s</xliff:g>\u0022 to pair. </string>
    <!-- Button text for accepting an incoming pairing request -->
    <string name="bluetooth_pairing_accept">Pair</string>
    <!-- Button text for declining an incoming pairing request -->
    <string name="bluetooth_pairing_decline">Don\u0027t Pair</string>
    <!-- Generic string for remote Bluetooth device  -->
    <string name="bluetooth_remote_device">bluetooth device</string>

    <!-- Title for BT error dialogs. -->
    <string name="bluetooth_error_title">Attention</string>
    <!-- Message for the error dialog when BT pairing fails generically. -->
    <string name="bluetooth_pairing_error_message">There was a problem pairing with <xliff:g id="device_name">%1$s</xliff:g>.</string>
    <!-- Message for the error dialog when BT pairing fails because the PIN /
    Passkey entered is incorrect. -->
    <string name="bluetooth_pairing_pin_error_message">There was a problem pairing with <xliff:g id="device_name">%1$s</xliff:g> because the PIN or Passkey is incorrect.</string>
    <!-- Message for the error dialog when BT pairing fails because the other device is down. -->
    <string name="bluetooth_pairing_device_down_error_message">Cannot establish communication with <xliff:g id="device_name">%1$s</xliff:g>.</string>
    <!-- Message for the error dialog when BT pairing fails because the other device rejected the pairing. -->
    <string name="bluetooth_pairing_rejected_error_message">Pairing rejected by <xliff:g id="device_name">%1$s</xliff:g>.</string>

    <!-- Message for the error dialog when BT connecting operation fails generically. -->
    <string name="bluetooth_connecting_error_message">There was a problem connecting to <xliff:g id="device_name">%1$s</xliff:g>.</string>

    <!-- Do not translate -->
    <string name="bluetooth_device_info_alias">Device alias</string>
    <!-- Do not translate -->
    <string name="bluetooth_device_info_no_alias">Type alias here\u2026</string>
    <!-- Do not translate -->
    <string name="bluetooth_device_info_delete">Remove this device</string>
    <!-- Do not translate -->
    <string name="bluetooth_device_info_sdp">List supported services</string>

    <!-- Bluetooth settings: The title of the preference (list item) that initiates a scan for devices -->
    <string name="bluetooth_preference_scan_title">Scan for devices</string>

    <!-- Bluetooth settings.  Context menu item for a device.  Action will connect to all profiles on the device. -->
    <string name="bluetooth_device_context_connect">Connect</string>
    <!-- Bluetooth settings.  Context menu item for a device.  Action will disconnect from all profiles on the device. -->
    <string name="bluetooth_device_context_disconnect">Disconnect</string>
    <!-- Bluetooth settings.  Context menu item for a device.  Action will first pair, and then connect to all profiles on the device. -->
    <string name="bluetooth_device_context_pair_connect">Pair &amp; connect</string>
    <!-- Bluetooth settings.  Context menu item for a device.  Action will remove pairing with the device. -->
    <string name="bluetooth_device_context_unpair">Unpair</string>
    <!-- Bluetooth settings.  Context menu item for a device.  Action will disconnect and remove pairing with the device. -->
    <string name="bluetooth_device_context_disconnect_unpair">Disconnect &amp; unpair</string>
    <!-- Bluetooth settings.  Context menu item for a device.  Action will take the user to another screen where they can choose exactly which profiles to connect to. -->
    <string name="bluetooth_device_context_connect_advanced">Options\u2026</string>

    <!-- Bluetooth settings.  The title of the screen to pick which profiles to connect to on the device.  For example, headphones may have both A2DP and headset, this allows the user to choose which one he wants to connect to. -->
    <string name="bluetooth_connect_specific_profiles_title">Connect to\u2026</string>

    <!-- Bluetooth settings.  The user-visible string that is used whenever referring to the A2DP profile. -->
    <string name="bluetooth_profile_a2dp">Media</string>
    <!-- Bluetooth settings.  The user-visible string that is used whenever referring to the headset or handsfree profile. -->
    <string name="bluetooth_profile_headset">Phone</string>
    <!-- Bluetooth settings.  The user-visible string that is used whenever referring to the OPP profile. -->
    <string name="bluetooth_profile_opp">Transfer</string>
    <!-- Bluetooth settings. The user-visible string that is used whenever referring to the HID profile. -->
    <string name="bluetooth_profile_hid">Input Device</string>
    <!-- Bluetooth settings. The user-visible string that is used whenever referring to the PAN profile. [CHAR LIMIT=25]-->
    <string name="bluetooth_profile_pan">Tethering</string>

    <!-- Bluetooth settings.  The summary string when a device is connected to the A2DP profile. -->
    <string name="bluetooth_summary_connected_to_a2dp">Connected to media audio</string>
    <!-- Bluetooth settings.  The summary string when a device is connected to the headset profile. -->
    <string name="bluetooth_summary_connected_to_headset">Connected to phone audio</string>
    <!-- Bluetooth settings.  The summary string when a device is connected to the A2DP and headset profiles. -->
    <string name="bluetooth_summary_connected_to_a2dp_headset">Connected to phone and media audio</string>
    <!-- Bluetooth settings. The summary string when a device is connected to the HID profile. -->
    <string name="bluetooth_summary_connected_to_hid">Connected to input device</string>
    <!-- Bluetooth settings. The summary string when a device is connected to the PAN profile. [CHAR LIMIT=35]-->
    <string name="bluetooth_summary_connected_to_pan">Tethered</string>

    <!-- Bluetooth settings.  Connection options screen.  The title of the screen. -->
    <string name="bluetooth_device_advanced_title"><xliff:g id="device_name">%1$s</xliff:g> options</string>
    <!-- Bluetooth settings.  Connection options screen.  The title of the checkbox that controls whether the device is in "online" mode or "offline" mode.  This essentially is the checkbox that controls whether any checks / unchecks on a profile should be applied immediately, or next time the device is connected. -->
    <string name="bluetooth_device_advanced_online_mode_title">Connect</string>
    <!-- Bluetooth settings.  Connection options screen.  The summary of the online mode checkbox.  This describes what the setting does in the context of the screen. -->
    <string name="bluetooth_device_advanced_online_mode_summary">Connect to Bluetooth device</string>
    <!-- Bluetooth settings.  Connection options screen.  The title of the header that is above all of the profiles. -->
    <string name="bluetooth_device_advanced_profile_header_title">Profiles</string>
    <!-- Bluetooth settings.  Connection options screen.  The summary for the A2DP checkbox preference when A2DP is connected. -->
    <string name="bluetooth_a2dp_profile_summary_connected">Connected to media audio</string>
    <!-- Bluetooth settings.  Connection options screen.  The summary for the headset checkbox preference when headset is connected. -->
    <string name="bluetooth_headset_profile_summary_connected">Connected to phone audio</string>
    <!-- Bluetooth settings.  Connection options screen.  The summary for the OPP checkbox preference when OPP is connected. -->
    <string name="bluetooth_opp_profile_summary_connected">Connected to file transfer server</string>
    <!-- Bluetooth settings.  Connection options screen.  The summary for the OPP checkbox preference when OPP is not connected. -->
    <string name="bluetooth_opp_profile_summary_not_connected">Not connected to file transfer server</string>
    <!-- Bluetooth settings. Connection options screen. The summary for the HID checkbox preference when HID is connected. -->
    <string name="bluetooth_hid_profile_summary_connected">Connected to input device</string>
    <!-- Bluetooth settings. Connection options screen. The summary for the PAN checkbox preference when PAN is connected. [CHAR LIMIT=25]-->
    <string name="bluetooth_pan_profile_summary_connected">Tethered</string>

    <!-- Bluetooth settings.  Connection options screen.  The summary for the A2DP checkbox preference that describes how checking it will set the A2DP profile as preferred. -->
    <string name="bluetooth_a2dp_profile_summary_use_for">Use for media audio</string>
    <!-- Bluetooth settings.  Connection options screen.  The summary for the headset checkbox preference that describes how checking it will set the headset profile as preferred. -->
    <string name="bluetooth_headset_profile_summary_use_for">Use for phone audio</string>
    <!-- Bluetooth settings.  Connection options screen.  The summary for the OPP checkbox preference that describes how checking it will set the OPP profile as preferred. -->
    <string name="bluetooth_opp_profile_summary_use_for">Use for file transfer</string>
    <!-- Bluetooth settings. Connection options screen. The summary
         for the HID checkbox preference that describes how checking it
         will set the HID profile as preferred. -->
    <string name="bluetooth_hid_profile_summary_use_for">Use for input</string>

    <!-- Bluetooth settings.  Dock Setting Title -->
    <string name="bluetooth_dock_settings">Dock Settings</string>
    <!-- Bluetooth settings.  Dock Setting Dialog Title -->
    <string name="bluetooth_dock_settings_title">Use dock for audio</string>
    <!-- Bluetooth settings.  Dock Setting Dialog - Checkbox selection 1: Use dock as speaker phone -->
    <string name="bluetooth_dock_settings_headset">As speaker phone</string>
    <!-- Bluetooth settings.  Dock Setting Dialog - Checkbox selection 2: Use dock for media audio -->
    <string name="bluetooth_dock_settings_a2dp">For music and media</string>
    <!-- Bluetooth settings.  Dock Setting Dialog - Remember setting and don't ask user again -->
    <string name="bluetooth_dock_settings_remember">Remember settings</string>

    <!-- NFC settings -->
    <!-- Used in the 1st-level settings screen to turn on NFC -->
    <string name="nfc_quick_toggle_title">NFC</string>
    <!-- Used in the 1st-level settings screen as the turn-on summary -->
    <string name="nfc_quick_toggle_summary">Turn on NFC</string>

    <!-- Wi-Fi Settings --> <skip />
    <!-- Used in the 1st-level settings screen to turn on Wi-Fi -->
    <string name="wifi_quick_toggle_title">Wi-Fi</string>
    <!-- Used in the 1st-level settings screen as the turn-on summary -->
    <string name="wifi_quick_toggle_summary">Turn on Wi-Fi</string>
    <!-- Used in the 1st-level settings screen to go to the 2nd-level settings screen -->
    <string name="wifi_settings">Wi-Fi settings</string>
    <!-- Title of the Wi-fi settings screen -->
    <string name="wifi_settings_category">Wi-Fi settings</string>
    <!-- Summary text of the Wi-fi settings screen -->
    <string name="wifi_settings_summary">Set up &amp; manage wireless access points</string>
    <!-- Summary text when turning Wi-Fi or bluetooth on -->
    <string name="wifi_starting">Turning on\u2026</string>
    <!-- Summary text when turning Wi-Fi or bluetooth off -->
    <string name="wifi_stopping">Turning off\u2026</string>
    <!-- Summary text when Wi-Fi or bluetooth has error -->
    <string name="wifi_error">Error</string>
    <!-- Toast message when Wi-Fi or bluetooth is disallowed in airplane mode -->
    <string name="wifi_in_airplane_mode">In airplane mode</string>
    <!-- Toast message when Wi-Fi cannot scan for networks -->
    <string name="wifi_fail_to_scan">Unable to scan for networks</string>
    <!-- Checkbox title for option to notify user when open networks are nearby -->
    <string name="wifi_notify_open_networks">Network notification</string>
    <!-- Checkbox summary for option to notify user when open networks are nearby -->
    <string name="wifi_notify_open_networks_summary">Notify me when an open network is available</string>
    <!-- Action message to manually add a wifi network -->
    <string name="wifi_add_network">Add Wi-Fi network</string>
    <!-- Header for the list of wifi networks-->
    <string name="wifi_access_points">Wi-Fi networks</string>
    <!-- Menu option to scan Wi-Fi networks -->
    <string name="wifi_menu_scan">Scan</string>
    <!-- Menu option to Wi-Fi advanced settings -->
    <string name="wifi_menu_advanced">Advanced</string>
    <!-- Menu option to connect to a Wi-Fi network -->
    <string name="wifi_menu_connect">Connect to network</string>
    <!-- Menu option to delete a Wi-Fi network -->
    <string name="wifi_menu_forget">Forget network</string>
    <!-- Menu option to modify a Wi-Fi network configuration -->
    <string name="wifi_menu_modify">Modify network</string>

    <!-- Dialog for Access Points --> <skip />
    <!-- Label for network setup [CHAR LIMIT=50] -->
    <string name="wifi_network_setup">Network Setup</string>
    <!-- Label for the text view for WPS pin input [CHAR LIMIT=50] -->
    <string name="wifi_wps_pin">Enter pin from access point</string>
    <!-- Label for the SSID of the network -->
    <string name="wifi_ssid">Network SSID</string>
    <!-- Label for the security of the connection -->
    <string name="wifi_security">Security</string>
    <!-- Label for the signal strength of the connection -->
    <string name="wifi_signal">Signal strength</string>
    <!-- Label for the status of the connection -->
    <string name="wifi_status">Status</string>
    <!-- Label for the link speed of the connection -->
    <string name="wifi_speed">Link speed</string>
    <!-- Label for the IP address of the connection -->
    <string name="wifi_ip_address">IP address</string>
    <!-- Label for the EAP method of the network -->
    <string name="wifi_eap_method">EAP method</string>
    <!-- Label for the phase2 -->
    <string name="please_select_phase2">Phase 2 authentication</string>
    <!-- Label for the EAP CA certificate of the network -->
    <string name="wifi_eap_ca_cert">CA certificate</string>
    <!-- Label for the EAP user certificate of the network -->
    <string name="wifi_eap_user_cert">User certificate</string>
    <!-- Label for the EAP identity of the network -->
    <string name="wifi_eap_identity">Identity</string>
    <!-- Label for the EAP anonymous identity of the network -->
    <string name="wifi_eap_anonymous">Anonymous identity</string>
    <!-- Label for the password of the secured network -->
    <string name="wifi_password">Password</string>
    <!-- Label for the check box to show password -->
    <string name="wifi_show_password">Show password</string>
    <!-- Label for the spinner to show ip settings [CHAR LIMIT=25] -->
    <string name="wifi_ip_settings">IP settings</string>
    <!-- Hint for unchanged fields -->
    <string name="wifi_unchanged">(unchanged)</string>
    <!-- Hint for unspecified fields -->
    <string name="wifi_unspecified">(unspecified)</string>
    <!-- Summary for the remembered network. -->
    <string name="wifi_remembered">Remembered</string>
    <!-- Summary for the disabled network. -->
    <string name="wifi_disabled">Disabled</string>
    <!-- Summary for the remembered network but currently not in range. -->
    <string name="wifi_not_in_range">Not in range</string>
    <!-- Summary for the secured network. -->
    <string name="wifi_secured">Secured with <xliff:g id="wifi_security">%1$s</xliff:g></string>
    <!-- Summary for the secured network with WPS being available [CHAR LIMIT=50]-->
    <string name="wifi_secured_with_wps">Secured with <xliff:g id="wifi_security">%1$s</xliff:g> (WPS available)</string>
    <!-- Summary for the secured and remembered network. Status can be "Remembered", "Disabled" or "Not in range". -->
    <string name="wifi_secured_with_status"><xliff:g id="wifi_status">%2$s</xliff:g>, secured with <xliff:g id="wifi_security">%1$s</xliff:g></string>
    <!-- Button label to connect to a Wi-Fi network -->
    <string name="wifi_connect">Connect</string>
    <!-- Button label to delete a Wi-Fi network -->
    <string name="wifi_forget">Forget</string>
    <!-- Button label to save a Wi-Fi network configuration -->
    <string name="wifi_save">Save</string>
    <!-- Button label to dismiss the dialog -->
    <string name="wifi_cancel">Cancel</string>

    <!-- Wi-Fi Advanced Settings --> <skip />
    <!-- Wi-Fi settings screen, advanced, settings section.  This is a header shown above advanced wifi settings. -->
    <string name="wifi_advanced_titlebar">Advanced</string>
    <!-- Wi-Fi settings screen, setting title for choosing the number of channels to be used -->
    <string name="wifi_setting_num_channels_title">Regulatory domain</string>
    <!-- Wi-Fi settings screen, setting summary for choosing the number of channels to be used -->
    <string name="wifi_setting_num_channels_summary">Set the number of channels to use</string>
    <!-- Wi-Fi settings screen, generic error message when the regulatory domain could not be set. -->
    <string name="wifi_setting_num_channels_error">There was a problem setting the regulatory domain.</string>
    <!-- Wi-Fi settings screen, label to be appended to the count in displaying the list of valid channel counts -->
    <string name="wifi_setting_num_channels_channel_phrase"><xliff:g id="num_channels">%1$d</xliff:g> channels</string>
    <!-- Wi-Fi settings screen, setting title for setting the wifi sleep policy -->
    <string name="wifi_setting_sleep_policy_title">Wi-Fi sleep policy</string>
    <!-- Wi-Fi settings screen, setting summary for setting the wifi sleep policy -->
    <string name="wifi_setting_sleep_policy_summary">Specify when to switch from Wi-Fi to mobile data</string>
    <!-- Wi-Fi settings screen, generic error message when the sleep policy could not be set. -->
    <string name="wifi_setting_sleep_policy_error">There was a problem setting the sleep policy.</string>
    <!-- Wi-Fi settings screen, advanced, title of the item to show the Wi-Fi device's MAC address. -->
    <string name="wifi_advanced_mac_address_title">MAC address</string>
    <!-- Title of the screen to adjust IP settings -->
    <!-- Wi-Fi settings screen, advanced, title of the item to show the Wi-Fi device's current IP address. -->
    <string name="wifi_advanced_ip_address_title">IP address</string>

    <string name="wifi_ip_settings_titlebar">IP settings</string>
    <!-- Menu ietm to save the IP settings -->
    <string name="wifi_ip_settings_menu_save">Save</string>
    <!-- Menu ietm to cancel the IP settings -->
    <string name="wifi_ip_settings_menu_cancel">Cancel</string>
    <!-- Error message if the IP address is not valid [CHAR LIMIT=50]-->
    <string name="wifi_ip_settings_invalid_ip_address">Please type a valid IP address.</string>
    <!-- Error message if the gateway is not valid [CHAR LIMIT=50]-->
    <string name="wifi_ip_settings_invalid_gateway">Please type a valid gateway address.</string>
    <!-- Error message if the dns is not valid [CHAR LIMIT=50]-->
    <string name="wifi_ip_settings_invalid_dns">Please type a valid dns address.</string>
    <!-- Error message if the network prefix length is not valid [CHAR LIMIT=50]-->
    <string name="wifi_ip_settings_invalid_network_prefix_length">Please type a network prefix length between 0 and 32.</string>
    <!-- Label for the DNS (first one) -->
    <string name="wifi_dns1">DNS 1</string>
    <!-- Label for the DNS (second one)-->
    <string name="wifi_dns2">DNS 2</string>
    <!-- Label for the gateway of the network -->
    <string name="wifi_gateway">Gateway</string>
    <!-- Label for the network prefix of the network [CHAR LIMIT=25]-->
    <string name="wifi_network_prefix_length">Network prefix length</string>

    <!-- Wifi AP settings-->
    <!-- Label for wifi tether checkbox. Toggles Access Point on/off -->
    <string name="wifi_tether_checkbox_text">Portable Wi-Fi hotspot</string>
    <!-- Subtext for wifi tether checkbox on success -->
    <string name="wifi_tether_enabled_subtext">Portable hotspot <xliff:g id="network_ssid">%1$s</xliff:g> active</string>
    <!-- Subtext for wifi tether checkbox on failure -->
    <string name="wifi_tether_failed_subtext">Portable Wi-Fi hotspot error</string>
    <!-- Label for Wi-fi tether settings preference -->
    <string name="wifi_tether_settings_text">Portable Wi-Fi hotspot settings</string>
    <!-- Subtext for Wi-fi tether settings preference -->
    <string name="wifi_tether_settings_subtext">Set up &amp; manage portable Wi-Fi hotspot</string>
    <!-- Title of the Wi-fi settings screen -->
    <string name="wifi_tether_settings_title">Portable Wi-Fi hotspot settings</string>
    <!-- Used to open the ssid and security dialog for Wifi Access Point -->
    <string name="wifi_tether_configure_ap_text">Configure Wi-Fi hotspot</string>
    <!-- Subtext on configuration preference to indicate SSID and security chosen -->
    <string name="wifi_tether_configure_subtext"><xliff:g id="network_ssid">%1$s</xliff:g> <xliff:g id="network_security">%2$s</xliff:g> portable Wi-Fi hotspot</string>
    <!-- Default access point SSID used for tethering -->
    <string name="wifi_tether_configure_ssid_default">AndroidHotspot</string>


    <!-- Do not translate. Used for diagnostic screens, precise translation is not necessary
         Wi-Fi Testing on the diagnostic screen-->
    <string name="testing_wifi_info" translatable="false">Wifi information</string>
    <!-- Do not translate. Used for diagnostic screens, precise translation is not necessary
         Menu item for WifiManager disableNetwork API-->
    <string name="disableNetwork" translatable="false">disableNetwork</string>
    <!-- Do not translate. Used for diagnostic screens, precise translation is not necessary
         Menu item for WifiManager enableNetwork API-->
    <string name="enableNetwork" translatable="false">enableNetwork</string>
    <!-- Do not translate. Used for diagnostic screens, precise translation is not necessary
         Menu item for WifiManager disconnect API-->
    <string name="disconnect" translatable="false">disconnect</string>
    <!-- Do not translate. Used for diagnostic screens, precise translation is not necessary
         Menu item for WifiManager getConfiguredNetworks API-->
    <string name="getConfiguredNetworks" translatable="false">getConfiguredNetworks</string>
    <!-- Do not translate. Used for diagnostic screens, precise translation is not necessary
         Menu item for WifiManager getConnectionInfo API-->
    <string name="getConnectionInfo" translatable="false">getConnectionInfo</string>
    <!-- Do not translate. Used for diagnostic screens, precise translation is not necessary
         Menu item on Wifi information screen-->
    <string name="wifi_api_test" translatable="false">Wifi API</string>
    <!-- Do not translate. Used for diagnostic screens, precise translation is not necessary
         Menu item on Wifi information screen-->
    <string name="wifi_status_test" translatable="false">Wifi Status</string>
    <!-- Do not translate. Used for diagnostic screens, precise translation is not necessary
         Button text on Wifi Status screen-->
    <string name="wifi_update" translatable="false">Refresh Stats</string>
    <!-- Do not translate. Used for diagnostic screens, precise translation is not necessary
         Label on Wifi Status screen-->
    <string name="wifi_state_label" translatable="false">Wifi State :</string>
    <!-- Do not translate. Used for diagnostic screens, precise translation is not necessary
         Label on Wifi Status screen-->
    <string name="network_state_label" translatable="false">Network State :</string>
    <!-- Do not translate. Used for diagnostic screens, precise translation is not necessary
        Label on Wifi Status screen-->
    <string name="supplicant_state_label" translatable="false">Supplicant State :</string>
    <!-- Do not translate. Used for diagnostic screens, precise translation is not necessary
         Label on Wifi Status screen-->
    <string name="rssi_label" translatable="false">RSSI :</string>
    <!-- Do not translate. Used for diagnostic screens, precise translation is not necessary
         Label on Wifi Status screen-->
    <string name="bssid_label" translatable="false">BSSID :</string>
    <!-- Do not translate. Used for diagnostic screens, precise translation is not necessary
         Label on Wifi Status screen-->
    <string name="ssid_label" translatable="false">SSID :</string>
    <!-- Do not translate. Used for diagnostic screens, precise translation is not necessary
         Label on Wifi Status screen-->
    <string name="hidden_ssid_label" translatable="false">Hidden SSID :</string>
    <!-- Do not translate. Used for diagnostic screens, precise translation is not necessary
         Label on Wifi Status screen-->
    <string name="ipaddr_label" translatable="false">IPaddr :</string>
    <!-- Do not translate. Used for diagnostic screens, precise translation is not necessary
         Label on Wifi Status screen-->
    <string name="macaddr_label" translatable="false">MAC addr :</string>
    <!-- Do not translate. Used for diagnostic screens, precise translation is not necessary
         Label on Wifi Status screen-->
    <string name="networkid_label" translatable="false">Network ID :</string>
    <!-- Do not translate. Used for diagnostic screens, precise translation is not necessary
         Label on Wifi Status screen-->
    <string name="link_speed_label" translatable="false">Link Speed :</string>
    <!-- Do not translate. Used for diagnostic screens, precise translation is not necessary
         Label on Wifi Status screen-->
    <string name="scan_list_label" translatable="false">Scan results :</string>

    <!-- wifi state values-->
    <!-- Do not translate. Used for diagnostic screens, precise translation is not necessary -->
    <string name="wifi_state_disabling" translatable="false">Disabling</string>
    <!-- Do not translate. Used for diagnostic screens, precise translation is not necessary -->
    <string name="wifi_state_disabled" translatable="false">Disabled</string>
    <!-- Do not translate. Used for diagnostic screens, precise translation is not necessary -->
    <string name="wifi_state_enabling" translatable="false">Enabling</string>
    <!-- Do not translate. Used for diagnostic screens, precise translation is not necessary -->
    <string name="wifi_state_enabled" translatable="false">Enabled</string>
    <!-- Do not translate. Used for diagnostic screens, precise translation is not necessary -->
    <string name="wifi_state_unknown" translatable="false">Unknown</string>

    <!-- Do not translate. Used for diagnostic screens, precise translation is not necessary
         Menu item on Wifi information screen-->
    <string name="wifi_config_info" translatable="false">Wifi Config</string>
    <!-- Do not translate. Used for diagnostic screens, precise translation is not necessary
         Label on Wifi Configuration screen-->
    <string name="config_list_label" translatable="false">Configured Networks</string>

    <!-- Sound and alerts settings -->
    <!-- Main Settings screen setting option name to go into the sound settings screen -->
    <string name="sound_settings_title">Sound</string>
    <!-- Main Settings screen setting option name to go into the display settings screen -->
    <string name="display_settings_title">Display</string>
    <!-- Sound settings screen heading -->
    <string name="sound_settings">Sound settings</string>
    <!-- Sound settings screen, setting option name checkbox -->
    <string name="silent_mode_title">Silent mode</string>
    <!-- Sound settings screen, setting option summary text when going into silent mode.  Media and alarms sounds WILL NOT be silenced in silent mode. -->
    <string name="silent_mode_summary">Silence all sounds except media &amp; alarms</string>
    <!-- Sound settings screen, setting option summary text when going into silent mode.  Media WILL NOT be silenced in silent mode, but alarms WILL be silenced. -->
    <string name="silent_mode_incl_alarm_summary">All sounds except media are silenced</string>
    <!-- Sound settings screen, setting option name to pick ringtone (a list dialog comes up)-->
    <string name="ringtone_title">Phone ringtone</string>
    <!-- Sound settings screen, setting option summary text -->
    <string name="ringtone_summary">""</string>
    <!-- Sound settings screen, volume title -->
    <string name="all_volume_title">Volume</string>
    <!-- Sound settings screen, setting option name -->
    <string name="ring_volume_title">Ringer volume</string>
    <!-- Sound settings screen, setting option summary text -->
    <string name="ring_volume_summary">""</string>
    <!-- Sound settings screen, setting option name checkbox -->
    <string name="vibrate_in_silent_title">Vibrate when silent</string>
    <!-- Sound settings screen, setting option summary text -->
    <string name="vibrate_in_silent_summary">Allow vibration feedback in silent mode</string>
    <!-- Sound settings screen, setting option name checkbox -->
    <string name="vibrate_title">Vibrate</string>
    <!-- Sound settings screen, setting option summary text -->
    <string name="vibrate_summary">Vibration feedback for calls and notifications</string>
    <!-- Sound settings screen, setting option name -->
    <string name="notification_sound_title">Notification ringtone</string>
    <!-- Sound settings screen, setting option summary text -->
    <string name="notification_sound_summary">""</string>
    <!-- Sound settings screen, notification light repeat pulsing title -->
    <string name="notification_pulse_title">Pulse notification light</string>
    <!-- Sound settings screen, notification light repeat pulsing summary -->
    <string name="notification_pulse_summary">Pulse trackball light repeatedly for new notifications</string>
    <!-- Sound settings screen, the title of the volume bar to adjust the incoming call volume -->
    <string name="incoming_call_volume_title">Ringtone</string>
    <!-- Sound settings screen, the title of the volume bar to adjust the notification volume -->
    <string name="notification_volume_title">Notification</string>
    <!-- Sound settings screen, the caption of the checkbox for having the notification volume be
         the same as the incoming call volume. -->
    <string name="checkbox_notification_same_as_incoming_call">Use incoming call volume for notifications</string>
    <!-- Sound settings screen, setting option title-->
    <string name="notification_sound_dialog_title">Select notification ringtone</string>
    <!-- Sound settings screen, setting option name -->
    <string name="media_volume_title">Media</string>
    <!-- Sound settings screen, setting option summary text -->
    <string name="media_volume_summary">Set volume for music and videos</string>
    <!-- Sound settings screen, alarm volume slider title -->
    <string name="alarm_volume_title">Alarm</string>
    <!-- Sound settings screen, dock settings summary-->
    <string name="dock_settings_summary">Audio settings for the attached dock</string>
    <!-- Sound settings screen, setting check box label -->
    <string name="dtmf_tone_enable_title">Audible touch tones</string>
    <!-- Sound settings screen, setting option summary text when check box is selected -->
    <string name="dtmf_tone_enable_summary_on">Play tones when using dial pad</string>
    <!-- Sound settings screen, setting option summary text when check box is clear -->
    <string name="dtmf_tone_enable_summary_off">Play tones when using dial pad</string>
    <!-- Sound settings screen, setting check box label -->
    <string name="sound_effects_enable_title">Audible selection</string>
    <!-- Sound settings screen, setting option summary text when check box is selected -->
    <string name="sound_effects_enable_summary_on">Play sound when making screen selection</string>
    <!-- Sound settings screen, setting option summary text when check box is clear -->
    <string name="sound_effects_enable_summary_off">Play sound when making screen selection</string>
    <!-- Sound settings screen, setting check box label -->
    <string name="lock_sounds_enable_title">Screen lock sounds</string>
    <!-- Sound settings screen, setting option summary text when check box is selected -->
    <string name="lock_sounds_enable_summary_on">Play sounds when locking and unlocking the screen</string>
    <!-- Sound settings screen, setting option summary text when check box is clear -->
    <string name="lock_sounds_enable_summary_off">Play sounds when locking and unlocking the screen</string>
    <!-- Sound settings screen, setting check box label -->
    <string name="haptic_feedback_enable_title">Haptic feedback</string>
    <!-- Sound settings screen, setting option summary text when check box is selected -->
    <string name="haptic_feedback_enable_summary_on">Vibrate when pressing soft keys and on certain UI interactions</string>
    <!-- Sound settings screen, setting option summary text when check box is clear -->
    <string name="haptic_feedback_enable_summary_off">Vibrate when pressing soft keys and on certain UI interactions</string>
    <!-- Sound settings screen, setting option name checkbox to enable/disable audio recording features that improve audio recording in noisy environments -->
    <string name="audio_record_proc_title">Noise cancellation</string>
    <!-- Sound settings screen, setting option summary text -->
    <string name="audio_record_proc_summary">Suppress background noise when speaking or recording.</string>

    <!-- Dock settings title, top level -->
    <string name="dock_settings">Dock</string>
    <!-- Dock settings title -->
    <string name="dock_settings_title">Dock settings</string>
    <!-- Dock audio settings -->
    <string name="dock_audio_settings_title">Audio</string>
    <!-- Dock audio summary for docked to desk dock -->
    <string name="dock_audio_summary_desk">Settings for the attached desktop dock</string>
    <!-- Dock audio summary for docked to car dock -->
    <string name="dock_audio_summary_car">Settings for the attached car dock</string>
    <!-- Dock audio summary for undocked -->
    <string name="dock_audio_summary_none">Phone not docked</string>
    <!-- Dock audio summary for docked to unknown -->
    <string name="dock_audio_summary_unknown">Settings for the attached dock</string>
    <!-- Dock not found dialog title -->
    <string name="dock_not_found_title">Dock not found</string>
    <!-- Dock not found dialog text -->
    <string name="dock_not_found_text">The phone must be docked to configure dock audio</string>
    <!-- Dock settings screen, dock events SFX setting check box label -->
    <string name="dock_sounds_enable_title">Dock insertion sound</string>
    <!-- Dock settings screen, setting option summary text when check box is selected -->
    <string name="dock_sounds_enable_summary_on">Play sound when inserting or removing phone from dock</string>
    <!-- Sound settings screen, setting option summary text when check box is clear -->
    <string name="dock_sounds_enable_summary_off">Don\'t play sound when inserting or removing phone from dock</string>

    <!-- Acounts & Sync settings screen setting option name to go into the screen for data sync settings-->
    <string name="sync_settings">Accounts &amp; sync</string>
    <!-- Main Settings screen setting option summary text for the itme to go into the screen with data sync settings-->
    <string name="sync_settings_summary">Add or remove accounts and change account settings</string>

    <!-- Main Settings screen, setting option name to go into search settings -->
    <string name="search_settings">Search</string>
    <!-- Main Settings screen, setting option summary to go into search settings -->
    <string name="search_settings_summary">Manage search settings and history</string>

    <!-- Display settings -->
    <!-- Sound & display settings screen, section header for settings related to display -->
    <string name="display_settings">Display settings</string>
    <!-- Sound & display settings screen, animations check box label -->
    <string name="animations_title">Animation</string>
    <!-- Sound & display settings screen, animations option summary text when check box is selected -->
    <string name="animations_summary_on">Show animation when opening &amp; closing windows</string>
    <!-- Sound & display settings screen, animations option summary text when check box is clear -->
    <string name="animations_summary_off">Show animation when opening &amp; closing windows</string>
    <!-- Sound & display settings screen, accelerometer-based rotation check box label -->
    <string name="accelerometer_title">Auto-rotate screen</string>
    <!-- Sound & display settings screen, accelerometer-based rotation summary text when check box is selected -->
    <string name="accelerometer_summary_on">Switch orientation automatically when rotating phone</string>
    <!-- Sound & display settings screen, accelerometer-based rotation summary text when check box is clear -->
    <string name="accelerometer_summary_off">Switch orientation automatically when rotating phone</string>
    <!-- Sound & display settings screen, setting option name to change brightness -->
    <string name="brightness">Brightness</string>
    <!-- Sound & display settings screen, setting option summary to change brightness -->
    <string name="brightness_summary">Adjust the brightness of the screen</string>
    <!-- Sound & display settings screen, setting option name to change screen timeout -->
    <string name="screen_timeout">Screen timeout</string>
    <!-- Sound & display settings screen, setting option summary to change screen timeout -->
    <string name="screen_timeout_summary">Adjust the delay before the screen automatically turns off</string>
    <!-- Sound & display settings screen, setting option name to change whether the screen adjusts automatically based on lighting conditions -->
    <string name="automatic_brightness">Automatic brightness</string>

    <!-- SIM lock settings title -->
    <string name="sim_lock_settings">SIM card lock settings</string>
    <!-- Security & location settings screen, setting option name -->
    <string name="sim_lock_settings_category">Set up SIM card lock</string>
    <!-- Security & location settings screen, section heading for settings related to sim card locking -->
    <string name="sim_lock_settings_title">SIM card lock</string>
    <!-- SIM card lock settings screen, setting check box label -->
    <string name="sim_pin_toggle">Lock SIM card</string>
    <!-- SIM card lock settings screen, setting option summary text when SIM lock check box is selected -->
    <string name="sim_lock_on">Require PIN to use phone</string>
    <!-- SIM card lock settings screen, setting option summary text when SIM lock check box is clear -->
    <string name="sim_lock_off">Require PIN to use phone</string>
    <!-- SIM card lock settings screen, setting option name to change the SIM PIN -->
    <string name="sim_pin_change">Change SIM PIN</string>
    <!-- SIM card lock settings screen, SIM PIN dialog message instruction -->
    <string name="sim_enter_pin">SIM PIN</string>
    <!-- SIM card lock settings screen, SIM PIN dialog message instruction -->
    <string name="sim_enable_sim_lock">Lock SIM card</string>
    <!-- SIM card lock settings screen, SIM PIN dialog message instruction -->
    <string name="sim_disable_sim_lock">Unlock SIM card</string>
    <!-- SIM card lock settings screen, SIM PIN dialog message instruction -->
    <string name="sim_enter_old">Old SIM PIN</string>
    <!-- SIM card lock settings screen, SIM PIN dialog message instruction -->
    <string name="sim_enter_new">New SIM PIN</string>
    <string name="sim_reenter_new">Re-type new PIN</string>
    <!-- SIM card lock settings screen, SIM PIN dialog message instruction -->
    <string name="sim_change_pin">SIM PIN</string>
    <!-- SIM card lock settings screen, SIM PIN dialog message when wrong PIN is entered -->
    <string name="sim_bad_pin">Incorrect PIN!</string>
    <!-- SIM card lock settings screen, SIM PIN dialog message when PINs don't match -->
    <string name="sim_pins_dont_match">PINs don\'t match!</string>
    <!-- SIM card lock settings screen, toast after not entering correct SIM PIN -->
    <string name="sim_change_failed">Unable to change PIN.\nPossibly incorrect PIN.</string>
    <!-- SIM card lock settings screen, SIM PIN dialog message when the entered PIN is correct-->
    <string name="sim_change_succeeded">SIM PIN changed successfully</string>
    <!-- SIM card lock settings screen, toast after not entering correct SIM PIN -->
    <string name="sim_lock_failed">Unable to change SIM card lock state.\nPossibly incorrect PIN.</string>
    <!-- SIM card lock settings screen, SIM PIN dialog button labels: -->
    <string name="sim_enter_ok">OK</string>
    <!-- SIM card lock settings screen, SIM PIN dialog button labels: -->
    <string name="sim_enter_cancel">Cancel</string>

    <!-- Advanced (used for diagnostics) device info activity title -->
    <string name="device_info_settings">Phone status</string>

    <!-- About phone screen, list item title.  Takes the user to the screen for seeing and installing system updates. -->
    <string name="system_update_settings_list_item_title">System updates</string>
    <!-- About phone screen, list item summary.  Takes the user to the screen for seeing and installing system updates. -->
    <string name="system_update_settings_list_item_summary">""</string>

    <!-- About phone screen, status item label -->
    <string name="firmware_version">Android version</string>
    <!-- About phone screen, status item label-->
    <string name="model_number">Model number</string>
    <!-- About phone screen,  setting option name-->
    <string name="baseband_version">Baseband version</string>
    <!-- About phone screen,  setting option name-->
    <string name="kernel_version">Kernel version</string>
    <!-- About phone screen,  setting option name-->
    <string name="build_number">Build number</string>

    <!-- About phone screen, show when a value of some status item is unavailable. -->
    <string name="device_info_not_available">Not available</string>
    <!-- About phone screen, phone status screen title -->
    <string name="device_status_activity_title">Status</string>
    <!-- About phone screen, title of the item to go into the Phone status screen -->
    <string name="device_status">Status</string>
    <!-- About phone screen, summary of the item to go into the phone status screen -->
    <string name="device_status_summary">Phone number, signal, etc.</string>
    <!-- Main settings screen item's title to go into the SD card and storage settings screen [CHAR LIMIT=25] -->
    <string name="storage_settings" product="nosdcard">Shared &amp; secure storage storage</string>
    <!-- Main settings screen item's title to go into the SD card and storage settings screen-->
    <string name="storage_settings">Storage</string>
    <!-- SD card and storage settings screen title -->
    <string name="storage_settings_title">Storage settings</string>
    <!-- [CHAR LIMIT=100] Main settings screen item's summary for the SD card and storage settings -->
    <string name="storage_settings_summary" product="nosdcard">Unmount shared storage, view available storage</string>
    <!-- [CHAR LIMIT=100] Main settings screen item's summary for the SD card and storage settings -->
    <string name="storage_settings_summary" product="default">Unmount SD card, view available storage</string>
    <!-- Do not translate. About phone, status item title -->
    <string name="status_imei">IMEI</string>
    <!-- Do not translate. About phone, status item title -->
    <string name="status_imei_sv">IMEI SV</string>
    <!-- About phone, status item title.  The phone number of the current device.-->
    <string name="status_number">My phone number</string>
    <!-- About phone, status item title.  The phone MIN number of the current device.-->
    <string name="status_min_number">MIN</string>
    <!-- About phone, status item title.  The phone PRL Version of the current device.-->
    <string name="status_prl_version">PRL Version</string>
    <!-- About phone, status item title.  The phone MEID number of the current device.-->
    <string name="status_meid_number">MEID</string>
    <!-- About phone, status item title for the type of data phone network we're connected to, for example 3G or Edge or GPRS -->
    <string name="status_network_type">Mobile network type</string>
    <!-- About phone, status item title. The status of data access.  For example, the value may be "Connected" -->
    <string name="status_data_state">Mobile network state</string>
    <!-- About phone, status item title. The status of whether we have service.  for example, the value may be "In service" -->
    <string name="status_service_state">Service state</string>
    <!-- About phone, status item title. The  current cell tower signal strength -->
    <string name="status_signal_strength">Signal strength</string>
    <!-- About phone, status item title, The status for roaming.  For example, the value might be "Not roaming" -->
    <string name="status_roaming">Roaming</string>
    <!-- About phone, status item title. The cell carrier that the user is connected to.  -->
    <string name="status_operator">Network</string>
    <!-- About phone, status item title.  The MAC address of the Wi-Fi network adapter. -->
    <string name="status_wifi_mac_address">Wi-Fi MAC address</string>
    <!-- About phone, status item title.  The bluetooth adapter's hardware address-->
    <string name="status_bt_address">Bluetooth address</string>
    <!-- About phone, status item value if the actual value is not available. -->
    <string name="status_unavailable">Unavailable</string>
    <!-- About phone, status item title.  How long the device has been running since its last reboot. -->
    <string name="status_up_time">Up time</string>
    <!-- About phone, status item title.  How much time the device has had its main CPU awake. -->
    <string name="status_awake_time">Awake time</string>
    <!-- SD card & phone storage settings screen heading. This is displayed above items that pertain to the phone's internal storage  -->
    <string name="internal_memory">Internal phone storage</string>
    <!-- SD card & phone storage settings screen heading. This is displayed above items that pertain to the SD card [CHAR LIMIT=30] -->
    <string name="sd_memory" product="nosdcard">Shared storage</string>
    <!-- SD card & phone storage settings screen heading. This is displayed above items that pertain to the SD card -->
    <string name="sd_memory" product="default">SD card</string>
    <!-- SD card & phone storage settings title. The amount of free space for some storage partition.  For example, this is listed under both the "Internal phone storage" section and the "SD card" section. -->
    <string name="memory_available">Available space</string>
    <!-- SD card & phone storage settings screen heading.  The total amount of storage space for some storage partition.  For example, this is listed under both the "Internal phone storage" section and the "SD card" section -->
    <string name="memory_size">Total space</string>
    <!-- SD card & phone storage settings item title that will result in the phone unmounting the SD card.  This will be done before the user phyiscally removes the SD card from the phone.  Kind of like the "Safely remove" on some operating systems.   [CHAR LIMIT=25] -->
    <string name="sd_eject" product="nosdcard">Unmount shared storage</string>
    <!-- SD card & phone storage settings item title that will result in the phone unmounting the SD card.  This will be done before the user phyiscally removes the SD card from the phone.  Kind of like the "Safely remove" on some operating systems.   -->
    <string name="sd_eject" product="default">Unmount SD card</string>
    <!-- SD card & phone storage settings item title that will result in the phone unmounting the SD card.  This will be done before the user phyiscally removes the SD card from the phone.  Kind of like the "Safely remove" on some operating systems.   [CHAR LIMIT=30] -->
    <string name="sd_eject_summary" product="nosdcard">Unmount the shared storage so you can format it</string>
    <!-- SD card & phone storage settings item title that will result in the phone unmounting the SD card.  This will be done before the user phyiscally removes the SD card from the phone.  Kind of like the "Safely remove" on some operating systems.   -->
    <string name="sd_eject_summary" product="default">Unmount the SD card for safe removal</string>
    <!-- SD card & phone storage settings item title for toggling PTP mode on and off.  When PTP mode is on the device will appear on the USB bus as a PTP camera device instead of an MTP music player.   -->
    <string name="ptp_mode">Enable PTP mode</string>
    <!-- SD card & phone storage settings item summary for toggling PTP mode on and off.  When PTP mode is on the device will appear on the USB bus as a PTP camera device instead of an MTP music player.   -->
    <string name="ptp_mode_summary">Appear on USB as a PTP camera device instead of an MTP device</string>

    <!-- SD card & phone storage settings item summary that is displayed when no SD card is inserted.  This version of the string can probably never come up on current hardware. [CHAR LIMIT=25] -->
    <string name="sd_insert_summary" product="nosdcard">Insert shared storage for mounting</string>
    <!-- SD card & phone storage settings item summary that is displayed when no SD card is inserted -->
    <string name="sd_insert_summary" product="default">Insert an SD card for mounting</string>
    <!-- SD card & phone storage settings item title that will result in the phone mounting the SD card. [CHAR LIMIT=25] -->
    <string name="sd_mount" product="nosdcard">Mount shared storage</string>
    <!-- SD card & phone storage settings item title that will result in the phone mounting the SD card. -->
    <string name="sd_mount" product="default">Mount SD card</string>
    <!-- SD card & phone storage settings item title that will result in the phone mounting the SD card. [CHAR LIMIT=30] -->
    <string name="sd_mount_summary" product="nosdcard">Mount the shared storage</string>
    <!-- SD card & phone storage settings item title that will result in the phone mounting the SD card. -->
    <string name="sd_mount_summary" product="default">Mount the SD card</string>
    <!-- SD card & phone storage settings item title that will result in the phone formatting the SD card.   [CHAR LIMIT=25] -->
    <string name="sd_format" product="nosdcard">Format shared storage</string>
    <!-- SD card & phone storage settings item title that will result in the phone formatting the SD card.   -->
    <string name="sd_format" product="default">Format SD card</string>
    <!-- SD card & phone storage settings item title that will result in the phone unmounting the SD card.   [CHAR LIMIT=30] -->
    <string name="sd_format_summary" product="nosdcard">Format (erase) the shared storage</string>
    <!-- SD card & phone storage settings item title that will result in the phone unmounting the SD card.   -->
    <string name="sd_format_summary" product="default">Format (erase) the SD card</string>
    <!-- SD card status when it is not available status -->
    <string name="sd_unavailable">Unavailable</string>
    <!-- SD card status when it is mounted as read only  -->
    <string name="read_only">\u0020(Read-only)</string>
    <!-- SD card eject confirmation dialog title   [CHAR LIMIT=25] -->
    <string name="dlg_confirm_unmount_title" product="nosdcard">Unmount shared storage</string>
    <!-- SD card eject confirmation dialog title   -->
    <string name="dlg_confirm_unmount_title" product="default">Unmount SD card</string>
    <!-- SD card eject confirmation dialog  [CHAR LIMIT=NONE] -->
    <string name="dlg_confirm_unmount_text" product="nosdcard">If you unmount the shared storage, some applications you are using will stop and may be unavailable until you remount the shared storage.</string>
    <!-- SD card eject confirmation dialog  -->
    <string name="dlg_confirm_unmount_text" product="default">If you unmount the SD card, some applications you are using will stop and may be unavailable until you remount the SD card.</string>
    <!-- SD card eject error dialog title   [CHAR LIMIT=30] -->
    <string name="dlg_error_unmount_title" product="nosdcard">Unmounting shared storage failed</string>
    <!-- SD card eject error dialog title   -->
    <string name="dlg_error_unmount_title" product="default">Unmount SD card failed</string>
    <!-- SD card eject error dialog text   [CHAR LIMIT=NONE] -->
    <string name="dlg_error_unmount_text" product="nosdcard">Cannot unmount shared storage. Try again later.</string>
    <!-- SD card eject error dialog text   -->
    <string name="dlg_error_unmount_text" product="default">Cannot unmount SD card. Try again later.</string>
    <!-- SD card unmount informative text   [CHAR LIMIT=NONE] -->
    <string name="unmount_inform_text" product="nosdcard">Shared storage will be unmounted.</string>
    <!-- SD card unmount informative text   [CHAR LIMIT=NONE] -->
    <string name="unmount_inform_text" product="default">SD card will be unmounted.</string>
    <!-- SD card eject progress title   -->
    <string name="sd_ejecting_title">Unmounting</string>
    <!-- SD card eject progress text   -->
    <string name="sd_ejecting_summary">Unmount in progress</string>

    <!-- Phone info screen, section titles: -->
    <string name="battery_status_title">Battery status</string>
    <!-- Phone info screen, section titles: -->
    <string name="battery_level_title">Battery level</string>

    <!-- APN Settings -->
    <!-- APN settings screen title -->
    <string name="apn_settings">APNs</string>
    <!-- Screen title after user selects APNs setting option -->
    <string name="apn_edit">Edit access point</string>
    <!-- Edit access point label summary text when no value has been set -->
    <string name="apn_not_set">&lt;Not set&gt;</string>
    <!-- Edit access point labels: A label the user can give to the APN to allow him to differentiate it from the others -->
    <string name="apn_name">Name</string>
    <!-- Edit access point labels: The actual access point name-->
    <string name="apn_apn">APN</string>
    <!-- Edit access point labels: The addess of the proxy to use for this APN -->
    <string name="apn_http_proxy">Proxy</string>
    <!-- Edit access point labels: The port number of the proxy to use for this APN -->
    <string name="apn_http_port">Port</string>
    <!-- Edit access point labels: The username that will be used when conencting to this APN-->
    <string name="apn_user">Username</string>
    <!-- Edit access point labels: The password that will be used when connecting to this APN -->
    <string name="apn_password">Password</string>
    <!-- Edit access point labels: The server address to conenct to for this APN -->
    <string name="apn_server">Server</string>
    <!-- Edit access point labels: -->
    <string name="apn_mmsc">MMSC</string>
    <!-- Edit access point labels: The proxy to use for MMS (multimedia messages)-->
    <string name="apn_mms_proxy">MMS proxy</string>
    <!-- Edit access point labels: The port on the proxy used for MMS-->
    <string name="apn_mms_port">MMS port</string>
    <!-- Edit access point labels: -->
    <string name="apn_mcc">MCC</string>
    <!-- Edit access point labels: -->
    <string name="apn_mnc">MNC</string>
    <!-- Edit acces  point labels: Authenticaton type-->
    <string name="apn_auth_type">Authentication type</string>
    <!-- Authentication Typs: None -->
    <string name="apn_auth_type_none">None</string>
    <!-- Authentication Typs: PAP -->
    <string name="apn_auth_type_pap">PAP</string>
    <!-- Authentication Typs: CHAP -->
    <string name="apn_auth_type_chap">CHAP</string>
    <!-- Authentication Typs: PAP or CHAP -->
    <string name="apn_auth_type_pap_chap">PAP or CHAP</string>
    <!-- Edit access point labels: The type of APN -->
    <string name="apn_type">APN type</string>
    <!-- Edit access point screen menu option to delete this APN -->
    <string name="menu_delete">Delete APN</string>
    <!-- APNs screen menu option to create a brand spanking new APN -->
    <string name="menu_new">New APN</string>
    <!-- Edit access point screen menu option to save the user's changes for this APN to the persistent storage -->
    <string name="menu_save">Save</string>
    <!-- Edit access point screen menu option to discard the user's changes for this APN -->
    <string name="menu_cancel">Discard</string>
    <!-- APN error dialog title -->
    <string name="error_title">Attention</string>
    <!-- APN error dialog messages: -->
    <string name="error_name_empty">The Name field cannot be empty.</string>
    <!-- APN error dialog messages: -->
    <string name="error_apn_empty">The APN cannot be empty.</string>
    <!-- APN error dialog messages: -->
    <string name="error_mcc_not3">MCC field must be 3 digits.</string>
    <!-- APN error dialog messages: -->
    <string name="error_mnc_not23">MNC field must be 2 or 3 digits.</string>
    <!-- The message of dialog indicated restoring default APN settings in progress -->
    <string name="restore_default_apn">Restoring default APN settings</string>
    <!-- APNs screen menu option to reset default APN settings -->
    <string name="menu_restore">Reset to default</string>
    <!-- APNs screen toast message to inform reset default APN settings is completed -->
    <string name="restore_default_apn_completed">Reset default APN settings completed</string>

    <!-- Master Clear -->
    <!-- SD card & phone storage settings screen, setting option name under Internal phone storage heading -->
    <string name="master_clear_title">Factory data reset</string>
    <!-- SD card & phone storage settings screen, setting option summary text under Internal phone storage heading -->
    <string name="master_clear_summary">Erases all data on phone</string>
    <!-- SD card & phone storage settings screen, message on screen after user selects Factory data reset [CHAR LIMIT=NONE] -->
    <string name="master_clear_desc" product="nosdcard">"This will erase all data from your phone, including:\n<li>Your Google account</li>\n<li>System and application data and settings</li>\n<li>Downloaded applications</li>\nIt will not erase:\n<li>Current system software and bundled applications</li>\n<li>Files in shared storage, such as music or photos</li>"</string>
    <!-- SD card & phone storage settings screen, message on screen after user selects Factory data reset -->
    <string name="master_clear_desc" product="default">"This will erase all data from your phone, including:\n<li>Your Google account</li>\n<li>System and application data and settings</li>\n<li>Downloaded applications</li>\nIt will not erase:\n<li>Current system software and bundled applications</li>\n<li>SD card files, such as music or photos</li>"</string>
    <!-- SD card & phone storage settings screen, button on screen after user selects Factory data reset -->
    <string name="master_clear_button_text">Reset phone</string>
    <!-- SD card & phone storage settings screen, message on screen after user selects Reset phone button -->
    <string name="master_clear_final_desc">Erase all of your personal information and any downloaded applications? It is impossible to reverse this action!</string>
    <!-- SD card & phone storage settings screen, button on screen after user selects Reset phone button -->
    <string name="master_clear_final_button_text">Erase everything</string>
    <!-- Message to draw an unlock pattern before clearing the device -->
    <string name="master_clear_gesture_prompt">Draw your unlock pattern</string>
    <!-- Explanation of drawing unlockp attern to reset phone -->
    <string name="master_clear_gesture_explanation">You must draw your unlock pattern to confirm a phone reset.</string>
    <!-- Master clear failed message -->
    <string name="master_clear_failed">No reset was performed because the System Clear service is not available.</string>

    <!-- Media Format -->
    <!-- SD card & phone storage settings screen, setting option name under Internal phone storage heading [CHAR LIMIT=25] -->
    <string name="media_format_title" product="nosdcard">Format shared storage.</string>
    <!-- SD card & phone storage settings screen, setting option name under Internal phone storage heading -->
    <string name="media_format_title" product="default">Format SD card.</string>
    <!-- SD card & phone storage settings screen, setting option summary text under Internal phone storage heading [CHAR LIMIT=30] -->
    <string name="media_format_summary" product="nosdcard">Erases all data in shared storage</string>
    <!-- SD card & phone storage settings screen, setting option summary text under Internal phone storage heading -->
    <string name="media_format_summary" product="default">Erases all data on the SD card</string>
    <!-- SD card & phone storage settings screen, message on screen after user selects Factory data reset [CHAR LIMIT=NONE] -->
    <string name="media_format_desc" product="nosdcard">This action will erase the shared storage. You will lose ALL data in shared storage!</string>
    <!-- SD card & phone storage settings screen, message on screen after user selects Factory data reset [CHAR LIMIT=NONE] -->
    <string name="media_format_desc" product="default">This action will erase the SD card. You will lose ALL data on the card!</string>
    <!-- SD card & phone storage settings screen, button on screen after user selects Factory data reset [CHAR LIMIT=25] -->
    <string name="media_format_button_text" product="nosdcard">Format shared storage</string>
    <!-- SD card & phone storage settings screen, button on screen after user selects Factory data reset -->
    <string name="media_format_button_text" product="default">Format SD card</string>
    <!-- SD card & phone storage settings screen, message on screen after user selects Format media button [CHAR LIMIT=NONE] -->
    <string name="media_format_final_desc" product="nosdcard">Format shared storage, erasing all files stored there? Action cannot be reversed!</string>
    <!-- SD card & phone storage settings screen, message on screen after user selects Format media button [CHAR LIMIT=NONE] -->
    <string name="media_format_final_desc" product="default">Format SD card, erasing all files stored there? Action cannot be reversed!</string>
    <!-- SD card & phone storage settings screen, button on screen after user selects Format media button -->
    <string name="media_format_final_button_text">Erase everything</string>
    <!-- Message to draw an unlock pattern before clearing the device -->
    <string name="media_format_gesture_prompt">Draw your unlock pattern</string>
    <!-- Explanation of drawing unlock pattern to format card [CHAR LIMIT=NONE] -->
    <string name="media_format_gesture_explanation" product="nosdcard">You must draw your unlock pattern to confirm that you want to format the shared storage.</string>
    <!-- Explanation of drawing unlock pattern to format card [CHAR LIMIT=NONE] -->
    <string name="media_format_gesture_explanation" product="default">You must draw your unlock pattern to confirm that you want to format the SD card.</string>

    <!-- Main settings screen, Call settings title for item to go into the call settings -->
    <string name="call_settings_title">Call settings</string>
    <!-- Main settings screen, Call settings summary for item to go into call settings -->
    <string name="call_settings_summary">Set up voicemail, call forwarding, call waiting, caller ID</string>

    <!-- Tethering controls, item title to go into the tethering settings -->
    <!-- Tethering controls, item title to go into the tethering settings when only USB tethering is available [CHAR LIMIT=25]-->
    <string name="tether_settings_title_usb">USB tethering</string>
    <!-- Tethering controls, item title to go into the tethering settings when only Wifi tethering is available [CHAR LIMIT=25]-->
    <string name="tether_settings_title_wifi">Portable hotspot</string>
    <!-- Tethering controls, item title to go into the tethering settings when only Bluetooth tethering is available [CHAR LIMIT=25]-->
    <string name="tether_settings_title_bluetooth">Bluetooth tethering</string>
    <!-- Tethering controls, item title to go into the tethering settings when USB and Bluetooth tethering are available [CHAR LIMIT=25]-->
    <string name="tether_settings_title_usb_bluetooth">Tethering</string>
    <!-- Tethering controls, item title to go into the tethering settings when USB, Bluetooth and Wifi tethering are available [CHAR LIMIT=25]-->
    <string name="tether_settings_title_all">Tethering &amp; portable hotspot</string>

    <!-- Tethering controls, the item summary for the user to go into the tethering settings -->
    <!-- Tethering controls, the item summary for the user to go into the tethering settings when only USB tethering is available [CHAR LIMIT=100]-->
    <string name="tether_settings_summary_usb">Share your phone\'s mobile data connection via USB</string>
    <!-- Tethering controls, the item summary for the user to go into the tethering settings when only Wifi tethering is available [CHAR LIMIT=100]-->
    <string name="tether_settings_summary_wifi">Share your phone\'s mobile connection as a portable Wi-Fi hotspot</string>
    <!-- Tethering controls, the item summary for the user to go into the tethering settings when only Bluetooth tethering is available [CHAR LIMIT=100]-->
    <string name="tether_settings_summary_bluetooth">Share your phone\'s mobile connection via Bluetooth</string>
    <!-- Tethering controls, the item summary for the user to go into the tethering settings when USB and Wifi tethering are available [CHAR LIMIT=100]-->
    <string name="tether_settings_summary_usb_wifi">Share your phone\'s mobile data connection via USB or as a portable Wi-Fi hotspot</string>
    <!-- Tethering controls, the item summary for the user to go into the tethering settings when USB and Bluetooth tethering are available [CHAR LIMIT=100]-->
    <string name="tether_settings_summary_usb_bluetooth">Share your phone\'s mobile data connection via USB or Bluetooth</string>
    <!-- Tethering controls, the item summary for the user to go into the tethering settings when Bluetooth and Wifi tethering are available [CHAR LIMIT=100]-->
    <string name="tether_settings_summary_wifi_bluetooth">Share your phone\'s mobile data connection via Bluetooth or as a portable Wi-Fi hotspot</string>
    <!-- Tethering controls, the item summary for the user to go into the tethering settings when USB, Wifi, and Bluetooth tethering are available [CHAR LIMIT=100]-->
    <string name="tether_settings_summary_all">Share your phone\'s mobile data connection via USB, Wi-Fi, or Bluetooth</string>

    <!-- USB Tethering options -->
    <string name="usb_title">USB</string>
    <string name="usb_tethering_button_text">USB tethering</string>
    <!-- USB available subtext - shown when USB is connected but not currently being tethered -->
    <string name="usb_tethering_available_subtext">USB connected, check to tether</string>
    <!-- USB tethered subtext - shown when USB is connected and being tethered -->
    <string name="usb_tethering_active_subtext">Tethered</string>
    <!-- USB storage subtext - shown when tethering is disabled because USB storage is active -->
    <string name="usb_tethering_storage_active_subtext">Can\'t tether when USB storage in use</string>
    <!-- USB unavailable subtext - shown when USB is not connected -->
    <string name="usb_tethering_unavailable_subtext">USB not connected</string>
    <!-- USB errored subtext - shown when USB is broken for some reason -->
    <string name="usb_tethering_errored_subtext">USB tethering error</string>

    <!-- Bluetooth Tethering settings-->
    <!-- Label for bluetooth tether checkbox [CHAR LIMIT=25]-->
    <string name="bluetooth_tether_checkbox_text">Bluetooth tethering</string>
    <!-- Bluetooth available subtext - shown when Bluetooth tethering is turned on but it is not currently tethered to any devices [CHAR LIMIT=50]-->
    <string name="bluetooth_tethering_available_subtext">Bluetooth tethering on, but not connected</string>
    <!-- Bluetooth connected subtext - shown when a device is tethered over Bluetooth [CHAR LIMIT=50]-->
    <string name="bluetooth_tethering_connected_subtext">Bluetooth tethering on and connected</string>
    <!-- Bluetooth tethering off subtext - shown when Bluetooth Tethering is turned off [CHAR LIMIT=50]-->
    <string name="bluetooth_tethering_off_subtext">Bluetooth tethering off</string>
    <!-- Bluetooth errored subtext - shown when Bluetooth is broken for some reason [CHAR LIMIT=50]-->
    <string name="bluetooth_tethering_errored_subtext">Bluetooth tethering error</string>
    <!-- Bluetooth Tethering settings. Error message shown when trying to connect an 8th device [CHAR LIMIT=50]-->
    <string name="bluetooth_tethering_overflow_error">Cannot tether to more than <xliff:g id="maxConnection">%1$d</xliff:g> devices</string>
    <!-- Bluetooth Tethering settings.  Message for untethering from a bluetooth device [CHAR LIMIT=50]-->
    <string name="bluetooth_untether_blank"><xliff:g id="device_name">%1$s</xliff:g> will be untethered.</string>

    <string name="bluetooth_tether_settings_text">Bluetooth tethering settings</string>
    <string name="bluetooth_tether_settings_subtext">Select Bluetooth devices to tether</string>

    <!-- Tethering help button - calls up a web view with general tethering info -->
    <string name="tethering_help_button_text">Help</string>

    <!-- Wireless controls, item title to go into the network settings -->
    <string name="network_settings_title">Mobile networks</string>
    <!-- Wireless controls, the item summary for the user to go into the network settings -->
    <string name="network_settings_summary">Set options for roaming, networks, APNs</string>

    <!-- Security & location settings screen, section header for settings relating to location -->
    <string name="location_title">My Location</string>
    <!-- Security & location settings screen, setting check box label if the user wants to use wireless network-based positioning (cell ID, wifi, etc.) -->
    <string name="location_network_based">Use wireless networks</string>
    <!-- Security & location settings screen, setting summary when Use wireless networks check box is clear -->
    <string name="location_networks_disabled">See location in applications (such as Maps) using wireless networks</string>
    <!-- Security & location settings screen, setting summary when Use wireless networks check box is selected -->
    <string name="location_neighborhood_level">Location determined by Wi-Fi and/or mobile networks</string>
    <!-- Security & location settings screen, setting check box label if the GPS receiver should be enabled -->
    <string name="location_gps">Use GPS satellites</string>
    <!-- [CHAR LIMIT=100] Security & location settings screen, setting summary when Use GPS satellites check box is selected -->
    <string name="location_street_level">When locating, accurate to street level</string>
    <!-- Security & location settings screen, setting summary when Use GPS satellites check box is clear -->
    <string name="location_gps_disabled">Locate to street-level (requires more battery plus view of sky)</string>
    <!-- Security & location settings screen, setting check box label if Assisted GPS should be enabled -->
    <string name="assisted_gps">Use assisted GPS</string>
    <!-- Security & location settings screen, setting summary when Assisted GPS check box is selected -->
    <string name="assisted_gps_enabled">Use server to assist GPS (uncheck to reduce network usage)</string>
    <!-- Security & location settings screen, setting summary when Assisted GPS check box is clear -->
    <string name="assisted_gps_disabled">Use server to assist GPS (uncheck to improve GPS performance)</string>

    <!-- About --> <skip />
    <!-- Main settings screen, setting title for the user to go into the About phone screen -->
    <string name="about_settings">About phone</string>
    <!-- Main settings screen, setting summary for the user to go into the About phone screen-->
    <string name="about_settings_summary">View legal info, phone status, software version</string>
    <!-- About phone settings screen, setting option name to go to dialog that shows legal info -->
    <string name="legal_information">Legal information</string>
    <!-- About phone settings screen, setting option name to see a list of contributors -->
    <string name="contributors_title">Contributors</string>
    <!-- Note: this may be replaced by a more-specific title of the activity that will get launched --> <skip />
    <!-- About phone settings screen, setting option name to see copyright-related info -->
    <string name="copyright_title">Copyright</string>
    <!-- Note: this may be replaced by a more-specific title of the activity that will get launched --> <skip />
    <!-- About phone settings screen, setting option name to see licensing info -->
    <string name="license_title">License</string>
    <!-- Note: this may be replaced by a more-specific title of the activity that will get launched --> <skip />
    <!-- About phone settings screen, setting option name to see terms and conditions -->
    <string name="terms_title">Terms and conditions</string>
    <!-- About phone settings screen, running the System Tutorial -->
    <string name="system_tutorial_list_item_title">System tutorial</string>
    <!-- About phone settings screen, summary of what System Tutorial does -->
    <string name="system_tutorial_list_item_summary">Learn how to use your phone</string>

    <!-- Title for actual Settings license activity. --> <skip />
    <!-- About phone settings, Legal information setting option name and title of dialog box holding license info -->
    <string name="settings_license_activity_title">Open source licenses</string>
    <!-- About phone settings screen, Open source license dialog message when licenses cannot be loaded -->
    <string name="settings_license_activity_unavailable">There is a problem loading the licenses.</string>
    <!-- About phone settings screen, Open source license dialog title until license is fully loaded -->
    <string name="settings_license_activity_loading">Loading\u2026</string>

    <!-- About phone settings, Safety Legal information setting option name and title of dialog box holding safety legal info -->
    <string name="settings_safetylegal_title">Safety information</string>
    <!-- About phone settings, Safety Legal information setting option name and title of dialog box holding safety legal info -->
    <string name="settings_safetylegal_activity_title">Safety information</string>
    <!-- About phone settings screen, Safety legal dialog message when data network is not connected -->
    <string name="settings_safetylegal_activity_unreachable">Your phone is not connected to a data service. To view this information now, go to %s from any computer connected to the Internet.</string>
    <!-- About phone settings screen, Safety Legal dialog title until the link is fully loaded -->
    <string name="settings_safetylegal_activity_loading">Loading\u2026</string>

    <!-- Lock Pattern settings -->
    <!-- Header on first screen of choose password/PIN flow -->
    <string name="lockpassword_choose_your_password_header">Choose your password</string>
    <!-- Header on first screen of choose password/PIN flow -->
    <string name="lockpassword_choose_your_pin_header">Choose your PIN</string>
    <!-- Header on password confirm screen -->
    <string name="lockpassword_confirm_your_password_header">Confirm your password</string>
    <!-- Header on password confirm screen -->
    <string name="lockpassword_confirm_your_pin_header">Confirm your PIN</string>
    <!-- Header on password confirm screen if second password doesn't match the first. -->
    <string name="lockpassword_confirm_passwords_dont_match">Passwords don\'t match</string>
    <!-- Header on pin confirm screen if second pin doesn't match the first. -->
    <string name="lockpassword_confirm_pins_dont_match">PINs don\'t match</string>
    <!-- Toast shown if setting password was successful -->
    <string name="lockpassword_password_set_toast">Password has been set</string>
    <!-- Toast shown if setting PIN was successful -->
    <string name="lockpassword_pin_set_toast">PIN has been set</string>
    <!-- Toast shown if setting pattern was successful -->
    <string name="lockpassword_pattern_set_toast">Pattern has been set</string>

    <!-- Lock Pattern settings -->
    <!-- Security & location settings screen, header -->
    <string name="lock_settings_title">Screen unlock</string>
    <!-- Security & location settings screen, setting option name -->
    <string name="lockpattern_change_lock_pattern_label">Change unlock pattern</string>
    <!-- Security & location settings screen, change unlock pattern screen instruction when the user chooses "Change unlock pattern".  We first ask the user toe nter the current pattern, and this is the message seen -->
    <string name="lockpattern_change_lock_pin_label">Change unlock PIN</string>
    <!-- Security & location settings screen, change unlock pattern screen instruction when the user chooses "Change unlock pattern".  We first ask the user toe nter the current pattern, and this is the message seen -->
    <string name="lockpattern_need_to_unlock">Confirm saved pattern</string>
    <!-- Do not translate. -->
    <string name="lockpattern_need_to_unlock_footer"></string>
    <!-- Security & location settings screen, change unlock pattern screen instruction if user draws incorrect pattern -->
    <string name="lockpattern_need_to_unlock_wrong">Sorry, try again:</string>
    <!-- Do not translate. -->
    <string name="lockpattern_need_to_unlock_wrong_footer"></string>
    <!-- Security & location settings screen, change unlock pattern screen instruction on top of screen.  This si when they are supposed to draw a new unlock pattern (for example, if they are changing their unlock patterns)..-->
    <string name="lockpattern_recording_intro_header">Draw an unlock pattern</string>
    <!-- Security & location settings screen, change unlock pattern screen hint on bottom of screen.  We are telling them to press the menu button to see more options or help. -->
    <string name="lockpattern_recording_intro_footer">Press Menu for help.</string>
    <!-- Security & location settings screen, change unlock pattern screen instruction on top of screen while drawing pattern -->
    <string name="lockpattern_recording_inprogress">Release finger when done.</string>
    <!-- Security & location settings screen, change unlock pattern screen instruction on top of screen if user doesn't connect enough dots -->
    <string name="lockpattern_recording_incorrect_too_short">Connect at least <xliff:g id="number">%d</xliff:g> dots. Try again:</string>
    <!-- Security & location settings screen, change unlock pattern screen message on top of screen after drawing pattern -->
    <string name="lockpattern_pattern_entered_header">Pattern recorded!</string>
    <!-- Security & location settings screen, change unlock pattern screen instruction on top of screen to confirm pattern -->
    <string name="lockpattern_need_to_confirm">Draw pattern again to confirm:</string>
    <string name="lockpattern_pattern_confirmed_header">Your new unlock pattern:</string>
    <!-- Security & location settings screen, change unlock pattern screen button, on bottom of screen.  After they draw a pattern and release their finger, we display the pattern so they remember.  When they are ready to draw it once again to confirm it, they press this button. -->
    <string name="lockpattern_confirm_button_text">Confirm</string>
    <!-- Security & location settings screen, change unlock pattern screen button, on bottom of screen.  After they draw a pattern and release their finger, we display the pattern so they remember.  If they are nto satisfied with this pattern, they click this button to redraw the pattern. -->
    <string name="lockpattern_restart_button_text">Redraw</string>
    <!-- Security & location settings screen, change unlock pattern screen button, on bottom of screen. If they are supposed to enter their current pattern before being able to draw another one, and they screw up, they hit this button to try again -->
    <string name="lockpattern_retry_button_text">Retry</string>
    <!-- Security & location settings screen, change unlock pattern screen button, on bottom of screen. Once they draw a new pattern and confirm it by drawing it again, they press this button to exit -->
    <string name="lockpattern_continue_button_text">Continue</string>
    <!-- Security & location settings screen, unlock screen activity title -->
    <string name="lockpattern_settings_title">Unlock pattern</string>
    <!-- Security & location settings screen, setting check box title if the unlock pattern MUST be drawn everytime they turn on the screen -->
    <string name="lockpattern_settings_enable_title">Require pattern</string>
    <!-- Security & location settings screen, setting summary for the checkbox "Require pattern" -->
    <string name="lockpattern_settings_enable_summary">Must draw pattern to unlock screen</string>
    <!-- Security & location settings screen, setting check box title. This setting controls whether a visible green line is drawn as the user moves his finger around while drawing the unlock pattern.  If checked, this line is drawn.  If unchecked, there is nothing drawn so the user does not reveal his pattern while he unlocks the phone.-->
    <string name="lockpattern_settings_enable_visible_pattern_title">Use visible pattern</string>
    <!-- Security & location settings screen, setting check box title. This setting controls whether tactile feedback will be produced when the user draws the pattern.-->
    <string name="lockpattern_settings_enable_tactile_feedback_title">Use tactile feedback</string>
    <!-- Security & location settings screen, setting option name when user has never set an unlock pattern -->
    <string name="lockpattern_settings_choose_lock_pattern">Set unlock pattern</string>
    <!-- Security & location settings screen, setting option name when user has previously set an unlock pattern and wants to change to a new pattern -->
    <string name="lockpattern_settings_change_lock_pattern">Change unlock pattern</string>
    <!-- Security & location settings screen, the help instructions (an animation) caption -->
    <string name="lockpattern_settings_help_how_to_record">How to draw an unlock pattern</string>
    <!-- Security & location settings screen, change unlock pattern screen instruction on top of screen after too many incorrect attempts -->
    <string name="lockpattern_too_many_failed_confirmation_attempts_header">Too many incorrect attempts!</string>
    <!-- Security & location settings screen, change unlock pattern screen countdown hint on bottom of screen after too many incorrect attempts -->
    <string name="lockpattern_too_many_failed_confirmation_attempts_footer">Try again in <xliff:g id="number">%d</xliff:g> seconds.</string>

    <!-- ChooseLockPatternTutorial --> <skip />
    <!-- ChooseLockPatternTutorial, button labels: This is to cancel the tutorial -->
    <string name="skip_button_label">Cancel</string>
    <!-- ChooseLockPatternTutorial, button labels: Continue to the next page of the tutorial -->
    <string name="next_button_label">Next</string>
    <!-- ChooseLockPatternTutorial, tutorial screen title -->
    <string name="lock_title">Securing your phone</string>
    <!-- ChooseLockPatternTutorial, tutorial screen text -->
    <string name="lock_intro_message"><font size="17">Protect your phone from unauthorized use by creating a personal screen unlock pattern.
        \n<font height="17">\n</font><b>1</b>\u00A0 On the next screen, watch while an example pattern is drawn.
        \n<font height="17">\n</font><b>2</b>\u00A0 When ready, draw your own personal unlock pattern. Experiment with different patterns but connect at least four dots.
        \n<font height="17">\n</font><b>3</b>\u00A0 Redraw your pattern to confirm.
        \n<font height="17">\n</font><b>Ready to start? Touch \u201CNext\u201D</b>.
        \n<font height="3">\n</font>To leave your phone unprotected, touch \u201CCancel\u201D.</font>
    </string>

    <!-- ChooseLockPatternExample --> <skip />
    <!-- ChooseLockPatternExample, screen title that shows an example pattern -->
    <string name="lock_example_title">Example pattern</string>
    <!-- ChooseLockPatternExample, screen hint text at bottom of screen. These are instructions and rules for drawing a good patttern -->
    <string name="lock_example_message">Connect at least four dots.\n
        \nTouch \u201CNext\u201D when you\u2019re ready to draw your own pattern.
    </string>

    <!-- Applications Settings --> <skip />
    <!-- Applications settings screen, setting option name for the user to go to the screen to manage installed applications  -->
    <string name="manageapplications_settings_title">Manage applications</string>
    <!-- Applications settings screen, setting option summary for the user to go to the screen to manage installed applications  -->
    <string name="manageapplications_settings_summary">Manage and remove installed applications</string>
    <!-- Applications settings title, on main settings screen. If clicked, the user is taken to a settings screen full of application settings-->
    <string name="applications_settings">Applications</string>
    <!-- Applications settings summary, on main settings screen. The summary for the "Applications" item on the main settings screen. Describes what settings are accessible from the "Applications" screen. -->
    <string name="applications_settings_summary">Manage applications, set up quick launch shortcuts</string>
    <!-- Applications settings screen heading. The header for the Application settings screen. -->
    <string name="applications_settings_header">Application settings</string>
    <!-- Applications settings screen, setting check box title. If checked, the system allows installation of applications that are downloaded from random places, such as web sites.  -->
    <string name="install_applications">Unknown sources</string>
    <!-- Applications settings screen, setting check box summary.  This is the summary for "Unknown sources" checkbox  -->
    <string name="install_unknown_applications">Allow installation of non-Market applications</string>
    <!-- Applications settings screen, message text of alert that appears if user selects the "Unknown sources" check box -->
    <string name="install_all_warning">Your phone and personal data are more vulnerable to attack by applications
 from unknown sources. You agree that you are solely responsible for any
 damage to your phone or loss of data that may result from using
 these applications.</string>
    <!-- Manage applications, individual application info screen title. For example, if they click on "Browser" in "Manage applications", the title of the next screen will be this -->
    <string name="application_info_label">Application info</string>
    <!-- Manage applications, individual application info screen, section heading for stuff relating to an app's storage settings. -->
    <string name="storage_label">Storage</string>
    <!-- Manage applications, individual application info screen,  heading for settings related to controlling whether this app is the default for some actions -->
    <string name="auto_launch_label">Launch by default</string>
    <!-- Manage applications, individual application info screen, heading for settings related to the app's permissions. for example, it may list all the permissions the app has. -->
    <string name="permissions_label">Permissions</string>
    <!-- Manage applications, Header name used for cache information -->
    <string name="cache_header_label">Cache</string>
    <!-- Manage applications, text label for button -->
    <string name="clear_cache_btn_text">Clear cache</string>
    <!-- Manage applications, label that appears next to the cache size -->
    <string name="cache_size_label">Cache</string>
    <!-- Manage applications, Header name used for other controls -->
    <string name="controls_label">Controls</string>
    <!-- Manage applications, text label for button to kill / force stop an application -->
    <string name="force_stop">Force stop</string>
    <!-- Manage applications, individual application info screen,label under Storage heading.  The total storage space taken up by this app. -->
    <string name="total_size_label">Total</string>
    <!-- Manage applications, individual application info screen, label under Storage heading. The amount of space taken up by the application itself (for example, the java compield files and things like that) -->
    <string name="application_size_label">Application</string>
    <!-- Manage applications, individual application info screen, label under Storage heading.  The amount of sapce taken up by the app's data (for example, downloaded emails or something like that) -->
    <string name="data_size_label">Data</string>
    <!-- Manage applications, individual application info screen, button label under Storage heading. Button to remove the application from the system. -->
    <string name="uninstall_text">Uninstall</string>
    <!-- [CHAR LIMIT=25] Manage applications, individual application info screen, button label under Storage heading. Button to disable an existing application. -->
    <string name="disable_text">Disable</string>
    <!-- [CHAR LIMIT=25] Manage applications, individual application info screen, button label under Storage heading. Button to re-enable an existing application. -->
    <string name="enable_text">Enable</string>
    <!-- Manage applications, individual application info screen, button label under Storage heading. Button to clear all data associated with tis app (for exampel, remove all cached emails for an Email app) -->
    <string name="clear_user_data_text">Clear data</string>
    <!-- Manage applications, restore updated system application to factory version -->
    <string name="app_factory_reset">Uninstall updates</string>
    <!-- Manage applications, individual application info screen, screen, message text under Launch by default heading. This is present if the app is set as a default for some actions. -->
    <string name="auto_launch_enable_text">You have selected to launch this application by default for some actions.</string>
    <!-- Manage applications, individual application screen, text under Launch by default heading if the app is NOT a default for actions -->
    <string name="auto_launch_disable_text">No defaults set.</string>
    <!-- Manage applications, individual application screen, button label under Launch by default heading.  This is used to clear any default actions that may be assigned to this app.  -->
    <string name="clear_activities">Clear defaults</string>
    <!-- Manage apps, individual app screen, substituted for the application's label when the app's label CAN NOT be determined.-->
    <string name="unknown">Unknown</string>
    <!-- [CHAR LIMIT=25] Manage applications screen, menu item.  Sorts all of the apps in the list alphabetically. -->
    <string name="sort_order_alpha">Sort by name</string>
    <!-- Manage applications screen, menu item. Sorts all of the apps in the list based on their file size.  This is used to uninstall when space is getting low. -->
    <string name="sort_order_size">Sort by size</string>
    <!-- Manage applications screen, individual app screen, button label when the user wants to manage the space taken up by an app. -->
    <string name="manage_space_text">Manage space</string>
    <!-- Text for menu option in ManageApps screen to present various menu options -->
    <string name="filter">Filter</string>
    <!-- Title of dialog for presenting filter options -->
    <string name="filter_dlg_title">Select filter options</string>
    <!-- Text for filter option in ManageApps screen to display all installed
    applications -->
    <string name="filter_apps_all">All</string>
    <!-- Text for filter option in ManageApps screen to display third party
    applications only -->
    <string name="filter_apps_third_party">Downloaded</string>
    <!-- Text for filter option in ManageApps screen to display list of running
    packages only. -->
    <string name="filter_apps_running">Running</string>
    <!-- Text for filter option in ManageApps screen to display list of
    packages installed on sdcard. [CHAR LIMIT=30] -->
    <string name="filter_apps_onsdcard" product="nosdcard">In shared storage</string>
    <!-- Text for filter option in ManageApps screen to display list of
    packages installed on sdcard. -->
    <string name="filter_apps_onsdcard" product="default">On SD card</string>
    <!-- [CHAR LIMIT=25] Manage applications, text telling using an application is disabled. -->
    <string name="disabled">Disabled</string>
    <!-- [CHAR LIMIT=25] Text shown when there are no applications to display. -->
    <string name="no_applications">No applications.</string>
    <!-- Manage app screen, shown when the activity is busy recomputing the size of each app -->
    <string name="recompute_size">Recomputing size\u2026</string>
    <!-- Manage applications, individual application screen, confirmation dialog title. Displays when user selects to "Clear data". -->
    <string name="clear_data_dlg_title">Delete</string>
    <!-- Manage applications, individual application screen, confirmation dialog message. Displays when user selects to "Clear data". It warns the user of the consequences of clearing the data for an app. -->
    <string name="clear_data_dlg_text">All of this application\'s data will be deleted permanently. This includes all files, settings, accounts, databases and so on.</string>
    <!-- Manage applications, individual application screen, confirmation dialog button. Displays when user selects to "Clear data". Goes through with the clearing of the data. -->
    <string name="dlg_ok">OK</string>
    <!-- Manage applications, individual application screen, confirmation dialog button. Displays when user selects to "Clear data". -->
    <string name="dlg_cancel">Cancel</string>
    <!-- Manage applications, individual application dialog box title. Shown when the user somehow got into a state where it wants to manage some app that isn't found. -->
    <string name="app_not_found_dlg_title">Application not found</string>
    <!-- Manage applications, individual application dialog box message. Shown when the user somehow got into a state where it wants to manage some app that isn't found. -->
    <string name="app_not_found_dlg_text"> The application was not
found in the list of installed applications.</string>
    <!-- Manage applications, individual application dialog box message. Shown when there was an error trying to clear the data. -->
    <string name="clear_data_failed">Unable to clear application data.</string>
    <!-- Manage applications, factory reset dialog title for system applications. -->
    <string name="app_factory_reset_dlg_title">Uninstall updates</string>
    <!-- Manage applications, factory reset option dialog text for system applications. -->
    <string name="app_factory_reset_dlg_text">Do you want to uninstall all updates to this Android system application?</string>
    <!-- Manage applications, title for dialog if clear data fails-->
    <string name="clear_failed_dlg_title">Clear data</string>
    <!-- Manage applications, text for dialog if clear data fails-->
    <string name="clear_failed_dlg_text">Failed clearing data for application</string>
    <!-- Manage applications, individual application info screen, text that appears under the "Permissions" heading. This describes the permissions that the application has. -->
    <string name="security_settings_desc">This application can access the following on your phone:</string>
    <string name="computing_size">Computing\u2026</string>
    <string name="invalid_size_value">Unable to compute package size</string>
    <!-- String displayed when list is empty -->
    <string name="empty_list_msg">You do not have any third-party applications installed.</string>
    <!-- Manage applications, version string displayed in app snippet -->
    <string name="version_text">version <xliff:g id="version_num">%1$s</xliff:g></string>
    <!-- Manage applications, text for Move button -->
    <string name="move_app">Move</string>
    <!-- Manage applications, text for Move button to move app to internal storage -->
    <string name="move_app_to_internal">Move to phone</string>
    <!-- Manage applications, text for Move button  to move app to sdcard [CHAR LIMIT=25] -->
    <string name="move_app_to_sdcard" product="nosdcard">Move to shared storage</string>
    <!-- Manage applications, text for Move button  to move app to sdcard -->
    <string name="move_app_to_sdcard" product="default">Move to SD card</string>
    <!-- Manage applications, title for dialog when killing persistent apps-->
    <!-- Manage applications, text for Move button when move is in progress -->
    <string name="moving">Moving</string>

    <!-- Manage applications, text for move error messages -->
    <string name="insufficient_storage">There is not enough storage left.</string>
    <string name="does_not_exist">The application does not exist.</string>
    <string name="app_forward_locked">The application is copy-protected.</string>
    <string name="invalid_location">The specified install location is not valid.</string>
    <string name="system_package">System updates cannot be installed on external media.</string>

    <string name="force_stop_dlg_title">Force stop</string>
    <!-- [CHAR LIMIT=200] Manage applications, text for dialog when killing persistent apps-->
    <string name="force_stop_dlg_text">Force stopping an application can cause it to misbehave.  Are you sure?</string>
    <!-- Manage applications, text for dialog when moving an app -->
    <string name="move_app_failed_dlg_title">Move application</string>
    <!-- Manage applications, text for dialog moving an app -->
    <string name="move_app_failed_dlg_text">Failed to move application. <xliff:g id="reason">%1$s</xliff:g></string>
    <!-- Manage applications, application installation location title -->
    <string name="app_install_location_title">Preferred install location</string>
    <!-- Manage applications. application installation location summary -->
    <string name="app_install_location_summary">Change the preferred installation location for new applications.</string>

    <!-- [CHAR LIMIT=25] Services settings screen, setting option name for the user to go to the screen to view app storage use -->
    <string name="storageuse_settings_title">Storage use</string>
    <!-- Services settings screen, setting option summary for the user to go to the screen to app storage use -->
    <string name="storageuse_settings_summary">View storage used by applications</string>

    <!-- Services settings screen, setting option name for the user to go to the screen to view running services -->
    <string name="runningservices_settings_title">Running services</string>
    <!-- Services settings screen, setting option summary for the user to go to the screen to view running services  -->
    <string name="runningservices_settings_summary">View and control currently running services</string>
    <!-- Label for a service item when it is restarting -->
    <string name="service_restarting">Restarting</string>
    <!-- [CHAR LIMIT=25] Text shown when there are no services running -->
    <string name="no_running_services">Nothing running.</string>
    <!-- Running services, description for a service in the started state -->
    <string name="service_started_by_app">Started by application.</string>
    <!-- Running services, description for a service in the started state -->
    <string name="service_client_name"><xliff:g id="client_name">%1$s</xliff:g></string>
    <!-- Running services, summary of background processes -->
    <string name="service_background_processes"><xliff:g id="memory">%1$s</xliff:g> available</string>
    <!-- Running services, summary of foreground processes -->
    <string name="service_foreground_processes"><xliff:g id="memory">%1$s</xliff:g> in use</string>
    <!-- Text to label a process entry with the process name. -->
    <string name="service_process_name"><xliff:g id="process">%1$s</xliff:g></string>
    <!-- Descriptive text of a running process: singular process, singular service. -->
    <string name="running_processes_item_description_s_s"><xliff:g id="numprocess">%1$d</xliff:g>
        process and <xliff:g id="numservices">%2$d</xliff:g> service</string>
    <!-- Descriptive text of a running process: singular process, plural service. -->
    <string name="running_processes_item_description_s_p"><xliff:g id="numprocess">%1$d</xliff:g>
        process and <xliff:g id="numservices">%2$d</xliff:g> services</string>
     <!-- Descriptive text of a running process: plural process, singular service. -->
    <string name="running_processes_item_description_p_s"><xliff:g id="numprocess">%1$d</xliff:g>
        processes and <xliff:g id="numservices">%2$d</xliff:g> service</string>
    <!-- Descriptive text of a running process: plural process, plural service. -->
    <string name="running_processes_item_description_p_p"><xliff:g id="numprocess">%1$d</xliff:g>
        processes and <xliff:g id="numservices">%2$d</xliff:g> services</string>

    <!-- Details about an application's running services. -->
    <string name="runningservicedetails_settings_title">Running application</string>
    <!-- Message displayed when there are no active services in a process. -->
    <string name="no_services">Not active</string>
    <!-- Title for list of services. -->
    <string name="runningservicedetails_services_title">Services</string>
    <!-- Title for list of services. -->
    <string name="runningservicedetails_processes_title">Processes</string>
    <!-- Running service details, stop a service that has started itself. -->
    <string name="service_stop">Stop</string>
    <!-- Running service details, manage a service that is running for some other reason. -->
    <string name="service_manage">Settings</string>
    <!-- Running service details, default description for services that are started. -->
    <string name="service_stop_description">This service was started by its
        application.  Stopping it may cause the application to fail.</string>
    <!-- Running service details, description for running heavy-weight process. -->
    <string name="heavy_weight_stop_description">This application can not safely
        be stopped.  Doing so may lose some of your current work.</string>
    <!-- Running service details, default description for services that are managed. -->
    <string name="service_manage_description"><xliff:g id="client_name">%1$s</xliff:g>:
        currently in use.  Touch Settings to control it.</string>
    <!-- Description of the main process in the details. -->
    <string name="main_running_process_description">Main process that is in use.</string>
    <!-- Message that a process's service is in use. -->
    <string name="process_service_in_use_description">Service <xliff:g id="comp_name">%1$s</xliff:g>
        is in use.</string>
    <!-- Message that a process's provider is in use. -->
    <string name="process_provider_in_use_description">Provider <xliff:g id="comp_name">%1$s</xliff:g>
        is in use.</string>
<<<<<<< HEAD

=======
    <!-- Running service details, stop confirmation dialog title. Displays when user selects selects to stop a system service. -->
    <string name="runningservicedetails_stop_dlg_title">Stop system service?</string>
    <!-- Running service details, stop confirmation descriptive text. Displays when user selects selects to stop a system service. -->
    <string name="runningservicedetails_stop_dlg_text">Are you sure you want to stop this system service? If you do, some
        features of your phone may stop working correctly until you power it off
        and then on again.</string>
    
>>>>>>> 10ebf928
    <!-- Language Settings --> <skip />
    <!-- Title of setting on main settings screen.  This item will take the user to the screen to tweak settings realted to locale and text -->
    <string name="language_settings">Language &amp; keyboard</string>
    <!-- Title of Language and keyboard settings screen -->
    <string name="language_keyboard_settings_title">Language &amp; keyboard settings</string>
    <!-- On Language & keyboard settings screen, heading. Inside the "Language & keyboard settings" screen, this is the header for settings that relate to language (select the system language, user dictionary for the language). -->
    <string name="language_settings_category">Language settings</string>
    <!-- On Language & keyboard settings screen, heading. Inside the "Language & keyboard settings" screen, this is the header for settings that relate to keyboard (enable/disable each keyboard, settings for each keyboard). -->
    <string name="keyboard_settings_category">Keyboard settings</string>
    <!-- On Text & language settings screen, setting option name. title of the setting to take the user to a screen to select the locale. -->
    <string name="phone_language">Select language</string>
    <!-- On Text & language settings screen, setting option name. summary of the setting to take the user to a screen to select the locale. -->
    <string name="phone_language_summary">""</string>
    <!-- On Text & language settings screen, setting option name. title of the setting to enable autoreplace of entered text. auto replace is a feature that will automatically correct mistyped words. -->
    <string name="auto_replace">Auto-replace</string>
    <!-- On Text & language settings screen, setting summary.  This is the summary for the "Auto-replace" setting. -->
    <string name="auto_replace_summary">Correct mistyped words</string>
    <!-- On Text & language settings screen, setting option name.  title of the setting to enable autocapitalization of entered text.  for example, after the user finishes a sentence, the next letter he types will automatically be capitalizated. -->
    <string name="auto_caps">Auto-cap</string>
    <!-- On Text & language settings screen, setting summary. Summary for the Auto-cap setting. -->
    <string name="auto_caps_summary">Capitalize first letter in sentences</string>
    <!-- On Text & language settings screen, setting option name. title of the setting to enable automatic punctuation of entered text.  for example, it will change an entered "youre" to "you're". -->
    <string name="auto_punctuate">Auto-punctuate</string>
    <!-- On Text & language settings screen, category for physical keyboard text entry options. -->
    <string name="hardkeyboard_category">Physical keyboard settings</string>
    <!-- On Text & language settings screen, setting summary for the Auto-punctuate setting. -->
    <string name="auto_punctuate_summary">Press Space key twice to insert \u0022.\u0022</string>
    <!-- On Security & location settings screen, setting check box name. Title of the checkbox to set whether password edit fields will show the most recent character typed and then hide it, or just hide it right away.  By hide, I mean mask it out. -->
    <string name="show_password">Visible passwords</string>
    <!-- On Security & location settings screen, setting check box summary. Summary for the visible passwords setting. -->
    <string name="show_password_summary">Show password as you type</string>
    <!-- Warning message about security implications of enabling an input method, displayed as a dialog
         message when the user selects to enable an IME. -->
    <string name="ime_security_warning">This input method may be able to collect
    all the text you type, including personal data like passwords and credit
    card numbers.  It comes from the application
    <xliff:g id="ime_application_name">%1$s</xliff:g>.
    Use this input method?</string>

    <!-- User dictionary settings --><skip />
    <!-- User dictionary settings, The titlebar text of the User dictionary settings screen. -->
    <string name="user_dict_settings_titlebar">User dictionary</string>
    <!-- User dictionary settings, The title of the list item to go into the User dictionary settings screen. -->
    <string name="user_dict_settings_title">User dictionary</string>
    <!-- User dictionary settings.  The summary of the listem item to go into the User dictionary settings screen. -->
    <string name="user_dict_settings_summary">""</string>
    <!-- User dictionary settings. The title of the menu item to add a new word to the user dictionary. -->
    <string name="user_dict_settings_add_menu_title">Add</string>
    <!-- User dictionary settings. The title of the dialog to add a new word to the user dictionary. -->
    <string name="user_dict_settings_add_dialog_title">Add to dictionary</string>
    <!-- User dictionary settings. The title of the dialog to edit an existing word in the user dictionary. -->
    <string name="user_dict_settings_edit_dialog_title">Edit word</string>
    <!-- User dictionary settings. The title of the context menu item to edit the current word -->
    <string name="user_dict_settings_context_menu_edit_title">Edit</string>
    <!-- User dictionary settings. The title of the context menu item to delete the current word -->
    <string name="user_dict_settings_context_menu_delete_title">Delete</string>
    <!-- User dictionary settings. The text to show when there are no user-defined words in the dictionary -->
    <string name="user_dict_settings_empty_text">You do not have any words in the user dictionary. You can add a word through the menu.</string>

    <!-- This is for diagnostics screen. The title of a screen with various items realted to launching screens that will giev the user info. For example, it contains "Phone information" and "Battery information" -->
    <string name="testing">Testing</string>
    <!-- In the Testing screen.  The item title of the activity that shows a bunch of phone-related information.  -->
    <string name="testing_phone_info">Phone information</string>
    <!-- In the Testing screen. The item title of the activity that shows a bunch of battery-related information.  -->
    <string name="testing_battery_info">Battery information</string>
    <!-- Do not translate. In the Testing screen. The item title of the activity that shows a bunch of SIM-related operations.  -->
    <string name="testing_sim_toolkit">SIM toolkit</string>

    <!-- The title of the item to go into the Quick launch settings. -->
    <string name="quick_launch_title">Quick launch</string>
    <!-- The summary of the item to go into the Quick launch settings. This is a description of what Quick launch offers. -->
    <string name="quick_launch_summary">Set keyboard shortcuts to launch applications</string>
    <!-- On the Quick launch settings screen, title of the item for shortcut letters that are not assigned to an application yet. Quick launch is assigning a global shortcut to launch a specific app. -->
    <string name="quick_launch_assign_application">Assign application</string>
    <!-- On the Quick launch settings screen, summary text for the item of letters that are not assigned. See the quick launch "Assign application" for a description of quick launch -->
    <string name="quick_launch_no_shortcut">No shortcut</string>
    <!-- On the Quick launch settings screen, summary text under the item for each assigned letter.  -->
    <string name="quick_launch_shortcut">Search + <xliff:g id="shortcut_letter">%1$s</xliff:g></string>
    <!-- On the Quick launch settings screen, title of "Clear shortcut" confirmation dialog. This is reached by longpressing an item for a shortcut letter.  This allows the user to clear the assigned application for that shortcut letter. -->
    <string name="quick_launch_clear_dialog_title">Clear</string>
    <!-- On the Quick launch settings screen, message in the "Clear shortcut" confirmation dialog.  See the title for this dialog for more info. -->
    <string name="quick_launch_clear_dialog_message">Your shortcut for <xliff:g id="shortcut_letter">%1$s</xliff:g> (<xliff:g id="application_name">%2$s</xliff:g>) will be cleared.</string>
    <!-- Clear dialog for quick launch setting box button labels: -->
    <string name="quick_launch_clear_ok_button">OK</string>
    <!-- Clear dialog for quick launch setting box button labels: -->
    <string name="quick_launch_clear_cancel_button">Cancel</string>
    <!-- Quick launch screen, when assigning an app to a shortcut, this menu item to show a list of all applications.  -->
    <string name="quick_launch_display_mode_applications">Applications</string>
    <!-- Quick launch screen, when assigning an app to a shortcut, this menu item to show a list of all shortcutable applications -->
    <string name="quick_launch_display_mode_shortcuts">Shortcuts</string>

    <!-- Input methods Settings -->
    <string name="input_methods_settings_title">Text input</string>
    <!-- Setting name for Input Method chooser -->
    <string name="input_method">Input method</string>
    <string name="input_methods_settings_summary">Manage text input options</string>
    <!-- Input Methods Settings localized format string for generating the appropriate "Foo settings" menu label for the Input Method named "Foo" -->
    <string name="input_methods_settings_label_format"><xliff:g id="ime_name">%1$s</xliff:g> settings</string>
    <!-- Summary for on-screen keyboard settings -->
    <string name="onscreen_keyboard_settings_summary">Onscreen keyboard settings</string>
    <!-- Title for built-in keyboard settings -->
    <string name="builtin_keyboard_settings_title">Built-in keyboard</string>
    <!-- Summary for built-in keyboard settings -->
    <string name="builtin_keyboard_settings_summary">Built-in, physical keyboard settings</string>

    <!-- Development Settings.  the title for the item to take the user to Development settings.  Development settings are settings meant for application developers.  -->
    <string name="development_settings_title">Development</string>
    <!-- Development Settings summary.  The summary of the item to take the user to Development settings.  Development settings are settings meant for application developers. -->
    <string name="development_settings_summary">Set options for application development</string>
    <!-- Setting checkbox title for Whether to enable USB debugging support on the phone. -->
    <string name="enable_adb">USB debugging</string>
    <!-- Setting checkbox summary for Whether to enable USB debugging support on the phone -->
    <string name="enable_adb_summary">Debug mode when USB is connected</string>
    <!-- Setting Checkbox title whether to keep the screen on when plugged in to a power source -->
    <string name="keep_screen_on">Stay awake</string>
    <!-- setting Checkbox summary whether to keep the screen on when plugged in  -->
    <string name="keep_screen_on_summary">Screen will never sleep while charging</string>
    <!-- Setting Checkbox title whether to allow mock locations -->
    <string name="allow_mock_location">Allow mock locations</string>
    <!-- setting Checkbox summary whether to allow mock locations  -->
    <string name="allow_mock_location_summary">Allow mock locations</string>
    <!-- Title of warning dialog about the implications of enabling USB debugging -->
    <string name="adb_warning_title">Allow USB debugging?</string>
    <!-- Warning text to user about the implications of enabling USB debugging -->
    <string name="adb_warning_message">USB debugging is intended for development purposes only. It can be used to copy data between your computer and your device, install applications on your device without notification, and read log data.</string>

    <!-- Title for the screen that lets the user choose a gadget to add to the home screen
         (or other screens that can host gadgets).  Note to translators: we're still determining
         the final name for Gadgets/Widgets, so please translate both for now. -->
    <string name="gadget_picker_title">Choose gadget</string>

    <!-- Title for the screen that lets the user choose a widget to add to the home screen
         (or other screens that can host widgets).  Note to translators: we're still determining
         the final name for Gadgets/Widgets, so please translate both for now. -->
    <string name="widget_picker_title">Choose widget</string>

    <!-- Used to show an amount of time in the form "d days, h hours, m minutes, s seconds" in BatteryHistory -->
    <string name="battery_history_days"><xliff:g id="days">%1$d</xliff:g>d <xliff:g id="hours">%2$d</xliff:g>h <xliff:g id="minutes">%3$d</xliff:g>m <xliff:g id="seconds">%4$d</xliff:g>s</string>

    <!-- Used to show an amount of time in the form "h hours, m minutes, s seconds" in BatteryHistory -->
    <string name="battery_history_hours"><xliff:g id="hours">%1$d</xliff:g>h <xliff:g id="minutes">%2$d</xliff:g>m <xliff:g id="seconds">%3$d</xliff:g>s</string>

    <!-- Used to show an amount of time in the form "m minutes, s seconds" in BatteryHistory -->
    <string name="battery_history_minutes"><xliff:g id="minutes">%1$d</xliff:g>m <xliff:g id="seconds">%2$d</xliff:g>s</string>

    <!-- Used to show an amount of time in the form "s seconds" in BatteryHistory -->
    <string name="battery_history_seconds"><xliff:g id="seconds">%1$d</xliff:g>s</string>

    <!-- XXX remove? Strings used for displaying usage statistics -->
    <string name="usage_stats_label">Usage statistics</string>

    <!-- In the Testing screen. The item title of the activity that shows usage statistics.  -->
    <string name="testing_usage_stats">Usage statistics</string>
    <!-- label for text to indicate sort options -->
    <string name="display_order_text">Sort by:</string>
    <!-- label for application name -->
    <string name="app_name_label">Application</string>
    <!-- label for launch count -->
    <string name="launch_count_label">Count</string>
    <!-- label for usage time -->
    <string name="usage_time_label">Usage time</string>

    <!-- Accessibility settings -->
    <skip/>

    <!-- Settings title in main settings screen for accessibility settings -->
    <string name="accessibility_settings">Accessibility</string>
    <!-- Settings title for accessibility settings screen -->
    <string name="accessibility_settings_title">Accessibility settings</string>
    <!-- Settings summary for accessibility settings -->
    <string name="accessibility_settings_summary">Manage accessibility options</string>
    <!-- Setting Checkbox title for enabling accessibility -->
    <string name="toggle_accessibility_title">Accessibility</string>
    <!-- Setting accessibility services category -->
    <string name="accessibility_services_category">Accessibility services</string>
    <!-- Message for announcing the lack of installed accessibility services. -->
    <string name="no_accessibility_services_summary">No installed accessibility services.</string>
    <!-- Warning message about security implications of enabling an accessibility service,
         displayed as a dialog message when the user selects to enable an accessibility service. -->
    <string name="accessibility_service_security_warning">This accessibility service may be able to collect
        all the text you type, including personal data credit card numbers except passwords.
        It may also log your user interface interactions. It comes from the application
        <xliff:g id="accessibility_service_name">%1$s</xliff:g>. Use this accessibility service?</string>
    <!-- Warning about disabling accessibility displayed as a dialog message when the user
         selects to disable accessibility. This avoids accidental disabling. -->
    <string name="accessibility_service_disable_warning">Disable accessibility?</string>
    <!-- Title for the prompt that lets users know that they have no accessibility related apps
         installed and that they can install TalkBack from Market. -->
    <string name="accessibility_service_no_apps_title">No accessibility related applications found
        </string>
    <!-- Message for the prompt that lets users know that they have no accessibility related apps
         installed and that they can install TalkBack from Market. -->
    <string name="accessibility_service_no_apps_message">You do not have any accessibility-related
        applications installed.\n\nYou can download a screen reader for your device from Android
        Market.\n\nClick "OK" to install the screen reader.</string>

    <!-- Accessibility settings: Webpage accessibility scripts category [CHAR LIMIT=25] -->
    <string name="accessibility_script_injection_category">Accessibility scripts</string>
    <!-- Accessibility settings: Checkbox title for enabling download of accessibility scripts [CHAR LIMIT=40] -->
    <string name="accessibility_script_injection_enabled">Download accessibility scripts</string>
    <!-- Accessibility settings: Checkbox summary for enabling download of accessibility scripts [CHAR LIMIT=65] -->
    <string name="accessibility_script_injection_enabled_summary">Allow applications to download accessibility scripts from Google</string>
    <!-- Warning message about security implications of downloading accessibility scripts,
         displayed as a dialog message when the user selects to enable script downloading. [CHAR LIMIT="NONE"] -->
    <string name="accessibility_script_injection_security_warning">Some applications can ask Google
        to download scripts to your phone that make their content more accessible. Are you sure you
        want to allow Google to install accessibility scripts on your phone?</string>
    <!-- Accessibility settings: Power button category -->
    <string name="accessibility_power_button_category">Power button</string>
    <!-- Accessibility settings: checkbox title for power button behavior -->
    <string name="accessibility_power_button_ends_call">Power button ends call</string>
    <!-- Accessibility settings: power button behavior summary text -->
    <string name="accessibility_power_button_ends_call_summary">During a call, pressing Power ends call instead of turning off screen</string>

    <!-- App Fuel Gauge strings -->
    <skip/>

    <!-- Activity title for App Fuel Gauge summary -->
    <string name="power_usage_summary_title">Battery use</string>
    <!-- Activity title summary for App Fuel Gauge summary -->
    <string name="power_usage_summary">What has been using the battery</string>
    <!-- Battery usage since unplugged -->
    <string name="battery_since_unplugged">Battery use since unplugged</string>
    <!-- Battery usage since user reset the stats -->
    <string name="battery_since_reset">Battery use since reset</string>
    <!-- Battery usage on battery duration -->
    <string name="battery_stats_on_battery"><xliff:g id="time">%1$s</xliff:g> on battery</string>
    <!-- Battery usage duration -->
    <string name="battery_stats_duration"><xliff:g id="time">%1$s</xliff:g> since unplugged</string>
    <!-- [CHAR LIMIT=25] Label for battery stats charging state graph -->
    <string name="battery_stats_charging_label">Charging</string>
    <!-- [CHAR LIMIT=25] Label for battery stats screen on state graph -->
    <string name="battery_stats_screen_on_label">Screen on</string>
    <!-- [CHAR LIMIT=25] Label for battery stats gps on state graph -->
    <string name="battery_stats_gps_on_label">GPS on</string>
    <!-- [CHAR LIMIT=25] Label for battery stats wifi running state graph -->
    <string name="battery_stats_wifi_running_label">WIFI</string>
    <!-- [CHAR LIMIT=25] Label for battery stats wake lock state graph -->
    <string name="battery_stats_wake_lock_label">Awake</string>
    <!-- [CHAR LIMIT=25] Label for battery stats phone signal strength graph -->
    <string name="battery_stats_phone_signal_label">Phone signal</string>
    <!-- Battery usage during last unplugged period -->
    <string name="battery_stats_last_duration">@string/menu_stats_last_unplugged</string>
    <!-- CPU awake time title -->
    <string name="awake">Device awake time</string>
    <!-- Wifi on time -->
    <string name="wifi_on_time">WiFi on time</string>
    <!-- Bluetooth on time -->
    <string name="bluetooth_on_time">WiFi on time</string>
    <!-- Application name and battery usage percentage -->
    <string name="usage_name_percent"><xliff:g id="name">%1$s</xliff:g>" - "
            <xliff:g id="number" example="30">%2$s</xliff:g><xliff:g id="percent" example="%">%%</xliff:g></string>

    <!-- Activity title for battery usage details for an app. or power consumer -->
    <string name="details_title">Battery use details</string>
    <!-- Subtitle for application/subsystem details -->
    <string name="details_subtitle">Use details</string>
    <!-- Subtitle for possible options -->
    <string name="controls_subtitle">Adjust power use</string>
    <!-- Subtitle for list of packages -->
    <string name="packages_subtitle">Included packages</string>

    <!-- Label for power consumed by the screen -->
    <string name="power_screen">Display</string>
    <!-- Label for power consumed by WiFi -->
    <string name="power_wifi">Wi-Fi</string>
    <!-- Label for power consumed by Bluetooth -->
    <string name="power_bluetooth">Bluetooth</string>
    <!-- Label for power consumed by Cell idle -->
    <string name="power_cell">Cell standby</string>
    <!-- Label for power consumed by Calling -->
    <string name="power_phone">Voice calls</string>
    <!-- Label for power consumed when Idle -->
    <string name="power_idle">Phone idle</string>

    <!-- Label for CPU usage time -->
    <string name="usage_type_cpu">CPU total</string>
    <!-- Label for CPU usage in foreground -->
    <string name="usage_type_cpu_foreground">CPU foreground</string>
    <!-- [CHAR LIMIT=25] Label for keeping device from sleeping -->
    <string name="usage_type_wake_lock">Keep awake</string>
    <!-- Label for GPU usage time -->
    <string name="usage_type_gps">GPS</string>
    <!-- [CHAR LIMIT=25] Label for WIFI usage time -->
    <string name="usage_type_wifi_running">Wi-Fi running</string>
    <!-- Label for Phone usage time -->
    <string name="usage_type_phone">Phone</string>
    <!-- Label for Data sent -->
    <string name="usage_type_data_send">Data sent</string>
    <!-- Label for Data received -->
    <string name="usage_type_data_recv">Data received</string>
    <!-- Label for Audio usage time -->
    <string name="usage_type_audio">Audio</string>
    <!-- Label for Video usage time -->
    <string name="usage_type_video">Video</string>
    <!-- Label for time that a feature has been on -->
    <string name="usage_type_on_time">Time on</string>
    <!-- Label for time that there was no cell coverage -->
    <string name="usage_type_no_coverage">Time without a signal</string>
    <!-- Label for force stop action -->
    <string name="battery_action_stop">Force stop</string>
    <!-- Label for app details action -->
    <string name="battery_action_app_details">Application info</string>
    <!-- Label for app settings action -->
    <string name="battery_action_app_settings">Application settings</string>
    <!-- Label for display settings -->
    <string name="battery_action_display">Display settings</string>
    <!-- Label for wifi settings -->
    <string name="battery_action_wifi">WiFi settings</string>
    <!-- Label for bluetooth settings -->
    <string name="battery_action_bluetooth">Bluetooth settings</string>

    <!-- Description for voice call detail -->
    <string name="battery_desc_voice">Battery used by voice calls</string>

    <!-- Description for standby detail -->
    <string name="battery_desc_standby">Battery used when phone is idle</string>

    <!-- Description for cell radio detail -->
    <string name="battery_desc_radio">Battery used by cell radio</string>
    <!-- Suggestion to switch to airplane mode to save power -->
    <string name="battery_sugg_radio">Switch to airplane mode to save power in areas with no cell coverage</string>

    <!-- Description for power consumed by display -->
    <string name="battery_desc_display">Battery used by the display and backlight</string>
    <!-- Suggestion for reducing display power -->
    <string name="battery_sugg_display">Reduce the screen brightness and/or screen timeout</string>

    <!-- Description for wifi connectivity -->
    <string name="battery_desc_wifi">Battery used by Wi-Fi</string>
    <!-- Suggestion for wifi connectivity power drain -->
    <string name="battery_sugg_wifi">Turn off Wi-Fi when not using it or where it is not available</string>

    <!-- Description for bluetooth power consumption detail -->
    <string name="battery_desc_bluetooth">Battery used by bluetooth</string>
    <!-- Suggestion for bluetooth -->
    <string name="battery_sugg_bluetooth_basic">Turn off bluetooth when you aren\'t using it</string>
    <!-- Suggestion for bluetooth headset -->
    <string name="battery_sugg_bluetooth_headset">Try connecting to a different bluetooth device</string>

    <!-- [CHAR LIMIT=50] Description for power consumed by applications -->
    <string name="battery_desc_apps">Battery used by application</string>
    <!-- Suggestion for exploring application info to stop or uninstall -->
    <string name="battery_sugg_apps_info">Stop or uninstall the application</string>
    <!-- [CHAR LIMIT=100] Suggestion for getting apps to consume less power due to GPS-->
    <string name="battery_sugg_apps_gps">"Manually control GPS to prevent application from using it"</string>
    <!-- Suggestion for getting apps to consume less power -->
    <string name="battery_sugg_apps_settings">The application may offer settings to reduce battery use</string>

    <!-- Menu label for viewing battery usage since unplugged -->
    <string name="menu_stats_unplugged"><xliff:g id="unplugged">%1$s</xliff:g> since unplugged</string>
    <!-- Menu label for viewing battery usage since unplugged -->
    <string name="menu_stats_last_unplugged">While last unplugged for <xliff:g id="unplugged">%1$s</xliff:g></string>
    <!-- Menu label for viewing battery usage total -->
    <string name="menu_stats_total">Usage totals</string>
    <!-- Menu label for refreshing with latest usage numbers -->
    <string name="menu_stats_refresh">Refresh</string>

    <!-- Label for kernel threads -->
    <string name="process_kernel_label">Android OS</string>
    <!-- Label for mediaserver process -->
    <string name="process_mediaserver_label">Mediaserver</string>

    <!-- Voice input/output settings --><skip />
    <!-- Title of setting on main settings screen. This item will take the user to the screen to tweak settings related to speech functionality -->
    <string name="voice_input_output_settings">Voice input &amp; output</string>
    <!-- Main voice input/output settings screen title -->
    <string name="voice_input_output_settings_title">Voice input &amp; output settings</string>
    <!-- Title of voice search settings list item within voice input/output settings -->
    <string name="voice_search_settings_title">Voice search</string>
    <!-- Title of keyboard settings list item within voice input/output settings -->
    <string name="keyboard_settings_title">Android keyboard</string>
    <!-- Title for the 'voice input' category of voice input/output settings -->
    <string name="voice_input_category">Voice input</string>
    <!-- Title for the 'voice output' category of voice input/output settings -->
    <string name="voice_output_category">Voice output</string>
    <!-- Title for the voice recognizer setting in voice input/output settings -->
    <string name="recognizer_title">Voice recognizer</string>
    <!-- Title for the link to settings for the chosen voice recognizer in voice input/output settings -->
    <string name="recognizer_settings_title">Voice recognizer settings</string>
    <!-- Summary for the link to settings for the chosen voice recognizer in voice input/output settings.
         Would say something like, e.g., "Settings for 'Google'". -->
    <string name="recognizer_settings_summary">Settings for \'<xliff:g id="recognizer_name">%s</xliff:g>\'</string>

    <!-- Text-To-Speech (TTS) settings --><skip />
    <!-- Title of setting on main settings screen.  This item will take the user to the screen to tweak settings related to the text-to-speech functionality -->
    <string name="tts_settings">Text-to-speech settings</string>
    <!-- Main TTS Settings screen title -->
    <string name="tts_settings_title">Text-to-speech settings</string>
    <!-- On main TTS Settings screen, title for toggle used to force use of default TTS settings -->
    <string name="use_default_tts_settings_title">Always use my settings</string>
    <!-- On main TTS Settings screen, summary for toggle used to force use of default TTS settings -->
    <string name="use_default_tts_settings_summary">Default settings below override application settings</string>
    <!-- On main TTS Settings screen, section header for default TTS settings -->
    <string name="tts_default_settings_section">Default settings</string>
    <!-- On main TTS Settings screen, in default settings section, setting default synthesis engine for synthesized voice -->
    <string name="tts_default_synth_title">Default Engine</string>
    <!-- On main TTS Settings screen, summary for default synthesis engine for synthesized voice -->
    <string name="tts_default_synth_summary">Sets the speech synthesis engine to be used for spoken text</string>
    <!-- On main TTS Settings screen, in default settings section, setting default speech rate for synthesized voice -->
    <string name="tts_default_rate_title">Speech rate</string>
    <!-- On main TTS Settings screen, summary for default speech rate for synthesized voice -->
    <string name="tts_default_rate_summary">Speed at which the text is spoken</string>
    <!-- On main TTS Settings screen, in default settings section, setting default pitch for synthesized voice -->
    <string name="tts_default_pitch_title">Pitch</string>
    <!-- On main TTS Settings screen, summary for default pitch for synthesized voice -->
    <string name="tts_default_pitch_summary">Affects the tone of the spoken text</string>
    <!-- On main TTS Settings screen, in default settings section, setting default language for synthesized voice -->
    <string name="tts_default_lang_title">Language</string>
    <!-- On main TTS Settings screen, summary for default language for synthesized voice -->
    <string name="tts_default_lang_summary">Sets the language-specific voice for the spoken text</string>
    <!-- On main TTS Settings screen, triggers playback of an example of speech synthesis -->
    <string name="tts_play_example_title">Listen to an example</string>
    <!-- On main TTS Settings screen, summary for triggering playback of an example of speech synthesis -->
    <string name="tts_play_example_summary">Play a short demonstration of speech synthesis</string>
    <!-- On main TTS Settings screen, click to install required speech synthesis data -->
    <string name="tts_install_data_title">Install voice data</string>
    <!-- On main TTS Settings screen, summary for click to install required speech synthesis data -->
    <string name="tts_install_data_summary">Install the voice data required for speech synthesis</string>
    <!-- On main TTS Settings screen, summary for when required speech synthesis data alrady installed on SD card -->
    <string name="tts_data_installed_summary">Voices required for speech synthesis already properly installed</string>
    <!-- Text spoken by the TTS engine for demonstration purposes -->
    <string name="tts_demo">This is an example of speech synthesis.</string>
    <!-- Text spoken by the TTS engine when TTS settings (other than language) have been changed -->
    <string name="tts_settings_changed_demo">Your settings have changed. This is an example of how they sound.</string>
    <!-- Error screen when a selected TTS engine can't run because it's missing components -->
    <string name="tts_engine_error">The engine you selected is unable to run</string>
    <!-- Button text for error screen when a selected TTS engine can't run because it's missing components -->
    <string name="tts_engine_error_config">Configure</string>
    <!-- Button text for error screen when a selected TTS engine can't run because it's missing components -->
    <string name="tts_engine_error_reselect">Select another engine</string>
    <!-- Warning message about security implications of enabling a TTS engine, displayed as a dialog
         message when the user selects to enable an engine. -->
    <string name="tts_engine_security_warning">This speech synthesis engine may be able to collect
    all the text that will be spoken, including personal data like passwords and credit
    card numbers.  It comes from the <xliff:g id="tts_plugin_engine_name">%s</xliff:g> engine.
    Enable the use of this speech synthesis engine?</string>
    <!-- On main TTS Settings screen, text for divider under which all TTS engines are listed -->
    <string name="tts_engines_section">Engines</string>
    <!-- On main TTS Settings screen, text preceded by the TTS engine name, clicking this button will launch the engine settings -->
    <string name="tts_engine_name_settings"><xliff:g id="tts_plugin_engine_name">%s</xliff:g> settings</string>
    <!-- On main TTS Settings screen, text preceded by the TTS engine name to indicate the engine can be used by the user -->
    <string name="tts_engine_name_is_enabled_summary"><xliff:g id="tts_plugin_engine_name">%s</xliff:g> is enabled</string>
    <!-- On main TTS Settings screen, text preceded by the TTS engine name to indicate the engine cannot be used by the user -->
    <string name="tts_engine_name_is_disabled_summary"><xliff:g id="tts_plugin_engine_name">%s</xliff:g> is disabled</string>
    <!-- On Pico TTS Settings screen, text to mark the section for the various languages and voices that are available -->
    <string name="pico_languages_and_voices">Languages and voices</string>
    <!-- On Pico TTS Settings screen, text to mark a voice as installed -->
    <string name="pico_installed">Installed</string>
    <!-- On Pico TTS Settings screen, text to mark a voice as not installed -->
    <string name="pico_not_installed">Not installed</string>
    <!-- On Pico TTS Settings screen, summary text to indicate that a voice is female -->
    <string name="pico_voice_summary_female">Female</string>
    <!-- On Pico TTS Settings screen, summary text to indicate that a voice is male -->
    <string name="pico_voice_summary_male">Male</string>
    <!-- [CHAR LIMIT=33] Notification title that appears when the installation of a new TTS engine completed -->
    <string name="tts_notif_engine_install_title">Speech synthesis engine installed</string>
    <!-- [CHAR LIMIT=30] Notification message that appears after the user has installed a new TTS engine,
         to warn the user that this engine cannot be used before the checkbox for that engine
         in TTS settings is checked. -->
    <string name="tts_notif_engine_install_message">Enable new engine before use</string>

    <!-- Power Control Widget -->
    <string name="gadget_title">Power Control</string>
    <string name="gadget_toggle_wifi">Updating Wi-Fi setting</string>
    <string name="gadget_toggle_bluetooth">Updating Bluetooth setting</string>

    <string name="vpn_settings_activity_title">VPN settings</string>

    <!-- Title of VPN connect dialog -->
    <string name="vpn_connect_to">Connect to <xliff:g id="name" example="Work Network">%s</xliff:g></string>
    <!-- In VPN connect dialog, for inputing username and password -->
    <string name="vpn_username_colon">Username:</string>
    <string name="vpn_password_colon">Password:</string>
    <string name="vpn_a_username">a username</string>
    <string name="vpn_a_password">a password</string>

    <!-- In VPN connect dialog where user may check to remember the username entered -->
    <string name="vpn_save_username">Remember username</string>

    <string name="vpn_connect_button">Connect</string>
    <string name="vpn_yes_button">Yes</string>
    <string name="vpn_no_button">No</string>
    <string name="vpn_back_button">Back</string>
    <string name="vpn_mistake_button">No</string>

    <string name="vpn_menu_done">Save</string>
    <string name="vpn_menu_cancel">Cancel</string>
    <string name="vpn_menu_revert">Revert</string>
    <string name="vpn_menu_connect">Connect to network</string>
    <string name="vpn_menu_disconnect">Disconnect from network</string>
    <string name="vpn_menu_edit">Edit network</string>
    <string name="vpn_menu_delete">Delete network</string>

    <!-- VPN error dialog messages -->
    <string name="vpn_error_miss_entering">You must enter <xliff:g id="code">%s</xliff:g>.</string>
    <string name="vpn_error_miss_selecting">You must select <xliff:g id="option">%s</xliff:g>.</string>
    <string name="vpn_error_duplicate_name">The VPN name \'<xliff:g id="name" example="Home Network">%s</xliff:g>\' already exists. Find another name.</string>
    <string name="vpn_confirm_profile_deletion">Are you sure you want to delete this VPN?</string>
    <string name="vpn_confirm_add_profile_cancellation">Are you sure you don\'t want to create this profile?</string>
    <string name="vpn_confirm_edit_profile_cancellation">Are you sure you want to discard the changes made to this profile?</string>
    <string name="vpn_confirm_reconnect">Unable to connect to the network. Do you want to try again?</string>
    <string name="vpn_reconnect_from_lost">Connection lost. Do you want to connect again?</string>
    <string name="vpn_unknown_server_dialog_msg">Server name cannot be resolved. Do you want to check your server name setting?</string>
    <string name="vpn_challenge_error_dialog_msg">Challenge error. Do you want to check your secret setting?</string>
    <string name="vpn_secret_not_set_dialog_msg">One or more secrets are missing in this VPN configuration. Do you want to check your secret setting?</string>
    <string name="vpn_auth_error_dialog_msg">The username or password you entered is incorrect. Do you want to try again?</string>
    <string name="vpn_remote_hung_up_error_dialog_msg">Server hung up. The username or password you entered could be incorrect. Do you want to try again?</string>
    <string name="vpn_remote_ppp_hung_up_error_dialog_msg">Server hung up. It is possible that you are behind a firewall that prevents you from connecting to the server. Do you want to try again?</string>
    <string name="vpn_ppp_negotiation_failed_dialog_msg">Server negotiation failed. The server may not agree with your encryption option. Do you want to check your encryption setting?</string>

    <!-- VPN type selection activity title -->
    <string name="vpn_type_title">Add VPN</string>
    <!-- "Add VPN" preference title -->
    <string name="vpn_add_new_vpn">Add VPN</string>
    <!-- VPN profile editor title when adding a new profile -->
    <string name="vpn_edit_title_add">Add <xliff:g id="name">%s</xliff:g> VPN</string>
    <!-- VPN profile editor title when editing an existing profile -->
    <string name="vpn_edit_title_edit"><xliff:g id="name">%s</xliff:g> details</string>
    <!-- Preference group title for a list of VPN profiles -->
    <string name="vpns">VPNs</string>
    <!-- Preference summary text when VPN is connecting -->
    <string name="vpn_connecting">Connecting...</string>
    <!-- Preference summary text when VPN is disconnecting -->
    <string name="vpn_disconnecting">Disconnecting...</string>
    <!-- Preference summary text when VPN is connected -->
    <string name="vpn_connected">Connected</string>
    <!-- Preference summary text when VPN is not connected -->
    <string name="vpn_connect_hint">Connect to network</string>

    <!-- Name of a VPN profile -->
    <string name="vpn_name">VPN name</string>
    <string name="vpn_a_name">a VPN name</string>

    <!-- Toast message shown when a profile is added -->
    <string name="vpn_profile_added">\'<xliff:g id="name">%s</xliff:g>\' is added</string>
    <!-- Toast message shown when changes of a profile is saved -->
    <string name="vpn_profile_replaced">Changes are made to \'<xliff:g id="name">%s</xliff:g>\'</string>

    <!-- Preference title -->
    <string name="vpn_user_certificate_title">Set user certificate</string>
    <!-- Complete term -->
    <string name="vpn_user_certificate">User certificate</string>
    <string name="vpn_a_user_certificate">a user certificate</string>

    <!-- Preference title -->
    <string name="vpn_ca_certificate_title">Set CA certificate</string>
    <!-- Complete term -->
    <string name="vpn_ca_certificate">Certificate authority (CA) certificate</string>
    <string name="vpn_a_ca_certificate">a CA certificate</string>
    <!-- Preference title -->
    <string name="vpn_l2tp_secret_string_title">Set L2TP secret</string>
    <!-- Complete term -->
    <string name="vpn_l2tp_secret">L2TP secret</string>
    <string name="vpn_a_l2tp_secret">an L2TP secret</string>
    <string name="vpn_pptp_encryption_title">encryption</string>
    <string name="vpn_pptp_encryption">PPTP encryption</string>

    <!-- Preference title -->
    <string name="vpn_ipsec_presharedkey_title">Set IPSec pre-shared key</string>
    <!-- Complete term -->
    <string name="vpn_ipsec_presharedkey">IPSec pre-shared key</string>
    <string name="vpn_a_ipsec_presharedkey">an IPSec pre-shared key</string>

    <!-- Preference title -->
    <string name="vpn_vpn_server_title">Set VPN server</string>
    <!-- Complete term -->
    <string name="vpn_vpn_server">VPN server</string>
    <string name="vpn_a_vpn_server">a VPN server</string>
    <!-- Dialog title for setting VPN server name -->
    <string name="vpn_vpn_server_dialog_title">VPN server name</string>

    <!-- Preference title -->
    <string name="vpn_dns_search_list_title">DNS search domains</string>
    <!-- Complete term -->
    <string name="vpn_dns_search_list">DNS search domains</string>

    <!-- Summary text to hint that the value is set -->
    <string name="vpn_field_is_set"><xliff:g id="value">%s</xliff:g> is set</string>
    <!-- Summary text to hint that the value is not set -->
    <string name="vpn_field_not_set"><xliff:g id="value">%s</xliff:g> not set</string>
    <!-- Summary text to hint that the value is not set but it's not required-->
    <string name="vpn_field_not_set_optional"><xliff:g id="value">%s</xliff:g> not set (optional)</string>

    <!-- CheckBoxPreference title to enable something -->
    <string name="vpn_enable_field">Enable <xliff:g id="option">%s</xliff:g></string>
    <!-- CheckBoxPreference title to disable something -->
    <string name="vpn_disable_field">Disable <xliff:g id="option">%s</xliff:g></string>

    <!-- CheckBoxPreference summary to hint that something is enabled -->
    <string name="vpn_is_enabled"><xliff:g id="option">%s</xliff:g> is enabled</string>
    <!-- CheckBoxPreference summary to hint that something is disabled -->
    <string name="vpn_is_disabled"><xliff:g id="option">%s</xliff:g> is disabled</string>

    <!-- Title of preference to enter the VPN settings activity -->
    <string name="vpn_settings_title">VPN settings</string>
    <!-- Summary of preference to enter the VPN settings activity -->
    <string name="vpn_settings_summary">Set up &amp; manage Virtual Private Networks (VPNs)</string>
    <!-- A secret edit field's grayed out value when it has not been modified -->
    <string name="vpn_secret_unchanged">(unchanged)</string>
    <!-- A secret edit field's grayed out value when it has not been set -->
    <string name="vpn_secret_not_set">(not set)</string>

    <!-- Title of preference group for credential storage settings -->
    <string name="credentials_category">Credential storage</string>
    <!-- Title of preference to enable/dislable access to credential storage -->
    <string name="credentials_access">Use secure credentials</string>
    <!-- Summary of preference to enable/dislable access to credential storage -->
    <string name="credentials_access_summary">Allow applications to access secure certificates and other credentials</string>
    <!-- Title of dialog to enable/dislable access to credential storage -->
    <string name="credentials_unlock">Enter password</string>
    <!-- Description of dialog to enable/dislable access to credential storage -->
    <string name="credentials_unlock_hint">Enter the credential storage password.</string>
    <!-- Title of preference to install certificates from SD card [CHAR LIMIT=25] -->
    <string name="credentials_install_certificates" product="nosdcard">Install from shared storage</string>
    <!-- Title of preference to install certificates from SD card -->
    <string name="credentials_install_certificates" product="default">Install from SD card</string>
    <!-- Summary of preference to install certificates from SD card [CHAR LIMIT=25] -->
    <string name="credentials_install_certificates_summary" product="nosdcard">Install encrypted certificates from shared storage</string>
    <!-- Summary of preference to install certificates from SD card -->
    <string name="credentials_install_certificates_summary" product="default">Install encrypted certificates from SD card</string>
    <!-- Title of preference to set storage password -->
    <string name="credentials_set_password">Set password</string>
    <!-- Summary of preference to set storage password -->
    <string name="credentials_set_password_summary">Set or change the credential storage password</string>
    <!-- Title of preference to reset credential storage -->
    <string name="credentials_reset">Clear storage</string>
    <!-- Summary of preference to reset credential storage -->
    <string name="credentials_reset_summary">Clear credential storage of all contents and reset its password</string>
    <!-- Description of dialog to reset the credential storage -->
    <string name="credentials_reset_hint">Are you sure you want to delete all credentials and reset the credential storage password?</string>
    <!-- Description for the old-password input box -->
    <string name="credentials_old_password">Current password:</string>
    <!-- Description for the new-password input box -->
    <string name="credentials_new_password">New password:</string>
    <!-- Description for the confirm-new-password input box -->
    <string name="credentials_confirm_password">Confirm new password:</string>
    <!-- Description when user set up the storage for the very first time -->
    <string name="credentials_first_time_hint">Set a password for the credential storage (at least 8 characters).</string>
    <string name="credentials_wrong_password">Please enter the correct password.</string>
    <string name="credentials_reset_warning">Please enter the correct password. You have one more try to enter the correct password before the credential storage is erased.</string>
    <string name="credentials_reset_warning_plural">Please enter the correct password. You have <xliff:g id="number" example="5">%1$d</xliff:g> more tries to enter the correct password before the credential storage is erased.</string>
    <string name="credentials_passwords_mismatch">Passwords do not match.</string>
    <string name="credentials_passwords_empty">You must enter and confirm a password.</string>
    <string name="credentials_password_empty">Please enter the password.</string>
    <string name="credentials_password_too_short">The password must have at least 8 characters.</string>
    <!-- toast message -->
    <string name="credentials_erased">The credential storage is erased.</string>
    <!-- toast message -->
    <string name="credentials_enabled">Credential storage is enabled.</string>
    <!-- toast message -->
    <string name="credentials_disabled">Credential storage is disabled.</string>

    <!-- Title of preference group for encrypted filesystem settings -->
    <string name="encrypted_fs_category">Encrypted File System</string>
    <!-- Title of preference to enable/dislable encrypted filesystem -->
    <string name="encrypted_fs_enable">Encrypt private user data</string>
    <!-- Summary of preference to enable/dislable encrypted filesystem -->
    <string name="encrypted_fs_enable_summary">Enable encrypted file system storage for private user data in this device</string>
    <!-- Dialog message to enable encrypted filesystem -->
    <string name="encrypted_fs_enable_dialog">Enabling Encrypted File Systems requires a device data wipe.</string>
    <!-- Dialog message to disable encrypted filesystem -->
    <string name="encrypted_fs_disable_dialog">Disabling Encrypted File Systems requires a device data wipe.</string>
    <!-- Button label to enable encrypted filesystem -->
    <string name="encrypted_fs_enable_button">Enable</string>
    <!-- Button label to disable encrypted filesystem -->
    <string name="encrypted_fs_disable_button">Disable</string>
    <!-- Button message to cancel toggling encrypted filesystem -->
    <string name="encrypted_fs_cancel_button">Cancel</string>
    <!-- Toast message to notify cancel toggling encrypted filesystem -->
    <string name="encrypted_fs_cancel_confirm">Encrypted File Systems mode change cancelled.</string>
    <!-- Dialog title to toggle encrypted filesystem -->
    <string name="encrypted_fs_alert_dialog_title">Encrypted File Systems Warning.</string>

    <!-- Sound settings screen, setting check box label -->
    <string name="emergency_tone_title">Emergency tone</string>
    <!-- Sound settings screen, setting option summary text -->
    <string name="emergency_tone_summary">Set behavior when an emergency call is placed</string>

    <!-- Privacy Settings screen --><skip/>
    <!-- Privacy settings menu title -->
    <string name="privacy_settings">Privacy</string>
    <!-- Privacy settings activity title -->
    <string name="privacy_settings_title">Privacy settings</string>
    <!-- Backup section title -->
    <string name="backup_section_title">Backup and restore</string>
    <!-- Personal data section title -->
    <string name="personal_data_section_title">Personal data</string>
    <!-- Backup data menu title -->
    <string name="backup_data_title">Back up my data</string>
    <!-- Summary text of the "back up data" setting -->
    <string name="backup_data_summary">Back up my settings and other application data.</string>
    <!-- Auto-restore menu title -->
    <string name="auto_restore_title">Automatic restore</string>
    <!-- Summary text of the "automatic restore" setting -->
    <string name="auto_restore_summary">If I reinstall an application, restore backed up settings or other data.</string>
    <!-- Dialog title for confirmation to erase backup data from server -->
    <string name="backup_erase_dialog_title">Backup</string>
    <!-- Dialog title for confirmation to erase backup data from server -->
    <string name="backup_erase_dialog_message">Are you sure you want to stop backing up your settings and application data and erase all copies on Google servers?</string>

    <!-- Device admin settings screen --><skip/>
    <!-- Device admin settings activity title -->
    <string name="device_admin_settings_title">Device administration settings</string>
    <!-- Label for screen showing the active device policy -->
    <string name="active_device_admin_msg">Device administrator</string>
    <!-- Label for button to remove the active device admin -->
    <string name="remove_device_admin">Deactivate</string>
    <!-- Label for screen showing to select device policy -->
    <string name="select_device_admin_msg">Device administrators</string>
    <!-- Message when there are no available device admins to display -->
    <string name="no_device_admins">No available device administrators</string>

    <!-- Label for screen showing to add device policy -->
    <string name="add_device_admin_msg">Activate device administrator?</string>
    <!-- Label for button to set the active device admin -->
    <string name="add_device_admin">Activate</string>
    <!-- Device admin add activity title -->
    <string name="device_admin_add_title">Device administrator</string>
    <!-- Device admin warning message about policies an admin can use -->
    <string name="device_admin_warning">Activating this administrator will allow
        the application <xliff:g id="app_name">%1$s</xliff:g> to perform the
        following operations:</string>
    <!-- Device admin warning message about policies an admin can use -->
    <string name="device_admin_status">This administrator is active and allows
        the application <xliff:g id="app_name">%1$s</xliff:g> to perform the
        following operations:</string>

    <!-- Name to assign to a Network Access Point that was saved without a name -->
    <string name="untitled_apn">Untitled</string>

    <string name="sound_category_sound_title">General</string>
    <string name="sound_category_calls_title">Incoming calls</string>
    <string name="sound_category_notification_title">Notifications</string>
    <string name="sound_category_feedback_title">Feedback</string>

    <!-- Wifi Setup For Setup Wizard with XL screen -->
    <!-- Title shown in Wifi Setup For Setup Wizard with XL screen -->
    <string name="wifi_setup_title">WiFi setup</string>
    <!-- Text message shown when Wifi is not connected.
         Used in Wifi Setup For Setup Wizard with XL screen. -->
    <string name="wifi_setup_not_connected">Not connected</string>
    <!-- Button message shown on the button adding manual setting.
         Used in Wifi Setup For Setup Wizard with XL screen. -->
    <string name="wifi_setup_add_network">Add network</string>
    <!-- Button message shown on the button refreshing a list of network.
         Used in Wifi Setup For Setup Wizard with XL screen. -->
    <string name="wifi_setup_refresh_list">Refresh list</string>
    <!-- Button message shown on the button enabling users skip Wifi Setup.
         Used in Wifi Setup For Setup Wizard with XL screen. -->
    <string name="wifi_setup_skip">Skip</string>
    <!-- Button message shown on the button enabling users go the next step.
         Used in Wifi Setup For Setup Wizard with XL screen. -->
    <string name="wifi_setup_next">Next</string>

    <!-- The message shown above available networks when the device is scanning
         available networks [CHAR LIMIT=35] -->
    <string name="wifi_setup_status_scanning">Scanning networks...</string>
    <!-- Message shown above available network when there's no connected network.
         Used in Wifi Setup For Setup Wizard with XL screen. -->
    <string name="wifi_setup_status_select_network">Touch to select network</string>
    <!-- Message shown above available networks when a user clicked one of available
         networks and the UI is showing one possible existing network.
         Used in Wifi Setup. -->
    <string name="wifi_setup_status_existing_network">Connect to existing network</string>
    <!-- Message shown above available networks when a user clicked one of available
         networks and the UI is prompting the user to edit the network configuration
         if needed. Used in Wifi Setup with XL screen. [CHAR LIMIT=35] -->
    <string name="wifi_setup_status_edit_network">Enter network configuration</string>
    <!-- The message shown above available networks when a user clicked "Add network"
         button. Used in Wifi Setup For Setup Wizard with XL screen. -->
    <string name="wifi_setup_status_new_network">Connect to new network</string>
    <!-- The message shown above available networks when a user clicked one of available
         networks or created another profile and he/she is waiting for the connection
         is established.
         Used in Wifi Setup For Setup Wizard with XL screen. -->
    <string name="wifi_setup_status_connecting">Connecting...</string>
    <!-- The message shown above available networks when connection is established,
         letting a user to proceed to the next step of the SetupWizard.
         Used in Wifi Setup For Setup Wizard with XL screen. [CHAR LIMIT=35] -->
    <string name="wifi_setup_status_proceed_to_next">Proceed to the next step</string>

    <!-- Do not translate. This is a stub which will be removed soon. -->
    <string name="time_zone_auto_stub" translatable="false">Select Time Zone</string>

    <!-- Message when sync is currently failing [CHAR LIMIT=100] -->
    <string name="sync_is_failing">Sync is currently experiencing problems. It will be back shortly.</string>
    <!-- Button label to add an account [CHAR LIMIT=20] -->
    <string name="add_account_label">Add account</string>
    <!-- Header title for those settings relating to general syncing.
         [CHAR LIMIT=30] -->
    <string name="header_general_sync_settings">General sync settings</string>
    <!-- Data synchronization settings screen, title of setting that controls whether background data should be used [CHAR LIMIT=30] -->
    <string name="background_data">Background data</string>
    <!-- Data synchronization settings screen, summary of setting that controls whether background data should be used [CHAR LIMIT=60] -->
    <string name="background_data_summary">Applications can sync, send, and receive data at any time</string>
    <!-- Data synchronization settings screen, title of dialog that confirms the user's unchecking of background data [CHAR LIMIT=20] -->
    <string name="background_data_dialog_title">Attention</string>
    <!-- Data synchronization settings screen, message of dialog that confirms the user's unchecking of background data [CHAR LIMIT=200] -->
    <string name="background_data_dialog_message">Disabling background data extends battery life and lowers data use. Some applications may still use the background data connection.</string>
    <!-- Data synchronization settings screen, setting option name
         [CHAR LIMIT=30] -->
    <string name="sync_automatically">Auto-sync</string>
    <!-- Data synchronization settings screen, setting option summary text when check box is selected [CHAR LIMIT=60] -->
    <string name="sync_automatically_summary">Applications sync data automatically</string>
    <!-- Header title for list of accounts on Accounts & Synchronization settings [CHAR LIMIT=30] -->
    <string name="header_manage_accounts">Manage accounts</string>

    <!-- Sync status messages on Accounts & Synchronization settings --><skip/>
    <!-- Sync status shown when sync is enabled [CHAR LIMIT=20] -->
    <string name="sync_enabled">Sync is ON</string>
    <!-- Sync status shown when sync is disabled [CHAR LIMIT=20] -->
    <string name="sync_disabled">Sync is OFF</string>
    <!-- Sync status shown when last sync resulted in an error [CHAR LIMIT=20] -->
    <string name="sync_error">Sync error</string>

</resources><|MERGE_RESOLUTION|>--- conflicted
+++ resolved
@@ -2026,9 +2026,6 @@
     <!-- Message that a process's provider is in use. -->
     <string name="process_provider_in_use_description">Provider <xliff:g id="comp_name">%1$s</xliff:g>
         is in use.</string>
-<<<<<<< HEAD
-
-=======
     <!-- Running service details, stop confirmation dialog title. Displays when user selects selects to stop a system service. -->
     <string name="runningservicedetails_stop_dlg_title">Stop system service?</string>
     <!-- Running service details, stop confirmation descriptive text. Displays when user selects selects to stop a system service. -->
@@ -2036,7 +2033,6 @@
         features of your phone may stop working correctly until you power it off
         and then on again.</string>
     
->>>>>>> 10ebf928
     <!-- Language Settings --> <skip />
     <!-- Title of setting on main settings screen.  This item will take the user to the screen to tweak settings realted to locale and text -->
     <string name="language_settings">Language &amp; keyboard</string>
