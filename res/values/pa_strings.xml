<?xml version="1.0" encoding="utf-8"?>
<!--
   Copyright 2013,2014,2015, The ParanoidAndroid Project

   Licensed under the Apache License, Version 2.0 (the "License");
   you may not use this file except in compliance with the License.
   You may obtain a copy of the License at

       http://www.apache.org/licenses/LICENSE-2.0

   Unless required by applicable law or agreed to in writing, software
   distributed under the License is distributed on an "AS IS" BASIS,
   WITHOUT WARRANTIES OR CONDITIONS OF ANY KIND, either express or implied.
   See the License for the specific language governing permissions and
   limitations under the License.
-->
<resources xmlns:xliff="urn:oasis:names:tc:xliff:document:1.2">

    <!--PA Version-->
    <string name="pa_version">ParanoidAndroid version</string>
    <string name="pa_version_default">Unknown</string>

<<<<<<< HEAD
    <string name="reset_all_settings">RESET ALL</string>
    <string name="reset_selected_settings">RESET SELECTED</string>
    <string name="reset_settings_title">Feature preferences</string>
    <string name="keywords_settings_reset">reset</string>

=======
    <!-- Advanced reboot options -->
    <string name="advanced_reboot_title">Advanced reboot</string>
    <string name="advanced_reboot_summary">When unlocked, include options in the power menu for rebooting into recovery or bootloader</string>

    <!-- QS tiles reset -->
    <string name="reset_qs_tiles_title">Reset Quick Settings tile layout</string>
    <string name="reset_qs_tiles_summary">Use the default positions for all tiles</string>
    <string name="reset_qs_tiles_dialog_title">Reset all tiles?</string>
    <string name="reset_qs_tiles_dialog_msg">All your Quick Settings tiles will be moved to their default positions.</string>
    <string name="reset_qs_tiles_dialog_yes">Reset now</string>
    <string name="reset_qs_tiles_dialog_no">Cancel</string>

    <!-- Themes Settings -->
    <!-- Settings main menu entry -->
    <string name="themes_settings_title">Themes</string>
>>>>>>> 19c6f6e4
</resources><|MERGE_RESOLUTION|>--- conflicted
+++ resolved
@@ -20,13 +20,6 @@
     <string name="pa_version">ParanoidAndroid version</string>
     <string name="pa_version_default">Unknown</string>
 
-<<<<<<< HEAD
-    <string name="reset_all_settings">RESET ALL</string>
-    <string name="reset_selected_settings">RESET SELECTED</string>
-    <string name="reset_settings_title">Feature preferences</string>
-    <string name="keywords_settings_reset">reset</string>
-
-=======
     <!-- Advanced reboot options -->
     <string name="advanced_reboot_title">Advanced reboot</string>
     <string name="advanced_reboot_summary">When unlocked, include options in the power menu for rebooting into recovery or bootloader</string>
@@ -42,5 +35,9 @@
     <!-- Themes Settings -->
     <!-- Settings main menu entry -->
     <string name="themes_settings_title">Themes</string>
->>>>>>> 19c6f6e4
+    
+    <string name="reset_all_settings">RESET ALL</string>
+    <string name="reset_selected_settings">RESET SELECTED</string>
+    <string name="reset_settings_title">Feature preferences</string>
+    <string name="keywords_settings_reset">reset</string>
 </resources>