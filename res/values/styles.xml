<!-- Copyright (C) 2006 The Android Open Source Project

     Licensed under the Apache License, Version 2.0 (the "License");
     you may not use this file except in compliance with the License.
     You may obtain a copy of the License at

          http://www.apache.org/licenses/LICENSE-2.0

     Unless required by applicable law or agreed to in writing, software
     distributed under the License is distributed on an "AS IS" BASIS,
     WITHOUT WARRANTIES OR CONDITIONS OF ANY KIND, either express or implied.
     See the License for the specific language governing permissions and
     limitations under the License.
-->

<resources>

    <style name="Widget.ActionBar.Base"
           parent="@android:style/Widget.DeviceDefault.Light.ActionBar.Solid"/>

    <style name="Widget.ActionBar"
           parent="Widget.ActionBar.Base">
        <item name="android:contentInsetStart">@dimen/actionbar_contentInsetStart</item>
    </style>

    <style name="Widget.ActionBar.SubSettings" parent="Widget.ActionBar">
        <item name="android:contentInsetStart">@dimen/actionbar_subsettings_contentInsetStart</item>
    </style>

    <style name="info_label">
        <item name="android:layout_height">wrap_content</item>
        <item name="android:layout_width">wrap_content</item>
        <item name="android:textAppearance">@style/TextAppearance.info_label</item>
        <item name="android:paddingEnd">4dip</item>
    </style>

    <style name="info_value">
        <item name="android:layout_height">wrap_content</item>
        <item name="android:layout_width">wrap_content</item>
        <item name="android:textAppearance">@style/TextAppearance.info_value</item>
    </style>

    <style name="info_small">
        <item name="android:layout_height">wrap_content</item>
        <item name="android:layout_width">wrap_content</item>
        <item name="android:textAppearance">@style/TextAppearance.info_small</item>
    </style>

    <style name="info_layout">
        <item name="android:orientation">vertical</item>
        <item name="android:paddingStart">10dip</item>
        <item name="android:paddingTop">10dip</item>
        <item name="android:paddingEnd">10dip</item>
        <item name="android:paddingBottom">10dip</item>
        <item name="android:layout_width">match_parent</item>
        <item name="android:layout_height">match_parent</item>
    </style>

    <style name="entry_layout">
        <item name="android:orientation">horizontal</item>
        <item name="android:layout_width">wrap_content</item>
        <item name="android:layout_height">wrap_content</item>
    </style>

    <style name="form_value">
        <item name="android:layout_height">wrap_content</item>
        <item name="android:layout_width">match_parent</item>
    </style>

    <style name="PreferenceFragmentListSinglePane" parent="@*android:style/PreferenceFragmentList">
        <item name="android:layout_marginStart">0dp</item>
        <item name="android:layout_marginEnd">0dp</item>
        <item name="android:scrollbarStyle">outsideOverlay</item>
    </style>

    <style name="TrustedCredentialsList">
        <item name="android:layout_width">match_parent</item>
        <item name="android:layout_height">match_parent</item>
        <item name="android:scrollbarStyle">outsideOverlay</item>
    </style>

    <style name="bt_item">
        <item name="android:layout_width">match_parent</item>
        <item name="android:layout_height">wrap_content</item>
        <item name="android:layout_marginTop">8dip</item>
        <item name="android:layout_marginStart">16dip</item>
        <item name="android:layout_marginEnd">16dip</item>
        <item name="android:orientation">vertical</item>
        <item name="android:gravity">start</item>
    </style>

    <style name="bt_item_edit_content">
        <item name="android:layout_width">match_parent</item>
        <item name="android:layout_height">wrap_content</item>
        <item name="android:textSize">18sp</item>
    </style>

    <style name="wifi_item">
        <item name="android:layout_marginTop">8dip</item>
        <item name="android:layout_marginStart">8dip</item>
        <item name="android:layout_marginEnd">8dip</item>
        <item name="android:paddingStart">8dip</item>
        <item name="android:paddingEnd">8dip</item>
        <item name="android:orientation">vertical</item>
        <item name="android:gravity">start</item>
    </style>

    <style name="wifi_item_label">
        <item name="android:paddingStart">8dip</item>
        <item name="android:textSize">14sp</item>
        <item name="android:textAlignment">viewStart</item>
        <item name="android:textAppearance">@*android:style/TextAppearance.DeviceDefault.Body1</item>
        <item name="android:textColor">?android:attr/textColorSecondary</item>
    </style>

    <style name="wifi_item_warning">
        <item name="android:paddingStart">8dip</item>
        <item name="android:textSize">12sp</item>
        <item name="android:textAlignment">viewStart</item>
        <item name="android:textAppearance">@*android:style/TextAppearance.DeviceDefault.Body1</item>
        <item name="android:textColor">?android:attr/colorError</item>
    </style>

    <style name="wifi_item_content">
        <item name="android:textAlignment">viewStart</item>
        <item name="android:textAppearance">@*android:style/TextAppearance.DeviceDefault.Subhead</item>
        <item name="android:textColor">?android:attr/textColorPrimary</item>
        <item name="android:minHeight">@dimen/min_tap_target_size</item>
    </style>

    <style name="wifi_item_spinner" parent="wifi_item_content">
        <item name="android:minHeight">48dp</item>
    </style>

    <style name="wifi_advanced_toggle" parent="wifi_item_content">
        <item name="android:background">@null</item>
        <item name="android:button">@null</item>
        <item name="android:drawableEnd">@drawable/ic_expand</item>
        <item name="android:paddingStart">8dip</item>
        <item name="android:textSize">14sp</item>
    </style>

    <style name="wifi_item_edit_content">
        <item name="android:paddingStart">4dip</item>
        <item name="android:layout_marginStart">4dip</item>
        <item name="android:textAlignment">viewStart</item>
        <item name="android:textAppearance">@android:style/TextAppearance.DeviceDefault.Medium</item>
        <item name="android:textColorHint">?android:attr/textColorSecondary</item>
        <item name="android:minHeight">@dimen/min_tap_target_size</item>
    </style>

    <style name="wifi_section">
        <item name="android:orientation">vertical</item>
    </style>

    <style name="adb_wireless_item">
        <item name="android:layout_marginTop">8dp</item>
        <item name="android:layout_marginStart">8dp</item>
        <item name="android:layout_marginEnd">8dp</item>
        <item name="android:paddingStart">8dp</item>
        <item name="android:paddingEnd">8dp</item>
        <item name="android:orientation">vertical</item>
        <item name="android:gravity">start</item>
    </style>

    <style name="adb_wireless_item_label">
        <item name="android:paddingStart">8dp</item>
        <item name="android:textSize">14sp</item>
        <item name="android:textAlignment">viewStart</item>
        <item name="android:textAppearance">@android:style/TextAppearance.Material.Body1</item>
        <item name="android:textColor">?android:attr/textColorSecondary</item>
    </style>

    <style name="adb_wireless_item_content">
        <item name="android:paddingStart">8dp</item>
        <item name="android:textSize">24sp</item>
        <item name="android:textAlignment">viewStart</item>
        <item name="android:textAppearance">@android:style/TextAppearance.Material.Body1</item>
        <item name="android:textColor">?android:attr/textColorPrimary</item>
    </style>

    <style name="adb_wireless_item_progress_text">
        <item name="android:paddingTop">16dp</item>
        <item name="android:textSize">18sp</item>
        <item name="android:textAlignment">viewStart</item>
        <item name="android:textAppearance">@android:style/TextAppearance.Material.Body1</item>
        <item name="android:textColor">?android:attr/textColorPrimary</item>
    </style>

    <style name="adb_wireless_section">
        <item name="android:orientation">vertical</item>
    </style>

    <style name="ConfirmDeviceCredentialsAnimationStyle"
           parent="@*android:style/Animation.Material.Activity">
        <item name="android:activityOpenEnterAnimation">@anim/confirm_credential_open_enter</item>
        <item name="android:activityOpenExitAnimation">@anim/confirm_credential_open_exit</item>
    </style>

    <style name="CryptKeeperBlankTheme" parent="@android:style/Theme.Material.NoActionBar">
        <item name="android:background">#ff000000</item>
    </style>

    <style name="SetupWizardButton.Negative" parent="@style/SudGlifButton.Secondary">
        <!-- Negative margin to offset for padding of the button itself. We want the label to be
             aligned with the text above it -->
        <item name="android:layout_marginStart">-16dp</item>
    </style>

    <style name="SetupWizardButton.Positive" parent="@style/SudGlifButton.Primary"/>

    <style name="AccentColorHighlightBorderlessButton">
        <item name="android:colorControlHighlight">?android:attr/colorAccent</item>
    </style>

    <style name="vpn_label">
        <item name="android:layout_width">match_parent</item>
        <item name="android:layout_height">wrap_content</item>
        <item name="android:textAppearance">@android:style/TextAppearance.DeviceDefault.Small</item>
    </style>

    <style name="vpn_value">
        <item name="android:layout_width">match_parent</item>
        <item name="android:layout_height">wrap_content</item>
        <item name="android:textAppearance">@android:style/TextAppearance.DeviceDefault.Medium</item>
        <item name="android:singleLine">true</item>
        <item name="android:textAlignment">viewStart</item>
        <item name="android:minHeight">@dimen/min_tap_target_size</item>
    </style>

    <style name="vpn_warning">
        <item name="android:layout_width">match_parent</item>
        <item name="android:layout_height">wrap_content</item>
        <item name="android:paddingStart">8dip</item>
        <item name="android:textAppearance">@android:style/TextAppearance.DeviceDefault.Small</item>
    </style>

    <style name="TextAppearance" parent="android:TextAppearance.DeviceDefault"/>

    <style name="TextAppearance.info_label">
        <item name="android:textSize">14sp</item>
        <item name="android:textStyle">bold</item>
    </style>

    <style name="TextAppearance.info_small">
        <item name="android:textSize">12sp</item>
        <item name="android:textStyle">normal</item>
    </style>

    <style name="TextAppearance.info_value">
        <item name="android:textSize">14sp</item>
        <item name="android:textStyle">normal</item>
    </style>

    <style name="TextAppearance.PasswordEntry" parent="android:TextAppearance.DeviceDefault">
        <item name="android:gravity">center</item>
        <item name="android:singleLine">true</item>
        <item name="android:textColor">?android:attr/textColorPrimary</item>
        <item name="android:textSize">24sp</item>
    </style>

    <style name="TextAppearance.CryptKeeper_PasswordEntry" parent="android:TextAppearance.DeviceDefault">
        <item name="android:gravity">center_horizontal</item>
        <item name="android:background">@null</item>
        <item name="android:textCursorDrawable">@null</item>
        <item name="android:singleLine">true</item>
        <item name="android:imeOptions">flagForceAscii|actionDone</item>
    </style>

    <style name="TextAppearance.Medium" parent="@android:style/TextAppearance.DeviceDefault.Medium"/>
    <style name="TextAppearance.Small" parent="@android:style/TextAppearance.DeviceDefault.Small"/>
    <style name="TextAppearance.Switch"
           parent="@android:style/TextAppearance.DeviceDefault.Widget.ActionBar.Title">
        <item name="android:textSize">16sp</item>
    </style>

    <style name="TextAppearance.CategoryTitle"
           parent="@*android:style/TextAppearance.DeviceDefault.Body2">
        <item name="android:textAllCaps">true</item>
        <item name="android:textSize">11sp</item>
        <!-- 0.8 Spacing, 0.8/11 = 0.072727273 -->
        <item name="android:letterSpacing">0.072727273</item>
    </style>

    <style name="TextAppearance.SuggestionTitle"
           parent="@*android:style/TextAppearance.DeviceDefault.Subhead">
        <item name="android:textSize">16sp</item>
    </style>

    <style name="TextAppearance.SuggestionSummary" parent="TextAppearance.Small">
        <item name="android:textColor">?android:attr/textColorSecondary</item>
    </style>

    <style name="TextAppearance.ErrorText"
           parent="@*android:TextAppearance.DeviceDefault.Body1">
        <item name="android:textColor">?android:attr/colorError</item>
    </style>

    <style name="TextAppearance.Small.SwitchBar">
        <item name="android:textColor">?android:attr/textColorPrimary</item>
        <item name="android:textStyle">normal</item>
    </style>

    <style name="TextAppearance.RemoveDialogContent"
           parent="@android:style/TextAppearance.DeviceDefault">
        <item name="android:textSize">16sp</item>
        <item name="android:textColor">?android:attr/textColorPrimary</item>
    </style>

    <style name="TextAppearance.SearchBar"
           parent="@*android:style/TextAppearance.DeviceDefault.Widget.Toolbar.Subtitle">
        <item name="android:textSize">@dimen/search_bar_text_size</item>
        <item name="android:textColor">?android:attr/textColorTertiary</item>
        <item name="android:singleLine">true</item>
    </style>

    <style name="TextAppearance.HomepagePreferenceTitle"
           parent="@*android:style/TextAppearance.DeviceDefault">
        <item name="android:fontFamily">@*android:string/config_headlineFontFamily</item>
        <item name="android:textSize">20sp</item>
    </style>

    <style name="TextAppearance.HomepageCardTitle"
           parent="@*android:style/TextAppearance.DeviceDefault.Subhead">
        <item name="android:fontFamily">@*android:string/config_headlineFontFamilyMedium</item>
        <item name="android:textSize">16sp</item>
    </style>

    <style name="TextAppearance.ConditionCardSummary"
           parent="@*android:style/TextAppearance.DeviceDefault.Body1">
        <item name="android:textColor">?android:attr/textColorSecondary</item>
    </style>

    <style name="TextAppearance.ZenOnboardingButton">
        <item name="android:fontFamily">sans-serif-medium</item>
        <item name="android:textSize">14sp</item>
        <item name="android:textColor">?android:attr/colorAccent</item>
        <item name="android:background">@*android:drawable/btn_borderless_rect</item>
        <item name="android:gravity">center</item>
        <item name="android:focusable">true</item>
        <item name="android:padding">8dp</item>
    </style>

    <style name="TextAppearance.NotificationHistory">
        <item name="android:textSize">14sp</item>
    </style>

    <style name="TextAppearance.NotificationHistory.AppName">
        <item name="android:fontFamily">@*android:string/config_bodyFontFamily</item>
        <item name="android:textSize">12sp</item>
    </style>

    <style name="TextAppearance.NotificationHistory.Title">
        <item name="android:fontFamily">@*android:string/config_headlineFontFamilyMedium</item>
    </style>

    <style name="TextAppearance.NotificationHistory.Text">
        <item name="android:fontFamily">@*android:string/config_bodyFontFamily</item>
        <item name="android:textColor">?android:attr/textColorSecondary</item>
    </style>

    <style name="TextAppearance.ContextualCardDismissalText"
           parent="@*android:style/TextAppearance.DeviceDefault.Body1">
        <item name="android:fontFamily">@*android:string/config_headlineFontFamilyMedium</item>
        <item name="android:textSize">16sp</item>
    </style>

    <style name="TextAppearance.DialogMessage"
           parent="@*android:style/TextAppearance.DeviceDefault.Body1">
        <item name="android:textSize">16sp</item>
    </style>

    <style name="SuggestionCardText">
        <item name="android:textAlignment">viewStart</item>
    </style>

    <style name="SuggestionCardIcon">
        <item name="android:layout_centerHorizontal">false</item>
        <item name="android:layout_alignParentStart">true</item>
        <item name="android:layout_marginStart">12dp</item>
        <item name="android:layout_marginEnd">12dp</item>
    </style>

    <style name="FingerprintLayoutTheme">
        <item name="android:icon">@drawable/ic_fingerprint_header</item>
    </style>

    <style name="FaceLayoutTheme">
        <item name="android:icon">@drawable/ic_face_header</item>
    </style>

    <style name="PreviewPagerPageIndicator">
        <item name="dotGap">8dp</item>
        <item name="pageIndicatorColor">?android:attr/colorControlNormal</item>
        <item name="currentPageIndicatorColor">?android:attr/colorControlActivated</item>
    </style>

    <style name="LanguageCheckboxAndLabel">
        <item name="android:layout_width">match_parent</item>
        <item name="android:layout_height">wrap_content</item>
        <item name="android:layout_marginStart">?android:attr/listPreferredItemPaddingStart</item>
        <item name="android:minHeight">?android:attr/listPreferredItemHeight</item>
        <item name="android:textAppearance">?android:attr/textAppearanceListItem</item>
        <item name="android:gravity">center_vertical</item>
    </style>

    <style name="BiometricHeaderStyle" parent="@*android:style/TextAppearance.DeviceDefault.Subhead">
        <item name="android:paddingTop">16dp</item>
        <item name="android:textColor">@color/primary_dark_material_light</item>
        <item name="android:lineSpacingMultiplier">1.2</item>
    </style>

    <style name="RingProgressBarStyle"
           parent="android:style/Widget.Material.ProgressBar.Horizontal">
        <item name="android:indeterminate">false</item>
        <item name="android:max">10000</item>
        <item name="android:mirrorForRtl">false</item>
        <item name="android:progressDrawable">@drawable/ring_progress</item>
    </style>

    <style name="ActionPrimaryButton" parent="android:Widget.DeviceDefault.Button.Colored"/>
    <style name="ActionSecondaryButton" parent="android:Widget.DeviceDefault.Button"/>

    <style name="LockPatternContainerStyle">
        <item name="android:maxHeight">400dp</item>
        <item name="android:maxWidth">420dp</item>
        <item name="android:minHeight">0dp</item>
        <item name="android:minWidth">0dp</item>
        <item name="android:paddingBottom">0dp</item>
        <item name="android:paddingHorizontal">44dp</item>
        <item name="android:paddingTop">0dp</item>
    </style>

    <style name="LockPatternStyle">
        <item name="*android:regularColor">@color/lock_pattern_view_regular_color</item>
        <item name="*android:successColor">@color/lock_pattern_view_success_color</item>
        <item name="*android:errorColor">?android:attr/colorError</item>
    </style>

    <style name="LockPatternStyle.Dark">
        <item name="*android:regularColor">@color/lock_pattern_view_regular_color_dark</item>
        <item name="*android:successColor">@color/lock_pattern_view_regular_color_dark</item>
    </style>

    <style name="LockPatternStyle.Dark.Work">
        <item name="*android:regularColor">@*android:color/white</item>
    </style>

    <style name="LockPatternStyle.Unlock">
        <item name="*android:regularColor">@color/unlock_pattern_view_regular_color</item>
        <item name="*android:successColor">@color/unlock_pattern_view_success_color</item>
    </style>

    <style name="LockPatternStyle.Setup">
        <item name="*android:regularColor">@color/setup_lock_pattern_view_regular_color_light</item>
        <item name="*android:successColor">@color/setup_lock_pattern_view_success_color_light</item>
    </style>

    <style name="device_info_dialog_label">
        <item name="android:textAlignment">viewStart</item>
        <item name="android:textAppearance">@*android:style/TextAppearance.DeviceDefault.Body1</item>
        <item name="android:textColor">?android:attr/textColorSecondary</item>
    </style>

    <style name="device_info_dialog_value">
        <item name="android:textAlignment">viewStart</item>
        <item name="android:textAppearance">@*android:style/TextAppearance.DeviceDefault.Body2</item>
        <item name="android:paddingBottom">24dp</item>
    </style>

    <style name="ContextualCardStyle">
        <item name="android:layout_marginBottom">@dimen/contextual_card_vertical_margin</item>
        <item name="android:layout_marginStart">@dimen/contextual_card_side_margin</item>
        <item name="android:layout_marginEnd">@dimen/contextual_card_side_margin</item>
        <item name="cardBackgroundColor">@color/contextual_card_background</item>
        <item name="cardCornerRadius">@dimen/contextual_card_corner_radius</item>
        <item name="cardElevation">0dp</item>
        <item name="strokeColor">@color/contextual_card_stroke_color</item>
        <item name="strokeWidth">1dp</item>
        <item name="rippleColor">?android:attr/colorControlHighlight</item>
    </style>

    <style name="SearchBarStyle">
        <item name="cardCornerRadius">@dimen/search_bar_corner_radius</item>
        <item name="cardElevation">0dp</item>
    </style>

    <style name="ConditionCardBorderlessButton"
           parent="android:Widget.DeviceDefault.Button.Borderless">
        <item name="android:textColor">?android:attr/colorAccent</item>
        <item name="android:textSize">14sp</item>
        <item name="android:textAllCaps">false</item>
    </style>

    <style name="ConditionHalfCardBorderlessButton"
           parent="@style/ConditionCardBorderlessButton">
        <item name="android:textAlignment">viewStart</item>
        <item name="android:layout_marginStart">4dp</item>
    </style>

    <style name="ConditionFullCardBorderlessButton"
           parent="@style/ConditionCardBorderlessButton">
        <item name="android:textAlignment">viewStart</item>
        <item name="android:paddingStart">62dp</item>
        <item name="android:paddingEnd">50dp</item>
    </style>

    <style name="ContextualCardDismissalButton"
           parent="android:Widget.DeviceDefault.Button.Borderless.Colored">
        <item name="android:minWidth">24dp</item>
        <item name="android:textAllCaps">false</item>
    </style>

    <style name="Widget.SliceView.Settings">
        <item name="titleSize">@*android:dimen/text_size_subhead_material</item>
        <item name="rowStyle">@style/SliceRow.Settings</item>
    </style>

    <style name="Widget.SliceView.ContextualCard">
        <item name="rowStyle">@style/SliceRow</item>
        <item name="android:background">@color/contextual_card_background</item>
    </style>

    <style name="Widget.SliceView.Panel">
        <item name="titleSize">16sp</item>
        <item name="rowStyle">@style/SliceRow</item>
        <item name="android:background">?android:attr/colorBackgroundFloating</item>
    </style>

    <style name="Widget.SliceView.Panel.Slider">
        <item name="rowStyle">@style/SliceRow.Slider</item>
    </style>

    <style name="Widget.SliceView.Panel.Slider.LargeIcon">
        <item name="rowStyle">@style/SliceRow.Slider.LargeIcon</item>
    </style>

    <style name="SliceRow">
        <!-- 2dp start padding for the start icon -->
        <item name="titleItemStartPadding">2dp</item>
        <item name="titleItemEndPadding">0dp</item>

        <!-- Padding between content and the start icon is 14dp -->
        <item name="contentStartPadding">14dp</item>
        <!-- Padding between content and end items is 16dp -->
        <item name="contentEndPadding">16dp</item>

        <!-- Both side margins of end item are 16dp -->
        <item name="endItemStartPadding">16dp</item>
        <item name="endItemEndPadding">16dp</item>

        <!-- Both side margins of bottom divider are 12dp -->
        <item name="bottomDividerStartPadding">12dp</item>
        <item name="bottomDividerEndPadding">12dp</item>

        <item name="actionDividerHeight">32dp</item>
    </style>

    <style name="SliceRow.Settings">
        <!-- Padding between content and the start icon is 8dp -->
        <item name="contentStartPadding">8dp</item>
    </style>

    <style name="SliceRow.Slider">
        <!-- Padding between content and the start icon is 0dp -->
        <item name="contentStartPadding">0dp</item>
        <item name="contentEndPadding">36dp</item>

        <!-- 0dp start padding for the end item -->
        <item name="endItemStartPadding">0dp</item>
        <!-- 8dp end padding for the end item -->
        <item name="endItemEndPadding">8dp</item>

        <!-- Align text with slider -->
        <item name="titleStartPadding">11dp</item>
        <item name="subContentStartPadding">11dp</item>

        <!-- Padding for indeterminate progress bar -->
        <item name="progressBarStartPadding">12dp</item>
        <item name="progressBarEndPadding">16dp</item>
    </style>

    <style name="SliceRow.Slider.LargeIcon">
        <!-- 10dp start padding for the start icon -->
        <item name="titleItemStartPadding">10dp</item>
        <!-- Title icon size -->
        <item name="iconSize">36dp</item>
        <!-- RecycleView item animator -->
        <item name="disableRecyclerViewItemAnimator">true</item>
    </style>

    <style name="DisclaimerPositiveButton" parent="@style/SudGlifButton.Primary">
        <item name="android:layout_margin">16dp</item>
        <item name="android:paddingStart">8dp</item>
        <item name="android:paddingEnd">8dp</item>
    </style>

    <style name="DisclaimerNegativeButton" parent="@style/SudGlifButton.Secondary">
        <item name="android:layout_margin">16dp</item>
        <item name="android:paddingStart">8dp</item>
        <item name="android:paddingEnd">8dp</item>
    </style>

    <style name="SetupWizardPartnerResource">
        <!-- Disable to use partner overlay theme for outside setupwizard flow. -->
        <item name="sucUsePartnerResource">@bool/config_suc_use_partner_resource</item>
        <!-- Enable heavy theme style inside setupwizard flow. -->
        <item name="sudUsePartnerHeavyTheme">true</item>
    </style>

    <style name="TextAppearance.NotificationImportanceDetail">
        <item name="android:textSize">@dimen/notification_importance_description_text</item>
        <item name="android:fontFamily">@*android:string/config_bodyFontFamily</item>
        <item name="android:gravity">center</item>
    </style>

    <style name="TextAppearance.NotificationImportanceButton">
        <item name="android:textSize">@dimen/notification_importance_button_text</item>
        <item name="android:fontFamily">@*android:string/config_headlineFontFamilyMedium</item>
        <item name="android:gravity">center</item>
    </style>

    <style name="TextAppearance.NotificationImportanceButton.Selected" parent="TextAppearance.NotificationImportanceButton">
        <item name="android:textColor">?android:attr/colorAccent</item>
    </style>

    <style name="TextAppearance.NotificationImportanceButton.Unselected" parent="TextAppearance.NotificationImportanceButton">
        <item name="android:textColor">?android:attr/textColorPrimary</item>
    </style>

    <style name="AccessibilityDialog">
        <item name="android:layout_width">match_parent</item>
        <item name="android:layout_height">wrap_content</item>
        <item name="android:orientation">vertical</item>
        <item name="android:divider">@*android:drawable/list_divider_material</item>
        <item name="android:showDividers">middle</item>
    </style>

    <style name="TextAppearance.Tab" parent="@android:style/TextAppearance.DeviceDefault.Medium">
        <item name="android:textAllCaps">false</item>
        <item name="android:textSize">14sp</item>
        <item name="android:fontFamily">@*android:string/config_headlineFontFamilyMedium</item>
    </style>

    <style name="AccessibilityDialogServiceIcon">
        <item name="android:layout_width">36dp</item>
        <item name="android:layout_height">36dp</item>
        <item name="android:layout_marginTop">16dp</item>
        <item name="android:layout_marginBottom">16dp</item>
        <item name="android:scaleType">fitCenter</item>
    </style>

    <style name="AccessibilityDialogIcon">
        <item name="android:layout_width">18dp</item>
        <item name="android:layout_height">18dp</item>
        <item name="android:layout_marginRight">12dp</item>
        <item name="android:scaleType">fitCenter</item>
    </style>

    <style name="AccessibilityDialogTitle"
           parent="@android:style/TextAppearance.DeviceDefault">
        <item name="android:layout_width">match_parent</item>
        <item name="android:layout_height">wrap_content</item>
        <item name="android:gravity">center</item>
        <item name="android:textSize">20sp</item>
        <item name="android:textColor">?android:attr/textColorPrimary</item>
        <item name="android:fontFamily">google-sans-medium</item>
    </style>

    <style name="AccessibilityDialogDescription"
           parent="@android:style/TextAppearance.DeviceDefault">
        <item name="android:layout_width">match_parent</item>
        <item name="android:layout_height">wrap_content</item>
        <item name="android:layout_marginTop">16dp</item>
        <item name="android:layout_marginBottom">32dp</item>
        <item name="android:textSize">16sp</item>
        <item name="android:textColor">?android:attr/textColorPrimary</item>
        <item name="android:fontFamily">sans-serif</item>
    </style>

    <style name="AccessibilityDialogPermissionTitle"
           parent="@android:style/TextAppearance.DeviceDefault">
        <item name="android:layout_width">match_parent</item>
        <item name="android:layout_height">wrap_content</item>
        <item name="android:textSize">16sp</item>
        <item name="android:textColor">?android:attr/textColorPrimary</item>
        <item name="android:fontFamily">sans-serif</item>
    </style>

    <style name="AccessibilityDialogPermissionDescription"
           parent="@android:style/TextAppearance.DeviceDefault">
        <item name="android:layout_width">match_parent</item>
        <item name="android:layout_height">wrap_content</item>
        <item name="android:textSize">14sp</item>
        <item name="android:textColor">?android:attr/textColorSecondary</item>
        <item name="android:fontFamily">sans-serif</item>
    </style>

    <style name="AccessibilityDialogButtonBarSpace">
        <item name="android:layout_width">0dp</item>
        <item name="android:layout_height">0dp</item>
        <item name="android:visibility">gone</item>
    </style>

    <style name="AccessibilityDialogButtonList">
        <item name="android:layout_width">match_parent</item>
        <item name="android:layout_height">wrap_content</item>
        <item name="android:orientation">vertical</item>
        <item name="android:divider">@*android:drawable/list_divider_material</item>
        <item name="android:showDividers">middle</item>
    </style>

    <style name="AccessibilityDialogButton"
           parent="@*android:style/Widget.DeviceDefault.Button.ButtonBar.AlertDialog">
        <item name="android:layout_width">match_parent</item>
        <item name="android:layout_height">56dp</item>
        <item name="android:paddingLeft">8dp</item>
        <item name="android:paddingRight">8dp</item>
        <item name="android:background">?android:attr/selectableItemBackground</item>
    </style>

    <style name="Widget.PopupWindow.Settings"
           parent="@android:style/Widget.DeviceDefault.PopupWindow">
        <item name="android:clipToPadding">true</item>
        <item name="android:clipChildren">true</item>
    </style>

    <style name="PickerDialogTheme.Settings" parent="@*android:style/ThemeOverlay.Material.Dialog.DatePicker">
        <item name="android:clipToPadding">true</item>
        <item name="android:clipChildren">true</item>
    </style>

    <style name="CrossProfileConsentDialogTitle">
        <item name="android:layout_width">wrap_content</item>
        <item name="android:layout_height">wrap_content</item>
        <item name="android:gravity">center</item>
        <item name="android:textSize">20sp</item>
        <item name="android:textColor">?android:attr/textColorPrimary</item>
        <item name="android:fontFamily">google-sans-medium</item>
        <item name="android:paddingTop">36dp</item>
        <item name="android:paddingBottom">16dp</item>
    </style>

    <style name="CrossProfileConsentDialogDescription">
        <item name="android:layout_width">wrap_content</item>
        <item name="android:layout_height">wrap_content</item>
        <item name="android:layout_marginBottom">36dp</item>
        <item name="android:textSize">16sp</item>
        <item name="android:textColor">?android:attr/textColorPrimary</item>
        <item name="android:fontFamily">sans-serif</item>
        <item name="android:gravity">start</item>
    </style>

    <style name="CrossProfileConsentDialogIcon">
        <item name="android:layout_width">24dp</item>
        <item name="android:layout_height">24dp</item>
        <item name="android:antialias">true</item>
        <item name="android:gravity">start</item>
    </style>

    <style name="CrossProfileConsentDialogSubTitle">
        <item name="android:layout_width">wrap_content</item>
        <item name="android:layout_height">wrap_content</item>
        <item name="android:textSize">16sp</item>
        <item name="android:textColor">?android:attr/textColorPrimary</item>
        <item name="android:fontFamily">sans-serif</item>
        <item name="android:gravity">start</item>
    </style>

    <style name="CrossProfileConsentDialogSubDescription">
        <item name="android:layout_width">wrap_content</item>
        <item name="android:layout_height">wrap_content</item>
        <item name="android:textSize">14sp</item>
        <item name="android:textColor">?android:attr/textColorSecondary</item>
        <item name="android:fontFamily">sans-serif</item>
        <item name="android:gravity">start</item>
    </style>

    <style name="TextAppearance.HeadLineFontFamily"
           parent="@*android:style/TextAppearance.DeviceDefault.Title">
        <item name="android:fontFamily">@*android:string/config_headlineFontFamily</item>
    </style>

    <style name="TextAppearance.HeadLineFontFamily.Subhead"
           parent="@*android:style/TextAppearance.DeviceDefault.Subhead">
        <item name="android:fontFamily">@*android:string/config_headlineFontFamily</item>
    </style>

    <style name="HomepageTitleText" parent="ToolbarText">
        <item name="android:layout_width">wrap_content</item>
        <item name="android:layout_height">wrap_content</item>
        <item name="android:layout_marginBottom">@dimen/homepage_title_margin_bottom</item>
        <item name="android:layout_marginHorizontal">@dimen/homepage_title_margin_horizontal</item>
    </style>

    <style name="RequestManageCredentialsButtonPanel">
        <item name="android:paddingStart">12dp</item>
        <item name="android:paddingEnd">12dp</item>
        <item name="android:paddingTop">8dp</item>
        <item name="android:paddingBottom">8dp</item>
        <item name="android:orientation">horizontal</item>
        <item name="android:layout_alignParentBottom">true</item>
    </style>

    <style name="RequestManageCredentialsAllowButton" parent="@style/ActionPrimaryButton">
        <item name="android:fontFamily">google-sans-medium</item>
        <item name="android:textSize">14sp</item>
        <item name="android:textAllCaps">false</item>
    </style>

    <style name="RequestManageCredentialsDontAllowButton"
           parent="@style/Widget.AppCompat.Button.Borderless">
        <item name="android:fontFamily">google-sans-medium</item>
        <item name="android:textSize">14sp</item>
        <item name="android:textAllCaps">false</item>
        <item name="android:textColor">?android:attr/colorAccent</item>
    </style>

    <style name="RequestManageCredentialsFab">
        <item name="android:textSize">14sp</item>
        <item name="android:textAllCaps">false</item>
        <item name="android:textColor">?android:attr/colorAccent</item>
        <item name="android:layout_marginBottom">12dp</item>
    </style>

    <style name="RequestManageCredentialsHeader">
        <item name="android:paddingStart">40dp</item>
        <item name="android:paddingEnd">24dp</item>
        <item name="android:paddingTop">58dp</item>
        <item name="android:paddingBottom">24dp</item>
        <item name="android:orientation">vertical</item>
    </style>

    <style name="RequestManageCredentialsTitle">
        <item name="android:layout_marginTop">24dp</item>
        <item name="android:textSize">36sp</item>
        <item name="android:textColor">?android:attr/textColorPrimary</item>
    </style>

    <style name="RequestManageCredentialsDescription">
        <item name="android:layout_marginTop">24dp</item>
        <item name="android:textSize">18sp</item>
        <item name="android:textColor">?android:attr/textColorPrimary</item>
    </style>

    <style name="AppAuthenticationPolicyItem">
        <item name="android:paddingStart">40dp</item>
        <item name="android:paddingEnd">24dp</item>
    </style>

    <style name="AppAuthenticationPolicyIcon">
        <item name="android:layout_marginTop">30dp</item>
        <item name="android:layout_marginEnd">20dp</item>
    </style>

    <style name="AppAuthenticationPolicyText">
        <item name="android:maxLines">1</item>
        <item name="android:textSize">20sp</item>
        <item name="android:textColor">?android:attr/textColorPrimary</item>
    </style>

    <style name="AppAuthenticationPolicyNumberOfUrisText">
        <item name="android:layout_marginTop">4dp</item>
        <item name="android:textSize">16sp</item>
        <item name="android:textColor">?android:attr/textColorSecondary</item>
        <item name="android:alpha">0.7</item>
    </style>

    <style name="AppAuthenticationExpander">
        <item name="android:layout_marginTop">24dp</item>
        <item name="android:layout_alignParentEnd">true</item>
        <item name="android:scaleType">fitEnd</item>
    </style>

    <style name="AppUriAuthenticationPolicyText">
        <item name="android:maxLines">1</item>
        <item name="android:textSize">16sp</item>
        <item name="android:textColor">?android:attr/textColorSecondary</item>
    </style>

<<<<<<< HEAD
    <style name="ToolbarText.Collapsed"
           parent="@android:style/TextAppearance.DeviceDefault.Widget.ActionBar.Title">
    </style>

    <style name="ToolbarText"
           parent="@android:style/TextAppearance.DeviceDefault.Widget.ActionBar.Title">
        <item name="android:textSize">@dimen/tool_bar_max_text_size</item>
    </style>

    <style name="ToolbarText.MoreThanTwoLines">
        <item name="android:textSize">@dimen/tool_bar_min_text_size</item>
    </style>

    <style name="GroupOptionsButton" parent="android:Widget.DeviceDefault.Button">
        <item name="android:drawablePadding">4dp</item>
        <item name="android:layout_marginEnd">8dp</item>
        <item name="android:paddingTop">20dp</item>
        <item name="android:paddingBottom">20dp</item>
    </style>
=======
    <style name="ToolbarText.Collapsed" parent="CollapsingToolbarTitle.Collapsed"/>
    <style name="ToolbarText" parent="CollapsingToolbarTitle"/>
    <style name="ToolbarText.MoreThanTwoLines" parent="CollapsingToolbarTitle.MoreThanTwoLines"/>
>>>>>>> 932c7dcf
</resources><|MERGE_RESOLUTION|>--- conflicted
+++ resolved
@@ -878,19 +878,9 @@
         <item name="android:textColor">?android:attr/textColorSecondary</item>
     </style>
 
-<<<<<<< HEAD
-    <style name="ToolbarText.Collapsed"
-           parent="@android:style/TextAppearance.DeviceDefault.Widget.ActionBar.Title">
-    </style>
-
-    <style name="ToolbarText"
-           parent="@android:style/TextAppearance.DeviceDefault.Widget.ActionBar.Title">
-        <item name="android:textSize">@dimen/tool_bar_max_text_size</item>
-    </style>
-
-    <style name="ToolbarText.MoreThanTwoLines">
-        <item name="android:textSize">@dimen/tool_bar_min_text_size</item>
-    </style>
+    <style name="ToolbarText.Collapsed" parent="CollapsingToolbarTitle.Collapsed"/>
+    <style name="ToolbarText" parent="CollapsingToolbarTitle"/>
+    <style name="ToolbarText.MoreThanTwoLines" parent="CollapsingToolbarTitle.MoreThanTwoLines"/>
 
     <style name="GroupOptionsButton" parent="android:Widget.DeviceDefault.Button">
         <item name="android:drawablePadding">4dp</item>
@@ -898,9 +888,4 @@
         <item name="android:paddingTop">20dp</item>
         <item name="android:paddingBottom">20dp</item>
     </style>
-=======
-    <style name="ToolbarText.Collapsed" parent="CollapsingToolbarTitle.Collapsed"/>
-    <style name="ToolbarText" parent="CollapsingToolbarTitle"/>
-    <style name="ToolbarText.MoreThanTwoLines" parent="CollapsingToolbarTitle.MoreThanTwoLines"/>
->>>>>>> 932c7dcf
 </resources>