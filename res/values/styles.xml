--- conflicted
+++ resolved
@@ -651,17 +651,10 @@
         <item name="android:background">?android:attr/selectableItemBackground</item>
     </style>
 
-<<<<<<< HEAD
-    <style name="AccessibilityDialogButtonAllow"
-           parent="@style/AccessibilityDialogButton"></style>
-    <style name="AccessibilityDialogButtonDeny"
-           parent="@style/AccessibilityDialogButton"></style>
-=======
     <style name="Widget.PopupWindow.Settings"
            parent="@android:style/Widget.DeviceDefault.PopupWindow">
         <item name="android:clipToPadding">true</item>
         <item name="android:clipChildren">true</item>
     </style>
->>>>>>> 490ac798
 
 </resources>