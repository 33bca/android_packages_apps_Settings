--- conflicted
+++ resolved
@@ -4540,11 +4540,8 @@
     <string name="wifi_disconnect_button_text" msgid="2032651902928903819">"中斷連線"</string>
     <string name="wfc_disclaimer_emergency_limitation_title_text" msgid="3354031536141983602">"緊急電話"</string>
     <string name="wfc_disclaimer_emergency_limitation_desc_text" msgid="6068582272230311464">"你的電信業者目前不支援透過 Wi-Fi 通話撥打緊急電話。\n這個裝置會在撥打緊急電話時自動切換到行動網路。\n你只能在有行動網路訊號的地區撥打緊急電話。"</string>
-<<<<<<< HEAD
+    <!-- no translation found for wifi_calling_summary (513599567573172420) -->
+    <skip />
     <string name="qtifeedback_settings_title">硬體使用情況回報</string>
     <string name="qtifeedback_settings_subtitle"> Qualcomm Technologies, Inc 報告</string>
-=======
-    <!-- no translation found for wifi_calling_summary (513599567573172420) -->
-    <skip />
->>>>>>> 7289112f
 </resources>