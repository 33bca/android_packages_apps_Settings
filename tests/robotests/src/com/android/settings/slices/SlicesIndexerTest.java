/*
 * Copyright (C) 2017 The Android Open Source Project
 *
 * Licensed under the Apache License, Version 2.0 (the "License");
 * you may not use this file except in compliance with the License.
 * You may obtain a copy of the License at
 *
 *      http://www.apache.org/licenses/LICENSE-2.0
 *
 * Unless required by applicable law or agreed to in writing, software
 * distributed under the License is distributed on an "AS IS" BASIS,
 * WITHOUT WARRANTIES OR CONDITIONS OF ANY KIND, either express or implied.
 * See the License for the specific language governing permissions and
 * limitations under the License
 */

package com.android.settings.slices;

import static com.google.common.truth.Truth.assertThat;

import static org.mockito.Mockito.doReturn;
import static org.mockito.Mockito.spy;

import android.content.ContentValues;
import android.content.Context;
import android.database.Cursor;
import android.database.sqlite.SQLiteDatabase;
import android.net.Uri;

import com.android.settings.slices.SlicesDatabaseHelper.IndexColumns;
import com.android.settings.testutils.DatabaseTestUtils;

import org.junit.After;
import org.junit.Before;
import org.junit.Test;
import org.junit.runner.RunWith;
import org.robolectric.RobolectricTestRunner;
import org.robolectric.RuntimeEnvironment;

import java.util.ArrayList;
import java.util.List;

@RunWith(RobolectricTestRunner.class)
public class SlicesIndexerTest {

    private final String[] KEYS = new String[]{"key1", "key2", "key3"};
    private final String[] TITLES = new String[]{"title1", "title2", "title3"};
    private final String SUMMARY = "subtitle";
    private final String SCREEN_TITLE = "screen title";
    private final String KEYWORDS = "a, b, c";
    private final String FRAGMENT_NAME = "fragment name";
    private final int ICON = 1234; // I declare a thumb war
    private final Uri URI = Uri.parse("content://com.android.settings.slices/test");
    private final String PREF_CONTROLLER = "com.android.settings.slices.tester";
    private final int SLICE_TYPE = SliceData.SliceType.SLIDER;
    private final String UNAVAILABLE_SLICE_SUBTITLE = "subtitleOfUnavailableSlice";

    private Context mContext;

    private SlicesIndexer mManager;


    @Before
    public void setUp() {
        mContext = RuntimeEnvironment.application;
        mManager = spy(new SlicesIndexer(mContext));
    }

    @After
    public void cleanUp() {
        DatabaseTestUtils.clearDb(mContext);
    }

    @Test
    public void testAlreadyIndexed_doesNotIndexAgain() {
        String newKey = "newKey";
        String newTitle = "newTitle";
        SlicesDatabaseHelper.getInstance(mContext).setIndexedState();
        insertSpecialCase(newKey, newTitle);

        // Attempt indexing - should not do anything.
        mManager.run();

        final SQLiteDatabase db = SlicesDatabaseHelper.getInstance(mContext).getWritableDatabase();
        try (final Cursor cursor = db.rawQuery("SELECT * FROM slices_index", null)) {
            cursor.moveToFirst();
            assertThat(cursor.getCount()).isEqualTo(1);
            assertThat(cursor.getString(cursor.getColumnIndex(IndexColumns.KEY))).isEqualTo(newKey);
            assertThat(cursor.getString(cursor.getColumnIndex(IndexColumns.TITLE)))
                    .isEqualTo(newTitle);
        } finally {
            db.close();
        }
    }

    @Test
    public void testInsertSliceData_indexedStateSet() {
        final SlicesDatabaseHelper helper = SlicesDatabaseHelper.getInstance(mContext);
        helper.setIndexedState();
        doReturn(new ArrayList<SliceData>()).when(mManager).getSliceData();

        mManager.run();

        assertThat(helper.isSliceDataIndexed()).isTrue();
    }

    @Test
    public void testInsertSliceData_mockDataInserted() {
        final List<SliceData> sliceData = getDummyIndexableData();
        doReturn(sliceData).when(mManager).getSliceData();

        mManager.run();

        final SQLiteDatabase db = SlicesDatabaseHelper.getInstance(mContext).getWritableDatabase();
        try (final Cursor cursor = db.rawQuery("SELECT * FROM slices_index", null)) {
            assertThat(cursor.getCount()).isEqualTo(sliceData.size());

            cursor.moveToFirst();
            for (int i = 0; i < sliceData.size(); i++) {
                assertThat(cursor.getString(cursor.getColumnIndex(IndexColumns.KEY)))
                        .isEqualTo(KEYS[i]);
                assertThat(cursor.getString(cursor.getColumnIndex(IndexColumns.TITLE)))
                        .isEqualTo(TITLES[i]);
                assertThat(
                        cursor.getString(cursor.getColumnIndex(IndexColumns.FRAGMENT)))
                        .isEqualTo(FRAGMENT_NAME);
                assertThat(cursor.getString(
                        cursor.getColumnIndex(IndexColumns.SCREENTITLE))).isEqualTo(SCREEN_TITLE);
                assertThat(
                        cursor.getString(cursor.getColumnIndex(IndexColumns.KEYWORDS)))
                        .isEqualTo(KEYWORDS);
                assertThat(
                        cursor.getInt(cursor.getColumnIndex(IndexColumns.ICON_RESOURCE)))
                        .isEqualTo(ICON);
                assertThat(
                        cursor.getString(cursor.getColumnIndex(IndexColumns.CONTROLLER)))
                        .isEqualTo(PREF_CONTROLLER);
<<<<<<< HEAD
                assertThat(cursor.getInt(
                        cursor.getColumnIndex(IndexColumns.PLATFORM_SLICE)))
                        .isEqualTo(1 /* true */);
=======
>>>>>>> 490ac798
                assertThat(cursor.getInt(cursor.getColumnIndex(IndexColumns.SLICE_TYPE)))
                        .isEqualTo(SLICE_TYPE);
                assertThat(cursor.getString(
                        cursor.getColumnIndex(IndexColumns.UNAVAILABLE_SLICE_SUBTITLE)))
                        .isEqualTo(UNAVAILABLE_SLICE_SUBTITLE);
                cursor.moveToNext();
            }
        } finally {
            db.close();
        }
    }

    private void insertSpecialCase(String key, String title) {
        final ContentValues values = new ContentValues();
        values.put(IndexColumns.KEY, key);
        values.put(IndexColumns.TITLE, title);
        final SQLiteDatabase db = SlicesDatabaseHelper.getInstance(mContext).getWritableDatabase();
        db.beginTransaction();
        try {
            db.replaceOrThrow(SlicesDatabaseHelper.Tables.TABLE_SLICES_INDEX, null, values);
            db.setTransactionSuccessful();
        } finally {
            db.endTransaction();
        }
        db.close();
    }

    private List<SliceData> getDummyIndexableData() {
        final List<SliceData> sliceData = new ArrayList<>();
        final SliceData.Builder builder = new SliceData.Builder()
                .setSummary(SUMMARY)
                .setScreenTitle(SCREEN_TITLE)
                .setKeywords(KEYWORDS)
                .setFragmentName(FRAGMENT_NAME)
                .setIcon(ICON)
                .setUri(URI)
                .setPreferenceControllerClassName(PREF_CONTROLLER)
<<<<<<< HEAD
                .setPlatformDefined(PLATFORM_DEFINED)
=======
>>>>>>> 490ac798
                .setSliceType(SLICE_TYPE)
                .setUnavailableSliceSubtitle(UNAVAILABLE_SLICE_SUBTITLE);

        for (int i = 0; i < KEYS.length; i++) {
            builder.setKey(KEYS[i]).setTitle(TITLES[i]);
            sliceData.add(builder.build());
        }

        return sliceData;
    }
}<|MERGE_RESOLUTION|>--- conflicted
+++ resolved
@@ -135,12 +135,6 @@
                 assertThat(
                         cursor.getString(cursor.getColumnIndex(IndexColumns.CONTROLLER)))
                         .isEqualTo(PREF_CONTROLLER);
-<<<<<<< HEAD
-                assertThat(cursor.getInt(
-                        cursor.getColumnIndex(IndexColumns.PLATFORM_SLICE)))
-                        .isEqualTo(1 /* true */);
-=======
->>>>>>> 490ac798
                 assertThat(cursor.getInt(cursor.getColumnIndex(IndexColumns.SLICE_TYPE)))
                         .isEqualTo(SLICE_TYPE);
                 assertThat(cursor.getString(
@@ -178,10 +172,6 @@
                 .setIcon(ICON)
                 .setUri(URI)
                 .setPreferenceControllerClassName(PREF_CONTROLLER)
-<<<<<<< HEAD
-                .setPlatformDefined(PLATFORM_DEFINED)
-=======
->>>>>>> 490ac798
                 .setSliceType(SLICE_TYPE)
                 .setUnavailableSliceSubtitle(UNAVAILABLE_SLICE_SUBTITLE);
 
