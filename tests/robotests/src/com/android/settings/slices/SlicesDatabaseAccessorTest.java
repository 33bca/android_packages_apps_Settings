/*
 * Copyright (C) 2018 The Android Open Source Project
 *
 * Licensed under the Apache License, Version 2.0 (the "License");
 * you may not use this file except in compliance with the License.
 * You may obtain a copy of the License at
 *
 *      http://www.apache.org/licenses/LICENSE-2.0
 *
 * Unless required by applicable law or agreed to in writing, software
 * distributed under the License is distributed on an "AS IS" BASIS,
 * WITHOUT WARRANTIES OR CONDITIONS OF ANY KIND, either express or implied.
 * See the License for the specific language governing permissions and
 * limitations under the License.
 *
 */

package com.android.settings.slices;

import static com.google.common.truth.Truth.assertThat;

import static org.mockito.Mockito.spy;

import android.app.ApplicationPackageManager;
import android.content.ComponentName;
<<<<<<< HEAD
=======
import android.content.ContentResolver;
>>>>>>> 490ac798
import android.content.ContentValues;
import android.content.Context;
import android.database.sqlite.SQLiteDatabase;
import android.net.Uri;
import android.provider.SettingsSlicesContract;
import android.view.accessibility.AccessibilityManager;

import com.android.settings.search.SearchFeatureProvider;
import com.android.settings.search.SearchFeatureProviderImpl;
import com.android.settings.testutils.DatabaseTestUtils;
import com.android.settings.testutils.FakeFeatureFactory;
import com.android.settings.testutils.FakeIndexProvider;
import com.android.settings.testutils.shadow.ShadowBluetoothAdapter;
import com.android.settings.testutils.shadow.ShadowLockPatternUtils;
import com.android.settings.testutils.shadow.ShadowUserManager;
import com.android.settings.testutils.shadow.ShadowUtils;

import org.junit.After;
import org.junit.Before;
import org.junit.Test;
import org.junit.runner.RunWith;
import org.robolectric.RobolectricTestRunner;
import org.robolectric.RuntimeEnvironment;
import org.robolectric.annotation.Config;
import org.robolectric.annotation.Implementation;
import org.robolectric.annotation.Implements;
import org.robolectric.shadow.api.Shadow;
import org.robolectric.shadows.ShadowAccessibilityManager;

import java.util.ArrayList;
import java.util.List;
import java.util.Locale;

@RunWith(RobolectricTestRunner.class)
@Config(shadows = {ShadowUserManager.class, ShadowUtils.class,
        SlicesDatabaseAccessorTest.ShadowApplicationPackageManager.class,
        ShadowBluetoothAdapter.class, ShadowLockPatternUtils.class})
public class SlicesDatabaseAccessorTest {


    private Context mContext;
    private SlicesDatabaseAccessor mAccessor;

    @Before
    public void setUp() {
        mContext = RuntimeEnvironment.application;
        ShadowUserManager.getShadow().setIsAdminUser(true);
        mAccessor = spy(new SlicesDatabaseAccessor(mContext));
        SlicesDatabaseHelper.getInstance(mContext).setIndexedState();

        // Register the fake a11y Service
        ShadowAccessibilityManager shadowAccessibilityManager = Shadow.extract(
                RuntimeEnvironment.application.getSystemService(AccessibilityManager.class));
        shadowAccessibilityManager.setInstalledAccessibilityServiceList(new ArrayList<>());
    }

    @After
    public void cleanUp() {
        DatabaseTestUtils.clearDb(mContext);
    }

    @Test
    public void testGetSliceDataFromKey_validKey_validSliceReturned() {
        String key = "key";
        SliceTestUtils.insertSliceToDb(mContext, key);

        SliceData data = mAccessor.getSliceDataFromKey(key);

        assertThat(data.getKey()).isEqualTo(key);
        assertThat(data.getTitle()).isEqualTo(SliceTestUtils.FAKE_TITLE);
        assertThat(data.getSummary()).isEqualTo(SliceTestUtils.FAKE_SUMMARY);
        assertThat(data.getScreenTitle()).isEqualTo(SliceTestUtils.FAKE_SCREEN_TITLE);
        assertThat(data.getKeywords()).isEqualTo(SliceTestUtils.FAKE_KEYWORDS);
        assertThat(data.getIconResource()).isEqualTo(SliceTestUtils.FAKE_ICON);
        assertThat(data.getFragmentClassName()).isEqualTo(SliceTestUtils.FAKE_FRAGMENT_NAME);
        assertThat(data.getUri()).isNull();
<<<<<<< HEAD
        assertThat(data.getPreferenceController()).isEqualTo(FAKE_CONTROLLER_NAME);
=======
        assertThat(data.getPreferenceController()).isEqualTo(SliceTestUtils.FAKE_CONTROLLER_NAME);
>>>>>>> 490ac798
        assertThat(data.getUnavailableSliceSubtitle()).isNull();
    }

    @Test
    public void testGetSliceDataFromKey_allowDynamicSummary_validSliceReturned() {
        String key = "key";
<<<<<<< HEAD
        insertSpecialCase(key, true /* isPlatformSlice */,
=======
        SliceTestUtils.insertSliceToDb(mContext, key, true /* isPlatformSlice */,
>>>>>>> 490ac798
                null /* customizedUnavailableSliceSubtitle */);

        SliceData data = mAccessor.getSliceDataFromKey(key);

        assertThat(data.getKey()).isEqualTo(key);
<<<<<<< HEAD
        assertThat(data.getTitle()).isEqualTo(FAKE_TITLE);
        assertThat(data.getSummary()).isEqualTo(FAKE_SUMMARY);
        assertThat(data.getScreenTitle()).isEqualTo(FAKE_SCREEN_TITLE);
        assertThat(data.getKeywords()).isEqualTo(FAKE_KEYWORDS);
        assertThat(data.getIconResource()).isEqualTo(FAKE_ICON);
        assertThat(data.getFragmentClassName()).isEqualTo(FAKE_FRAGMENT_NAME);
        assertThat(data.getUri()).isNull();
        assertThat(data.getPreferenceController()).isEqualTo(FAKE_CONTROLLER_NAME);
=======
        assertThat(data.getTitle()).isEqualTo(SliceTestUtils.FAKE_TITLE);
        assertThat(data.getSummary()).isEqualTo(SliceTestUtils.FAKE_SUMMARY);
        assertThat(data.getScreenTitle()).isEqualTo(SliceTestUtils.FAKE_SCREEN_TITLE);
        assertThat(data.getKeywords()).isEqualTo(SliceTestUtils.FAKE_KEYWORDS);
        assertThat(data.getIconResource()).isEqualTo(SliceTestUtils.FAKE_ICON);
        assertThat(data.getFragmentClassName()).isEqualTo(SliceTestUtils.FAKE_FRAGMENT_NAME);
        assertThat(data.getUri()).isNull();
        assertThat(data.getPreferenceController()).isEqualTo(SliceTestUtils.FAKE_CONTROLLER_NAME);
>>>>>>> 490ac798
    }

    @Test(expected = IllegalStateException.class)
    public void testGetSliceDataFromKey_invalidKey_errorThrown() {
        String key = "key";

        mAccessor.getSliceDataFromKey(key);
    }

    @Test
    public void testGetSliceFromUri_validUri_validSliceReturned() {
        final String key = "key";
        SliceTestUtils.insertSliceToDb(mContext, key);

        final Uri uri = new Uri.Builder()
                .scheme(ContentResolver.SCHEME_CONTENT)
                .authority(SettingsSliceProvider.SLICE_AUTHORITY)
                .appendPath("action")
                .appendPath(key)
                .build();

        SliceData data = mAccessor.getSliceDataFromUri(uri);

        assertThat(data.getKey()).isEqualTo(key);
        assertThat(data.getTitle()).isEqualTo(SliceTestUtils.FAKE_TITLE);
        assertThat(data.getSummary()).isEqualTo(SliceTestUtils.FAKE_SUMMARY);
        assertThat(data.getScreenTitle()).isEqualTo(SliceTestUtils.FAKE_SCREEN_TITLE);
        assertThat(data.getKeywords()).isEqualTo(SliceTestUtils.FAKE_KEYWORDS);
        assertThat(data.getIconResource()).isEqualTo(SliceTestUtils.FAKE_ICON);
        assertThat(data.getFragmentClassName()).isEqualTo(SliceTestUtils.FAKE_FRAGMENT_NAME);
        assertThat(data.getUri()).isEqualTo(uri);
        assertThat(data.getPreferenceController()).isEqualTo(SliceTestUtils.FAKE_CONTROLLER_NAME);
    }

    @Test(expected = IllegalStateException.class)
    public void testGetSliceFromUri_invalidUri_errorThrown() {
        final Uri uri = new Uri.Builder()
                .scheme(ContentResolver.SCHEME_CONTENT)
                .authority(SettingsSliceProvider.SLICE_AUTHORITY)
                .appendPath("intent")
                .appendPath("durr")
                .build();
        mAccessor.getSliceDataFromUri(uri);
    }

    @Test
    public void getDescendantUris_platformSlice_doesNotReturnOEMSlice() {
        final String key = "oem_key";
        SliceTestUtils.insertSliceToDb(mContext, key, false /* isPlatformSlice */);
        final List<Uri> keys = mAccessor.getSliceUris(SettingsSlicesContract.AUTHORITY);

        assertThat(keys).isEmpty();
    }

    @Test
    public void getDescendantUris_oemSlice_doesNotReturnPlatformSlice() {
        final String key = "platform_key";
        SliceTestUtils.insertSliceToDb(mContext, key, true /* isPlatformSlice */);
        final List<Uri> keys = mAccessor.getSliceUris(SettingsSliceProvider.SLICE_AUTHORITY);

        assertThat(keys).isEmpty();
    }

    @Test
    public void getDescendantUris_oemSlice_returnsOEMUriDescendant() {
        final String key = "oem_key";
        SliceTestUtils.insertSliceToDb(mContext, key, false /* isPlatformSlice */);
        final List<Uri> keys = mAccessor.getSliceUris(SettingsSliceProvider.SLICE_AUTHORITY);

        assertThat(keys).containsExactly(
                Uri.parse("content://com.android.settings.slices/action/oem_key"));
    }

    @Test
    public void getDescendantUris_platformSlice_returnsPlatformUriDescendant() {
        final String key = "platform_key";
        SliceTestUtils.insertSliceToDb(mContext, key, true /* isPlatformSlice */);
        final List<Uri> keys = mAccessor.getSliceUris(SettingsSlicesContract.AUTHORITY);

        assertThat(keys).containsExactly(
                Uri.parse("content://android.settings.slices/action/platform_key"));
    }

    @Test
    @Config(qualifiers = "mcc999")
    public void getSliceKeys_indexesDatabase() {
        // Force new indexing
        Locale.setDefault(new Locale("ca"));
        final SearchFeatureProvider provider = new SearchFeatureProviderImpl();
        final SlicesFeatureProvider sliceProvider = new SlicesFeatureProviderImpl();
        final FakeFeatureFactory factory = FakeFeatureFactory.setupForTest();
        factory.searchFeatureProvider = provider;
        factory.slicesFeatureProvider = sliceProvider;
        // Fake the indexable list.
        provider.getSearchIndexableResources().getProviderValues().clear();
        provider.getSearchIndexableResources().getProviderValues().add(
                FakeIndexProvider.class);

        final SlicesDatabaseAccessor accessor = new SlicesDatabaseAccessor(mContext);
        final List<Uri> keys = accessor.getSliceUris(SettingsSliceProvider.SLICE_AUTHORITY);

        assertThat(keys).isNotEmpty();
    }

    @Test
    public void testGetSliceDataFromKey_defaultUnavailableSlice_validSliceReturned() {
        String key = "key";
<<<<<<< HEAD
        insertSpecialCase(key, true /* isPlatformSlice */,
=======
        SliceTestUtils.insertSliceToDb(mContext, key, true /* isPlatformSlice */,
>>>>>>> 490ac798
                null /* customizedUnavailableSliceSubtitle */);

        SliceData data = mAccessor.getSliceDataFromKey(key);

        assertThat(data.getKey()).isEqualTo(key);
<<<<<<< HEAD
        assertThat(data.getTitle()).isEqualTo(FAKE_TITLE);
        assertThat(data.getSummary()).isEqualTo(FAKE_SUMMARY);
        assertThat(data.getScreenTitle()).isEqualTo(FAKE_SCREEN_TITLE);
        assertThat(data.getKeywords()).isEqualTo(FAKE_KEYWORDS);
        assertThat(data.getIconResource()).isEqualTo(FAKE_ICON);
        assertThat(data.getFragmentClassName()).isEqualTo(FAKE_FRAGMENT_NAME);
        assertThat(data.getUri()).isNull();
        assertThat(data.getPreferenceController()).isEqualTo(FAKE_CONTROLLER_NAME);
        assertThat(data.getUnavailableSliceSubtitle()).isNull();
    }

    @Test
    public void testGetSliceDataFromKey_customizeSubtitleOfUnavailableSlice_validSliceReturned() {
        String key = "key";
        String subtitle = "subtitle";
        insertSpecialCase(key, true /* isPlatformSlice */, subtitle);

        SliceData data = mAccessor.getSliceDataFromKey(key);

        assertThat(data.getKey()).isEqualTo(key);
        assertThat(data.getTitle()).isEqualTo(FAKE_TITLE);
        assertThat(data.getSummary()).isEqualTo(FAKE_SUMMARY);
        assertThat(data.getScreenTitle()).isEqualTo(FAKE_SCREEN_TITLE);
        assertThat(data.getKeywords()).isEqualTo(FAKE_KEYWORDS);
        assertThat(data.getIconResource()).isEqualTo(FAKE_ICON);
        assertThat(data.getFragmentClassName()).isEqualTo(FAKE_FRAGMENT_NAME);
        assertThat(data.getUri()).isNull();
        assertThat(data.getPreferenceController()).isEqualTo(FAKE_CONTROLLER_NAME);
        assertThat(data.getUnavailableSliceSubtitle()).isEqualTo(subtitle);
    }

    private void insertSpecialCase(String key) {
        insertSpecialCase(key, true);
    }

    private void insertSpecialCase(String key, boolean isPlatformSlice) {
        insertSpecialCase(key, isPlatformSlice, null /*customizedUnavailableSliceSubtitle*/);
    }

    private void insertSpecialCase(String key, boolean isPlatformSlice,
            String customizedUnavailableSliceSubtitle) {
        ContentValues values = new ContentValues();
        values.put(SlicesDatabaseHelper.IndexColumns.KEY, key);
        values.put(SlicesDatabaseHelper.IndexColumns.TITLE, FAKE_TITLE);
        values.put(SlicesDatabaseHelper.IndexColumns.SUMMARY, FAKE_SUMMARY);
        values.put(SlicesDatabaseHelper.IndexColumns.SCREENTITLE, FAKE_SCREEN_TITLE);
        values.put(SlicesDatabaseHelper.IndexColumns.KEYWORDS, FAKE_KEYWORDS);
        values.put(SlicesDatabaseHelper.IndexColumns.ICON_RESOURCE, FAKE_ICON);
        values.put(SlicesDatabaseHelper.IndexColumns.FRAGMENT, FAKE_FRAGMENT_NAME);
        values.put(SlicesDatabaseHelper.IndexColumns.CONTROLLER, FAKE_CONTROLLER_NAME);
        values.put(SlicesDatabaseHelper.IndexColumns.PLATFORM_SLICE, isPlatformSlice);
        values.put(SlicesDatabaseHelper.IndexColumns.SLICE_TYPE, SliceData.SliceType.INTENT);
        values.put(SlicesDatabaseHelper.IndexColumns.UNAVAILABLE_SLICE_SUBTITLE,
                customizedUnavailableSliceSubtitle);

        mDb.replaceOrThrow(SlicesDatabaseHelper.Tables.TABLE_SLICES_INDEX, null, values);
=======
        assertThat(data.getTitle()).isEqualTo(SliceTestUtils.FAKE_TITLE);
        assertThat(data.getSummary()).isEqualTo(SliceTestUtils.FAKE_SUMMARY);
        assertThat(data.getScreenTitle()).isEqualTo(SliceTestUtils.FAKE_SCREEN_TITLE);
        assertThat(data.getKeywords()).isEqualTo(SliceTestUtils.FAKE_KEYWORDS);
        assertThat(data.getIconResource()).isEqualTo(SliceTestUtils.FAKE_ICON);
        assertThat(data.getFragmentClassName()).isEqualTo(SliceTestUtils.FAKE_FRAGMENT_NAME);
        assertThat(data.getUri()).isNull();
        assertThat(data.getPreferenceController()).isEqualTo(SliceTestUtils.FAKE_CONTROLLER_NAME);
        assertThat(data.getUnavailableSliceSubtitle()).isNull();
    }

    @Test
    public void testGetSliceDataFromKey_customizeSubtitleOfUnavailableSlice_validSliceReturned() {
        String key = "key";
        String subtitle = "subtitle";
        SliceTestUtils.insertSliceToDb(mContext, key, true /* isPlatformSlice */, subtitle);

        SliceData data = mAccessor.getSliceDataFromKey(key);

        assertThat(data.getKey()).isEqualTo(key);
        assertThat(data.getTitle()).isEqualTo(SliceTestUtils.FAKE_TITLE);
        assertThat(data.getSummary()).isEqualTo(SliceTestUtils.FAKE_SUMMARY);
        assertThat(data.getScreenTitle()).isEqualTo(SliceTestUtils.FAKE_SCREEN_TITLE);
        assertThat(data.getKeywords()).isEqualTo(SliceTestUtils.FAKE_KEYWORDS);
        assertThat(data.getIconResource()).isEqualTo(SliceTestUtils.FAKE_ICON);
        assertThat(data.getFragmentClassName()).isEqualTo(SliceTestUtils.FAKE_FRAGMENT_NAME);
        assertThat(data.getUri()).isNull();
        assertThat(data.getPreferenceController()).isEqualTo(SliceTestUtils.FAKE_CONTROLLER_NAME);
        assertThat(data.getUnavailableSliceSubtitle()).isEqualTo(subtitle);
    }

    @Implements(ApplicationPackageManager.class)
    public static class ShadowApplicationPackageManager extends
            org.robolectric.shadows.ShadowApplicationPackageManager {

        @Implementation
        protected ComponentName getInstantAppResolverSettingsComponent() {
            return null;
        }
>>>>>>> 490ac798
    }

    @Implements(ApplicationPackageManager.class)
    public static class ShadowApplicationPackageManager extends
            org.robolectric.shadows.ShadowApplicationPackageManager {

        @Implementation
        protected ComponentName getInstantAppResolverSettingsComponent() {
            return null;
        }
    }
}<|MERGE_RESOLUTION|>--- conflicted
+++ resolved
@@ -23,10 +23,7 @@
 
 import android.app.ApplicationPackageManager;
 import android.content.ComponentName;
-<<<<<<< HEAD
-=======
 import android.content.ContentResolver;
->>>>>>> 490ac798
 import android.content.ContentValues;
 import android.content.Context;
 import android.database.sqlite.SQLiteDatabase;
@@ -103,46 +100,27 @@
         assertThat(data.getIconResource()).isEqualTo(SliceTestUtils.FAKE_ICON);
         assertThat(data.getFragmentClassName()).isEqualTo(SliceTestUtils.FAKE_FRAGMENT_NAME);
         assertThat(data.getUri()).isNull();
-<<<<<<< HEAD
-        assertThat(data.getPreferenceController()).isEqualTo(FAKE_CONTROLLER_NAME);
-=======
-        assertThat(data.getPreferenceController()).isEqualTo(SliceTestUtils.FAKE_CONTROLLER_NAME);
->>>>>>> 490ac798
+        assertThat(data.getPreferenceController()).isEqualTo(SliceTestUtils.FAKE_CONTROLLER_NAME);
         assertThat(data.getUnavailableSliceSubtitle()).isNull();
     }
 
     @Test
     public void testGetSliceDataFromKey_allowDynamicSummary_validSliceReturned() {
         String key = "key";
-<<<<<<< HEAD
-        insertSpecialCase(key, true /* isPlatformSlice */,
-=======
         SliceTestUtils.insertSliceToDb(mContext, key, true /* isPlatformSlice */,
->>>>>>> 490ac798
                 null /* customizedUnavailableSliceSubtitle */);
 
         SliceData data = mAccessor.getSliceDataFromKey(key);
 
         assertThat(data.getKey()).isEqualTo(key);
-<<<<<<< HEAD
-        assertThat(data.getTitle()).isEqualTo(FAKE_TITLE);
-        assertThat(data.getSummary()).isEqualTo(FAKE_SUMMARY);
-        assertThat(data.getScreenTitle()).isEqualTo(FAKE_SCREEN_TITLE);
-        assertThat(data.getKeywords()).isEqualTo(FAKE_KEYWORDS);
-        assertThat(data.getIconResource()).isEqualTo(FAKE_ICON);
-        assertThat(data.getFragmentClassName()).isEqualTo(FAKE_FRAGMENT_NAME);
-        assertThat(data.getUri()).isNull();
-        assertThat(data.getPreferenceController()).isEqualTo(FAKE_CONTROLLER_NAME);
-=======
-        assertThat(data.getTitle()).isEqualTo(SliceTestUtils.FAKE_TITLE);
-        assertThat(data.getSummary()).isEqualTo(SliceTestUtils.FAKE_SUMMARY);
-        assertThat(data.getScreenTitle()).isEqualTo(SliceTestUtils.FAKE_SCREEN_TITLE);
-        assertThat(data.getKeywords()).isEqualTo(SliceTestUtils.FAKE_KEYWORDS);
-        assertThat(data.getIconResource()).isEqualTo(SliceTestUtils.FAKE_ICON);
-        assertThat(data.getFragmentClassName()).isEqualTo(SliceTestUtils.FAKE_FRAGMENT_NAME);
-        assertThat(data.getUri()).isNull();
-        assertThat(data.getPreferenceController()).isEqualTo(SliceTestUtils.FAKE_CONTROLLER_NAME);
->>>>>>> 490ac798
+        assertThat(data.getTitle()).isEqualTo(SliceTestUtils.FAKE_TITLE);
+        assertThat(data.getSummary()).isEqualTo(SliceTestUtils.FAKE_SUMMARY);
+        assertThat(data.getScreenTitle()).isEqualTo(SliceTestUtils.FAKE_SCREEN_TITLE);
+        assertThat(data.getKeywords()).isEqualTo(SliceTestUtils.FAKE_KEYWORDS);
+        assertThat(data.getIconResource()).isEqualTo(SliceTestUtils.FAKE_ICON);
+        assertThat(data.getFragmentClassName()).isEqualTo(SliceTestUtils.FAKE_FRAGMENT_NAME);
+        assertThat(data.getUri()).isNull();
+        assertThat(data.getPreferenceController()).isEqualTo(SliceTestUtils.FAKE_CONTROLLER_NAME);
     }
 
     @Test(expected = IllegalStateException.class)
@@ -250,74 +228,12 @@
     @Test
     public void testGetSliceDataFromKey_defaultUnavailableSlice_validSliceReturned() {
         String key = "key";
-<<<<<<< HEAD
-        insertSpecialCase(key, true /* isPlatformSlice */,
-=======
         SliceTestUtils.insertSliceToDb(mContext, key, true /* isPlatformSlice */,
->>>>>>> 490ac798
                 null /* customizedUnavailableSliceSubtitle */);
 
         SliceData data = mAccessor.getSliceDataFromKey(key);
 
         assertThat(data.getKey()).isEqualTo(key);
-<<<<<<< HEAD
-        assertThat(data.getTitle()).isEqualTo(FAKE_TITLE);
-        assertThat(data.getSummary()).isEqualTo(FAKE_SUMMARY);
-        assertThat(data.getScreenTitle()).isEqualTo(FAKE_SCREEN_TITLE);
-        assertThat(data.getKeywords()).isEqualTo(FAKE_KEYWORDS);
-        assertThat(data.getIconResource()).isEqualTo(FAKE_ICON);
-        assertThat(data.getFragmentClassName()).isEqualTo(FAKE_FRAGMENT_NAME);
-        assertThat(data.getUri()).isNull();
-        assertThat(data.getPreferenceController()).isEqualTo(FAKE_CONTROLLER_NAME);
-        assertThat(data.getUnavailableSliceSubtitle()).isNull();
-    }
-
-    @Test
-    public void testGetSliceDataFromKey_customizeSubtitleOfUnavailableSlice_validSliceReturned() {
-        String key = "key";
-        String subtitle = "subtitle";
-        insertSpecialCase(key, true /* isPlatformSlice */, subtitle);
-
-        SliceData data = mAccessor.getSliceDataFromKey(key);
-
-        assertThat(data.getKey()).isEqualTo(key);
-        assertThat(data.getTitle()).isEqualTo(FAKE_TITLE);
-        assertThat(data.getSummary()).isEqualTo(FAKE_SUMMARY);
-        assertThat(data.getScreenTitle()).isEqualTo(FAKE_SCREEN_TITLE);
-        assertThat(data.getKeywords()).isEqualTo(FAKE_KEYWORDS);
-        assertThat(data.getIconResource()).isEqualTo(FAKE_ICON);
-        assertThat(data.getFragmentClassName()).isEqualTo(FAKE_FRAGMENT_NAME);
-        assertThat(data.getUri()).isNull();
-        assertThat(data.getPreferenceController()).isEqualTo(FAKE_CONTROLLER_NAME);
-        assertThat(data.getUnavailableSliceSubtitle()).isEqualTo(subtitle);
-    }
-
-    private void insertSpecialCase(String key) {
-        insertSpecialCase(key, true);
-    }
-
-    private void insertSpecialCase(String key, boolean isPlatformSlice) {
-        insertSpecialCase(key, isPlatformSlice, null /*customizedUnavailableSliceSubtitle*/);
-    }
-
-    private void insertSpecialCase(String key, boolean isPlatformSlice,
-            String customizedUnavailableSliceSubtitle) {
-        ContentValues values = new ContentValues();
-        values.put(SlicesDatabaseHelper.IndexColumns.KEY, key);
-        values.put(SlicesDatabaseHelper.IndexColumns.TITLE, FAKE_TITLE);
-        values.put(SlicesDatabaseHelper.IndexColumns.SUMMARY, FAKE_SUMMARY);
-        values.put(SlicesDatabaseHelper.IndexColumns.SCREENTITLE, FAKE_SCREEN_TITLE);
-        values.put(SlicesDatabaseHelper.IndexColumns.KEYWORDS, FAKE_KEYWORDS);
-        values.put(SlicesDatabaseHelper.IndexColumns.ICON_RESOURCE, FAKE_ICON);
-        values.put(SlicesDatabaseHelper.IndexColumns.FRAGMENT, FAKE_FRAGMENT_NAME);
-        values.put(SlicesDatabaseHelper.IndexColumns.CONTROLLER, FAKE_CONTROLLER_NAME);
-        values.put(SlicesDatabaseHelper.IndexColumns.PLATFORM_SLICE, isPlatformSlice);
-        values.put(SlicesDatabaseHelper.IndexColumns.SLICE_TYPE, SliceData.SliceType.INTENT);
-        values.put(SlicesDatabaseHelper.IndexColumns.UNAVAILABLE_SLICE_SUBTITLE,
-                customizedUnavailableSliceSubtitle);
-
-        mDb.replaceOrThrow(SlicesDatabaseHelper.Tables.TABLE_SLICES_INDEX, null, values);
-=======
         assertThat(data.getTitle()).isEqualTo(SliceTestUtils.FAKE_TITLE);
         assertThat(data.getSummary()).isEqualTo(SliceTestUtils.FAKE_SUMMARY);
         assertThat(data.getScreenTitle()).isEqualTo(SliceTestUtils.FAKE_SCREEN_TITLE);
@@ -357,16 +273,5 @@
         protected ComponentName getInstantAppResolverSettingsComponent() {
             return null;
         }
->>>>>>> 490ac798
-    }
-
-    @Implements(ApplicationPackageManager.class)
-    public static class ShadowApplicationPackageManager extends
-            org.robolectric.shadows.ShadowApplicationPackageManager {
-
-        @Implementation
-        protected ComponentName getInstantAppResolverSettingsComponent() {
-            return null;
-        }
     }
 }