--- conflicted
+++ resolved
@@ -124,10 +124,6 @@
         assertThat(fakeSlice.getFragmentClassName()).isEqualTo(FAKE_FRAGMENT_CLASSNAME);
         assertThat(fakeSlice.getPreferenceController()).isEqualTo(FAKE_CONTROLLER_NAME);
         assertThat(fakeSlice.getSliceType()).isEqualTo(SliceData.SliceType.SLIDER);
-<<<<<<< HEAD
-        assertThat(fakeSlice.isPlatformDefined()).isTrue(); // from XML
-=======
->>>>>>> 490ac798
         assertThat(fakeSlice.getUnavailableSliceSubtitle()).isEqualTo(
                 "subtitleOfUnavailableSlice"); // from XML
     }
