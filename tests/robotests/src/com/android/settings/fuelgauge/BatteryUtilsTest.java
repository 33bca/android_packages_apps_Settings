/*
 * Copyright (C) 2017 The Android Open Source Project
 *
 * Licensed under the Apache License, Version 2.0 (the "License");
 * you may not use this file except in compliance with the License.
 * You may obtain a copy of the License at
 *
 *      http://www.apache.org/licenses/LICENSE-2.0
 *
 * Unless required by applicable law or agreed to in writing, software
 * distributed under the License is distributed on an "AS IS" BASIS,
 * WITHOUT WARRANTIES OR CONDITIONS OF ANY KIND, either express or implied.
 * See the License for the specific language governing permissions and
 * limitations under the License.
 */
package com.android.settings.fuelgauge;

import static android.os.BatteryStats.Uid.PROCESS_STATE_BACKGROUND;
import static android.os.BatteryStats.Uid.PROCESS_STATE_FOREGROUND;
import static android.os.BatteryStats.Uid.PROCESS_STATE_FOREGROUND_SERVICE;
import static android.os.BatteryStats.Uid.PROCESS_STATE_TOP;
import static android.os.BatteryStats.Uid.PROCESS_STATE_TOP_SLEEPING;

import static com.google.common.truth.Truth.assertThat;

import static org.mockito.ArgumentMatchers.any;
import static org.mockito.ArgumentMatchers.anyInt;
import static org.mockito.ArgumentMatchers.anyLong;
import static org.mockito.ArgumentMatchers.eq;
import static org.mockito.ArgumentMatchers.nullable;
import static org.mockito.Mockito.RETURNS_DEEP_STUBS;
import static org.mockito.Mockito.doNothing;
import static org.mockito.Mockito.doReturn;
import static org.mockito.Mockito.doThrow;
import static org.mockito.Mockito.mock;
import static org.mockito.Mockito.never;
import static org.mockito.Mockito.spy;
import static org.mockito.Mockito.verify;
import static org.mockito.Mockito.when;

import android.app.AppOpsManager;
import android.content.BroadcastReceiver;
import android.content.Context;
import android.content.Intent;
import android.content.IntentFilter;
import android.content.pm.ActivityInfo;
import android.content.pm.ApplicationInfo;
import android.content.pm.PackageManager;
import android.content.pm.ResolveInfo;
import android.os.BatteryStats;
import android.os.BatteryStatsManager;
import android.os.BatteryUsageStats;
import android.os.Build;
import android.os.Bundle;
import android.os.Process;
import android.os.SystemClock;
import android.os.UserManager;
import android.text.format.DateUtils;

import com.android.internal.os.BatterySipper;
import com.android.internal.os.BatteryStatsHelper;
import com.android.settings.fuelgauge.batterytip.AnomalyDatabaseHelper;
import com.android.settings.fuelgauge.batterytip.AnomalyInfo;
import com.android.settings.fuelgauge.batterytip.BatteryDatabaseManager;
import com.android.settings.testutils.FakeFeatureFactory;
import com.android.settings.testutils.shadow.ShadowThreadUtils;
import com.android.settingslib.fuelgauge.Estimate;
import com.android.settingslib.fuelgauge.PowerAllowlistBackend;

import org.junit.Before;
import org.junit.Ignore;
import org.junit.Test;
import org.junit.runner.RunWith;
import org.mockito.Answers;
import org.mockito.Mock;
import org.mockito.MockitoAnnotations;
import org.robolectric.RobolectricTestRunner;
import org.robolectric.RuntimeEnvironment;

import java.util.ArrayList;
import java.util.List;

@RunWith(RobolectricTestRunner.class)
public class BatteryUtilsTest {

    private static final String TAG = "BatteryUtilsTest";

    // unit that used to converted ms to us
    private static final long UNIT = 1000;
    private static final long TIME_STATE_TOP = 1500 * UNIT;
    private static final long TIME_STATE_FOREGROUND_SERVICE = 2000 * UNIT;
    private static final long TIME_STATE_TOP_SLEEPING = 2500 * UNIT;
    private static final long TIME_STATE_FOREGROUND = 3000 * UNIT;
    private static final long TIME_STATE_BACKGROUND = 6000 * UNIT;
    private static final long TIME_FOREGROUND_ZERO = 0;
    private static final long TIME_FOREGROUND = 100 * DateUtils.MINUTE_IN_MILLIS;
    private static final long TIME_SINCE_LAST_FULL_CHARGE_MS = 120 * 60 * 1000;
    private static final long TIME_SINCE_LAST_FULL_CHARGE_US =
            TIME_SINCE_LAST_FULL_CHARGE_MS * 1000;

    private static final int UID = 12345;
    private static final long TIME_EXPECTED_FOREGROUND = 1500;
    private static final long TIME_EXPECTED_BACKGROUND = 6000;
    private static final long TIME_EXPECTED_ALL = 7500;
    private static final double BATTERY_SCREEN_USAGE = 300;
    private static final double BATTERY_IDLE_USAGE = 600;
    private static final double BATTERY_SYSTEM_USAGE = 600;
    private static final double BATTERY_OVERACCOUNTED_USAGE = 500;
    private static final double BATTERY_UNACCOUNTED_USAGE = 700;
    private static final double BATTERY_APP_USAGE = 100;
    private static final double BATTERY_WIFI_USAGE = 200;
    private static final double BATTERY_BLUETOOTH_USAGE = 300;
    private static final double TOTAL_BATTERY_USAGE = 1000;
    private static final double HIDDEN_USAGE = 200;
    private static final int DISCHARGE_AMOUNT = 80;
    private static final double PERCENT_SYSTEM_USAGE = 60;
    private static final double PRECISION = 0.001;
    private static final int SDK_VERSION = Build.VERSION_CODES.L;
    private static final String PACKAGE_NAME = "com.android.app";
    private static final String HIGH_SDK_PACKAGE = "com.android.package.high";
    private static final String LOW_SDK_PACKAGE = "com.android.package.low";

    private static final String INFO_EXCESSIVE = "anomaly_type=4,auto_restriction=false";
    private static final String INFO_WAKELOCK = "anomaly_type=1,auto_restriction=false";

    @Mock
    private BatteryStats.Uid mUid;
    @Mock
    private BatteryStats.Timer mTimer;
    @Mock
<<<<<<< HEAD
=======
    private BatteryUsageStats mBatteryUsageStats;
    @Mock
    private SystemBatteryConsumer mSystemBatteryConsumer;
    @Mock
>>>>>>> 7edaa43e
    private BatterySipper mNormalBatterySipper;
    @Mock
    private BatterySipper mWifiBatterySipper;
    @Mock
    private BatterySipper mBluetoothBatterySipper;
    @Mock
    private BatterySipper mScreenBatterySipper;
    @Mock
    private BatterySipper mOvercountedBatterySipper;
    @Mock
    private BatterySipper mUnaccountedBatterySipper;
    @Mock
    private BatterySipper mSystemBatterySipper;
    @Mock
    private BatterySipper mCellBatterySipper;
    @Mock
    private BatterySipper mIdleBatterySipper;
    @Mock
    private BatteryInfo mBatteryInfo;
    @Mock
    private Bundle mBundle;
    @Mock
    private UserManager mUserManager;
    @Mock
    private PackageManager mPackageManager;
    @Mock
    private AppOpsManager mAppOpsManager;
    @Mock
    private ApplicationInfo mApplicationInfo;
    @Mock(answer = Answers.RETURNS_DEEP_STUBS)
    private BatteryStatsHelper mBatteryStatsHelper;
    @Mock(answer = Answers.RETURNS_DEEP_STUBS)
    private BatteryStatsManager mBatteryStatsManager;
    @Mock
    private ApplicationInfo mHighApplicationInfo;
    @Mock
    private ApplicationInfo mLowApplicationInfo;
    @Mock
    private PowerAllowlistBackend mPowerAllowlistBackend;
    @Mock
    private BatteryDatabaseManager mBatteryDatabaseManager;
    private AnomalyInfo mAnomalyInfo;
    private BatteryUtils mBatteryUtils;
    private FakeFeatureFactory mFeatureFactory;
    private PowerUsageFeatureProvider mProvider;
    private List<BatterySipper> mUsageList;
    private Context mContext;

    @Before
    public void setUp() throws PackageManager.NameNotFoundException {
        MockitoAnnotations.initMocks(this);

        mFeatureFactory = FakeFeatureFactory.setupForTest();
        mProvider = mFeatureFactory.powerUsageFeatureProvider;

        doReturn(TIME_STATE_TOP).when(mUid).getProcessStateTime(eq(PROCESS_STATE_TOP), anyLong(),
                anyInt());
        doReturn(TIME_STATE_FOREGROUND_SERVICE).when(mUid).getProcessStateTime(
                eq(PROCESS_STATE_FOREGROUND_SERVICE), anyLong(), anyInt());
        doReturn(TIME_STATE_TOP_SLEEPING).when(mUid).getProcessStateTime(
                eq(PROCESS_STATE_TOP_SLEEPING), anyLong(), anyInt());
        doReturn(TIME_STATE_FOREGROUND).when(mUid).getProcessStateTime(eq(PROCESS_STATE_FOREGROUND),
                anyLong(), anyInt());
        doReturn(TIME_STATE_BACKGROUND).when(mUid).getProcessStateTime(eq(PROCESS_STATE_BACKGROUND),
                anyLong(), anyInt());
        when(mBatteryStatsHelper.getStats().computeBatteryRealtime(anyLong(), anyInt())).thenReturn(
                TIME_SINCE_LAST_FULL_CHARGE_US);

        when(mPackageManager.getApplicationInfo(eq(HIGH_SDK_PACKAGE), anyInt()))
                .thenReturn(mHighApplicationInfo);
        when(mPackageManager.getApplicationInfo(eq(LOW_SDK_PACKAGE), anyInt()))
                .thenReturn(mLowApplicationInfo);
        mHighApplicationInfo.targetSdkVersion = Build.VERSION_CODES.O;
        mLowApplicationInfo.targetSdkVersion = Build.VERSION_CODES.L;

        mNormalBatterySipper.drainType = BatterySipper.DrainType.APP;
        mNormalBatterySipper.totalPowerMah = TOTAL_BATTERY_USAGE;
        doReturn(UID).when(mNormalBatterySipper).getUid();

        mWifiBatterySipper.drainType = BatterySipper.DrainType.WIFI;
        mWifiBatterySipper.totalPowerMah = BATTERY_WIFI_USAGE;

        mBluetoothBatterySipper.drainType = BatterySipper.DrainType.BLUETOOTH;
        mBluetoothBatterySipper.totalPowerMah = BATTERY_BLUETOOTH_USAGE;

        mScreenBatterySipper.drainType = BatterySipper.DrainType.SCREEN;
        mScreenBatterySipper.totalPowerMah = BATTERY_SCREEN_USAGE;

        mSystemBatterySipper.drainType = BatterySipper.DrainType.APP;
        mSystemBatterySipper.totalPowerMah = BATTERY_SYSTEM_USAGE;
        when(mSystemBatterySipper.getUid()).thenReturn(Process.SYSTEM_UID);

        mOvercountedBatterySipper.drainType = BatterySipper.DrainType.OVERCOUNTED;
        mOvercountedBatterySipper.totalPowerMah = BATTERY_OVERACCOUNTED_USAGE;

        mUnaccountedBatterySipper.drainType = BatterySipper.DrainType.UNACCOUNTED;
        mUnaccountedBatterySipper.totalPowerMah = BATTERY_UNACCOUNTED_USAGE;

        mIdleBatterySipper.drainType = BatterySipper.DrainType.IDLE;
        mIdleBatterySipper.totalPowerMah = BATTERY_IDLE_USAGE;

        mContext = spy(RuntimeEnvironment.application);
        doReturn(mPackageManager).when(mContext).getPackageManager();
        doReturn(mAppOpsManager).when(mContext).getSystemService(Context.APP_OPS_SERVICE);
        doReturn(mBatteryStatsManager).when(mContext)
                .getSystemService(Context.BATTERY_STATS_SERVICE);
        mBatteryUtils = spy(new BatteryUtils(mContext));
        mBatteryUtils.mPowerUsageFeatureProvider = mProvider;
        doReturn(0L).when(mBatteryUtils)
            .getForegroundServiceTotalTimeUs(any(BatteryStats.Uid.class), anyLong());
        mAnomalyInfo = new AnomalyInfo(INFO_WAKELOCK);

        mUsageList = new ArrayList<>();
        mUsageList.add(mNormalBatterySipper);
        mUsageList.add(mScreenBatterySipper);
        mUsageList.add(mCellBatterySipper);
        when(mBatteryStatsHelper.getUsageList()).thenReturn(mUsageList);
        when(mBatteryStatsHelper.getTotalPower())
            .thenReturn(TOTAL_BATTERY_USAGE + BATTERY_SCREEN_USAGE);
        when(mBatteryStatsHelper.getStats().getDischargeAmount(anyInt()))
            .thenReturn(DISCHARGE_AMOUNT);
        BatteryDatabaseManager.setUpForTest(mBatteryDatabaseManager);
        ShadowThreadUtils.setIsMainThread(true);
    }

    @Test
    public void testGetProcessTimeMs_typeForeground_timeCorrect() {
        doReturn(TIME_STATE_FOREGROUND + 500).when(mBatteryUtils)
            .getForegroundActivityTotalTimeUs(eq(mUid), anyLong());

        final long time = mBatteryUtils.getProcessTimeMs(BatteryUtils.StatusType.FOREGROUND, mUid,
                BatteryStats.STATS_SINCE_CHARGED);

        assertThat(time).isEqualTo(TIME_EXPECTED_FOREGROUND);
    }

    @Test
    public void testGetProcessTimeMs_typeBackground_timeCorrect() {
        final long time = mBatteryUtils.getProcessTimeMs(BatteryUtils.StatusType.BACKGROUND, mUid,
                BatteryStats.STATS_SINCE_CHARGED);

        assertThat(time).isEqualTo(TIME_EXPECTED_BACKGROUND);
    }

    @Test
    public void testGetProcessTimeMs_typeAll_timeCorrect() {
        doReturn(TIME_STATE_FOREGROUND + 500).when(mBatteryUtils)
            .getForegroundActivityTotalTimeUs(eq(mUid), anyLong());

        final long time = mBatteryUtils.getProcessTimeMs(BatteryUtils.StatusType.ALL, mUid,
                BatteryStats.STATS_SINCE_CHARGED);

        assertThat(time).isEqualTo(TIME_EXPECTED_ALL);
    }

    @Test
    public void testGetProcessTimeMs_uidNull_returnZero() {
        final long time = mBatteryUtils.getProcessTimeMs(BatteryUtils.StatusType.ALL, null,
                BatteryStats.STATS_SINCE_CHARGED);

        assertThat(time).isEqualTo(0);
    }

    @Test
    public void testRemoveHiddenBatterySippers_ContainsHiddenSippers_RemoveAndReturnValue() {
        final List<BatterySipper> sippers = new ArrayList<>();
        sippers.add(mNormalBatterySipper);
        sippers.add(mScreenBatterySipper);
        sippers.add(mSystemBatterySipper);
        sippers.add(mOvercountedBatterySipper);
        sippers.add(mUnaccountedBatterySipper);
        sippers.add(mWifiBatterySipper);
        sippers.add(mBluetoothBatterySipper);
        sippers.add(mIdleBatterySipper);
        when(mProvider.isTypeSystem(mSystemBatterySipper)).thenReturn(true);
        doNothing().when(mBatteryUtils).smearScreenBatterySipper(any(), any());

        final double totalUsage = mBatteryUtils.removeHiddenBatterySippers(sippers);

        assertThat(sippers).containsExactly(mNormalBatterySipper);
        assertThat(totalUsage).isWithin(PRECISION).of(BATTERY_SYSTEM_USAGE);
    }

    @Test
    public void testCalculateBatteryPercent() {
        assertThat(mBatteryUtils.calculateBatteryPercent(BATTERY_SYSTEM_USAGE, TOTAL_BATTERY_USAGE,
                HIDDEN_USAGE, DISCHARGE_AMOUNT))
                .isWithin(PRECISION).of(PERCENT_SYSTEM_USAGE);
    }

    @Test
<<<<<<< HEAD
    public void testSmearScreenBatterySipper() {
        final BatterySipper sipperNull = createTestSmearBatterySipper(TIME_FOREGROUND_ZERO,
                BATTERY_APP_USAGE, 0 /* uid */, true /* isUidNull */);
        final BatterySipper sipperBg = createTestSmearBatterySipper(TIME_FOREGROUND_ZERO,
                BATTERY_APP_USAGE, 1 /* uid */, false /* isUidNull */);
        final BatterySipper sipperFg = createTestSmearBatterySipper(TIME_FOREGROUND,
                BATTERY_APP_USAGE, 2 /* uid */, false /* isUidNull */);
        final BatterySipper sipperFg2 = createTestSmearBatterySipper(TIME_FOREGROUND,
                BATTERY_APP_USAGE, 3 /* uid */, false /* isUidNull */);

        final List<BatterySipper> sippers = new ArrayList<>();
        sippers.add(sipperNull);
        sippers.add(sipperBg);
        sippers.add(sipperFg);
        sippers.add(sipperFg2);

        mBatteryUtils.smearScreenBatterySipper(sippers, mScreenBatterySipper);

        assertThat(sipperNull.totalPowerMah).isWithin(PRECISION).of(BATTERY_APP_USAGE);
        assertThat(sipperBg.totalPowerMah).isWithin(PRECISION).of(BATTERY_APP_USAGE);
        assertThat(sipperFg.totalPowerMah).isWithin(PRECISION).of(
                BATTERY_APP_USAGE + BATTERY_SCREEN_USAGE / 2);
        assertThat(sipperFg2.totalPowerMah).isWithin(PRECISION).of(
                BATTERY_APP_USAGE + BATTERY_SCREEN_USAGE / 2);
    }

    @Test
    public void testSmearScreenBatterySipper_screenSipperNull_shouldNotCrash() {
        final BatterySipper sipperFg = createTestSmearBatterySipper(TIME_FOREGROUND,
                BATTERY_APP_USAGE, 2 /* uid */, false /* isUidNull */);

        final List<BatterySipper> sippers = new ArrayList<>();
        sippers.add(sipperFg);

        // Shouldn't crash
        mBatteryUtils.smearScreenBatterySipper(sippers, null /* screenSipper */);
    }

    @Test
    public void testCalculateRunningTimeBasedOnStatsType() {
        assertThat(mBatteryUtils.calculateRunningTimeBasedOnStatsType(mBatteryStatsHelper,
                BatteryStats.STATS_SINCE_CHARGED)).isEqualTo(TIME_SINCE_LAST_FULL_CHARGE_MS);
    }

    @Test
    public void testSortUsageList() {
        final List<BatterySipper> sippers = new ArrayList<>();
        sippers.add(mNormalBatterySipper);
        sippers.add(mScreenBatterySipper);
        sippers.add(mSystemBatterySipper);

        mBatteryUtils.sortUsageList(sippers);

        assertThat(sippers).containsExactly(mNormalBatterySipper, mSystemBatterySipper,
                mScreenBatterySipper);
    }

    @Test
=======
>>>>>>> 7edaa43e
    public void testCalculateLastFullChargeTime() {
        final long currentTimeMs = System.currentTimeMillis();
        when(mBatteryUsageStats.getStatsStartRealtime()).thenReturn(
                currentTimeMs - TIME_SINCE_LAST_FULL_CHARGE_MS);

        assertThat(mBatteryUtils.calculateLastFullChargeTime(mBatteryUsageStats, currentTimeMs))
                .isEqualTo(TIME_SINCE_LAST_FULL_CHARGE_MS);
    }

    @Test
    public void testGetForegroundActivityTotalTimeMs_returnMilliseconds() {
        final long rawRealtimeUs = SystemClock.elapsedRealtime() * 1000;
        doReturn(mTimer).when(mUid).getForegroundActivityTimer();
        doReturn(TIME_SINCE_LAST_FULL_CHARGE_US).when(mTimer)
                .getTotalTimeLocked(rawRealtimeUs, BatteryStats.STATS_SINCE_CHARGED);

        assertThat(mBatteryUtils.getForegroundActivityTotalTimeUs(mUid, rawRealtimeUs)).isEqualTo(
                TIME_SINCE_LAST_FULL_CHARGE_US);
    }

    @Test
    public void testGetTargetSdkVersion_packageExist_returnSdk() throws
            PackageManager.NameNotFoundException {
        doReturn(mApplicationInfo).when(mPackageManager).getApplicationInfo(PACKAGE_NAME,
                PackageManager.GET_META_DATA);
        mApplicationInfo.targetSdkVersion = SDK_VERSION;

        assertThat(mBatteryUtils.getTargetSdkVersion(PACKAGE_NAME)).isEqualTo(SDK_VERSION);
    }

    @Test
    public void testGetTargetSdkVersion_packageNotExist_returnSdkNull() throws
            PackageManager.NameNotFoundException {
        doThrow(new PackageManager.NameNotFoundException()).when(
                mPackageManager).getApplicationInfo(PACKAGE_NAME, PackageManager.GET_META_DATA);

        assertThat(mBatteryUtils.getTargetSdkVersion(PACKAGE_NAME)).isEqualTo(
                BatteryUtils.SDK_NULL);
    }

    @Test
    public void testBackgroundRestrictionOn_restrictionOn_returnTrue() {
        doReturn(AppOpsManager.MODE_IGNORED).when(mAppOpsManager).checkOpNoThrow(
                AppOpsManager.OP_RUN_IN_BACKGROUND, UID, PACKAGE_NAME);

        assertThat(mBatteryUtils.isBackgroundRestrictionEnabled(SDK_VERSION, UID,
                PACKAGE_NAME)).isTrue();
    }

    @Test
    public void testBackgroundRestrictionOn_restrictionOff_returnFalse() {
        doReturn(AppOpsManager.MODE_ALLOWED).when(mAppOpsManager).checkOpNoThrow(
                AppOpsManager.OP_RUN_IN_BACKGROUND, UID, PACKAGE_NAME);

        assertThat(mBatteryUtils.isBackgroundRestrictionEnabled(SDK_VERSION, UID, PACKAGE_NAME))
            .isFalse();
    }

    private BatterySipper createTestSmearBatterySipper(
        long topTime, double totalPowerMah, int uidCode, boolean isUidNull) {
        final BatterySipper sipper = mock(BatterySipper.class);
        sipper.drainType = BatterySipper.DrainType.APP;
        sipper.totalPowerMah = totalPowerMah;
        doReturn(uidCode).when(sipper).getUid();
        if (!isUidNull) {
            final BatteryStats.Uid uid = mock(BatteryStats.Uid.class, RETURNS_DEEP_STUBS);
            doReturn(topTime).when(mBatteryUtils).getProcessTimeMs(
                    eq(BatteryUtils.StatusType.SCREEN_USAGE), eq(uid), anyInt());
            doReturn(uidCode).when(uid).getUid();
            sipper.uidObj = uid;
        }

        return sipper;
    }

    @Test
    public void testInitBatteryStatsHelper_init() {
        mBatteryUtils.initBatteryStatsHelper(mBatteryStatsHelper, mBundle, mUserManager);

        verify(mBatteryStatsHelper).create(mBundle);
        verify(mBatteryStatsHelper).refreshStats(BatteryStats.STATS_SINCE_CHARGED,
                mUserManager.getUserProfiles());
    }

    @Test
    public void testFindBatterySipperByType_findTypeScreen() {
        BatterySipper sipper = mBatteryUtils.findBatterySipperByType(mUsageList,
                BatterySipper.DrainType.SCREEN);

        assertThat(sipper).isSameInstanceAs(mScreenBatterySipper);
    }

    @Test
    public void testFindBatterySipperByType_findTypeApp() {
        BatterySipper sipper = mBatteryUtils.findBatterySipperByType(mUsageList,
                BatterySipper.DrainType.APP);

        assertThat(sipper).isSameInstanceAs(mNormalBatterySipper);
    }

    @Test
    public void testCalculateScreenUsageTime_returnCorrectTime() {
        mScreenBatterySipper.usageTimeMs = TIME_EXPECTED_FOREGROUND;

        assertThat(mBatteryUtils.calculateScreenUsageTime(mBatteryStatsHelper)).isEqualTo(
                TIME_EXPECTED_FOREGROUND);
    }

    @Test
    public void testIsPreOApp_SdkLowerThanO_ReturnTrue() {
        assertThat(mBatteryUtils.isPreOApp(LOW_SDK_PACKAGE)).isTrue();
    }

    @Test
    public void testIsPreOApp_SdkLargerOrEqualThanO_ReturnFalse() {
        assertThat(mBatteryUtils.isPreOApp(HIGH_SDK_PACKAGE)).isFalse();
    }

    @Test
    public void testIsPreOApp_containPreOApp_ReturnTrue() {
        assertThat(
                mBatteryUtils.isPreOApp(new String[]{HIGH_SDK_PACKAGE, LOW_SDK_PACKAGE})).isTrue();
    }

    @Test
    public void testIsPreOApp_emptyList_ReturnFalse() {
        assertThat(mBatteryUtils.isPreOApp(new String[]{})).isFalse();
    }

    @Ignore
    @Test
    public void testSetForceAppStandby_forcePreOApp_forceTwoRestrictions() {
        mBatteryUtils.setForceAppStandby(UID, LOW_SDK_PACKAGE, AppOpsManager.MODE_IGNORED);

        // Restrict both OP_RUN_IN_BACKGROUND and OP_RUN_ANY_IN_BACKGROUND
        verify(mAppOpsManager).setMode(AppOpsManager.OP_RUN_IN_BACKGROUND, UID, LOW_SDK_PACKAGE,
                AppOpsManager.MODE_IGNORED);
        verify(mAppOpsManager).setMode(AppOpsManager.OP_RUN_ANY_IN_BACKGROUND, UID, LOW_SDK_PACKAGE,
                AppOpsManager.MODE_IGNORED);
    }

    @Ignore
    @Test
    public void testSetForceAppStandby_forceOApp_forceOneRestriction() {
        mBatteryUtils.setForceAppStandby(UID, HIGH_SDK_PACKAGE, AppOpsManager.MODE_IGNORED);

        // Don't restrict OP_RUN_IN_BACKGROUND because it is already been restricted for O app
        verify(mAppOpsManager, never()).setMode(AppOpsManager.OP_RUN_IN_BACKGROUND, UID,
                HIGH_SDK_PACKAGE, AppOpsManager.MODE_IGNORED);
        // Restrict OP_RUN_ANY_IN_BACKGROUND
        verify(mAppOpsManager).setMode(AppOpsManager.OP_RUN_ANY_IN_BACKGROUND, UID,
                HIGH_SDK_PACKAGE, AppOpsManager.MODE_IGNORED);
    }

    @Test
    public void testSetForceAppStandby_restrictApp_recordTime() {
        mBatteryUtils.setForceAppStandby(UID, HIGH_SDK_PACKAGE, AppOpsManager.MODE_IGNORED);

        verify(mBatteryDatabaseManager).insertAction(
                eq(AnomalyDatabaseHelper.ActionType.RESTRICTION), eq(UID),
                eq(HIGH_SDK_PACKAGE), anyLong());
    }

    @Test
    public void testSetForceAppStandby_unrestrictApp_deleteTime() {
        mBatteryUtils.setForceAppStandby(UID, HIGH_SDK_PACKAGE, AppOpsManager.MODE_ALLOWED);

        verify(mBatteryDatabaseManager).deleteAction(AnomalyDatabaseHelper.ActionType.RESTRICTION,
                UID, HIGH_SDK_PACKAGE);
    }

    @Test
    public void testIsForceAppStandbyEnabled_enabled_returnTrue() {
        when(mAppOpsManager.checkOpNoThrow(AppOpsManager.OP_RUN_ANY_IN_BACKGROUND, UID,
                PACKAGE_NAME)).thenReturn(AppOpsManager.MODE_IGNORED);

        assertThat(mBatteryUtils.isForceAppStandbyEnabled(UID, PACKAGE_NAME)).isTrue();
    }

    @Test
    public void testIsForceAppStandbyEnabled_disabled_returnFalse() {
        when(mAppOpsManager.checkOpNoThrow(AppOpsManager.OP_RUN_ANY_IN_BACKGROUND, UID,
                PACKAGE_NAME)).thenReturn(AppOpsManager.MODE_ALLOWED);

        assertThat(mBatteryUtils.isForceAppStandbyEnabled(UID, PACKAGE_NAME)).isFalse();
    }

    @Test
    public void testShouldHideAnomaly_systemAppWithLauncher_returnTrue() {
        final List<ResolveInfo> resolveInfos = new ArrayList<>();
        final ResolveInfo resolveInfo = new ResolveInfo();
        resolveInfo.activityInfo = new ActivityInfo();
        resolveInfo.activityInfo.packageName = HIGH_SDK_PACKAGE;

        doReturn(resolveInfos).when(mPackageManager).queryIntentActivities(any(), anyInt());
        doReturn(new String[]{HIGH_SDK_PACKAGE}).when(mPackageManager).getPackagesForUid(UID);
        mHighApplicationInfo.flags = ApplicationInfo.FLAG_SYSTEM;

        assertThat(mBatteryUtils.shouldHideAnomaly(mPowerAllowlistBackend, UID,
                mAnomalyInfo)).isTrue();
    }

    @Test
    public void testShouldHideAnomaly_systemAppWithoutLauncher_returnTrue() {
        doReturn(new ArrayList<>()).when(mPackageManager).queryIntentActivities(any(), anyInt());
        doReturn(new String[]{HIGH_SDK_PACKAGE}).when(mPackageManager).getPackagesForUid(UID);
        mHighApplicationInfo.flags = ApplicationInfo.FLAG_SYSTEM;

        assertThat(mBatteryUtils.shouldHideAnomaly(mPowerAllowlistBackend, UID,
                mAnomalyInfo)).isTrue();
    }

    @Test
    public void testShouldHideAnomaly_systemUid_returnTrue() {
        final int systemUid = Process.ROOT_UID;
        doReturn(new String[]{HIGH_SDK_PACKAGE}).when(mPackageManager).getPackagesForUid(systemUid);

        assertThat(mBatteryUtils.shouldHideAnomaly(mPowerAllowlistBackend, systemUid,
                mAnomalyInfo)).isTrue();
    }

    @Test
    public void testShouldHideAnomaly_AppInDozeList_returnTrue() {
        doReturn(new String[]{HIGH_SDK_PACKAGE}).when(mPackageManager).getPackagesForUid(UID);
        doReturn(true).when(mPowerAllowlistBackend).isAllowlisted(new String[]{HIGH_SDK_PACKAGE});

        assertThat(mBatteryUtils.shouldHideAnomaly(mPowerAllowlistBackend, UID,
                mAnomalyInfo)).isTrue();
    }

    @Test
    public void testShouldHideAnomaly_normalApp_returnFalse() {
        doReturn(new String[]{HIGH_SDK_PACKAGE}).when(mPackageManager).getPackagesForUid(UID);

        assertThat(mBatteryUtils.shouldHideAnomaly(mPowerAllowlistBackend, UID,
                mAnomalyInfo)).isFalse();
    }

    @Test
    public void testShouldHideAnomaly_excessivePriorOApp_returnFalse() {
        doReturn(new String[]{LOW_SDK_PACKAGE}).when(mPackageManager).getPackagesForUid(UID);
        mAnomalyInfo = new AnomalyInfo(INFO_EXCESSIVE);

        assertThat(mBatteryUtils.shouldHideAnomaly(mPowerAllowlistBackend, UID,
                mAnomalyInfo)).isFalse();
    }

    @Test
    public void testShouldHideAnomaly_excessiveOApp_returnTrue() {
        doReturn(new String[]{HIGH_SDK_PACKAGE}).when(mPackageManager).getPackagesForUid(UID);
        mAnomalyInfo = new AnomalyInfo(INFO_EXCESSIVE);

        assertThat(mBatteryUtils.shouldHideAnomaly(mPowerAllowlistBackend, UID,
                mAnomalyInfo)).isTrue();
    }

    @Test
    public void clearForceAppStandby_appRestricted_clearAndReturnTrue() {
        when(mBatteryUtils.getPackageUid(HIGH_SDK_PACKAGE)).thenReturn(UID);
        when(mAppOpsManager.checkOpNoThrow(AppOpsManager.OP_RUN_ANY_IN_BACKGROUND, UID,
                HIGH_SDK_PACKAGE)).thenReturn(AppOpsManager.MODE_IGNORED);

        assertThat(mBatteryUtils.clearForceAppStandby(HIGH_SDK_PACKAGE)).isTrue();
        verify(mAppOpsManager).setMode(AppOpsManager.OP_RUN_ANY_IN_BACKGROUND, UID,
                HIGH_SDK_PACKAGE, AppOpsManager.MODE_ALLOWED);
    }

    @Test
    public void clearForceAppStandby_appInvalid_returnFalse() {
        when(mBatteryUtils.getPackageUid(PACKAGE_NAME)).thenReturn(BatteryUtils.UID_NULL);

        assertThat(mBatteryUtils.clearForceAppStandby(PACKAGE_NAME)).isFalse();
        verify(mAppOpsManager, never()).setMode(AppOpsManager.OP_RUN_ANY_IN_BACKGROUND, UID,
                PACKAGE_NAME, AppOpsManager.MODE_ALLOWED);
    }

    @Test
    public void clearForceAppStandby_appUnrestricted_returnFalse() {
        when(mBatteryUtils.getPackageUid(PACKAGE_NAME)).thenReturn(UID);
        when(mAppOpsManager.checkOpNoThrow(AppOpsManager.OP_RUN_ANY_IN_BACKGROUND, UID,
                PACKAGE_NAME)).thenReturn(AppOpsManager.MODE_ALLOWED);

        assertThat(mBatteryUtils.clearForceAppStandby(PACKAGE_NAME)).isFalse();
        verify(mAppOpsManager, never()).setMode(AppOpsManager.OP_RUN_ANY_IN_BACKGROUND, UID,
                PACKAGE_NAME, AppOpsManager.MODE_ALLOWED);
    }

    @Test
    public void getBatteryInfo_providerNull_shouldNotCrash() {
        when(mProvider.isEnhancedBatteryPredictionEnabled(mContext)).thenReturn(true);
        when(mProvider.getEnhancedBatteryPrediction(mContext)).thenReturn(null);
        when(mContext.registerReceiver(nullable(BroadcastReceiver.class),
                any(IntentFilter.class))).thenReturn(new Intent());

        //Should not crash
        assertThat(mBatteryUtils.getBatteryInfo(TAG)).isNotNull();
    }

    @Test
    public void getEnhancedEstimate_doesNotUpdateCache_ifEstimateFresh() {
        Estimate estimate = new Estimate(1000, true, 1000);
        Estimate.storeCachedEstimate(mContext, estimate);

        estimate = mBatteryUtils.getEnhancedEstimate();

        // only pass if estimate has not changed
        assertThat(estimate).isNotNull();
        assertThat(estimate.isBasedOnUsage()).isTrue();
        assertThat(estimate.getAverageDischargeTime()).isEqualTo(1000);
    }

    @Test
    public void testIsBatteryDefenderOn_isOverheatedAndIsCharging_returnTrue() {
        mBatteryInfo.isOverheated = true;
        mBatteryInfo.discharging = false;

        assertThat(mBatteryUtils.isBatteryDefenderOn(mBatteryInfo)).isTrue();
    }

    @Test
    public void testIsBatteryDefenderOn_isOverheatedAndDischarging_returnFalse() {
        mBatteryInfo.isOverheated = true;
        mBatteryInfo.discharging = true;

        assertThat(mBatteryUtils.isBatteryDefenderOn(mBatteryInfo)).isFalse();
    }

    @Test
    public void testIsBatteryDefenderOn_notOverheatedAndDischarging_returnFalse() {
        mBatteryInfo.isOverheated = false;
        mBatteryInfo.discharging = true;

        assertThat(mBatteryUtils.isBatteryDefenderOn(mBatteryInfo)).isFalse();
    }

    @Test
    public void testIsBatteryDefenderOn_notOverheatedAndIsCharging_returnFalse() {
        mBatteryInfo.isOverheated = false;
        mBatteryInfo.discharging = false;

        assertThat(mBatteryUtils.isBatteryDefenderOn(mBatteryInfo)).isFalse();
    }
}<|MERGE_RESOLUTION|>--- conflicted
+++ resolved
@@ -28,11 +28,8 @@
 import static org.mockito.ArgumentMatchers.anyLong;
 import static org.mockito.ArgumentMatchers.eq;
 import static org.mockito.ArgumentMatchers.nullable;
-import static org.mockito.Mockito.RETURNS_DEEP_STUBS;
-import static org.mockito.Mockito.doNothing;
 import static org.mockito.Mockito.doReturn;
 import static org.mockito.Mockito.doThrow;
-import static org.mockito.Mockito.mock;
 import static org.mockito.Mockito.never;
 import static org.mockito.Mockito.spy;
 import static org.mockito.Mockito.verify;
@@ -53,9 +50,9 @@
 import android.os.Build;
 import android.os.Bundle;
 import android.os.Process;
+import android.os.SystemBatteryConsumer;
 import android.os.SystemClock;
 import android.os.UserManager;
-import android.text.format.DateUtils;
 
 import com.android.internal.os.BatterySipper;
 import com.android.internal.os.BatteryStatsHelper;
@@ -92,8 +89,6 @@
     private static final long TIME_STATE_TOP_SLEEPING = 2500 * UNIT;
     private static final long TIME_STATE_FOREGROUND = 3000 * UNIT;
     private static final long TIME_STATE_BACKGROUND = 6000 * UNIT;
-    private static final long TIME_FOREGROUND_ZERO = 0;
-    private static final long TIME_FOREGROUND = 100 * DateUtils.MINUTE_IN_MILLIS;
     private static final long TIME_SINCE_LAST_FULL_CHARGE_MS = 120 * 60 * 1000;
     private static final long TIME_SINCE_LAST_FULL_CHARGE_US =
             TIME_SINCE_LAST_FULL_CHARGE_MS * 1000;
@@ -107,13 +102,11 @@
     private static final double BATTERY_SYSTEM_USAGE = 600;
     private static final double BATTERY_OVERACCOUNTED_USAGE = 500;
     private static final double BATTERY_UNACCOUNTED_USAGE = 700;
-    private static final double BATTERY_APP_USAGE = 100;
     private static final double BATTERY_WIFI_USAGE = 200;
     private static final double BATTERY_BLUETOOTH_USAGE = 300;
     private static final double TOTAL_BATTERY_USAGE = 1000;
-    private static final double HIDDEN_USAGE = 200;
     private static final int DISCHARGE_AMOUNT = 80;
-    private static final double PERCENT_SYSTEM_USAGE = 60;
+    private static final double PERCENT_SYSTEM_USAGE = 48;
     private static final double PRECISION = 0.001;
     private static final int SDK_VERSION = Build.VERSION_CODES.L;
     private static final String PACKAGE_NAME = "com.android.app";
@@ -128,13 +121,10 @@
     @Mock
     private BatteryStats.Timer mTimer;
     @Mock
-<<<<<<< HEAD
-=======
     private BatteryUsageStats mBatteryUsageStats;
     @Mock
     private SystemBatteryConsumer mSystemBatteryConsumer;
     @Mock
->>>>>>> 7edaa43e
     private BatterySipper mNormalBatterySipper;
     @Mock
     private BatterySipper mWifiBatterySipper;
@@ -299,94 +289,64 @@
     }
 
     @Test
-    public void testRemoveHiddenBatterySippers_ContainsHiddenSippers_RemoveAndReturnValue() {
-        final List<BatterySipper> sippers = new ArrayList<>();
-        sippers.add(mNormalBatterySipper);
-        sippers.add(mScreenBatterySipper);
-        sippers.add(mSystemBatterySipper);
-        sippers.add(mOvercountedBatterySipper);
-        sippers.add(mUnaccountedBatterySipper);
-        sippers.add(mWifiBatterySipper);
-        sippers.add(mBluetoothBatterySipper);
-        sippers.add(mIdleBatterySipper);
-        when(mProvider.isTypeSystem(mSystemBatterySipper)).thenReturn(true);
-        doNothing().when(mBatteryUtils).smearScreenBatterySipper(any(), any());
-
-        final double totalUsage = mBatteryUtils.removeHiddenBatterySippers(sippers);
-
-        assertThat(sippers).containsExactly(mNormalBatterySipper);
-        assertThat(totalUsage).isWithin(PRECISION).of(BATTERY_SYSTEM_USAGE);
+    public void testShouldHideSystemConsumer_TypeIdle_ReturnTrue() {
+        when(mSystemBatteryConsumer.getDrainType())
+                .thenReturn(SystemBatteryConsumer.DRAIN_TYPE_IDLE);
+        assertThat(mBatteryUtils.shouldHideSystemBatteryConsumer(mSystemBatteryConsumer)).isTrue();
+    }
+
+    @Test
+    public void testShouldHideSystemConsumer_TypeMobileRadio_ReturnTrue() {
+        when(mSystemBatteryConsumer.getDrainType())
+                .thenReturn(SystemBatteryConsumer.DRAIN_TYPE_MOBILE_RADIO);
+        assertThat(mBatteryUtils.shouldHideSystemBatteryConsumer(mSystemBatteryConsumer)).isTrue();
+    }
+
+    @Test
+    public void testShouldHideSystemConsumer_TypeScreen_ReturnTrue() {
+        when(mSystemBatteryConsumer.getDrainType())
+                .thenReturn(SystemBatteryConsumer.DRAIN_TYPE_SCREEN);
+        assertThat(mBatteryUtils.shouldHideSystemBatteryConsumer(mSystemBatteryConsumer)).isTrue();
+    }
+
+    @Test
+    public void testShouldHideSystemConsumer_TypeBluetooth_ReturnTrue() {
+        when(mSystemBatteryConsumer.getDrainType())
+                .thenReturn(SystemBatteryConsumer.DRAIN_TYPE_BLUETOOTH);
+        assertThat(mBatteryUtils.shouldHideSystemBatteryConsumer(mSystemBatteryConsumer)).isTrue();
+    }
+
+    @Test
+    public void testShouldHideSystemConsumer_TypeWifi_ReturnTrue() {
+        when(mSystemBatteryConsumer.getDrainType())
+                .thenReturn(SystemBatteryConsumer.DRAIN_TYPE_WIFI);
+        assertThat(mBatteryUtils.shouldHideSystemBatteryConsumer(mSystemBatteryConsumer)).isTrue();
+    }
+
+    @Test
+    public void testShouldHideSystemConsumer_LowPower_ReturnTrue() {
+        when(mSystemBatteryConsumer.getDrainType())
+                .thenReturn(SystemBatteryConsumer.DRAIN_TYPE_FLASHLIGHT);
+        when(mSystemBatteryConsumer.getConsumedPower()).thenReturn(0.0005);
+        assertThat(mBatteryUtils.shouldHideSystemBatteryConsumer(mSystemBatteryConsumer)).isTrue();
+    }
+
+    @Test
+    public void testShouldHideSystemConsumer_HighPower_ReturnFalse() {
+        when(mSystemBatteryConsumer.getDrainType())
+                .thenReturn(SystemBatteryConsumer.DRAIN_TYPE_FLASHLIGHT);
+        when(mSystemBatteryConsumer.getConsumedPower()).thenReturn(0.5);
+        assertThat(mBatteryUtils.shouldHideSystemBatteryConsumer(mSystemBatteryConsumer)).isFalse();
     }
 
     @Test
     public void testCalculateBatteryPercent() {
         assertThat(mBatteryUtils.calculateBatteryPercent(BATTERY_SYSTEM_USAGE, TOTAL_BATTERY_USAGE,
-                HIDDEN_USAGE, DISCHARGE_AMOUNT))
+                DISCHARGE_AMOUNT))
                 .isWithin(PRECISION).of(PERCENT_SYSTEM_USAGE);
     }
 
     @Test
-<<<<<<< HEAD
-    public void testSmearScreenBatterySipper() {
-        final BatterySipper sipperNull = createTestSmearBatterySipper(TIME_FOREGROUND_ZERO,
-                BATTERY_APP_USAGE, 0 /* uid */, true /* isUidNull */);
-        final BatterySipper sipperBg = createTestSmearBatterySipper(TIME_FOREGROUND_ZERO,
-                BATTERY_APP_USAGE, 1 /* uid */, false /* isUidNull */);
-        final BatterySipper sipperFg = createTestSmearBatterySipper(TIME_FOREGROUND,
-                BATTERY_APP_USAGE, 2 /* uid */, false /* isUidNull */);
-        final BatterySipper sipperFg2 = createTestSmearBatterySipper(TIME_FOREGROUND,
-                BATTERY_APP_USAGE, 3 /* uid */, false /* isUidNull */);
-
-        final List<BatterySipper> sippers = new ArrayList<>();
-        sippers.add(sipperNull);
-        sippers.add(sipperBg);
-        sippers.add(sipperFg);
-        sippers.add(sipperFg2);
-
-        mBatteryUtils.smearScreenBatterySipper(sippers, mScreenBatterySipper);
-
-        assertThat(sipperNull.totalPowerMah).isWithin(PRECISION).of(BATTERY_APP_USAGE);
-        assertThat(sipperBg.totalPowerMah).isWithin(PRECISION).of(BATTERY_APP_USAGE);
-        assertThat(sipperFg.totalPowerMah).isWithin(PRECISION).of(
-                BATTERY_APP_USAGE + BATTERY_SCREEN_USAGE / 2);
-        assertThat(sipperFg2.totalPowerMah).isWithin(PRECISION).of(
-                BATTERY_APP_USAGE + BATTERY_SCREEN_USAGE / 2);
-    }
-
-    @Test
-    public void testSmearScreenBatterySipper_screenSipperNull_shouldNotCrash() {
-        final BatterySipper sipperFg = createTestSmearBatterySipper(TIME_FOREGROUND,
-                BATTERY_APP_USAGE, 2 /* uid */, false /* isUidNull */);
-
-        final List<BatterySipper> sippers = new ArrayList<>();
-        sippers.add(sipperFg);
-
-        // Shouldn't crash
-        mBatteryUtils.smearScreenBatterySipper(sippers, null /* screenSipper */);
-    }
-
-    @Test
-    public void testCalculateRunningTimeBasedOnStatsType() {
-        assertThat(mBatteryUtils.calculateRunningTimeBasedOnStatsType(mBatteryStatsHelper,
-                BatteryStats.STATS_SINCE_CHARGED)).isEqualTo(TIME_SINCE_LAST_FULL_CHARGE_MS);
-    }
-
-    @Test
-    public void testSortUsageList() {
-        final List<BatterySipper> sippers = new ArrayList<>();
-        sippers.add(mNormalBatterySipper);
-        sippers.add(mScreenBatterySipper);
-        sippers.add(mSystemBatterySipper);
-
-        mBatteryUtils.sortUsageList(sippers);
-
-        assertThat(sippers).containsExactly(mNormalBatterySipper, mSystemBatterySipper,
-                mScreenBatterySipper);
-    }
-
-    @Test
-=======
->>>>>>> 7edaa43e
     public void testCalculateLastFullChargeTime() {
         final long currentTimeMs = System.currentTimeMillis();
         when(mBatteryUsageStats.getStatsStartRealtime()).thenReturn(
@@ -445,23 +405,6 @@
             .isFalse();
     }
 
-    private BatterySipper createTestSmearBatterySipper(
-        long topTime, double totalPowerMah, int uidCode, boolean isUidNull) {
-        final BatterySipper sipper = mock(BatterySipper.class);
-        sipper.drainType = BatterySipper.DrainType.APP;
-        sipper.totalPowerMah = totalPowerMah;
-        doReturn(uidCode).when(sipper).getUid();
-        if (!isUidNull) {
-            final BatteryStats.Uid uid = mock(BatteryStats.Uid.class, RETURNS_DEEP_STUBS);
-            doReturn(topTime).when(mBatteryUtils).getProcessTimeMs(
-                    eq(BatteryUtils.StatusType.SCREEN_USAGE), eq(uid), anyInt());
-            doReturn(uidCode).when(uid).getUid();
-            sipper.uidObj = uid;
-        }
-
-        return sipper;
-    }
-
     @Test
     public void testInitBatteryStatsHelper_init() {
         mBatteryUtils.initBatteryStatsHelper(mBatteryStatsHelper, mBundle, mUserManager);
@@ -469,30 +412,6 @@
         verify(mBatteryStatsHelper).create(mBundle);
         verify(mBatteryStatsHelper).refreshStats(BatteryStats.STATS_SINCE_CHARGED,
                 mUserManager.getUserProfiles());
-    }
-
-    @Test
-    public void testFindBatterySipperByType_findTypeScreen() {
-        BatterySipper sipper = mBatteryUtils.findBatterySipperByType(mUsageList,
-                BatterySipper.DrainType.SCREEN);
-
-        assertThat(sipper).isSameInstanceAs(mScreenBatterySipper);
-    }
-
-    @Test
-    public void testFindBatterySipperByType_findTypeApp() {
-        BatterySipper sipper = mBatteryUtils.findBatterySipperByType(mUsageList,
-                BatterySipper.DrainType.APP);
-
-        assertThat(sipper).isSameInstanceAs(mNormalBatterySipper);
-    }
-
-    @Test
-    public void testCalculateScreenUsageTime_returnCorrectTime() {
-        mScreenBatterySipper.usageTimeMs = TIME_EXPECTED_FOREGROUND;
-
-        assertThat(mBatteryUtils.calculateScreenUsageTime(mBatteryStatsHelper)).isEqualTo(
-                TIME_EXPECTED_FOREGROUND);
     }
 
     @Test
