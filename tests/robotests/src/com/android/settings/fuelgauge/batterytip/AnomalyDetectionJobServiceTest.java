--- conflicted
+++ resolved
@@ -134,11 +134,7 @@
     public void scheduleCleanUp() {
         AnomalyDetectionJobService.scheduleAnomalyDetection(mContext, new Intent());
 
-<<<<<<< HEAD
-        JobScheduler jobScheduler = application.getSystemService(JobScheduler.class);
-=======
         JobScheduler jobScheduler = mContext.getSystemService(JobScheduler.class);
->>>>>>> 490ac798
         List<JobInfo> pendingJobs = jobScheduler.getAllPendingJobs();
         assertThat(pendingJobs).hasSize(1);
 
