/*
 * Copyright (C) 2019 The Android Open Source Project
 *
 * Licensed under the Apache License, Version 2.0 (the "License");
 * you may not use this file except in compliance with the License.
 * You may obtain a copy of the License at
 *
 *      http://www.apache.org/licenses/LICENSE-2.0
 *
 * Unless required by applicable law or agreed to in writing, software
 * distributed under the License is distributed on an "AS IS" BASIS,
 * WITHOUT WARRANTIES OR CONDITIONS OF ANY KIND, either express or implied.
 * See the License for the specific language governing permissions and
 * limitations under the License
 */
package com.android.settings.wifi;

import static com.android.settings.wifi.WifiConfigUiBase2.MODE_CONNECT;
import static com.android.settings.wifi.WifiConfigUiBase2.MODE_MODIFY;

import static com.google.common.truth.Truth.assertThat;

import static org.mockito.ArgumentMatchers.any;
import static org.mockito.ArgumentMatchers.anyBoolean;
import static org.mockito.ArgumentMatchers.anyInt;
import static org.mockito.ArgumentMatchers.eq;
import static org.mockito.Mockito.doNothing;
import static org.mockito.Mockito.doReturn;
import static org.mockito.Mockito.mock;
import static org.mockito.Mockito.spy;
import static org.mockito.Mockito.times;
import static org.mockito.Mockito.verify;
import static org.mockito.Mockito.when;

import android.app.Activity;
import android.content.ContentResolver;
import android.content.Context;
import android.content.Intent;
import android.content.res.Resources;
import android.net.wifi.WifiConfiguration;
import android.net.wifi.WifiManager;
import android.os.Bundle;
import android.os.PowerManager;
import android.os.UserManager;
import android.provider.Settings;
import android.view.ContextMenu;
import android.view.View;

import androidx.fragment.app.FragmentActivity;
import androidx.preference.Preference;
import androidx.preference.PreferenceManager;
import androidx.preference.PreferenceScreen;
import androidx.recyclerview.widget.RecyclerView;

import com.android.settings.R;
import com.android.settings.datausage.DataUsagePreference;
import com.android.settings.testutils.shadow.ShadowDataUsageUtils;
import com.android.settings.testutils.shadow.ShadowFragment;
import com.android.wifitrackerlib.WifiEntry;
import com.android.wifitrackerlib.WifiPickerTracker;

import org.junit.Before;
import org.junit.Test;
import org.junit.runner.RunWith;
import org.mockito.Mock;
import org.mockito.MockitoAnnotations;
import org.robolectric.RobolectricTestRunner;
import org.robolectric.RuntimeEnvironment;
import org.robolectric.annotation.Config;
import org.robolectric.shadows.ShadowToast;

@RunWith(RobolectricTestRunner.class)
public class WifiSettingsTest {

    private static final int NUM_NETWORKS = 4;
    private static final String FAKE_URI_STRING = "fakeuri";

    @Mock
    private PowerManager mPowerManager;
    @Mock
    private WifiManager mWifiManager;
    @Mock
    private DataUsagePreference mDataUsagePreference;
    private Context mContext;
    private WifiSettings mWifiSettings;
    @Mock
    private WifiPickerTracker mMockWifiPickerTracker;
    @Mock
    private PreferenceManager mPreferenceManager;

    @Before
    public void setUp() {
        MockitoAnnotations.initMocks(this);
        mContext = spy(RuntimeEnvironment.application);
        when(mContext.getSystemService(UserManager.class)).thenReturn(mock(UserManager.class));

        mWifiSettings = spy(new WifiSettings());
        doReturn(mContext).when(mWifiSettings).getContext();
        doReturn(mPreferenceManager).when(mWifiSettings).getPreferenceManager();
        doReturn(mPowerManager).when(mContext).getSystemService(PowerManager.class);
        doReturn(mWifiManager).when(mContext).getSystemService(WifiManager.class);
        doReturn(mContext).when(mPreferenceManager).getContext();
        mWifiSettings.mAddWifiNetworkPreference = new AddWifiNetworkPreference(mContext);
        mWifiSettings.mSavedNetworksPreference = new Preference(mContext);
        mWifiSettings.mConfigureWifiSettingsPreference = new Preference(mContext);
        mWifiSettings.mWifiPickerTracker = mMockWifiPickerTracker;
        mWifiSettings.mWifiManager = mWifiManager;
        mWifiSettings.IS_ENABLED_PROVIDER_MODEL = false;
    }

    @Test
    public void addNetworkFragmentSendResult_onActivityResult_shouldHandleEvent() {
        final WifiSettings WifiSettings = spy(new WifiSettings());
        final Intent intent = new Intent();
        doNothing().when(WifiSettings).handleAddNetworkRequest(anyInt(), any(Intent.class));

        WifiSettings.onActivityResult(WifiSettings.ADD_NETWORK_REQUEST, Activity.RESULT_OK,
                intent);

        verify(WifiSettings).handleAddNetworkRequest(anyInt(), any(Intent.class));
    }

    @Test
    public void setAdditionalSettingsSummaries_hasSavedNetwork_preferenceVisible() {
        when(mMockWifiPickerTracker.getNumSavedNetworks()).thenReturn(NUM_NETWORKS);
        when(mMockWifiPickerTracker.getNumSavedSubscriptions()).thenReturn(0 /* count */);

        mWifiSettings.setAdditionalSettingsSummaries();

        assertThat(mWifiSettings.mSavedNetworksPreference.isVisible()).isTrue();
        assertThat(mWifiSettings.mSavedNetworksPreference.getSummary()).isEqualTo(
                mContext.getResources().getQuantityString(
                        R.plurals.wifi_saved_access_points_summary,
                        NUM_NETWORKS, NUM_NETWORKS));
    }

    @Test
    public void setAdditionalSettingsSummaries_hasSavedPasspointNetwork_preferenceVisible() {
        when(mMockWifiPickerTracker.getNumSavedNetworks()).thenReturn(0 /* count */);
        when(mMockWifiPickerTracker.getNumSavedSubscriptions()).thenReturn(NUM_NETWORKS);

        mWifiSettings.setAdditionalSettingsSummaries();

        assertThat(mWifiSettings.mSavedNetworksPreference.isVisible()).isTrue();
        assertThat(mWifiSettings.mSavedNetworksPreference.getSummary()).isEqualTo(
                mContext.getResources().getQuantityString(
                        R.plurals.wifi_saved_passpoint_access_points_summary,
                        NUM_NETWORKS, NUM_NETWORKS));
    }

    @Test
    public void setAdditionalSettingsSummaries_hasTwoKindsSavedNetwork_preferenceVisible() {
        when(mMockWifiPickerTracker.getNumSavedNetworks()).thenReturn(NUM_NETWORKS);
        when(mMockWifiPickerTracker.getNumSavedSubscriptions()).thenReturn(NUM_NETWORKS);

        mWifiSettings.setAdditionalSettingsSummaries();

        assertThat(mWifiSettings.mSavedNetworksPreference.isVisible()).isTrue();
        assertThat(mWifiSettings.mSavedNetworksPreference.getSummary()).isEqualTo(
                mContext.getResources().getQuantityString(
                        R.plurals.wifi_saved_all_access_points_summary,
                        NUM_NETWORKS*2, NUM_NETWORKS*2));
    }

    @Test
    public void setAdditionalSettingsSummaries_noSavedNetwork_preferenceInvisible() {
        when(mMockWifiPickerTracker.getNumSavedNetworks()).thenReturn(0 /* count */);
        when(mMockWifiPickerTracker.getNumSavedSubscriptions()).thenReturn(0 /* count */);

        mWifiSettings.setAdditionalSettingsSummaries();

        assertThat(mWifiSettings.mSavedNetworksPreference.isVisible()).isFalse();
    }

    @Test
    public void setAdditionalSettingsSummaries_wifiWakeupEnabled_displayOn() {
        final ContentResolver contentResolver = mContext.getContentResolver();
        when(mWifiManager.isAutoWakeupEnabled()).thenReturn(true);
        when(mWifiManager.isScanAlwaysAvailable()).thenReturn(true);
        Settings.Global.putInt(contentResolver, Settings.Global.AIRPLANE_MODE_ON, 0);
        when(mPowerManager.isPowerSaveMode()).thenReturn(false);

        mWifiSettings.setAdditionalSettingsSummaries();

        assertThat(mWifiSettings.mConfigureWifiSettingsPreference.getSummary()).isEqualTo(
                mContext.getString(R.string.wifi_configure_settings_preference_summary_wakeup_on));
    }

    @Test
    public void setAdditionalSettingsSummaries_wifiWakeupDisabled_displayOff() {
        final ContentResolver contentResolver = mContext.getContentResolver();
        when(mWifiManager.isAutoWakeupEnabled()).thenReturn(false);

        mWifiSettings.setAdditionalSettingsSummaries();

        assertThat(mWifiSettings.mConfigureWifiSettingsPreference.getSummary()).isEqualTo(
                mContext.getString(R.string.wifi_configure_settings_preference_summary_wakeup_off));
    }

    @Test
    public void checkAddWifiNetworkPrefernce_preferenceVisible() {
        assertThat(mWifiSettings.mAddWifiNetworkPreference.isVisible()).isTrue();
        assertThat(mWifiSettings.mAddWifiNetworkPreference.getTitle()).isEqualTo(
                mContext.getString(R.string.wifi_add_network));
    }

    private void setUpForOnCreate() {
        final FragmentActivity activity = mock(FragmentActivity.class);
        when(mWifiSettings.getActivity()).thenReturn(activity);
        final Resources.Theme theme = mContext.getTheme();
        when(activity.getTheme()).thenReturn(theme);
        UserManager userManager = mock(UserManager.class);
        when(activity.getSystemService(Context.USER_SERVICE))
                .thenReturn(userManager);

        when(mWifiSettings.findPreference(WifiSettings.PREF_KEY_DATA_USAGE))
                .thenReturn(mDataUsagePreference);
    }

    @Test
    @Config(shadows = {ShadowDataUsageUtils.class, ShadowFragment.class})
    public void checkDataUsagePreference_perferenceInvisibleIfWifiNotSupported() {
        setUpForOnCreate();
        ShadowDataUsageUtils.IS_WIFI_SUPPORTED = false;

        mWifiSettings.onCreate(Bundle.EMPTY);

        verify(mDataUsagePreference).setVisible(false);
    }

    @Test
    @Config(shadows = {ShadowDataUsageUtils.class, ShadowFragment.class})
    public void checkDataUsagePreference_perferenceVisibleIfWifiSupported() {
        setUpForOnCreate();
        ShadowDataUsageUtils.IS_WIFI_SUPPORTED = true;

        mWifiSettings.onCreate(Bundle.EMPTY);

        verify(mDataUsagePreference).setVisible(true);
        verify(mDataUsagePreference).setTemplate(any(), eq(0) /*subId*/, eq(null) /*service*/);
    }

    @Test
    public void onCreateAdapter_hasStableIdsTrue() {
        final PreferenceScreen preferenceScreen = mock(PreferenceScreen.class);
        when(preferenceScreen.getContext()).thenReturn(mContext);

        RecyclerView.Adapter adapter = mWifiSettings.onCreateAdapter(preferenceScreen);

        assertThat(adapter.hasStableIds()).isTrue();
    }

    @Test
    public void onCreateContextMenu_shouldHaveForgetAndDisconnectMenuForConnectedWifiEntry() {
        final FragmentActivity activity = mock(FragmentActivity.class);
        when(activity.getApplicationContext()).thenReturn(mContext);
        when(mWifiSettings.getActivity()).thenReturn(activity);

        final WifiEntry wifiEntry = mock(WifiEntry.class);
        when(wifiEntry.canDisconnect()).thenReturn(true);
        when(wifiEntry.canForget()).thenReturn(true);
        when(wifiEntry.isSaved()).thenReturn(true);
        when(wifiEntry.getConnectedState()).thenReturn(WifiEntry.CONNECTED_STATE_CONNECTED);

        final LongPressWifiEntryPreference connectedWifiEntryPreference =
                mWifiSettings.createLongPressWifiEntryPreference(wifiEntry);
        final View view = mock(View.class);
        when(view.getTag()).thenReturn(connectedWifiEntryPreference);

        final ContextMenu menu = mock(ContextMenu.class);
        mWifiSettings.onCreateContextMenu(menu, view, null /* info */);

        verify(menu).add(anyInt(), eq(WifiSettings.MENU_ID_FORGET), anyInt(), anyInt());
        verify(menu).add(anyInt(), eq(WifiSettings.MENU_ID_DISCONNECT), anyInt(), anyInt());
    }

    @Test
    public void onWifiEntriesChanged_shouldChangeNextButtonState() {
        final FragmentActivity activity = mock(FragmentActivity.class);
<<<<<<< HEAD
        doReturn(activity).when(mWifiSettings).getActivity();
=======
        doReturn(false).when(activity).isFinishing();
        doReturn(false).when(activity).isDestroyed();
        doReturn(activity).when(mWifiSettings).getActivity();

>>>>>>> f4e1b5f2
        mWifiSettings.onWifiEntriesChanged();

        verify(mWifiSettings).changeNextButtonState(anyBoolean());
    }

    @Test
    public void openSubscriptionHelpPage_shouldCallStartActivityForResult() {
        doReturn(new Intent()).when(mWifiSettings).getHelpIntent(mContext, FAKE_URI_STRING);
        doNothing().when(mWifiSettings).startActivityForResult(any(Intent.class), anyInt());
        final WifiEntry mockWifiEntry = mock(WifiEntry.class);
        when(mockWifiEntry.getHelpUriString()).thenReturn(FAKE_URI_STRING);

        mWifiSettings.openSubscriptionHelpPage(mockWifiEntry);

        verify(mWifiSettings, times(1)).startActivityForResult(any(), anyInt());
    }

    @Test
    public void onNumSavedNetworksChanged_isFinishing_ShouldNotCrash() {
        final FragmentActivity activity = mock(FragmentActivity.class);
        when(activity.isFinishing()).thenReturn(true);
        when(mWifiSettings.getActivity()).thenReturn(activity);
        when(mWifiSettings.getContext()).thenReturn(null);

        mWifiSettings.onNumSavedNetworksChanged();
    }

    @Test
    public void onNumSavedSubscriptionsChanged_isFinishing_ShouldNotCrash() {
        final FragmentActivity activity = mock(FragmentActivity.class);
        when(activity.isFinishing()).thenReturn(true);
        when(mWifiSettings.getActivity()).thenReturn(activity);
        when(mWifiSettings.getContext()).thenReturn(null);

        mWifiSettings.onNumSavedSubscriptionsChanged();
    }

    @Test
    public void onSubmit_modeModifyNoConfig_toastErrorMessage() {
        WifiDialog2 dialog = createWifiDialog2(MODE_MODIFY, null /* config */);

        mWifiSettings.onSubmit(dialog);

        assertThat(ShadowToast.getTextOfLatestToast()).isEqualTo(
                mContext.getString(R.string.wifi_failed_save_message));
    }

    @Test
    public void onSubmit_modeModifyHasConfig_saveWifiManager() {
        final WifiConfiguration config = mock(WifiConfiguration.class);
        WifiDialog2 dialog = createWifiDialog2(MODE_MODIFY, config);

        mWifiSettings.onSubmit(dialog);

        verify(mWifiManager).save(eq(config), any());
    }

    @Test
    public void onSubmit_modeConnectNoConfig_connectWifiEntry() {
        WifiDialog2 dialog = createWifiDialog2(MODE_CONNECT, null /* config */);
        final WifiEntry wifiEntry = dialog.getWifiEntry();

        mWifiSettings.onAttach(mContext);
        mWifiSettings.onSubmit(dialog);

        verify(mWifiSettings).connect(wifiEntry, false /* editIfNoConfig */,
                false /* fullScreenEdit*/);
    }

    @Test
    public void onSubmit_modeConnectHasConfig_connectWifiManager() {
        final WifiConfiguration config = mock(WifiConfiguration.class);
        WifiDialog2 dialog = createWifiDialog2(MODE_CONNECT, config);

        mWifiSettings.onSubmit(dialog);

        verify(mWifiManager).connect(eq(config), any(WifiManager.ActionListener.class));
    }

    private WifiDialog2 createWifiDialog2(int mode, WifiConfiguration config) {
        final WifiEntry wifiEntry = mock(WifiEntry.class);
        when(wifiEntry.canConnect()).thenReturn(true);
        final WifiConfigController2 controller = mock(WifiConfigController2.class);
        when(controller.getConfig()).thenReturn(config);
        final WifiDialog2 wifiDialog2 =  spy(WifiDialog2.createModal(mContext, null /* listener */,
                wifiEntry, mode));
        when(wifiDialog2.getController()).thenReturn(controller);
        return wifiDialog2;
    }
}<|MERGE_RESOLUTION|>--- conflicted
+++ resolved
@@ -277,14 +277,10 @@
     @Test
     public void onWifiEntriesChanged_shouldChangeNextButtonState() {
         final FragmentActivity activity = mock(FragmentActivity.class);
-<<<<<<< HEAD
-        doReturn(activity).when(mWifiSettings).getActivity();
-=======
         doReturn(false).when(activity).isFinishing();
         doReturn(false).when(activity).isDestroyed();
         doReturn(activity).when(mWifiSettings).getActivity();
 
->>>>>>> f4e1b5f2
         mWifiSettings.onWifiEntriesChanged();
 
         verify(mWifiSettings).changeNextButtonState(anyBoolean());
