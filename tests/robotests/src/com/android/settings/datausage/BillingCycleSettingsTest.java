--- conflicted
+++ resolved
@@ -45,13 +45,8 @@
 import androidx.preference.PreferenceManager;
 import androidx.preference.SwitchPreference;
 
-<<<<<<< HEAD
-=======
 import com.android.settings.testutils.shadow.ShadowFragment;
->>>>>>> 490ac798
 import com.android.settingslib.NetworkPolicyEditor;
-import com.android.settingslib.widget.FooterPreference;
-import com.android.settingslib.widget.FooterPreferenceMixinCompat;
 
 import org.junit.Before;
 import org.junit.Test;
@@ -60,11 +55,7 @@
 import org.mockito.MockitoAnnotations;
 import org.robolectric.RobolectricTestRunner;
 import org.robolectric.RuntimeEnvironment;
-<<<<<<< HEAD
-import org.robolectric.util.ReflectionHelpers;
-=======
 import org.robolectric.annotation.Config;
->>>>>>> 490ac798
 
 @RunWith(RobolectricTestRunner.class)
 public class BillingCycleSettingsTest {
@@ -150,10 +141,7 @@
     }
 
     @Test
-<<<<<<< HEAD
-=======
     @Config(shadows = ShadowFragment.class)
->>>>>>> 490ac798
     public void onCreate_emptyArguments_shouldSetDefaultNetworkTemplate() {
         final BillingCycleSettings billingCycleSettings = spy(new BillingCycleSettings());
         when(billingCycleSettings.getContext()).thenReturn(mContext);
@@ -171,12 +159,6 @@
         when(mConnectivityManager.isNetworkSupported(anyInt())).thenReturn(true);
         final SwitchPreference preference = mock(SwitchPreference.class);
         when(billingCycleSettings.findPreference(anyString())).thenReturn(preference);
-<<<<<<< HEAD
-        final FooterPreferenceMixinCompat footer = mock(FooterPreferenceMixinCompat.class);
-        ReflectionHelpers.setField(billingCycleSettings, "mFooterPreferenceMixin", footer);
-        when(footer.createFooterPreference()).thenReturn(mock(FooterPreference.class));
-=======
->>>>>>> 490ac798
 
         billingCycleSettings.onCreate(Bundle.EMPTY);
 
