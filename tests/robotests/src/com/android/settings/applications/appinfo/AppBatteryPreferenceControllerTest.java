--- conflicted
+++ resolved
@@ -138,12 +138,7 @@
         mController.mBatteryUsageStats = mBatteryUsageStats;
         mController.mUidBatteryConsumer = mUidBatteryConsumer;
         doReturn(BATTERY_LEVEL).when(mBatteryUtils).calculateBatteryPercent(anyDouble(),
-<<<<<<< HEAD
-                anyDouble(), anyDouble(), anyInt());
-        doReturn(new ArrayList<>()).when(mBatteryStatsHelper).getUsageList();
-=======
                 anyDouble(), anyInt());
->>>>>>> 7edaa43e
         mController.displayPreference(mScreen);
 
         mController.updateBattery();
