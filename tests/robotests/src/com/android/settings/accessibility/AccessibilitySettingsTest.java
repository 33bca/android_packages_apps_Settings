/*
 * Copyright (C) 2017 The Android Open Source Project
 *
 * Licensed under the Apache License, Version 2.0 (the "License");
 * you may not use this file except in compliance with the License.
 * You may obtain a copy of the License at
 *
 *      http://www.apache.org/licenses/LICENSE-2.0
 *
 * Unless required by applicable law or agreed to in writing, software
 * distributed under the License is distributed on an "AS IS" BASIS,
 * WITHOUT WARRANTIES OR CONDITIONS OF ANY KIND, either express or implied.
 * See the License for the specific language governing permissions and
 * limitations under the License.
 */

package com.android.settings.accessibility;

import static com.google.common.truth.Truth.assertThat;

import static org.mockito.Mockito.doReturn;
import static org.mockito.Mockito.spy;

import android.app.UiModeManager;
import android.content.ContentResolver;
import android.content.Context;
<<<<<<< HEAD
import android.os.Vibrator;
import android.provider.DeviceConfig;
import android.provider.Settings;

import androidx.preference.Preference;
=======
import android.provider.DeviceConfig;
import android.provider.Settings;
import android.view.accessibility.AccessibilityManager;
>>>>>>> 490ac798

import com.android.settings.R;
import com.android.settings.testutils.XmlTestUtils;
import com.android.settings.testutils.shadow.ShadowDeviceConfig;

import org.junit.Before;
import org.junit.Test;
import org.junit.runner.RunWith;
import org.mockito.MockitoAnnotations;
import org.robolectric.RobolectricTestRunner;
import org.robolectric.RuntimeEnvironment;
import org.robolectric.annotation.Config;
<<<<<<< HEAD
=======
import org.robolectric.shadow.api.Shadow;
import org.robolectric.shadows.ShadowAccessibilityManager;
>>>>>>> 490ac798

import java.util.List;

@RunWith(RobolectricTestRunner.class)
public class AccessibilitySettingsTest {
    private static final String VIBRATION_PREFERENCE_SCREEN = "vibration_preference_screen";
    private static final String ACCESSIBILITY_CONTROL_TIMEOUT_PREFERENCE =
            "accessibility_control_timeout_preference_fragment";
    private static final String DARK_UI_MODE_PREFERENCE =
            "dark_ui_mode_accessibility";

    private Context mContext;
    private ContentResolver mContentResolver;
    private AccessibilitySettings mSettings;
    private UiModeManager mUiModeManager;

    @Before
    public void setup() {
        MockitoAnnotations.initMocks(this);
        mContext = RuntimeEnvironment.application;
        mContentResolver = mContext.getContentResolver();
        mSettings = spy(new AccessibilitySettings());
        doReturn(mContext).when(mSettings).getContext();
        mUiModeManager = mContext.getSystemService(UiModeManager.class);
    }

    private Context mContext;
    private AccessibilitySettings mSettings;
    private ShadowAccessibilityManager mShadowAccessibilityManager;

    @Before
    public void setup() {
        MockitoAnnotations.initMocks(this);
        mContext = RuntimeEnvironment.application;
        mSettings = spy(new AccessibilitySettings());
        mShadowAccessibilityManager = Shadow.extract(AccessibilityManager.getInstance(mContext));
        mShadowAccessibilityManager.setInstalledAccessibilityServiceList(new ArrayList<>());
        doReturn(mContext).when(mSettings).getContext();
    }

    @Test
    public void testNonIndexableKeys_existInXmlLayout() {
        final List<String> niks = AccessibilitySettings.SEARCH_INDEX_DATA_PROVIDER
                .getNonIndexableKeys(mContext);
        final List<String> keys =
                XmlTestUtils.getKeysFromPreferenceXml(mContext, R.xml.accessibility_settings);

        assertThat(keys).containsAllIn(niks);
    }

    @Test
<<<<<<< HEAD
    public void testUpdateVibrationSummary_shouldUpdateSummary() {
        final Preference vibrationPreferenceScreen = new Preference(mContext);
        doReturn(vibrationPreferenceScreen).when(mSettings).findPreference(
                VIBRATION_PREFERENCE_SCREEN);

        vibrationPreferenceScreen.setKey(VIBRATION_PREFERENCE_SCREEN);

        Settings.System.putInt(mContext.getContentResolver(),
                Settings.System.NOTIFICATION_VIBRATION_INTENSITY,
                Vibrator.VIBRATION_INTENSITY_OFF);
=======
    @Config(shadows = {ShadowDeviceConfig.class})
    public void testIsRampingRingerEnabled_bothFlagsOn_Enabled() {
        Settings.Global.putInt(
                mContext.getContentResolver(), Settings.Global.APPLY_RAMPING_RINGER, 1 /* ON */);
        DeviceConfig.setProperty(DeviceConfig.NAMESPACE_TELEPHONY,
                AccessibilitySettings.RAMPING_RINGER_ENABLED, "true", false /* makeDefault*/);
        assertThat(AccessibilitySettings.isRampingRingerEnabled(mContext)).isTrue();
    }
>>>>>>> 490ac798

    @Test
    @Config(shadows = {ShadowDeviceConfig.class})
    public void testIsRampingRingerEnabled_settingsFlagOff_Disabled() {
        Settings.Global.putInt(
                mContext.getContentResolver(), Settings.Global.APPLY_RAMPING_RINGER, 0 /* OFF */);
        assertThat(AccessibilitySettings.isRampingRingerEnabled(mContext)).isFalse();
    }

<<<<<<< HEAD
        mSettings.updateVibrationSummary(vibrationPreferenceScreen);
        assertThat(vibrationPreferenceScreen.getSummary()).isEqualTo(
                VibrationIntensityPreferenceController.getIntensityString(mContext,
                        Vibrator.VIBRATION_INTENSITY_OFF));
=======
    @Test
    @Config(shadows = {ShadowDeviceConfig.class})
    public void testIsRampingRingerEnabled_deviceConfigFlagOff_Disabled() {
        DeviceConfig.setProperty(DeviceConfig.NAMESPACE_TELEPHONY,
                AccessibilitySettings.RAMPING_RINGER_ENABLED, "false", false /* makeDefault*/);
        assertThat(AccessibilitySettings.isRampingRingerEnabled(mContext)).isFalse();
>>>>>>> 490ac798
    }

    @Test
    public void testUpdateAccessibilityTimeoutSummary_shouldUpdateSummary() {
        String[] testingValues = {null, "0", "10000", "30000", "60000", "120000"};
        int[] exceptedResIds = {R.string.accessibility_timeout_default,
                R.string.accessibility_timeout_default,
                R.string.accessibility_timeout_10secs,
                R.string.accessibility_timeout_30secs,
                R.string.accessibility_timeout_1min,
                R.string.accessibility_timeout_2mins
        };

        for (int i = 0; i < testingValues.length; i++) {
            Settings.Secure.putString(mContentResolver,
                    Settings.Secure.ACCESSIBILITY_INTERACTIVE_UI_TIMEOUT_MS, testingValues[i]);

            verifyAccessibilityTimeoutSummary(ACCESSIBILITY_CONTROL_TIMEOUT_PREFERENCE,
                    exceptedResIds[i]);
        }
    }

    @Test
    public void testUpdateAccessibilityControlTimeoutSummary_invalidData_shouldUpdateSummary() {
        String[] testingValues = {"-9009", "98277466643738977979666555536362343", "Hello,a prank"};

        for (String value : testingValues) {
            Settings.Secure.putString(mContentResolver,
                    Settings.Secure.ACCESSIBILITY_NON_INTERACTIVE_UI_TIMEOUT_MS, value);

            verifyAccessibilityTimeoutSummary(ACCESSIBILITY_CONTROL_TIMEOUT_PREFERENCE,
                    R.string.accessibility_timeout_default);

            Settings.Secure.putString(mContentResolver,
                    Settings.Secure.ACCESSIBILITY_INTERACTIVE_UI_TIMEOUT_MS, value);

            verifyAccessibilityTimeoutSummary(ACCESSIBILITY_CONTROL_TIMEOUT_PREFERENCE,
                    R.string.accessibility_timeout_default);
        }
    }

    @Test
    @Config(shadows = {ShadowDeviceConfig.class})
    public void testIsRampingRingerEnabled_bothFlagsOn_Enabled() {
        Settings.Global.putInt(
                mContext.getContentResolver(), Settings.Global.APPLY_RAMPING_RINGER, 1 /* ON */);
        DeviceConfig.setProperty(DeviceConfig.NAMESPACE_TELEPHONY,
                AccessibilitySettings.RAMPING_RINGER_ENABLED, "true", false /* makeDefault*/);
      assertThat(AccessibilitySettings.isRampingRingerEnabled(mContext)).isTrue();
    }

    @Test
    @Config(shadows = {ShadowDeviceConfig.class})
    public void testIsRampingRingerEnabled_settingsFlagOff_Disabled() {
        Settings.Global.putInt(
                mContext.getContentResolver(), Settings.Global.APPLY_RAMPING_RINGER, 0 /* OFF */);
      assertThat(AccessibilitySettings.isRampingRingerEnabled(mContext)).isFalse();
    }

    @Test
    @Config(shadows = {ShadowDeviceConfig.class})
    public void testIsRampingRingerEnabled_deviceConfigFlagOff_Disabled() {
        DeviceConfig.setProperty(DeviceConfig.NAMESPACE_TELEPHONY,
                AccessibilitySettings.RAMPING_RINGER_ENABLED, "false", false /* makeDefault*/);
      assertThat(AccessibilitySettings.isRampingRingerEnabled(mContext)).isFalse();
    }

    private void verifyAccessibilityTimeoutSummary(String preferenceKey, int resId) {
        final Preference preference = new Preference(mContext);
        doReturn(preference).when(mSettings).findPreference(preferenceKey);
        preference.setKey(preferenceKey);
        mSettings.updateAccessibilityTimeoutSummary(mContentResolver, preference);

        assertThat(preference.getSummary()).isEqualTo(mContext.getResources().getString(resId));
    }

    private String modeToDescription(int mode) {
        String[] values = mContext.getResources().getStringArray(R.array.dark_ui_mode_entries);
        switch (mode) {
            case UiModeManager.MODE_NIGHT_YES:
                return values[0];
            case UiModeManager.MODE_NIGHT_NO:
            case UiModeManager.MODE_NIGHT_AUTO:
            default:
                return values[1];
        }
    }
}<|MERGE_RESOLUTION|>--- conflicted
+++ resolved
@@ -21,20 +21,10 @@
 import static org.mockito.Mockito.doReturn;
 import static org.mockito.Mockito.spy;
 
-import android.app.UiModeManager;
-import android.content.ContentResolver;
 import android.content.Context;
-<<<<<<< HEAD
-import android.os.Vibrator;
-import android.provider.DeviceConfig;
-import android.provider.Settings;
-
-import androidx.preference.Preference;
-=======
 import android.provider.DeviceConfig;
 import android.provider.Settings;
 import android.view.accessibility.AccessibilityManager;
->>>>>>> 490ac798
 
 import com.android.settings.R;
 import com.android.settings.testutils.XmlTestUtils;
@@ -47,36 +37,14 @@
 import org.robolectric.RobolectricTestRunner;
 import org.robolectric.RuntimeEnvironment;
 import org.robolectric.annotation.Config;
-<<<<<<< HEAD
-=======
 import org.robolectric.shadow.api.Shadow;
 import org.robolectric.shadows.ShadowAccessibilityManager;
->>>>>>> 490ac798
 
+import java.util.ArrayList;
 import java.util.List;
 
 @RunWith(RobolectricTestRunner.class)
 public class AccessibilitySettingsTest {
-    private static final String VIBRATION_PREFERENCE_SCREEN = "vibration_preference_screen";
-    private static final String ACCESSIBILITY_CONTROL_TIMEOUT_PREFERENCE =
-            "accessibility_control_timeout_preference_fragment";
-    private static final String DARK_UI_MODE_PREFERENCE =
-            "dark_ui_mode_accessibility";
-
-    private Context mContext;
-    private ContentResolver mContentResolver;
-    private AccessibilitySettings mSettings;
-    private UiModeManager mUiModeManager;
-
-    @Before
-    public void setup() {
-        MockitoAnnotations.initMocks(this);
-        mContext = RuntimeEnvironment.application;
-        mContentResolver = mContext.getContentResolver();
-        mSettings = spy(new AccessibilitySettings());
-        doReturn(mContext).when(mSettings).getContext();
-        mUiModeManager = mContext.getSystemService(UiModeManager.class);
-    }
 
     private Context mContext;
     private AccessibilitySettings mSettings;
@@ -103,18 +71,6 @@
     }
 
     @Test
-<<<<<<< HEAD
-    public void testUpdateVibrationSummary_shouldUpdateSummary() {
-        final Preference vibrationPreferenceScreen = new Preference(mContext);
-        doReturn(vibrationPreferenceScreen).when(mSettings).findPreference(
-                VIBRATION_PREFERENCE_SCREEN);
-
-        vibrationPreferenceScreen.setKey(VIBRATION_PREFERENCE_SCREEN);
-
-        Settings.System.putInt(mContext.getContentResolver(),
-                Settings.System.NOTIFICATION_VIBRATION_INTENSITY,
-                Vibrator.VIBRATION_INTENSITY_OFF);
-=======
     @Config(shadows = {ShadowDeviceConfig.class})
     public void testIsRampingRingerEnabled_bothFlagsOn_Enabled() {
         Settings.Global.putInt(
@@ -123,7 +79,6 @@
                 AccessibilitySettings.RAMPING_RINGER_ENABLED, "true", false /* makeDefault*/);
         assertThat(AccessibilitySettings.isRampingRingerEnabled(mContext)).isTrue();
     }
->>>>>>> 490ac798
 
     @Test
     @Config(shadows = {ShadowDeviceConfig.class})
@@ -133,104 +88,11 @@
         assertThat(AccessibilitySettings.isRampingRingerEnabled(mContext)).isFalse();
     }
 
-<<<<<<< HEAD
-        mSettings.updateVibrationSummary(vibrationPreferenceScreen);
-        assertThat(vibrationPreferenceScreen.getSummary()).isEqualTo(
-                VibrationIntensityPreferenceController.getIntensityString(mContext,
-                        Vibrator.VIBRATION_INTENSITY_OFF));
-=======
     @Test
     @Config(shadows = {ShadowDeviceConfig.class})
     public void testIsRampingRingerEnabled_deviceConfigFlagOff_Disabled() {
         DeviceConfig.setProperty(DeviceConfig.NAMESPACE_TELEPHONY,
                 AccessibilitySettings.RAMPING_RINGER_ENABLED, "false", false /* makeDefault*/);
         assertThat(AccessibilitySettings.isRampingRingerEnabled(mContext)).isFalse();
->>>>>>> 490ac798
-    }
-
-    @Test
-    public void testUpdateAccessibilityTimeoutSummary_shouldUpdateSummary() {
-        String[] testingValues = {null, "0", "10000", "30000", "60000", "120000"};
-        int[] exceptedResIds = {R.string.accessibility_timeout_default,
-                R.string.accessibility_timeout_default,
-                R.string.accessibility_timeout_10secs,
-                R.string.accessibility_timeout_30secs,
-                R.string.accessibility_timeout_1min,
-                R.string.accessibility_timeout_2mins
-        };
-
-        for (int i = 0; i < testingValues.length; i++) {
-            Settings.Secure.putString(mContentResolver,
-                    Settings.Secure.ACCESSIBILITY_INTERACTIVE_UI_TIMEOUT_MS, testingValues[i]);
-
-            verifyAccessibilityTimeoutSummary(ACCESSIBILITY_CONTROL_TIMEOUT_PREFERENCE,
-                    exceptedResIds[i]);
-        }
-    }
-
-    @Test
-    public void testUpdateAccessibilityControlTimeoutSummary_invalidData_shouldUpdateSummary() {
-        String[] testingValues = {"-9009", "98277466643738977979666555536362343", "Hello,a prank"};
-
-        for (String value : testingValues) {
-            Settings.Secure.putString(mContentResolver,
-                    Settings.Secure.ACCESSIBILITY_NON_INTERACTIVE_UI_TIMEOUT_MS, value);
-
-            verifyAccessibilityTimeoutSummary(ACCESSIBILITY_CONTROL_TIMEOUT_PREFERENCE,
-                    R.string.accessibility_timeout_default);
-
-            Settings.Secure.putString(mContentResolver,
-                    Settings.Secure.ACCESSIBILITY_INTERACTIVE_UI_TIMEOUT_MS, value);
-
-            verifyAccessibilityTimeoutSummary(ACCESSIBILITY_CONTROL_TIMEOUT_PREFERENCE,
-                    R.string.accessibility_timeout_default);
-        }
-    }
-
-    @Test
-    @Config(shadows = {ShadowDeviceConfig.class})
-    public void testIsRampingRingerEnabled_bothFlagsOn_Enabled() {
-        Settings.Global.putInt(
-                mContext.getContentResolver(), Settings.Global.APPLY_RAMPING_RINGER, 1 /* ON */);
-        DeviceConfig.setProperty(DeviceConfig.NAMESPACE_TELEPHONY,
-                AccessibilitySettings.RAMPING_RINGER_ENABLED, "true", false /* makeDefault*/);
-      assertThat(AccessibilitySettings.isRampingRingerEnabled(mContext)).isTrue();
-    }
-
-    @Test
-    @Config(shadows = {ShadowDeviceConfig.class})
-    public void testIsRampingRingerEnabled_settingsFlagOff_Disabled() {
-        Settings.Global.putInt(
-                mContext.getContentResolver(), Settings.Global.APPLY_RAMPING_RINGER, 0 /* OFF */);
-      assertThat(AccessibilitySettings.isRampingRingerEnabled(mContext)).isFalse();
-    }
-
-    @Test
-    @Config(shadows = {ShadowDeviceConfig.class})
-    public void testIsRampingRingerEnabled_deviceConfigFlagOff_Disabled() {
-        DeviceConfig.setProperty(DeviceConfig.NAMESPACE_TELEPHONY,
-                AccessibilitySettings.RAMPING_RINGER_ENABLED, "false", false /* makeDefault*/);
-      assertThat(AccessibilitySettings.isRampingRingerEnabled(mContext)).isFalse();
-    }
-
-    private void verifyAccessibilityTimeoutSummary(String preferenceKey, int resId) {
-        final Preference preference = new Preference(mContext);
-        doReturn(preference).when(mSettings).findPreference(preferenceKey);
-        preference.setKey(preferenceKey);
-        mSettings.updateAccessibilityTimeoutSummary(mContentResolver, preference);
-
-        assertThat(preference.getSummary()).isEqualTo(mContext.getResources().getString(resId));
-    }
-
-    private String modeToDescription(int mode) {
-        String[] values = mContext.getResources().getStringArray(R.array.dark_ui_mode_entries);
-        switch (mode) {
-            case UiModeManager.MODE_NIGHT_YES:
-                return values[0];
-            case UiModeManager.MODE_NIGHT_NO:
-            case UiModeManager.MODE_NIGHT_AUTO:
-            default:
-                return values[1];
-        }
     }
 }