--- conflicted
+++ resolved
@@ -25,10 +25,6 @@
 import static org.mockito.Mockito.verify;
 import static org.mockito.Mockito.when;
 
-<<<<<<< HEAD
-import android.content.ComponentName;
-=======
->>>>>>> 490ac798
 import android.content.Context;
 import android.content.Intent;
 import android.content.pm.ActivityInfo;
@@ -40,16 +36,8 @@
 import android.location.LocationManager;
 import android.os.Bundle;
 
-<<<<<<< HEAD
-import androidx.lifecycle.LifecycleOwner;
 import androidx.preference.Preference;
 import androidx.preference.PreferenceCategory;
-
-import com.android.settingslib.core.lifecycle.Lifecycle;
-=======
-import androidx.preference.Preference;
-import androidx.preference.PreferenceCategory;
->>>>>>> 490ac798
 
 import org.junit.Before;
 import org.junit.Test;
@@ -121,35 +109,6 @@
     }
 
     @Test
-<<<<<<< HEAD
-    public void sendBroadcastFooterInject() {
-        ArgumentCaptor<Intent> intent = ArgumentCaptor.forClass(Intent.class);
-        final ActivityInfo activityInfo =
-                getTestResolveInfo(/*isSystemApp*/ true, /*hasRequiredMetadata*/ true).activityInfo;
-        mController.sendBroadcastFooterDisplayed(
-                new ComponentName(activityInfo.packageName, activityInfo.name));
-        verify(mContext).sendBroadcast(intent.capture());
-        assertThat(intent.getValue().getAction())
-                .isEqualTo(LocationManager.SETTINGS_FOOTER_DISPLAYED_ACTION);
-    }
-
-    @Test
-    public void updateState_sendBroadcast() {
-        final List<ResolveInfo> testResolveInfos = new ArrayList<>();
-        testResolveInfos.add(
-                getTestResolveInfo(/*isSystemApp*/ true, /*hasRequiredMetadata*/ true));
-        when(mPackageManager.queryBroadcastReceivers(any(), anyInt()))
-                .thenReturn(testResolveInfos);
-        mController.updateState(mPreferenceCategory);
-        ArgumentCaptor<Intent> intent = ArgumentCaptor.forClass(Intent.class);
-        verify(mContext).sendBroadcast(intent.capture());
-        assertThat(intent.getValue().getAction())
-                .isEqualTo(LocationManager.SETTINGS_FOOTER_DISPLAYED_ACTION);
-    }
-
-    @Test
-=======
->>>>>>> 490ac798
     public void updateState_addPreferences() {
         final List<ResolveInfo> testResolveInfos = new ArrayList<>();
         testResolveInfos.add(
@@ -171,35 +130,6 @@
                 .thenReturn(testResolveInfos);
         mController.updateState(mPreferenceCategory);
         verify(mPreferenceCategory, never()).addPreference(any(Preference.class));
-<<<<<<< HEAD
-        verify(mContext, never()).sendBroadcast(any(Intent.class));
-    }
-
-    @Test
-    public void updateState_thenOnPause_sendBroadcasts() {
-        final List<ResolveInfo> testResolveInfos = new ArrayList<>();
-        testResolveInfos.add(
-                getTestResolveInfo(/*isSystemApp*/ true, /*hasRequiredMetadata*/ true));
-        when(mPackageManager.queryBroadcastReceivers(any(Intent.class), anyInt()))
-                .thenReturn(testResolveInfos);
-        mController.updateState(mPreferenceCategory);
-        ArgumentCaptor<Intent> intent = ArgumentCaptor.forClass(Intent.class);
-        verify(mContext).sendBroadcast(intent.capture());
-        assertThat(intent.getValue().getAction())
-                .isEqualTo(LocationManager.SETTINGS_FOOTER_DISPLAYED_ACTION);
-
-        mController.onPause();
-        verify(mContext, times(2)).sendBroadcast(intent.capture());
-        assertThat(intent.getValue().getAction())
-                .isEqualTo(LocationManager.SETTINGS_FOOTER_REMOVED_ACTION);
-    }
-
-    @Test
-    public void onPause_doNotSendBroadcast() {
-        mController.onPause();
-        verify(mContext, never()).sendBroadcast(any(Intent.class));
-=======
->>>>>>> 490ac798
     }
 
     /**
