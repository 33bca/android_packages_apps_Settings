--- conflicted
+++ resolved
@@ -46,10 +46,7 @@
 
 import com.android.settings.R;
 import com.android.settings.network.ApnEditor.ApnData;
-<<<<<<< HEAD
-=======
 import com.android.settings.testutils.shadow.ShadowFragment;
->>>>>>> 490ac798
 
 import org.junit.Before;
 import org.junit.Test;
@@ -62,10 +59,7 @@
 import org.robolectric.Robolectric;
 import org.robolectric.RobolectricTestRunner;
 import org.robolectric.RuntimeEnvironment;
-<<<<<<< HEAD
-=======
 import org.robolectric.annotation.Config;
->>>>>>> 490ac798
 
 @RunWith(RobolectricTestRunner.class)
 public class ApnEditorTest {
@@ -463,10 +457,7 @@
     }
 
     @Test
-<<<<<<< HEAD
-=======
     @Config(shadows = ShadowFragment.class)
->>>>>>> 490ac798
     public void onCreate_noAction_shouldFinishAndNoCrash() {
         doNothing().when(mApnEditorUT).addPreferencesFromResource(anyInt());
 
