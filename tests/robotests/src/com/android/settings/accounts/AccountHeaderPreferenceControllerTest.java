/*
 * Copyright (C) 2017 The Android Open Source Project
 *
 * Licensed under the Apache License, Version 2.0 (the "License");
 * you may not use this file except in compliance with the License.
 * You may obtain a copy of the License at
 *
 *      http://www.apache.org/licenses/LICENSE-2.0
 *
 * Unless required by applicable law or agreed to in writing, software
 * distributed under the License is distributed on an "AS IS" BASIS,
 * WITHOUT WARRANTIES OR CONDITIONS OF ANY KIND, either express or implied.
 * See the License for the specific language governing permissions and
 * limitations under the License.
 */

package com.android.settings.accounts;

import static androidx.lifecycle.Lifecycle.Event.ON_RESUME;

import static com.google.common.truth.Truth.assertThat;

import static org.mockito.ArgumentMatchers.anyString;
import static org.mockito.Mockito.doReturn;
import static org.mockito.Mockito.when;

import android.accounts.Account;
import android.app.Activity;
import android.os.Bundle;
import android.os.UserHandle;
import android.widget.TextView;

import androidx.lifecycle.LifecycleOwner;
import androidx.preference.PreferenceFragmentCompat;
import androidx.preference.PreferenceScreen;

import com.android.settings.R;
import com.android.settings.testutils.FakeFeatureFactory;
<<<<<<< HEAD
import com.android.settingslib.accounts.AuthenticatorHelper;
=======
import com.android.settings.testutils.shadow.ShadowAuthenticationHelper;
>>>>>>> 490ac798
import com.android.settingslib.core.lifecycle.Lifecycle;
import com.android.settingslib.widget.LayoutPreference;

import org.junit.Before;
import org.junit.Test;
import org.junit.runner.RunWith;
import org.mockito.Mock;
import org.mockito.MockitoAnnotations;
import org.robolectric.RobolectricTestRunner;
import org.robolectric.RuntimeEnvironment;
import org.robolectric.annotation.Config;

@RunWith(RobolectricTestRunner.class)
<<<<<<< HEAD
@Config(shadows = AccountHeaderPreferenceControllerTest.ShadowAuthenticatorHelper.class)
=======
@Config(shadows = ShadowAuthenticationHelper.class)
>>>>>>> 490ac798
public class AccountHeaderPreferenceControllerTest {

    @Mock
    private Activity mActivity;
    @Mock
    private PreferenceFragmentCompat mFragment;
    @Mock
    private PreferenceScreen mScreen;

    private LayoutPreference mHeaderPreference;

    private AccountHeaderPreferenceController mController;

    private LifecycleOwner mLifecycleOwner;
    private Lifecycle mLifecycle;

    @Before
    public void setUp() {
        MockitoAnnotations.initMocks(this);
        FakeFeatureFactory.setupForTest();
        mHeaderPreference = new LayoutPreference(
                RuntimeEnvironment.application, R.layout.settings_entity_header);
        doReturn(RuntimeEnvironment.application).when(mActivity).getApplicationContext();
        mLifecycleOwner = () -> mLifecycle;
        mLifecycle = new Lifecycle(mLifecycleOwner);
    }

    @Test
    public void isAvailable_noArgs_shouldReturnNull() {
        mController = new AccountHeaderPreferenceController(RuntimeEnvironment.application,
                mLifecycle, mActivity, mFragment, null /* args */);

        assertThat(mController.isAvailable()).isFalse();
    }

    @Test
    public void onResume_shouldDisplayAccountInEntityHeader() {
        final Account account = new Account("name1@abc.com", "com.abc");
        Bundle args = new Bundle();
        args.putParcelable(AccountDetailDashboardFragment.KEY_ACCOUNT, account);
        args.putParcelable(AccountDetailDashboardFragment.KEY_USER_HANDLE, UserHandle.CURRENT);
        mController = new AccountHeaderPreferenceController(RuntimeEnvironment.application,
                mLifecycle, mActivity, mFragment, args);

        assertThat(mController.isAvailable()).isTrue();

        when(mScreen.findPreference(anyString())).thenReturn(mHeaderPreference);

        mController.displayPreference(mScreen);
        mLifecycle.handleLifecycleEvent(ON_RESUME);

        final CharSequence label =
                ((TextView) mHeaderPreference.findViewById(R.id.entity_header_title)).getText();

        assertThat(label).isEqualTo(account.name);
    }
<<<<<<< HEAD

    @Implements(AuthenticatorHelper.class)
    public static class ShadowAuthenticatorHelper {
        @Implementation
        protected void onAccountsUpdated(Account[] accounts) {

        }
    }
=======
>>>>>>> 490ac798
}<|MERGE_RESOLUTION|>--- conflicted
+++ resolved
@@ -36,11 +36,7 @@
 
 import com.android.settings.R;
 import com.android.settings.testutils.FakeFeatureFactory;
-<<<<<<< HEAD
-import com.android.settingslib.accounts.AuthenticatorHelper;
-=======
 import com.android.settings.testutils.shadow.ShadowAuthenticationHelper;
->>>>>>> 490ac798
 import com.android.settingslib.core.lifecycle.Lifecycle;
 import com.android.settingslib.widget.LayoutPreference;
 
@@ -54,11 +50,7 @@
 import org.robolectric.annotation.Config;
 
 @RunWith(RobolectricTestRunner.class)
-<<<<<<< HEAD
-@Config(shadows = AccountHeaderPreferenceControllerTest.ShadowAuthenticatorHelper.class)
-=======
 @Config(shadows = ShadowAuthenticationHelper.class)
->>>>>>> 490ac798
 public class AccountHeaderPreferenceControllerTest {
 
     @Mock
@@ -115,15 +107,4 @@
 
         assertThat(label).isEqualTo(account.name);
     }
-<<<<<<< HEAD
-
-    @Implements(AuthenticatorHelper.class)
-    public static class ShadowAuthenticatorHelper {
-        @Implementation
-        protected void onAccountsUpdated(Account[] accounts) {
-
-        }
-    }
-=======
->>>>>>> 490ac798
 }