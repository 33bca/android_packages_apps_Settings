/*
 * Copyright (C) 2017 The Android Open Source Project
 *
 * Licensed under the Apache License, Version 2.0 (the "License");
 * you may not use this file except in compliance with the License.
 * You may obtain a copy of the License at
 *
 *      http://www.apache.org/licenses/LICENSE-2.0
 *
 * Unless required by applicable law or agreed to in writing, software
 * distributed under the License is distributed on an "AS IS" BASIS,
 * WITHOUT WARRANTIES OR CONDITIONS OF ANY KIND, either express or implied.
 * See the License for the specific language governing permissions and
 * limitations under the License.
 */
package com.android.settings.accounts;

import static com.google.common.truth.Truth.assertThat;

import static org.mockito.Answers.RETURNS_DEEP_STUBS;
import static org.mockito.ArgumentMatchers.any;
import static org.mockito.ArgumentMatchers.anyInt;
import static org.mockito.ArgumentMatchers.eq;
import static org.mockito.ArgumentMatchers.nullable;
import static org.mockito.Mockito.mock;
import static org.mockito.Mockito.never;
import static org.mockito.Mockito.verify;
import static org.mockito.Mockito.when;

import android.accounts.Account;
import android.accounts.AccountManager;
import android.accounts.AccountManagerCallback;
import android.accounts.AccountManagerFuture;
import android.accounts.AuthenticatorDescription;
import android.accounts.AuthenticatorException;
import android.accounts.OperationCanceledException;
import android.app.Activity;
import android.content.ComponentName;
import android.content.Context;
import android.os.Bundle;
import android.os.Handler;
import android.os.UserHandle;
import android.os.UserManager;
import android.widget.Button;

import androidx.fragment.app.FragmentActivity;
import androidx.fragment.app.FragmentManager;
import androidx.fragment.app.FragmentTransaction;
import androidx.preference.PreferenceFragmentCompat;
import androidx.preference.PreferenceManager;
import androidx.preference.PreferenceScreen;

import com.android.settings.R;
import com.android.settings.testutils.shadow.ShadowAccountManager;
import com.android.settings.testutils.shadow.ShadowContentResolver;
import com.android.settings.testutils.shadow.ShadowDevicePolicyManager;
import com.android.settings.testutils.shadow.ShadowFragment;
import com.android.settings.testutils.shadow.ShadowUserManager;
import com.android.settingslib.widget.LayoutPreference;

import org.junit.After;
import org.junit.Before;
import org.junit.Test;
import org.junit.runner.RunWith;
import org.mockito.ArgumentCaptor;
import org.mockito.Mock;
import org.mockito.MockitoAnnotations;
<<<<<<< HEAD
=======
import org.robolectric.Robolectric;
>>>>>>> 490ac798
import org.robolectric.RobolectricTestRunner;
import org.robolectric.RuntimeEnvironment;
import org.robolectric.annotation.Config;
import org.robolectric.shadows.ShadowApplication;

import java.io.IOException;
import java.util.ArrayList;
import java.util.List;

@RunWith(RobolectricTestRunner.class)
@Config(shadows = {
        ShadowUserManager.class,
        ShadowDevicePolicyManager.class
})
public class RemoveAccountPreferenceControllerTest {

    private static final String KEY_REMOVE_ACCOUNT = "remove_account";
    private static final String TAG_REMOVE_ACCOUNT_DIALOG = "confirmRemoveAccount";

    @Mock(answer = RETURNS_DEEP_STUBS)
    private AccountManager mAccountManager;
    @Mock
    private PreferenceFragmentCompat mFragment;
    @Mock
    private PreferenceManager mPreferenceManager;
    @Mock
    private PreferenceScreen mScreen;
    @Mock
    private FragmentManager mFragmentManager;
    @Mock
    private FragmentTransaction mFragmentTransaction;
    @Mock
    private LayoutPreference mPreference;

    private RemoveAccountPreferenceController mController;

    @Before
    public void setUp() {
        MockitoAnnotations.initMocks(this);
        ShadowApplication.getInstance().setSystemService(Context.ACCOUNT_SERVICE, mAccountManager);

        when(mFragment.getPreferenceScreen()).thenReturn(mScreen);
        when(mFragment.getPreferenceManager()).thenReturn(mPreferenceManager);
        when(mPreferenceManager.getContext()).thenReturn(RuntimeEnvironment.application);
        when(mFragment.getFragmentManager()).thenReturn(mFragmentManager);
        when(mFragmentManager.beginTransaction()).thenReturn(mFragmentTransaction);
        when(mAccountManager.getAuthenticatorTypesAsUser(anyInt()))
                .thenReturn(new AuthenticatorDescription[0]);
        when(mAccountManager.getAccountsAsUser(anyInt())).thenReturn(new Account[0]);
        mController = new RemoveAccountPreferenceController(
                Robolectric.setupActivity(Activity.class), mFragment);
    }

    @After
    public void tearDown() {
        ShadowContentResolver.reset();
    }

    @After
    public void tearDown() {
        ShadowContentResolver.reset();
    }

    @Test
    public void displayPreference_shouldAddClickListener() {
        when(mScreen.findPreference(KEY_REMOVE_ACCOUNT)).thenReturn(mPreference);
        final Button button = mock(Button.class);
        when(mPreference.findViewById(R.id.button)).thenReturn(button);

        mController.displayPreference(mScreen);

        verify(button).setOnClickListener(mController);
    }

    @Test
    public void onClick_shouldStartConfirmDialog() {
        when(mFragment.isAdded()).thenReturn(true);
        mController.onClick(null);

        verify(mFragmentTransaction).add(
                any(RemoveAccountPreferenceController.ConfirmRemoveAccountDialog.class),
                eq(TAG_REMOVE_ACCOUNT_DIALOG));
    }

    @Test
    public void onClick_modifyAccountsIsDisallowed_shouldNotStartConfirmDialog() {
        when(mFragment.isAdded()).thenReturn(true);

        final int userId = UserHandle.myUserId();
        mController.init(new Account("test", "test"), UserHandle.of(userId));

        List<UserManager.EnforcingUser> enforcingUsers = new ArrayList<>();
        enforcingUsers.add(new UserManager.EnforcingUser(userId,
                UserManager.RESTRICTION_SOURCE_DEVICE_OWNER));
        ComponentName componentName = new ComponentName("test", "test");
        // Ensure that RestrictedLockUtils.checkIfRestrictionEnforced doesn't return null.
        ShadowUserManager.getShadow().setUserRestrictionSources(
                UserManager.DISALLOW_MODIFY_ACCOUNTS,
                UserHandle.of(userId),
                enforcingUsers);
        ShadowDevicePolicyManager.getShadow().setDeviceOwnerComponentOnAnyUser(componentName);

        mController.onClick(null);

        verify(mFragmentTransaction, never()).add(
                any(RemoveAccountPreferenceController.ConfirmRemoveAccountDialog.class),
                eq(TAG_REMOVE_ACCOUNT_DIALOG));
    }

    @Test
<<<<<<< HEAD
    @Config(shadows = {ShadowAccountManager.class, ShadowContentResolver.class})
=======
    @Config(shadows = {ShadowAccountManager.class, ShadowContentResolver.class,
            ShadowFragment.class})
>>>>>>> 490ac798
    public void confirmRemove_shouldRemoveAccount()
            throws AuthenticatorException, OperationCanceledException, IOException {
        when(mFragment.isAdded()).thenReturn(true);
        FragmentActivity activity = mock(FragmentActivity.class);
        when(activity.getSystemService(Context.ACCOUNT_SERVICE)).thenReturn(mAccountManager);
        when(mFragment.getActivity()).thenReturn(activity);

        Account account = new Account("Account11", "com.acct1");
        UserHandle userHandle = new UserHandle(10);
        RemoveAccountPreferenceController.ConfirmRemoveAccountDialog dialog =
                RemoveAccountPreferenceController.ConfirmRemoveAccountDialog.show(
                        mFragment, account, userHandle);
        dialog.onCreate(new Bundle());
        dialog.onClick(null, 0);
        ArgumentCaptor<AccountManagerCallback<Bundle>> callbackCaptor = ArgumentCaptor.forClass(
                AccountManagerCallback.class);
<<<<<<< HEAD
=======
        verify(mAccountManager).removeAccountAsUser(eq(account), nullable(Activity.class),
                callbackCaptor.capture(), nullable(Handler.class), eq(userHandle));

        AccountManagerCallback<Bundle> callback = callbackCaptor.getValue();
        assertThat(callback).isNotNull();
        AccountManagerFuture<Bundle> future = mock(AccountManagerFuture.class);
        Bundle resultBundle = new Bundle();
        resultBundle.putBoolean(AccountManager.KEY_BOOLEAN_RESULT, true);
        when(future.getResult()).thenReturn(resultBundle);

        callback.run(future);
        verify(activity).finish();
    }

    @Test
    @Config(shadows = {ShadowAccountManager.class, ShadowContentResolver.class,
            ShadowFragment.class})
    public void confirmRemove_activityGone_shouldSilentlyRemoveAccount()
            throws AuthenticatorException, OperationCanceledException, IOException {
        final Account account = new Account("Account11", "com.acct1");
        final UserHandle userHandle = new UserHandle(10);
        final FragmentActivity activity = mock(FragmentActivity.class);
        when(mFragment.isAdded()).thenReturn(true);
        when(activity.getSystemService(Context.ACCOUNT_SERVICE)).thenReturn(mAccountManager);
        when(mFragment.getActivity()).thenReturn(activity).thenReturn(null);

        final RemoveAccountPreferenceController.ConfirmRemoveAccountDialog dialog =
                RemoveAccountPreferenceController.ConfirmRemoveAccountDialog.show(
                        mFragment, account, userHandle);
        dialog.onCreate(new Bundle());
        dialog.onClick(null, 0);

        ArgumentCaptor<AccountManagerCallback<Bundle>> callbackCaptor = ArgumentCaptor.forClass(
                AccountManagerCallback.class);
>>>>>>> 490ac798
        verify(mAccountManager).removeAccountAsUser(eq(account), nullable(Activity.class),
                callbackCaptor.capture(), nullable(Handler.class), eq(userHandle));

        AccountManagerCallback<Bundle> callback = callbackCaptor.getValue();
        assertThat(callback).isNotNull();
        AccountManagerFuture<Bundle> future = mock(AccountManagerFuture.class);
        Bundle resultBundle = new Bundle();
        resultBundle.putBoolean(AccountManager.KEY_BOOLEAN_RESULT, true);
        when(future.getResult()).thenReturn(resultBundle);

        callback.run(future);
<<<<<<< HEAD
        verify(activity).finish();
    }

    @Test
    @Config(shadows = {ShadowAccountManager.class, ShadowContentResolver.class})
    public void confirmRemove_activityGone_shouldSilentlyRemoveAccount()
            throws AuthenticatorException, OperationCanceledException, IOException {
        final Account account = new Account("Account11", "com.acct1");
        final UserHandle userHandle = new UserHandle(10);
        final FragmentActivity activity = mock(FragmentActivity.class);
        when(mFragment.isAdded()).thenReturn(true);
        when(activity.getSystemService(Context.ACCOUNT_SERVICE)).thenReturn(mAccountManager);
        when(mFragment.getActivity()).thenReturn(activity).thenReturn(null);

        final RemoveAccountPreferenceController.ConfirmRemoveAccountDialog dialog =
                RemoveAccountPreferenceController.ConfirmRemoveAccountDialog.show(
                        mFragment, account, userHandle);
        dialog.onCreate(new Bundle());
        dialog.onClick(null, 0);

        ArgumentCaptor<AccountManagerCallback<Bundle>> callbackCaptor = ArgumentCaptor.forClass(
                AccountManagerCallback.class);
        verify(mAccountManager).removeAccountAsUser(eq(account), nullable(Activity.class),
                callbackCaptor.capture(), nullable(Handler.class), eq(userHandle));

        AccountManagerCallback<Bundle> callback = callbackCaptor.getValue();
        assertThat(callback).isNotNull();
        AccountManagerFuture<Bundle> future = mock(AccountManagerFuture.class);
        Bundle resultBundle = new Bundle();
        resultBundle.putBoolean(AccountManager.KEY_BOOLEAN_RESULT, true);
        when(future.getResult()).thenReturn(resultBundle);

        callback.run(future);
=======
>>>>>>> 490ac798
        verify(activity, never()).finish();
    }
}<|MERGE_RESOLUTION|>--- conflicted
+++ resolved
@@ -65,10 +65,7 @@
 import org.mockito.ArgumentCaptor;
 import org.mockito.Mock;
 import org.mockito.MockitoAnnotations;
-<<<<<<< HEAD
-=======
 import org.robolectric.Robolectric;
->>>>>>> 490ac798
 import org.robolectric.RobolectricTestRunner;
 import org.robolectric.RuntimeEnvironment;
 import org.robolectric.annotation.Config;
@@ -127,11 +124,6 @@
         ShadowContentResolver.reset();
     }
 
-    @After
-    public void tearDown() {
-        ShadowContentResolver.reset();
-    }
-
     @Test
     public void displayPreference_shouldAddClickListener() {
         when(mScreen.findPreference(KEY_REMOVE_ACCOUNT)).thenReturn(mPreference);
@@ -179,12 +171,8 @@
     }
 
     @Test
-<<<<<<< HEAD
-    @Config(shadows = {ShadowAccountManager.class, ShadowContentResolver.class})
-=======
     @Config(shadows = {ShadowAccountManager.class, ShadowContentResolver.class,
             ShadowFragment.class})
->>>>>>> 490ac798
     public void confirmRemove_shouldRemoveAccount()
             throws AuthenticatorException, OperationCanceledException, IOException {
         when(mFragment.isAdded()).thenReturn(true);
@@ -201,8 +189,6 @@
         dialog.onClick(null, 0);
         ArgumentCaptor<AccountManagerCallback<Bundle>> callbackCaptor = ArgumentCaptor.forClass(
                 AccountManagerCallback.class);
-<<<<<<< HEAD
-=======
         verify(mAccountManager).removeAccountAsUser(eq(account), nullable(Activity.class),
                 callbackCaptor.capture(), nullable(Handler.class), eq(userHandle));
 
@@ -237,7 +223,6 @@
 
         ArgumentCaptor<AccountManagerCallback<Bundle>> callbackCaptor = ArgumentCaptor.forClass(
                 AccountManagerCallback.class);
->>>>>>> 490ac798
         verify(mAccountManager).removeAccountAsUser(eq(account), nullable(Activity.class),
                 callbackCaptor.capture(), nullable(Handler.class), eq(userHandle));
 
@@ -249,42 +234,6 @@
         when(future.getResult()).thenReturn(resultBundle);
 
         callback.run(future);
-<<<<<<< HEAD
-        verify(activity).finish();
-    }
-
-    @Test
-    @Config(shadows = {ShadowAccountManager.class, ShadowContentResolver.class})
-    public void confirmRemove_activityGone_shouldSilentlyRemoveAccount()
-            throws AuthenticatorException, OperationCanceledException, IOException {
-        final Account account = new Account("Account11", "com.acct1");
-        final UserHandle userHandle = new UserHandle(10);
-        final FragmentActivity activity = mock(FragmentActivity.class);
-        when(mFragment.isAdded()).thenReturn(true);
-        when(activity.getSystemService(Context.ACCOUNT_SERVICE)).thenReturn(mAccountManager);
-        when(mFragment.getActivity()).thenReturn(activity).thenReturn(null);
-
-        final RemoveAccountPreferenceController.ConfirmRemoveAccountDialog dialog =
-                RemoveAccountPreferenceController.ConfirmRemoveAccountDialog.show(
-                        mFragment, account, userHandle);
-        dialog.onCreate(new Bundle());
-        dialog.onClick(null, 0);
-
-        ArgumentCaptor<AccountManagerCallback<Bundle>> callbackCaptor = ArgumentCaptor.forClass(
-                AccountManagerCallback.class);
-        verify(mAccountManager).removeAccountAsUser(eq(account), nullable(Activity.class),
-                callbackCaptor.capture(), nullable(Handler.class), eq(userHandle));
-
-        AccountManagerCallback<Bundle> callback = callbackCaptor.getValue();
-        assertThat(callback).isNotNull();
-        AccountManagerFuture<Bundle> future = mock(AccountManagerFuture.class);
-        Bundle resultBundle = new Bundle();
-        resultBundle.putBoolean(AccountManager.KEY_BOOLEAN_RESULT, true);
-        when(future.getResult()).thenReturn(resultBundle);
-
-        callback.run(future);
-=======
->>>>>>> 490ac798
         verify(activity, never()).finish();
     }
 }