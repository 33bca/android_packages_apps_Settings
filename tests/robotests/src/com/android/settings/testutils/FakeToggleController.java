/*
 * Copyright (C) 2018 The Android Open Source Project
 *
 * Licensed under the Apache License, Version 2.0 (the "License");
 * you may not use this file except in compliance with the License.
 * You may obtain a copy of the License at
 *
 *      http://www.apache.org/licenses/LICENSE-2.0
 *
 * Unless required by applicable law or agreed to in writing, software
 * distributed under the License is distributed on an "AS IS" BASIS,
 * WITHOUT WARRANTIES OR CONDITIONS OF ANY KIND, either express or implied.
 * See the License for the specific language governing permissions and
 * limitations under the License.
 *
 */

package com.android.settings.testutils;

import android.content.Context;
import android.content.IntentFilter;
import android.net.Uri;
import android.net.wifi.WifiManager;
import android.provider.Settings;

import com.android.settings.core.TogglePreferenceController;
import com.android.settings.slices.SliceBackgroundWorker;

import java.io.IOException;

public class FakeToggleController extends TogglePreferenceController {

    public static final String AVAILABILITY_KEY = "fake_toggle_availability_key";

    public static final IntentFilter INTENT_FILTER = new IntentFilter(
            WifiManager.WIFI_AP_STATE_CHANGED_ACTION);

    private static final String SETTING_KEY = "toggle_key";

    private static final int ON = 1;
    private static final int OFF = 0;

    private boolean mIsAsyncUpdate = false;

    public FakeToggleController(Context context, String preferenceKey) {
        super(context, preferenceKey);
    }

    @Override
    public boolean isChecked() {
        return Settings.System.getInt(mContext.getContentResolver(),
<<<<<<< HEAD
            SETTING_KEY, OFF) == ON;
=======
                SETTING_KEY, OFF) == ON;
>>>>>>> 490ac798
    }

    @Override
    public boolean setChecked(boolean isChecked) {
        return Settings.System.putInt(mContext.getContentResolver(), SETTING_KEY,
                isChecked ? ON : OFF);
    }

    @Override
    public int getAvailabilityStatus() {
        return Settings.Global.getInt(mContext.getContentResolver(),
                AVAILABILITY_KEY, AVAILABLE);
    }

    @Override
    public IntentFilter getIntentFilter() {
        return INTENT_FILTER;
    }

    @Override
    public boolean isSliceable() {
        return true;
    }

    @Override
    public Class<? extends SliceBackgroundWorker> getBackgroundWorkerClass() {
        return TestWorker.class;
    }

    @Override
    public boolean hasAsyncUpdate() {
        return mIsAsyncUpdate;
    }

    public void setAsyncUpdate(boolean isAsyncUpdate) {
        mIsAsyncUpdate = isAsyncUpdate;
    }

    public static class TestWorker extends SliceBackgroundWorker<Void> {

        public TestWorker(Context context, Uri uri) {
            super(context, uri);
        }

        @Override
        protected void onSlicePinned() {
        }

        @Override
        protected void onSliceUnpinned() {
        }

        @Override
<<<<<<< HEAD
        public void close() throws IOException {
=======
        public void close() {
>>>>>>> 490ac798
        }
    }
}<|MERGE_RESOLUTION|>--- conflicted
+++ resolved
@@ -49,11 +49,7 @@
     @Override
     public boolean isChecked() {
         return Settings.System.getInt(mContext.getContentResolver(),
-<<<<<<< HEAD
-            SETTING_KEY, OFF) == ON;
-=======
                 SETTING_KEY, OFF) == ON;
->>>>>>> 490ac798
     }
 
     @Override
@@ -107,11 +103,7 @@
         }
 
         @Override
-<<<<<<< HEAD
-        public void close() throws IOException {
-=======
         public void close() {
->>>>>>> 490ac798
         }
     }
 }