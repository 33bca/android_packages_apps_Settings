<?xml version="1.0" encoding="utf-8"?>
<!-- Copyright (C) 2008 The Android Open Source Project

     Licensed under the Apache License, Version 2.0 (the "License");
     you may not use this file except in compliance with the License.
     You may obtain a copy of the License at

          http://www.apache.org/licenses/LICENSE-2.0

     Unless required by applicable law or agreed to in writing, software
     distributed under the License is distributed on an "AS IS" BASIS,
     WITHOUT WARRANTIES OR CONDITIONS OF ANY KIND, either express or implied.
     See the License for the specific language governing permissions and
     limitations under the License.
-->

<manifest xmlns:android="http://schemas.android.com/apk/res/android"
    package="com.android.settings.tests">

    <uses-permission android:name="android.permission.BLUETOOTH" />
    <uses-permission android:name="android.permission.BLUETOOTH_ADMIN" />
    <uses-permission android:name="android.permission.WRITE_EXTERNAL_STORAGE" />
    <uses-permission android:name="android.permission.READ_EXTERNAL_STORAGE" />
    <uses-permission android:name="android.permission.USE_CREDENTIALS" />

    <application>
        <uses-library android:name="android.test.runner" />
        <activity android:name="BluetoothRequestPermissionTest"
            android:label="Bluetooth Perm Test" >
            <intent-filter>
                <action android:name="android.intent.action.MAIN" />
                <category android:name="android.intent.category.DEFAULT" />
                <category android:name="android.intent.category.LAUNCHER" />
            </intent-filter>
        </activity>
        <activity android:name="Operator" android:label="Operator Hook Test" >
            <intent-filter>
                <action android:name="com.android.settings.OPERATOR_APPLICATION_SETTING" />
            </intent-filter>
            <meta-data android:name="com.android.settings.title" android:resource="@string/operator_settings_title" />
            <meta-data android:name="com.android.settings.summary" android:resource="@string/operator_settings_summary" />
            <meta-data android:name="com.android.settings.icon" android:resource="@drawable/ic_settings_applications" />
        </activity>
        <activity android:name="Manufacturer" android:label="Manufacturer Hook Test" >
            <intent-filter>
                <action android:name="com.android.settings.MANUFACTURER_APPLICATION_SETTING" />
            </intent-filter>
            <meta-data android:name="com.android.settings.title" android:resource="@string/manufacturer_settings_title" />
            <meta-data android:name="com.android.settings.summary" android:resource="@string/manufacturer_settings_summary" />
            <meta-data android:name="com.android.settings.icon" android:resource="@drawable/ic_settings_applications" />
        </activity>
    </application>

    <instrumentation android:name="android.support.test.runner.AndroidJUnitRunner"
<<<<<<< HEAD
      android:targetPackage="com.android.settings"
      android:label="Settings Test Cases">
=======
        android:targetPackage="com.android.settings"
        android:label="Settings Test Cases">
>>>>>>> 111b81dc
    </instrumentation>

    <instrumentation android:name="SettingsLaunchPerformance"
        android:targetPackage="com.android.settings"
        android:label="Settings Launch Performance">
    </instrumentation>

</manifest><|MERGE_RESOLUTION|>--- conflicted
+++ resolved
@@ -52,13 +52,8 @@
     </application>
 
     <instrumentation android:name="android.support.test.runner.AndroidJUnitRunner"
-<<<<<<< HEAD
-      android:targetPackage="com.android.settings"
-      android:label="Settings Test Cases">
-=======
         android:targetPackage="com.android.settings"
         android:label="Settings Test Cases">
->>>>>>> 111b81dc
     </instrumentation>
 
     <instrumentation android:name="SettingsLaunchPerformance"
