--- conflicted
+++ resolved
@@ -458,11 +458,7 @@
         }
 
         @Override
-<<<<<<< HEAD
-        int getDefaultDataSubscriptionId() {
-=======
         int getActiveDataSubscriptionId() {
->>>>>>> 490ac798
             return INVALID_SUBSCRIPTION_ID;
         }
     }
