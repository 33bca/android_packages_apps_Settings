/*
 * Copyright (C) 2010 The Android Open Source Project
 *
 * Licensed under the Apache License, Version 2.0 (the "License");
 * you may not use this file except in compliance with the License.
 * You may obtain a copy of the License at
 *
 *      http://www.apache.org/licenses/LICENSE-2.0
 *
 * Unless required by applicable law or agreed to in writing, software
 * distributed under the License is distributed on an "AS IS" BASIS,
 * WITHOUT WARRANTIES OR CONDITIONS OF ANY KIND, either express or implied.
 * See the License for the specific language governing permissions and
 * limitations under the License.
 */

package com.android.settings.wifi;

import android.content.Context;
import android.content.res.Resources;
import android.net.IpConfiguration;
import android.net.IpConfiguration.IpAssignment;
import android.net.IpConfiguration.ProxySettings;
import android.net.LinkAddress;
import android.net.NetworkInfo.DetailedState;
import android.net.NetworkUtils;
import android.net.ProxyInfo;
import android.net.StaticIpConfiguration;
import android.net.Uri;
import android.net.wifi.WifiConfiguration;
import android.net.wifi.WifiEnterpriseConfig;
import android.net.wifi.WifiEnterpriseConfig.Eap;
import android.net.wifi.WifiEnterpriseConfig.Phase2;
import android.net.wifi.WifiInfo;
import android.net.wifi.WifiManager;
import android.os.IBinder;
import android.os.UserManager;
import android.provider.Settings;
import android.security.Credentials;
import android.security.KeyStore;
import android.telephony.TelephonyManager;
import android.text.Editable;
import android.text.InputType;
import android.text.SpannableString;
import android.text.TextUtils;
import android.text.TextWatcher;
import android.util.FeatureFlagUtils;
import android.util.Log;
import android.view.KeyEvent;
import android.view.View;
import android.view.View.AccessibilityDelegate;
import android.view.ViewGroup;
import android.view.accessibility.AccessibilityNodeInfo;
import android.view.accessibility.AccessibilityNodeInfo.AccessibilityAction;
import android.view.inputmethod.EditorInfo;
import android.view.inputmethod.InputMethodManager;
import android.widget.AdapterView;
import android.widget.ArrayAdapter;
import android.widget.Button;
import android.widget.CheckBox;
import android.widget.CompoundButton;
import android.widget.CompoundButton.OnCheckedChangeListener;
import android.widget.EditText;
import android.widget.ImageButton;
import android.widget.ScrollView;
import android.widget.Spinner;
import android.widget.TextView;

import android.telephony.SubscriptionInfo;
import android.telephony.SubscriptionManager;
import androidx.annotation.VisibleForTesting;

import com.android.settings.ProxySelector;
import com.android.settings.R;
import com.android.settings.wifi.details.WifiPrivacyPreferenceController;
import com.android.settings.wifi.details2.WifiPrivacyPreferenceController2;
import com.android.settings.wifi.dpp.WifiDppUtils;
import com.android.settingslib.Utils;
import com.android.settingslib.utils.ThreadUtils;
import com.android.settingslib.wifi.AccessPoint;

import java.util.Arrays;
import java.util.ArrayList;
import java.util.Collections;
import java.net.Inet4Address;
import java.net.InetAddress;
import java.util.ArrayList;
import java.util.Arrays;
import java.util.Iterator;
import java.util.stream.Collectors;

/**
 * The class for allowing UIs like {@link WifiDialog} and {@link WifiConfigUiBase} to
 * share the logic for controlling buttons, text fields, etc.
 */
public class WifiConfigController implements TextWatcher,
        AdapterView.OnItemSelectedListener, OnCheckedChangeListener,
        TextView.OnEditorActionListener, View.OnKeyListener {
    private static final String TAG = "WifiConfigController";

    private static final String SYSTEM_CA_STORE_PATH = "/system/etc/security/cacerts";

    private final WifiConfigUiBase mConfigUi;
    private final View mView;
    private final AccessPoint mAccessPoint;

    /* This value comes from "wifi_ip_settings" resource array */
    private static final int DHCP = 0;
    private static final int STATIC_IP = 1;

    /* Constants used for referring to the hidden state of a network. */
    public static final int HIDDEN_NETWORK = 1;
    public static final int NOT_HIDDEN_NETWORK = 0;

    /* These values come from "wifi_proxy_settings" resource array */
    public static final int PROXY_NONE = 0;
    public static final int PROXY_STATIC = 1;
    public static final int PROXY_PAC = 2;

    /* These values come from "wifi_eap_method" resource array */
    public static final int WIFI_EAP_METHOD_PEAP = 0;
    public static final int WIFI_EAP_METHOD_TLS  = 1;
    public static final int WIFI_EAP_METHOD_TTLS = 2;
    public static final int WIFI_EAP_METHOD_PWD  = 3;
    public static final int WIFI_EAP_METHOD_SIM  = 4;
    public static final int WIFI_EAP_METHOD_AKA  = 5;
    public static final int WIFI_EAP_METHOD_AKA_PRIME  = 6;

    /* These values come from "wifi_peap_phase2_entries" resource array */
    public static final int WIFI_PEAP_PHASE2_MSCHAPV2   = 0;
    public static final int WIFI_PEAP_PHASE2_GTC        = 1;
    public static final int WIFI_PEAP_PHASE2_SIM        = 2;
    public static final int WIFI_PEAP_PHASE2_AKA        = 3;
    public static final int WIFI_PEAP_PHASE2_AKA_PRIME  = 4;

    /* These values come from "wifi_ttls_phase2_entries" resource array */
    public static final int WIFI_TTLS_PHASE2_PAP       = 0;
    public static final int WIFI_TTLS_PHASE2_MSCHAP    = 1;
    public static final int WIFI_TTLS_PHASE2_MSCHAPV2  = 2;
    public static final int WIFI_TTLS_PHASE2_GTC       = 3;

    private static final String UNDESIRED_CERTIFICATE_MACRANDSECRET = "MacRandSecret";
    private static final String UNDESIRED_CERTIFICATE_MACRANDSAPSECRET = "MacRandSapSecret";
    @VisibleForTesting
    static final String[] UNDESIRED_CERTIFICATES = {
        UNDESIRED_CERTIFICATE_MACRANDSECRET,
        UNDESIRED_CERTIFICATE_MACRANDSAPSECRET
    };

    /* Phase2 methods supported by PEAP are limited */
    private ArrayAdapter<CharSequence> mPhase2PeapAdapter;
    /* Phase2 methods supported by TTLS are limited */
    private ArrayAdapter<CharSequence> mPhase2TtlsAdapter;

    // e.g. AccessPoint.SECURITY_NONE
    @VisibleForTesting
    int mAccessPointSecurity;
    private TextView mPasswordView;
    private ImageButton mSsidScanButton;

    private String mUnspecifiedCertString;
    private String mMultipleCertSetString;
    private String mUseSystemCertsString;
    private String mDoNotProvideEapUserCertString;
    private String mDoNotValidateEapServerString;

    private ScrollView mDialogContainer;
    private Spinner mSecuritySpinner;
    private Spinner mEapMethodSpinner;
    private Spinner mEapCaCertSpinner;
    private Spinner mEapOcspSpinner;
    private TextView mEapDomainView;
    private Spinner mPhase2Spinner;
    // Associated with mPhase2Spinner, one of mPhase2TtlsAdapter or mPhase2PeapAdapter
    private ArrayAdapter<CharSequence> mPhase2Adapter;
    private Spinner mEapUserCertSpinner;
    private TextView mEapIdentityView;
    private TextView mEapAnonymousView;

    private Spinner mSimCardSpinner;
    private ArrayList<String> mSimDisplayNames;

    private Spinner mIpSettingsSpinner;
    private TextView mIpAddressView;
    private TextView mGatewayView;
    private TextView mNetworkPrefixLengthView;
    private TextView mDns1View;
    private TextView mDns2View;

    private Spinner mProxySettingsSpinner;
    private Spinner mMeteredSettingsSpinner;
    private Spinner mHiddenSettingsSpinner;
    private Spinner mPrivacySettingsSpinner;
    private TextView mHiddenWarningView;
    private TextView mProxyHostView;
    private TextView mProxyPortView;
    private TextView mProxyExclusionListView;
    private TextView mProxyPacView;
    private CheckBox mSharedCheckBox;
    private CheckBox mShareThisWifiCheckBox;

    private IpAssignment mIpAssignment = IpAssignment.UNASSIGNED;
    private ProxySettings mProxySettings = ProxySettings.UNASSIGNED;
    private ProxyInfo mHttpProxy = null;
    private StaticIpConfiguration mStaticIpConfiguration = null;
    private boolean mRequestFocus = true;

    private String[] mLevels;
    private int mMode;
    private TextView mSsidView;

    private Context mContext;

    @VisibleForTesting
    Integer mSecurityInPosition[];

    private final WifiManager mWifiManager;
    private TelephonyManager mTelephonyManager;
    private SubscriptionManager mSubscriptionManager = null;
    private int selectedSimCardNumber;

    public WifiConfigController(WifiConfigUiBase parent, View view, AccessPoint accessPoint,
            int mode) {
        this (parent, view, accessPoint, mode, true /* requestFocus */);
    }

    public WifiConfigController(WifiConfigUiBase parent, View view, AccessPoint accessPoint,
            int mode, boolean requestFocus) {
        mConfigUi = parent;

        mView = view;
        mAccessPoint = accessPoint;
        mContext = mConfigUi.getContext();
        mRequestFocus = requestFocus;

        // Init Wi-Fi manager
        mWifiManager = (WifiManager) mContext.getSystemService(Context.WIFI_SERVICE);
        initWifiConfigController(accessPoint, mode);
    }

    @VisibleForTesting
    public WifiConfigController(WifiConfigUiBase parent, View view, AccessPoint accessPoint,
            int mode, WifiManager wifiManager) {
        mConfigUi = parent;

        mView = view;
        mAccessPoint = accessPoint;
        mContext = mConfigUi.getContext();
        mWifiManager = wifiManager;
        initWifiConfigController(accessPoint, mode);
    }

    private void initWifiConfigController(AccessPoint accessPoint, int mode) {

        mAccessPointSecurity = (accessPoint == null) ? AccessPoint.SECURITY_NONE :
                accessPoint.getSecurity();
        mMode = mode;

        final Resources res = mContext.getResources();

        mTelephonyManager = (TelephonyManager) mContext.getSystemService(Context.TELEPHONY_SERVICE);
        mSimDisplayNames = new ArrayList<String>();
        mLevels = res.getStringArray(R.array.wifi_signal);
        if (Utils.isWifiOnly(mContext) || !mContext.getResources().getBoolean(
                com.android.internal.R.bool.config_eap_sim_based_auth_supported)) {
            mPhase2PeapAdapter = getSpinnerAdapter(R.array.wifi_peap_phase2_entries);
        } else {
            mPhase2PeapAdapter = getSpinnerAdapterWithEapMethodsTts(
                R.array.wifi_peap_phase2_entries_with_sim_auth);
        }

        mPhase2TtlsAdapter = getSpinnerAdapter(R.array.wifi_ttls_phase2_entries);

        mUnspecifiedCertString = mContext.getString(R.string.wifi_unspecified);
        mMultipleCertSetString = mContext.getString(R.string.wifi_multiple_cert_added);
        mUseSystemCertsString = mContext.getString(R.string.wifi_use_system_certs);
        mDoNotProvideEapUserCertString =
            mContext.getString(R.string.wifi_do_not_provide_eap_user_cert);
        mDoNotValidateEapServerString =
            mContext.getString(R.string.wifi_do_not_validate_eap_server);

        mSsidScanButton = (ImageButton) mView.findViewById(R.id.ssid_scanner_button);
        mDialogContainer = mView.findViewById(R.id.dialog_scrollview);
        mIpSettingsSpinner = (Spinner) mView.findViewById(R.id.ip_settings);
        mIpSettingsSpinner.setOnItemSelectedListener(this);
        mProxySettingsSpinner = (Spinner) mView.findViewById(R.id.proxy_settings);
        mProxySettingsSpinner.setOnItemSelectedListener(this);
        mSharedCheckBox = (CheckBox) mView.findViewById(R.id.shared);
        mMeteredSettingsSpinner = mView.findViewById(R.id.metered_settings);
        mHiddenSettingsSpinner = mView.findViewById(R.id.hidden_settings);
        mPrivacySettingsSpinner = mView.findViewById(R.id.privacy_settings);
        if (mWifiManager.isConnectedMacRandomizationSupported()) {
            View privacySettingsLayout = mView.findViewById(R.id.privacy_settings_fields);
            privacySettingsLayout.setVisibility(View.VISIBLE);
        }
        mHiddenSettingsSpinner.setOnItemSelectedListener(this);
        mHiddenWarningView = mView.findViewById(R.id.hidden_settings_warning);
        mHiddenWarningView.setVisibility(
                mHiddenSettingsSpinner.getSelectedItemPosition() == NOT_HIDDEN_NETWORK
                        ? View.GONE
                        : View.VISIBLE);
        mShareThisWifiCheckBox = (CheckBox) mView.findViewById(R.id.share_this_wifi);
        mSecurityInPosition = new Integer[AccessPoint.SECURITY_MAX_VAL];

        if (mAccessPoint == null) { // new network
            configureSecuritySpinner();
            mConfigUi.setSubmitButton(res.getString(R.string.wifi_save));
        } else {

            if (!mWifiManager.isWifiCoverageExtendFeatureEnabled()
                 || (mAccessPoint.getSecurity() != AccessPoint.SECURITY_NONE
                      && mAccessPoint.getSecurity() != AccessPoint.SECURITY_PSK)) {
                mShareThisWifiCheckBox.setChecked(false);
                mShareThisWifiCheckBox.setVisibility(View.GONE);
            }

            mConfigUi.setTitle(mAccessPoint.getTitle());

            ViewGroup group = (ViewGroup) mView.findViewById(R.id.info);

            boolean showAdvancedFields = false;
            if (mAccessPoint.isSaved()) {
                WifiConfiguration config = mAccessPoint.getConfig();
                mMeteredSettingsSpinner.setSelection(config.meteredOverride);
                mHiddenSettingsSpinner.setSelection(config.hiddenSSID
                        ? HIDDEN_NETWORK
                        : NOT_HIDDEN_NETWORK);

                int prefMacValue;
                if (FeatureFlagUtils.isEnabled(mContext, FeatureFlagUtils.SETTINGS_WIFITRACKER2)) {
                    prefMacValue = WifiPrivacyPreferenceController2
                            .translateMacRandomizedValueToPrefValue(config.macRandomizationSetting);
                } else {
                    prefMacValue = WifiPrivacyPreferenceController
                            .translateMacRandomizedValueToPrefValue(config.macRandomizationSetting);
                }
                mPrivacySettingsSpinner.setSelection(prefMacValue);

                if (config.getIpConfiguration().getIpAssignment() == IpAssignment.STATIC) {
                    mIpSettingsSpinner.setSelection(STATIC_IP);
                    showAdvancedFields = true;
                    // Display IP address.
                    StaticIpConfiguration staticConfig = config.getIpConfiguration()
                            .getStaticIpConfiguration();
                    if (staticConfig != null && staticConfig.ipAddress != null) {
                        addRow(group, R.string.wifi_ip_address,
                                staticConfig.ipAddress.getAddress().getHostAddress());
                    }
                } else {
                    mIpSettingsSpinner.setSelection(DHCP);
                }
                mShareThisWifiCheckBox.setChecked(config.shareThisAp);
                mSharedCheckBox.setEnabled(config.shared);
                if (!config.shared) {
                    showAdvancedFields = true;
                }

                ProxySettings proxySettings = config.getIpConfiguration().getProxySettings();
                if (proxySettings == ProxySettings.STATIC) {
                    mProxySettingsSpinner.setSelection(PROXY_STATIC);
                    showAdvancedFields = true;
                } else if (proxySettings == ProxySettings.PAC) {
                    mProxySettingsSpinner.setSelection(PROXY_PAC);
                    showAdvancedFields = true;
                } else {
                    mProxySettingsSpinner.setSelection(PROXY_NONE);
                }
                if (config != null && config.isPasspoint()) {
                    addRow(group, R.string.passpoint_label,
                            String.format(mContext.getString(R.string.passpoint_content),
                            config.providerFriendlyName));
                }
            }

            if ((!mAccessPoint.isSaved() && !mAccessPoint.isActive()
                    && !mAccessPoint.isPasspointConfig())
                    || mMode != WifiConfigUiBase.MODE_VIEW) {
                showSecurityFields(/* refreshEapMethods */ true, /* refreshCertificates */ true);
                showIpConfigFields();
                showProxyFields();
                final CheckBox advancedTogglebox =
                        (CheckBox) mView.findViewById(R.id.wifi_advanced_togglebox);
                if (!showAdvancedFields) {
                    // Need to show Advanced Option button.
                    mView.findViewById(R.id.wifi_advanced_toggle).setVisibility(View.VISIBLE);
                    advancedTogglebox.setOnCheckedChangeListener(this);
                    advancedTogglebox.setChecked(showAdvancedFields);
                    setAdvancedOptionAccessibilityString();
                }
                mView.findViewById(R.id.wifi_advanced_fields)
                        .setVisibility(showAdvancedFields ? View.VISIBLE : View.GONE);
            }

            if (mMode == WifiConfigUiBase.MODE_MODIFY) {
                mConfigUi.setSubmitButton(res.getString(R.string.wifi_save));
            } else if (mMode == WifiConfigUiBase.MODE_CONNECT) {
                mConfigUi.setSubmitButton(res.getString(R.string.wifi_connect));
            } else {
                final DetailedState state = mAccessPoint.getDetailedState();
                final String signalLevel = getSignalString();

                if ((state == null || state == DetailedState.DISCONNECTED) && signalLevel != null) {
                    mConfigUi.setSubmitButton(res.getString(R.string.wifi_connect));
                } else {
                    if (state != null) {
                        boolean isEphemeral = mAccessPoint.isEphemeral();
                        WifiConfiguration config = mAccessPoint.getConfig();
                        String providerFriendlyName = null;
                        if (config != null && config.isPasspoint()) {
                            providerFriendlyName = config.providerFriendlyName;
                        }
                        String suggestionOrSpecifierPackageName = null;
                        if (config != null
                                && (config.fromWifiNetworkSpecifier
                                || config.fromWifiNetworkSuggestion)) {
                            suggestionOrSpecifierPackageName = config.creatorName;
                        }
                        String summary = AccessPoint.getSummary(
                                mConfigUi.getContext(), /* ssid */ null, state, isEphemeral,
                                suggestionOrSpecifierPackageName);
                        addRow(group, R.string.wifi_status, summary);
                    }

                    if (signalLevel != null) {
                        addRow(group, R.string.wifi_signal, signalLevel);
                    }

                    WifiInfo info = mAccessPoint.getInfo();
                    if (info != null && info.getTxLinkSpeedMbps() != WifiInfo.LINK_SPEED_UNKNOWN) {
                        addRow(group, R.string.tx_wifi_speed, String.format(
                                res.getString(R.string.tx_link_speed), info.getTxLinkSpeedMbps()));
                    }

                    if (info != null && info.getRxLinkSpeedMbps() != WifiInfo.LINK_SPEED_UNKNOWN) {
                        addRow(group, R.string.rx_wifi_speed, String.format(
                                res.getString(R.string.rx_link_speed), info.getRxLinkSpeedMbps()));
                    }

                    if (info != null && info.getFrequency() != -1) {
                        final int frequency = info.getFrequency();
                        String band = null;

                        if (frequency >= AccessPoint.LOWER_FREQ_24GHZ
                                && frequency < AccessPoint.HIGHER_FREQ_24GHZ) {
                            band = res.getString(R.string.wifi_band_24ghz);
                        } else if (frequency >= AccessPoint.LOWER_FREQ_5GHZ
                                && frequency < AccessPoint.HIGHER_FREQ_5GHZ) {
                            band = res.getString(R.string.wifi_band_5ghz);
                        } else if (frequency >= AccessPoint.LOWER_FREQ_60GHZ
                                && frequency < AccessPoint.HIGHER_FREQ_60GHZ) {
                            band = res.getString(R.string.wifi_band_60ghz);
                        } else {
                            Log.e(TAG, "Unexpected frequency " + frequency);
                        }
                        if (band != null) {
                            addRow(group, R.string.wifi_frequency, band);
                        }
                    }

                    addRow(group, R.string.wifi_security, mAccessPoint.getSecurityString(false));
                    mView.findViewById(R.id.ip_fields).setVisibility(View.GONE);
                }
                if (mAccessPoint.isSaved() || mAccessPoint.isActive()
                        || mAccessPoint.isPasspointConfig()) {
                    mConfigUi.setForgetButton(res.getString(R.string.wifi_forget));
                }
            }

            mSsidScanButton.setVisibility(View.GONE);
        }

        if (!isSplitSystemUser()) {
            mSharedCheckBox.setVisibility(View.GONE);
        }

        mConfigUi.setCancelButton(res.getString(R.string.wifi_cancel));
        if (mConfigUi.getSubmitButton() != null) {
            enableSubmitIfAppropriate();
        }

        // After done view show and hide, request focus from parameter.
        if (mRequestFocus) {
            mView.findViewById(R.id.l_wifidialog).requestFocus();
        }
    }

    @VisibleForTesting
    boolean isSplitSystemUser() {
        final UserManager userManager =
                (UserManager) mContext.getSystemService(Context.USER_SERVICE);
        return userManager.isSplitSystemUser();
    }

    private void addRow(ViewGroup group, int name, String value) {
        View row = mConfigUi.getLayoutInflater().inflate(R.layout.wifi_dialog_row, group, false);
        ((TextView) row.findViewById(R.id.name)).setText(name);
        ((TextView) row.findViewById(R.id.value)).setText(value);
        group.addView(row);
    }

    @VisibleForTesting
    String getSignalString() {
        if (!mAccessPoint.isReachable()) {
            return null;
        }
        final int level = mAccessPoint.getLevel();

        return (level > -1 && level < mLevels.length) ? mLevels[level] : null;
    }

    void hideForgetButton() {
        Button forget = mConfigUi.getForgetButton();
        if (forget == null) return;

        forget.setVisibility(View.GONE);
    }

    void hideSubmitButton() {
        Button submit = mConfigUi.getSubmitButton();
        if (submit == null) return;

        submit.setVisibility(View.GONE);
    }

    /* show submit button if password, ip and proxy settings are valid */
    void enableSubmitIfAppropriate() {
        Button submit = mConfigUi.getSubmitButton();
        if (submit == null) return;

        submit.setEnabled(isSubmittable());
    }

    boolean isValidPsk(String password) {
        if (password.length() == 64 && password.matches("[0-9A-Fa-f]{64}")) {
            return true;
        } else if (password.length() >= 8 && password.length() <= 63) {
            return true;
        }
        return false;
    }

    boolean isValidSaePassword(String password) {
        if (password.length() >= 1 && password.length() <= 63) {
            return true;
        }
        return false;
    }

    boolean isSubmittable() {
        boolean enabled = false;
        boolean passwordInvalid = false;
        if (mPasswordView != null
                && ((mAccessPointSecurity == AccessPoint.SECURITY_WEP
                        && mPasswordView.length() == 0)
                    || (mAccessPointSecurity == AccessPoint.SECURITY_PSK
                           && !isValidPsk(mPasswordView.getText().toString()))
                    || (mAccessPointSecurity == AccessPoint.SECURITY_SAE
                        && !isValidSaePassword(mPasswordView.getText().toString())))) {
            passwordInvalid = true;
        }
        if ((mSsidView != null && mSsidView.length() == 0)
                // If Accesspoint is not saved, apply passwordInvalid check
                || ((mAccessPoint == null || !mAccessPoint.isSaved()) && passwordInvalid
                // If AccessPoint is saved (modifying network) and password is changed, apply
                // Invalid password check
                || mAccessPoint != null && mAccessPoint.isSaved() && passwordInvalid
                    && mPasswordView.length() > 0)) {
            enabled = false;
        } else {
            enabled = ipAndProxyFieldsAreValid();
        }
        if ((mAccessPointSecurity == AccessPoint.SECURITY_EAP ||
                mAccessPointSecurity == AccessPoint.SECURITY_EAP_SUITE_B)
                && mEapCaCertSpinner != null
                && mView.findViewById(R.id.l_ca_cert).getVisibility() != View.GONE) {
            String caCertSelection = (String) mEapCaCertSpinner.getSelectedItem();
            if (caCertSelection.equals(mUnspecifiedCertString)) {
                // Disallow submit if the user has not selected a CA certificate for an EAP network
                // configuration.
                enabled = false;
            }
            if (caCertSelection.equals(mUseSystemCertsString)
                    && mEapDomainView != null
                    && mView.findViewById(R.id.l_domain).getVisibility() != View.GONE
                    && TextUtils.isEmpty(mEapDomainView.getText().toString())) {
                // Disallow submit if the user chooses to use system certificates for EAP server
                // validation, but does not provide a domain.
                enabled = false;
            }
        }
        if ((mAccessPointSecurity == AccessPoint.SECURITY_EAP ||
                mAccessPointSecurity == AccessPoint.SECURITY_EAP_SUITE_B)
                && mEapUserCertSpinner != null
                && mView.findViewById(R.id.l_user_cert).getVisibility() != View.GONE
                && mEapUserCertSpinner.getSelectedItem().equals(mUnspecifiedCertString)) {
            // Disallow submit if the user has not selected a user certificate for an EAP network
            // configuration.
            enabled = false;
        }
        return enabled;
    }

    void showWarningMessagesIfAppropriate() {
        mView.findViewById(R.id.no_ca_cert_warning).setVisibility(View.GONE);
        mView.findViewById(R.id.no_user_cert_warning).setVisibility(View.GONE);
        mView.findViewById(R.id.no_domain_warning).setVisibility(View.GONE);
        mView.findViewById(R.id.ssid_too_long_warning).setVisibility(View.GONE);

        if (mSsidView != null) {
            final String ssid = mSsidView.getText().toString();
            if (WifiUtils.isSSIDTooLong(ssid)) {
                mView.findViewById(R.id.ssid_too_long_warning).setVisibility(View.VISIBLE);
            }
        }
        if (mEapCaCertSpinner != null
                && mView.findViewById(R.id.l_ca_cert).getVisibility() != View.GONE) {
            String caCertSelection = (String) mEapCaCertSpinner.getSelectedItem();
            if (caCertSelection.equals(mDoNotValidateEapServerString)) {
                // Display warning if user chooses not to validate the EAP server with a
                // user-supplied CA certificate in an EAP network configuration.
                mView.findViewById(R.id.no_ca_cert_warning).setVisibility(View.VISIBLE);
            }
            if (caCertSelection.equals(mUseSystemCertsString)
                    && mEapDomainView != null
                    && mView.findViewById(R.id.l_domain).getVisibility() != View.GONE
                    && TextUtils.isEmpty(mEapDomainView.getText().toString())) {
                // Display warning if user chooses to use pre-installed public CA certificates
                // without restricting the server domain that these certificates can be used to
                // validate.
                mView.findViewById(R.id.no_domain_warning).setVisibility(View.VISIBLE);
            }
        }

        if (mAccessPointSecurity == AccessPoint.SECURITY_EAP_SUITE_B &&
                mEapMethodSpinner.getSelectedItemPosition() == WIFI_EAP_METHOD_TLS) {
            String userCertSelection = (String) mEapUserCertSpinner.getSelectedItem();
            if (userCertSelection.equals(mUnspecifiedCertString)) {
                mView.findViewById(R.id.no_user_cert_warning).setVisibility(View.VISIBLE);
            }
        }
    }

    public WifiConfiguration getConfig() {
        if (mMode == WifiConfigUiBase.MODE_VIEW) {
            return null;
        }

        WifiConfiguration config = new WifiConfiguration();

        if (mAccessPoint == null) {
            config.SSID = AccessPoint.convertToQuotedString(
                    mSsidView.getText().toString());
            // If the user adds a network manually, assume that it is hidden.
            config.hiddenSSID = mHiddenSettingsSpinner.getSelectedItemPosition() == HIDDEN_NETWORK;
        } else if (!mAccessPoint.isSaved()) {
            config.SSID = AccessPoint.convertToQuotedString(
                    mAccessPoint.getSsidStr());
        } else {
            config.networkId = mAccessPoint.getConfig().networkId;
            config.hiddenSSID = mAccessPoint.getConfig().hiddenSSID;
        }

        config.shared = mSharedCheckBox.isChecked();
        config.shareThisAp = mShareThisWifiCheckBox.isChecked();

        switch (mAccessPointSecurity) {
            case AccessPoint.SECURITY_NONE:
                config.setSecurityParams(WifiConfiguration.SECURITY_TYPE_OPEN);
                break;

            case AccessPoint.SECURITY_WEP:
                config.setSecurityParams(WifiConfiguration.SECURITY_TYPE_WEP);
                if (mPasswordView.length() != 0) {
                    int length = mPasswordView.length();
                    String password = mPasswordView.getText().toString();
                    // WEP-40, WEP-104, and 256-bit WEP (WEP-232?)
                    if ((length == 10 || length == 26 || length == 58)
                            && password.matches("[0-9A-Fa-f]*")) {
                        config.wepKeys[0] = password;
                    } else {
                        config.wepKeys[0] = '"' + password + '"';
                    }
                }
                break;

            case AccessPoint.SECURITY_PSK:
                config.setSecurityParams(WifiConfiguration.SECURITY_TYPE_PSK);
                if (mPasswordView.length() != 0) {
                    String password = mPasswordView.getText().toString();
                    if (password.matches("[0-9A-Fa-f]{64}")) {
                        config.preSharedKey = password;
                    } else {
                        config.preSharedKey = '"' + password + '"';
                    }
                }
                break;

            case AccessPoint.SECURITY_EAP:
            case AccessPoint.SECURITY_EAP_SUITE_B:
<<<<<<< HEAD
                config.allowedKeyManagement.set(KeyMgmt.WPA_EAP);
                config.allowedKeyManagement.set(KeyMgmt.IEEE8021X);
                if (mAccessPoint != null && mAccessPoint.isFils256Supported()) {
                    config.allowedKeyManagement.set(KeyMgmt.FILS_SHA256);
                }
                if (mAccessPoint != null && mAccessPoint.isFils384Supported()) {
                    config.allowedKeyManagement.set(KeyMgmt.FILS_SHA384);
                }
=======
>>>>>>> 65537729
                if (mAccessPointSecurity == AccessPoint.SECURITY_EAP_SUITE_B) {
                    // allowedSuiteBCiphers will be set according to certificate type
                    config.setSecurityParams(WifiConfiguration.SECURITY_TYPE_EAP_SUITE_B);
                } else {
                    config.setSecurityParams(WifiConfiguration.SECURITY_TYPE_EAP);
                }
                config.enterpriseConfig = new WifiEnterpriseConfig();
                int eapMethod = mEapMethodSpinner.getSelectedItemPosition();
                int phase2Method = mPhase2Spinner.getSelectedItemPosition();
                config.enterpriseConfig.setEapMethod(eapMethod);
                switch (eapMethod) {
                    case Eap.PEAP:
                        // PEAP supports limited phase2 values
                        // Map the index from the mPhase2PeapAdapter to the one used
                        // by the API which has the full list of PEAP methods.
                        switch(phase2Method) {
                            case WIFI_PEAP_PHASE2_MSCHAPV2:
                                config.enterpriseConfig.setPhase2Method(Phase2.MSCHAPV2);
                                break;
                            case WIFI_PEAP_PHASE2_GTC:
                                config.enterpriseConfig.setPhase2Method(Phase2.GTC);
                                break;
                            case WIFI_PEAP_PHASE2_SIM:
                                config.enterpriseConfig.setPhase2Method(Phase2.SIM);
                                break;
                            case WIFI_PEAP_PHASE2_AKA:
                                config.enterpriseConfig.setPhase2Method(Phase2.AKA);
                                break;
                            case WIFI_PEAP_PHASE2_AKA_PRIME:
                                config.enterpriseConfig.setPhase2Method(Phase2.AKA_PRIME);
                                break;
                            default:
                                Log.e(TAG, "Unknown phase2 method" + phase2Method);
                                break;
                        }
                        break;
                    case Eap.TTLS:
                        // The default index from mPhase2TtlsAdapter maps to the API
                        switch(phase2Method) {
                            case WIFI_TTLS_PHASE2_PAP:
                                config.enterpriseConfig.setPhase2Method(Phase2.PAP);
                                break;
                            case WIFI_TTLS_PHASE2_MSCHAP:
                                config.enterpriseConfig.setPhase2Method(Phase2.MSCHAP);
                                break;
                            case WIFI_TTLS_PHASE2_MSCHAPV2:
                                config.enterpriseConfig.setPhase2Method(Phase2.MSCHAPV2);
                                break;
                            case WIFI_TTLS_PHASE2_GTC:
                                config.enterpriseConfig.setPhase2Method(Phase2.GTC);
                                break;
                            default:
                                Log.e(TAG, "Unknown phase2 method" + phase2Method);
                                break;
                        }
                        break;
                    case Eap.SIM:
                    case Eap.AKA:
                    case Eap.AKA_PRIME:
                        selectedSimCardNumber = mSimCardSpinner.getSelectedItemPosition() + 1;
                        config.enterpriseConfig.setSimNum(selectedSimCardNumber);
                        break;
                    default:
                        break;
                }

                String caCert = (String) mEapCaCertSpinner.getSelectedItem();
                config.enterpriseConfig.setCaCertificateAliases(null);
                config.enterpriseConfig.setCaPath(null);
                config.enterpriseConfig.setDomainSuffixMatch(mEapDomainView.getText().toString());
                if (caCert.equals(mUnspecifiedCertString)
                        || caCert.equals(mDoNotValidateEapServerString)) {
                    // ca_cert already set to null, so do nothing.
                } else if (caCert.equals(mUseSystemCertsString)) {
                    config.enterpriseConfig.setCaPath(SYSTEM_CA_STORE_PATH);
                } else if (caCert.equals(mMultipleCertSetString)) {
                    if (mAccessPoint != null) {
                        if (!mAccessPoint.isSaved()) {
                            Log.e(TAG, "Multiple certs can only be set "
                                    + "when editing saved network");
                        }
                        config.enterpriseConfig.setCaCertificateAliases(
                                mAccessPoint
                                        .getConfig()
                                        .enterpriseConfig
                                        .getCaCertificateAliases());
                    }
                } else {
                    config.enterpriseConfig.setCaCertificateAliases(new String[] {caCert});
                }

                // ca_cert or ca_path should not both be non-null, since we only intend to let
                // the use either their own certificate, or the system certificates, not both.
                // The variable that is not used must explicitly be set to null, so that a
                // previously-set value on a saved configuration will be erased on an update.
                if (config.enterpriseConfig.getCaCertificateAliases() != null
                        && config.enterpriseConfig.getCaPath() != null) {
                    Log.e(TAG, "ca_cert ("
                            + config.enterpriseConfig.getCaCertificateAliases()
                            + ") and ca_path ("
                            + config.enterpriseConfig.getCaPath()
                            + ") should not both be non-null");
                }

                // Only set OCSP option if there is a valid CA certificate.
                if (caCert.equals(mUnspecifiedCertString)
                        || caCert.equals(mDoNotValidateEapServerString)) {
                    config.enterpriseConfig.setOcsp(WifiEnterpriseConfig.OCSP_NONE);
                } else {
                    config.enterpriseConfig.setOcsp(mEapOcspSpinner.getSelectedItemPosition());
                }

                String clientCert = (String) mEapUserCertSpinner.getSelectedItem();
                if (clientCert.equals(mUnspecifiedCertString)
                        || clientCert.equals(mDoNotProvideEapUserCertString)) {
                    // Note: |clientCert| should not be able to take the value |unspecifiedCert|,
                    // since we prevent such configurations from being saved.
                    clientCert = "";
                }
                config.enterpriseConfig.setClientCertificateAlias(clientCert);
                if (eapMethod == Eap.SIM || eapMethod == Eap.AKA || eapMethod == Eap.AKA_PRIME) {
                    config.enterpriseConfig.setIdentity("");
                    config.enterpriseConfig.setAnonymousIdentity("");
                } else if (eapMethod == Eap.PWD) {
                    config.enterpriseConfig.setIdentity(mEapIdentityView.getText().toString());
                    config.enterpriseConfig.setAnonymousIdentity("");
                } else {
                    config.enterpriseConfig.setIdentity(mEapIdentityView.getText().toString());
                    config.enterpriseConfig.setAnonymousIdentity(
                            mEapAnonymousView.getText().toString());
                }

                if (mPasswordView.isShown()) {
                    // For security reasons, a previous password is not displayed to user.
                    // Update only if it has been changed.
                    if (mPasswordView.length() > 0) {
                        config.enterpriseConfig.setPassword(mPasswordView.getText().toString());
                    }
                } else {
                    // clear password
                    config.enterpriseConfig.setPassword(mPasswordView.getText().toString());
                }
                if (mAccessPoint != null && (mAccessPoint.isFils256Supported()
                            || mAccessPoint.isFils384Supported())) {
                    config.enterpriseConfig.setEapErp("1");
                }
                break;

            case AccessPoint.SECURITY_DPP:
                config.allowedKeyManagement.set(KeyMgmt.DPP);
                config.requirePmf = true;
                break;
            case AccessPoint.SECURITY_SAE:
                config.setSecurityParams(WifiConfiguration.SECURITY_TYPE_SAE);
                if (mPasswordView.length() != 0) {
                    String password = mPasswordView.getText().toString();
                    config.preSharedKey = '"' + password + '"';
                }
                break;

            case AccessPoint.SECURITY_OWE:
                config.setSecurityParams(WifiConfiguration.SECURITY_TYPE_OWE);
                break;

            default:
                return null;
        }

        config.setIpConfiguration(
                new IpConfiguration(mIpAssignment, mProxySettings,
                                    mStaticIpConfiguration, mHttpProxy));
        if (mMeteredSettingsSpinner != null) {
            config.meteredOverride = mMeteredSettingsSpinner.getSelectedItemPosition();
        }

        if (mPrivacySettingsSpinner != null) {
            int macValue;
            if (FeatureFlagUtils.isEnabled(mContext, FeatureFlagUtils.SETTINGS_WIFITRACKER2)) {
                macValue = WifiPrivacyPreferenceController2.translatePrefValueToMacRandomizedValue(
                        mPrivacySettingsSpinner.getSelectedItemPosition());
            } else {
                macValue = WifiPrivacyPreferenceController.translatePrefValueToMacRandomizedValue(
                        mPrivacySettingsSpinner.getSelectedItemPosition());
            }
            config.macRandomizationSetting = macValue;
        }

        return config;
    }

    private boolean ipAndProxyFieldsAreValid() {
        mIpAssignment =
                (mIpSettingsSpinner != null
                    && mIpSettingsSpinner.getSelectedItemPosition() == STATIC_IP)
                ? IpAssignment.STATIC
                : IpAssignment.DHCP;

        if (mIpAssignment == IpAssignment.STATIC) {
            mStaticIpConfiguration = new StaticIpConfiguration();
            int result = validateIpConfigFields(mStaticIpConfiguration);
            if (result != 0) {
                return false;
            }
        }

        final int selectedPosition = mProxySettingsSpinner.getSelectedItemPosition();
        mProxySettings = ProxySettings.NONE;
        mHttpProxy = null;
        if (selectedPosition == PROXY_STATIC && mProxyHostView != null) {
            mProxySettings = ProxySettings.STATIC;
            String host = mProxyHostView.getText().toString();
            String portStr = mProxyPortView.getText().toString();
            String exclusionList = mProxyExclusionListView.getText().toString();
            int port = 0;
            int result = 0;
            try {
                port = Integer.parseInt(portStr);
                result = ProxySelector.validate(host, portStr, exclusionList);
            } catch (NumberFormatException e) {
                result = R.string.proxy_error_invalid_port;
            }
            if (result == 0) {
                mHttpProxy = new ProxyInfo(host, port, exclusionList);
            } else {
                return false;
            }
        } else if (selectedPosition == PROXY_PAC && mProxyPacView != null) {
            mProxySettings = ProxySettings.PAC;
            CharSequence uriSequence = mProxyPacView.getText();
            if (TextUtils.isEmpty(uriSequence)) {
                return false;
            }
            Uri uri = Uri.parse(uriSequence.toString());
            if (uri == null) {
                return false;
            }
            mHttpProxy = new ProxyInfo(uri);
        }
        return true;
    }

    private Inet4Address getIPv4Address(String text) {
        try {
            return (Inet4Address) NetworkUtils.numericToInetAddress(text);
        } catch (IllegalArgumentException | ClassCastException e) {
            return null;
        }
    }

    private int validateIpConfigFields(StaticIpConfiguration staticIpConfiguration) {
        if (mIpAddressView == null) return 0;

        String ipAddr = mIpAddressView.getText().toString();
        if (TextUtils.isEmpty(ipAddr)) return R.string.wifi_ip_settings_invalid_ip_address;

        Inet4Address inetAddr = getIPv4Address(ipAddr);
        if (inetAddr == null || inetAddr.equals(Inet4Address.ANY)) {
            return R.string.wifi_ip_settings_invalid_ip_address;
        }

        int networkPrefixLength = -1;
        try {
            networkPrefixLength = Integer.parseInt(mNetworkPrefixLengthView.getText().toString());
            if (networkPrefixLength < 0 || networkPrefixLength > 32) {
                return R.string.wifi_ip_settings_invalid_network_prefix_length;
            }
            staticIpConfiguration.ipAddress = new LinkAddress(inetAddr, networkPrefixLength);
        } catch (NumberFormatException e) {
            // Set the hint as default after user types in ip address
            mNetworkPrefixLengthView.setText(mConfigUi.getContext().getString(
                    R.string.wifi_network_prefix_length_hint));
        } catch (IllegalArgumentException e) {
            return R.string.wifi_ip_settings_invalid_ip_address;
        }

        String gateway = mGatewayView.getText().toString();
        if (TextUtils.isEmpty(gateway)) {
            try {
                //Extract a default gateway from IP address
                InetAddress netPart = NetworkUtils.getNetworkPart(inetAddr, networkPrefixLength);
                byte[] addr = netPart.getAddress();
                addr[addr.length - 1] = 1;
                mGatewayView.setText(InetAddress.getByAddress(addr).getHostAddress());
            } catch (RuntimeException ee) {
            } catch (java.net.UnknownHostException u) {
            }
        } else {
            InetAddress gatewayAddr = getIPv4Address(gateway);
            if (gatewayAddr == null) {
                return R.string.wifi_ip_settings_invalid_gateway;
            }
            if (gatewayAddr.isMulticastAddress()) {
                return R.string.wifi_ip_settings_invalid_gateway;
            }
            staticIpConfiguration.gateway = gatewayAddr;
        }

        String dns = mDns1View.getText().toString();
        InetAddress dnsAddr = null;

        if (TextUtils.isEmpty(dns)) {
            //If everything else is valid, provide hint as a default option
            mDns1View.setText(mConfigUi.getContext().getString(R.string.wifi_dns1_hint));
        } else {
            dnsAddr = getIPv4Address(dns);
            if (dnsAddr == null) {
                return R.string.wifi_ip_settings_invalid_dns;
            }
            staticIpConfiguration.dnsServers.add(dnsAddr);
        }

        if (mDns2View.length() > 0) {
            dns = mDns2View.getText().toString();
            dnsAddr = getIPv4Address(dns);
            if (dnsAddr == null) {
                return R.string.wifi_ip_settings_invalid_dns;
            }
            staticIpConfiguration.dnsServers.add(dnsAddr);
        }
        return 0;
    }

    private void showSecurityFields(boolean refreshEapMethods, boolean refreshCertificates) {
        if (mAccessPointSecurity == AccessPoint.SECURITY_NONE ||
                mAccessPointSecurity == AccessPoint.SECURITY_OWE ||
                mAccessPointSecurity == AccessPoint.SECURITY_DPP) {
            mView.findViewById(R.id.security_fields).setVisibility(View.GONE);
            return;
        }
        mView.findViewById(R.id.security_fields).setVisibility(View.VISIBLE);

        if (mPasswordView == null) {
            mPasswordView = (TextView) mView.findViewById(R.id.password);
            mPasswordView.addTextChangedListener(this);
            mPasswordView.setOnEditorActionListener(this);
            mPasswordView.setOnKeyListener(this);
            ((CheckBox) mView.findViewById(R.id.show_password))
                .setOnCheckedChangeListener(this);

            if (mAccessPoint != null && mAccessPoint.isSaved()) {
                mPasswordView.setHint(R.string.wifi_unchanged);
            }
        }

        if (mAccessPointSecurity != AccessPoint.SECURITY_EAP &&
                mAccessPointSecurity != AccessPoint.SECURITY_EAP_SUITE_B) {
            mView.findViewById(R.id.eap).setVisibility(View.GONE);
            // Make sure password fields are visible when PSK security is selected.
            // Password fields are not re-enabled in some cases like when security
            // type is changed from EAP TLS to PSK
            mView.findViewById(R.id.password_layout).setVisibility(View.VISIBLE);
            mView.findViewById(R.id.show_password_layout).setVisibility(View.VISIBLE);
            return;
        }
        mView.findViewById(R.id.eap).setVisibility(View.VISIBLE);

        // TODO (b/140541213): Maybe we can remove initiateEnterpriseNetworkUi by moving code block
        boolean initiateEnterpriseNetworkUi = false;
        if (mEapMethodSpinner == null) {
            getSIMInfo();
            initiateEnterpriseNetworkUi = true;
            mEapMethodSpinner = (Spinner) mView.findViewById(R.id.method);
            mEapMethodSpinner.setOnItemSelectedListener(this);

            if (mAccessPointSecurity == AccessPoint.SECURITY_EAP_SUITE_B) {
                mEapMethodSpinner.setSelection(WIFI_EAP_METHOD_TLS);
                mEapMethodSpinner.setEnabled(false);
            }

            mPhase2Spinner = (Spinner) mView.findViewById(R.id.phase2);
            mPhase2Spinner.setOnItemSelectedListener(this);
            mEapCaCertSpinner = (Spinner) mView.findViewById(R.id.ca_cert);
            mEapCaCertSpinner.setOnItemSelectedListener(this);
            mEapOcspSpinner = (Spinner) mView.findViewById(R.id.ocsp);
            mEapDomainView = (TextView) mView.findViewById(R.id.domain);
            mEapDomainView.addTextChangedListener(this);
            mEapUserCertSpinner = (Spinner) mView.findViewById(R.id.user_cert);
            mEapUserCertSpinner.setOnItemSelectedListener(this);
            mSimCardSpinner = (Spinner) mView.findViewById(R.id.sim_card);
            mEapIdentityView = (TextView) mView.findViewById(R.id.identity);
            mEapAnonymousView = (TextView) mView.findViewById(R.id.anonymous);
        }

        if (refreshEapMethods) {
            ArrayAdapter<CharSequence> eapMethodSpinnerAdapter;
            if (mAccessPointSecurity == AccessPoint.SECURITY_EAP_SUITE_B) {
                eapMethodSpinnerAdapter = getSpinnerAdapter(R.array.wifi_eap_method);
                mEapMethodSpinner.setAdapter(eapMethodSpinnerAdapter);
                // WAP3-Enterprise 192-bit only allows EAP method TLS
                mEapMethodSpinner.setSelection(Eap.TLS);
                mEapMethodSpinner.setEnabled(false);
            } else if (Utils.isWifiOnly(mContext) || !mContext.getResources().getBoolean(
                    com.android.internal.R.bool.config_eap_sim_based_auth_supported)) {
                eapMethodSpinnerAdapter = getSpinnerAdapter(R.array.eap_method_without_sim_auth);
                mEapMethodSpinner.setAdapter(eapMethodSpinnerAdapter);
                mEapMethodSpinner.setEnabled(true);
            } else {
                eapMethodSpinnerAdapter = getSpinnerAdapterWithEapMethodsTts(R.array.wifi_eap_method);
                mEapMethodSpinner.setAdapter(eapMethodSpinnerAdapter);
                mEapMethodSpinner.setEnabled(true);
            }
        }

        if (refreshCertificates) {
            loadCertificates(
                    mEapCaCertSpinner,
                    Credentials.CA_CERTIFICATE,
                    mDoNotValidateEapServerString,
                    false,
                    true);
            loadCertificates(
                    mEapUserCertSpinner,
                    Credentials.USER_PRIVATE_KEY,
                    mDoNotProvideEapUserCertString,
                    false,
                    false);
            // To avoid the user connects to a non-secure network unexpectedly,
            // request using system trusted certificates by default
            // unless the user explicitly chooses "Do not validate" or other
            // CA certificates.
            setSelection(mEapCaCertSpinner, mUseSystemCertsString);
        }

        // Modifying an existing network
        if (initiateEnterpriseNetworkUi && mAccessPoint != null && mAccessPoint.isSaved()) {
            WifiEnterpriseConfig enterpriseConfig = mAccessPoint.getConfig().enterpriseConfig;
            int eapMethod = enterpriseConfig.getEapMethod();
            int phase2Method = enterpriseConfig.getPhase2Method();
            mEapMethodSpinner.setSelection(eapMethod);
            showEapFieldsByMethod(eapMethod);
            switch (eapMethod) {
                case Eap.PEAP:
                    switch (phase2Method) {
                        case Phase2.MSCHAPV2:
                            mPhase2Spinner.setSelection(WIFI_PEAP_PHASE2_MSCHAPV2);
                            break;
                        case Phase2.GTC:
                            mPhase2Spinner.setSelection(WIFI_PEAP_PHASE2_GTC);
                            break;
                        case Phase2.SIM:
                            mPhase2Spinner.setSelection(WIFI_PEAP_PHASE2_SIM);
                            break;
                        case Phase2.AKA:
                            mPhase2Spinner.setSelection(WIFI_PEAP_PHASE2_AKA);
                            break;
                        case Phase2.AKA_PRIME:
                            mPhase2Spinner.setSelection(WIFI_PEAP_PHASE2_AKA_PRIME);
                            break;
                        default:
                            Log.e(TAG, "Invalid phase 2 method " + phase2Method);
                            break;
                    }
                    break;
                case Eap.TTLS:
                    switch (phase2Method) {
                        case Phase2.PAP:
                            mPhase2Spinner.setSelection(WIFI_TTLS_PHASE2_PAP);
                            break;
                        case Phase2.MSCHAP:
                            mPhase2Spinner.setSelection(WIFI_TTLS_PHASE2_MSCHAP);
                            break;
                        case Phase2.MSCHAPV2:
                            mPhase2Spinner.setSelection(WIFI_TTLS_PHASE2_MSCHAPV2);
                            break;
                        case Phase2.GTC:
                            mPhase2Spinner.setSelection(WIFI_TTLS_PHASE2_GTC);
                            break;
                        default:
                            Log.e(TAG, "Invalid phase 2 method " + phase2Method);
                            break;
                    }
                    break;
                case Eap.SIM:
                case Eap.AKA:
                case Eap.AKA_PRIME:
                    if (enterpriseConfig.getSimNum() != null
                            && !enterpriseConfig.getSimNum().isEmpty()) {
                        int mSimNum = Integer.parseInt(enterpriseConfig.getSimNum());
                        mSimCardSpinner.setSelection(mSimNum - 1);
                    } else {
                        mSimCardSpinner.setSelection(0);
                    }
                    break;
                default:
                    break;
            }
            if (!TextUtils.isEmpty(enterpriseConfig.getCaPath())) {
                setSelection(mEapCaCertSpinner, mUseSystemCertsString);
            } else {
                String[] caCerts = enterpriseConfig.getCaCertificateAliases();
                if (caCerts == null) {
                    setSelection(mEapCaCertSpinner, mDoNotValidateEapServerString);
                } else if (caCerts.length == 1) {
                    setSelection(mEapCaCertSpinner, caCerts[0]);
                } else {
                    // Reload the cert spinner with an extra "multiple certificates added" item.
                    loadCertificates(
                            mEapCaCertSpinner,
                            Credentials.CA_CERTIFICATE,
                            mDoNotValidateEapServerString,
                            true,
                            true);
                    setSelection(mEapCaCertSpinner, mMultipleCertSetString);
                }
            }
            mEapOcspSpinner.setSelection(enterpriseConfig.getOcsp());
            mEapDomainView.setText(enterpriseConfig.getDomainSuffixMatch());
            String userCert = enterpriseConfig.getClientCertificateAlias();
            if (TextUtils.isEmpty(userCert)) {
                setSelection(mEapUserCertSpinner, mDoNotProvideEapUserCertString);
            } else {
                setSelection(mEapUserCertSpinner, userCert);
            }
            mEapIdentityView.setText(enterpriseConfig.getIdentity());
            mEapAnonymousView.setText(enterpriseConfig.getAnonymousIdentity());
        } else {
            if (mAccessPointSecurity == AccessPoint.SECURITY_EAP_SUITE_B) {
                mEapMethodSpinner.setSelection(WIFI_EAP_METHOD_TLS);
                mEapMethodSpinner.setEnabled(false);
            } else {
                mEapMethodSpinner.setEnabled(true);
            }
            showEapFieldsByMethod(mEapMethodSpinner.getSelectedItemPosition());
        }
    }

    /**
     * EAP-PWD valid fields include
     *   identity
     *   password
     * EAP-PEAP valid fields include
     *   phase2: MSCHAPV2, GTC, SIM, AKA, AKA'
     *   ca_cert
     *   identity
     *   anonymous_identity
     *   password (not required for SIM, AKA, AKA')
     * EAP-TLS valid fields include
     *   user_cert
     *   ca_cert
     *   domain
     *   identity
     * EAP-TTLS valid fields include
     *   phase2: PAP, MSCHAP, MSCHAPV2, GTC
     *   ca_cert
     *   identity
     *   anonymous_identity
     *   password
     */
    private void showEapFieldsByMethod(int eapMethod) {
        // Common defaults
        mView.findViewById(R.id.l_method).setVisibility(View.VISIBLE);
        mView.findViewById(R.id.l_identity).setVisibility(View.VISIBLE);
        mView.findViewById(R.id.l_domain).setVisibility(View.VISIBLE);

        // Defaults for most of the EAP methods and over-riden by
        // by certain EAP methods
        mView.findViewById(R.id.l_ca_cert).setVisibility(View.VISIBLE);
        mView.findViewById(R.id.l_ocsp).setVisibility(View.VISIBLE);
        mView.findViewById(R.id.password_layout).setVisibility(View.VISIBLE);
        mView.findViewById(R.id.show_password_layout).setVisibility(View.VISIBLE);

        Context context = mConfigUi.getContext();
        switch (eapMethod) {
            case WIFI_EAP_METHOD_PWD:
                setPhase2Invisible();
                setCaCertInvisible();
                setOcspInvisible();
                setDomainInvisible();
                setAnonymousIdentInvisible();
                setUserCertInvisible();
                setSimCardInvisible();
                break;
            case WIFI_EAP_METHOD_TLS:
                mView.findViewById(R.id.l_user_cert).setVisibility(View.VISIBLE);
                setPhase2Invisible();
                setAnonymousIdentInvisible();
                setPasswordInvisible();
                setSimCardInvisible();
                break;
            case WIFI_EAP_METHOD_PEAP:
                // Reset adapter if needed
                if (mPhase2Adapter != mPhase2PeapAdapter) {
                    mPhase2Adapter = mPhase2PeapAdapter;
                    mPhase2Spinner.setAdapter(mPhase2Adapter);
                }
                mView.findViewById(R.id.l_phase2).setVisibility(View.VISIBLE);
                mView.findViewById(R.id.l_anonymous).setVisibility(View.VISIBLE);
                showPeapFields();
                setUserCertInvisible();
                setSimCardInvisible();
                break;
            case WIFI_EAP_METHOD_TTLS:
                // Reset adapter if needed
                if (mPhase2Adapter != mPhase2TtlsAdapter) {
                    mPhase2Adapter = mPhase2TtlsAdapter;
                    mPhase2Spinner.setAdapter(mPhase2Adapter);
                }
                mView.findViewById(R.id.l_phase2).setVisibility(View.VISIBLE);
                mView.findViewById(R.id.l_anonymous).setVisibility(View.VISIBLE);
                setUserCertInvisible();
                setSimCardInvisible();
                break;
            case WIFI_EAP_METHOD_SIM:
            case WIFI_EAP_METHOD_AKA:
            case WIFI_EAP_METHOD_AKA_PRIME:
                WifiConfiguration config = null;
                if (mAccessPoint != null) {
                    config = mAccessPoint.getConfig();
                }
                ArrayAdapter<String> eapSimAdapter = new ArrayAdapter<String>(
                         mContext, android.R.layout.simple_spinner_item,
                         mSimDisplayNames.toArray(new String[mSimDisplayNames.size()])
                );
                eapSimAdapter.setDropDownViewResource(
                              android.R.layout.simple_spinner_dropdown_item);
                mSimCardSpinner.setAdapter(eapSimAdapter);
                mView.findViewById(R.id.l_sim_card).setVisibility(View.VISIBLE);
                if (config != null) {
                    if (config.enterpriseConfig.getSimNum() != null
                            && !config.enterpriseConfig.getSimNum().isEmpty()) {
                         int mSimNum = Integer.parseInt(config.enterpriseConfig.getSimNum());
                         mSimCardSpinner.setSelection(mSimNum - 1);
                    } else {
                         mSimCardSpinner.setSelection(0);
                    }
                }
                setPhase2Invisible();
                setAnonymousIdentInvisible();
                setCaCertInvisible();
                setOcspInvisible();
                setDomainInvisible();
                setUserCertInvisible();
                setPasswordInvisible();
                setIdentityInvisible();
                break;
        }

        if (mView.findViewById(R.id.l_ca_cert).getVisibility() != View.GONE) {
            String eapCertSelection = (String) mEapCaCertSpinner.getSelectedItem();
            if (eapCertSelection.equals(mDoNotValidateEapServerString)
                    || eapCertSelection.equals(mUnspecifiedCertString)) {
                // Domain suffix matching is not relevant if the user hasn't chosen a CA
                // certificate yet, or chooses not to validate the EAP server.
                setDomainInvisible();
                // Ocsp is an additional validation step for a server certifidate.
                // This field is not relevant if the user hasn't chosen a valid
                // CA certificate yet.
                setOcspInvisible();
            }
        }
    }

    private void showPeapFields() {
        int phase2Method = mPhase2Spinner.getSelectedItemPosition();
        if (phase2Method == WIFI_PEAP_PHASE2_SIM || phase2Method == WIFI_PEAP_PHASE2_AKA
                 || phase2Method == WIFI_PEAP_PHASE2_AKA_PRIME) {
            mEapIdentityView.setText("");
            mView.findViewById(R.id.l_identity).setVisibility(View.GONE);
            setPasswordInvisible();
        } else {
            mView.findViewById(R.id.l_identity).setVisibility(View.VISIBLE);
            mView.findViewById(R.id.l_anonymous).setVisibility(View.VISIBLE);
            mView.findViewById(R.id.password_layout).setVisibility(View.VISIBLE);
            mView.findViewById(R.id.show_password_layout).setVisibility(View.VISIBLE);
        }
    }

    private void setSimCardInvisible() {
        mView.findViewById(R.id.l_sim_card).setVisibility(View.GONE);
    }

    private void setIdentityInvisible() {
        mView.findViewById(R.id.l_identity).setVisibility(View.GONE);
    }

    private void setPhase2Invisible() {
        mView.findViewById(R.id.l_phase2).setVisibility(View.GONE);
    }

    private void setCaCertInvisible() {
        mView.findViewById(R.id.l_ca_cert).setVisibility(View.GONE);
        setSelection(mEapCaCertSpinner, mUnspecifiedCertString);
    }

    private void setOcspInvisible() {
        mView.findViewById(R.id.l_ocsp).setVisibility(View.GONE);
        mEapOcspSpinner.setSelection(WifiEnterpriseConfig.OCSP_NONE);
    }

    private void setDomainInvisible() {
        mView.findViewById(R.id.l_domain).setVisibility(View.GONE);
        mEapDomainView.setText("");
    }

    private void setUserCertInvisible() {
        mView.findViewById(R.id.l_user_cert).setVisibility(View.GONE);
        setSelection(mEapUserCertSpinner, mUnspecifiedCertString);
    }

    private void setAnonymousIdentInvisible() {
        mView.findViewById(R.id.l_anonymous).setVisibility(View.GONE);
        mEapAnonymousView.setText("");
    }

    private void setPasswordInvisible() {
        mPasswordView.setText("");
        mView.findViewById(R.id.password_layout).setVisibility(View.GONE);
        mView.findViewById(R.id.show_password_layout).setVisibility(View.GONE);
    }

    private void setEapMethodInvisible() {
        mView.findViewById(R.id.eap).setVisibility(View.GONE);
    }

    private void showIpConfigFields() {
        WifiConfiguration config = null;

        mView.findViewById(R.id.ip_fields).setVisibility(View.VISIBLE);

        if (mAccessPoint != null && mAccessPoint.isSaved()) {
            config = mAccessPoint.getConfig();
        }

        if (mIpSettingsSpinner.getSelectedItemPosition() == STATIC_IP) {
            mView.findViewById(R.id.staticip).setVisibility(View.VISIBLE);
            if (mIpAddressView == null) {
                mIpAddressView = (TextView) mView.findViewById(R.id.ipaddress);
                mIpAddressView.addTextChangedListener(this);
                mGatewayView = (TextView) mView.findViewById(R.id.gateway);
                mGatewayView.addTextChangedListener(this);
                mNetworkPrefixLengthView = (TextView) mView.findViewById(
                        R.id.network_prefix_length);
                mNetworkPrefixLengthView.addTextChangedListener(this);
                mDns1View = (TextView) mView.findViewById(R.id.dns1);
                mDns1View.addTextChangedListener(this);
                mDns2View = (TextView) mView.findViewById(R.id.dns2);
                mDns2View.addTextChangedListener(this);
            }
            if (config != null) {
                StaticIpConfiguration staticConfig = config.getIpConfiguration()
                        .getStaticIpConfiguration();
                if (staticConfig != null) {
                    if (staticConfig.ipAddress != null) {
                        mIpAddressView.setText(
                                staticConfig.ipAddress.getAddress().getHostAddress());
                        mNetworkPrefixLengthView.setText(Integer.toString(staticConfig.ipAddress
                                .getPrefixLength()));
                    }

                    if (staticConfig.gateway != null) {
                        mGatewayView.setText(staticConfig.gateway.getHostAddress());
                    }

                    Iterator<InetAddress> dnsIterator = staticConfig.dnsServers.iterator();
                    if (dnsIterator.hasNext()) {
                        mDns1View.setText(dnsIterator.next().getHostAddress());
                    }
                    if (dnsIterator.hasNext()) {
                        mDns2View.setText(dnsIterator.next().getHostAddress());
                    }
                }
            }
        } else {
            mView.findViewById(R.id.staticip).setVisibility(View.GONE);
        }
    }

    private void showProxyFields() {
        WifiConfiguration config = null;

        mView.findViewById(R.id.proxy_settings_fields).setVisibility(View.VISIBLE);

        if (mAccessPoint != null && mAccessPoint.isSaved()) {
            config = mAccessPoint.getConfig();
        }

        if (mProxySettingsSpinner.getSelectedItemPosition() == PROXY_STATIC) {
            setVisibility(R.id.proxy_warning_limited_support, View.VISIBLE);
            setVisibility(R.id.proxy_fields, View.VISIBLE);
            setVisibility(R.id.proxy_pac_field, View.GONE);
            if (mProxyHostView == null) {
                mProxyHostView = (TextView) mView.findViewById(R.id.proxy_hostname);
                mProxyHostView.addTextChangedListener(this);
                mProxyPortView = (TextView) mView.findViewById(R.id.proxy_port);
                mProxyPortView.addTextChangedListener(this);
                mProxyExclusionListView = (TextView) mView.findViewById(R.id.proxy_exclusionlist);
                mProxyExclusionListView.addTextChangedListener(this);
            }
            if (config != null) {
                ProxyInfo proxyProperties = config.getHttpProxy();
                if (proxyProperties != null) {
                    mProxyHostView.setText(proxyProperties.getHost());
                    mProxyPortView.setText(Integer.toString(proxyProperties.getPort()));
                    mProxyExclusionListView.setText(proxyProperties.getExclusionListAsString());
                }
            }
        } else if (mProxySettingsSpinner.getSelectedItemPosition() == PROXY_PAC) {
            setVisibility(R.id.proxy_warning_limited_support, View.GONE);
            setVisibility(R.id.proxy_fields, View.GONE);
            setVisibility(R.id.proxy_pac_field, View.VISIBLE);

            if (mProxyPacView == null) {
                mProxyPacView = (TextView) mView.findViewById(R.id.proxy_pac);
                mProxyPacView.addTextChangedListener(this);
            }
            if (config != null) {
                ProxyInfo proxyInfo = config.getHttpProxy();
                if (proxyInfo != null) {
                    mProxyPacView.setText(proxyInfo.getPacFileUrl().toString());
                }
            }
        } else {
            setVisibility(R.id.proxy_warning_limited_support, View.GONE);
            setVisibility(R.id.proxy_fields, View.GONE);
            setVisibility(R.id.proxy_pac_field, View.GONE);
        }
    }

    private void setVisibility(int id, int visibility) {
        final View v = mView.findViewById(id);
        if (v != null) {
            v.setVisibility(visibility);
        }
    }

    @VisibleForTesting
    KeyStore getKeyStore() {
        return KeyStore.getInstance();
    }

    @VisibleForTesting
    void loadCertificates(
            Spinner spinner,
            String prefix,
            String noCertificateString,
            boolean showMultipleCerts,
            boolean showUsePreinstalledCertOption) {
        final Context context = mConfigUi.getContext();

        ArrayList<String> certs = new ArrayList<String>();
        certs.add(mUnspecifiedCertString);
        if (showMultipleCerts) {
            certs.add(mMultipleCertSetString);
        }
        if (showUsePreinstalledCertOption) {
            certs.add(mUseSystemCertsString);
        }

        String[] certificateNames = null;
        try {
            certificateNames = getKeyStore().list(prefix, android.os.Process.WIFI_UID);
        } catch (Exception e) {
            Log.e(TAG, "can't get the certificate list from KeyStore");
        }
        if (certificateNames != null && certificateNames.length != 0) {
            certs.addAll(Arrays.stream(certificateNames)
                    .filter(certificateName -> {
                        for (String undesired : UNDESIRED_CERTIFICATES) {
                            if (certificateName.startsWith(undesired)) {
                                return false;
                            }
                        }
                        return true;
                    }).collect(Collectors.toList()));
        }

        if (mAccessPointSecurity != AccessPoint.SECURITY_EAP_SUITE_B) {
            certs.add(noCertificateString);
        }

        // If there is only mUnspecifiedCertString and one item to select, only shows the item
        if (certs.size() == 2) {
            certs.remove(mUnspecifiedCertString);
            spinner.setEnabled(false);
        } else {
            spinner.setEnabled(true);
        }

        final ArrayAdapter<CharSequence> adapter = getSpinnerAdapter(
                certs.toArray(new String[certs.size()]));
        spinner.setAdapter(adapter);
    }

    private void setSelection(Spinner spinner, String value) {
        if (value != null) {
            @SuppressWarnings("unchecked")
            ArrayAdapter<String> adapter = (ArrayAdapter<String>) spinner.getAdapter();
            for (int i = adapter.getCount() - 1; i >= 0; --i) {
                if (value.equals(adapter.getItem(i))) {
                    spinner.setSelection(i);
                    break;
                }
            }
        }
    }

    public int getMode() {
        return mMode;
    }

    @Override
    public void afterTextChanged(Editable s) {
        ThreadUtils.postOnMainThread(() -> {
            showWarningMessagesIfAppropriate();
            enableSubmitIfAppropriate();
        });
    }

    @Override
    public void beforeTextChanged(CharSequence s, int start, int count, int after) {
        // work done in afterTextChanged
    }

    @Override
    public void onTextChanged(CharSequence s, int start, int before, int count) {
        // work done in afterTextChanged
    }

    @Override
    public boolean onEditorAction(TextView textView, int id, KeyEvent keyEvent) {
        if (textView == mPasswordView) {
            if (id == EditorInfo.IME_ACTION_DONE && isSubmittable()) {
                mConfigUi.dispatchSubmit();
                return true;
            }
        }
        return false;
    }

    @Override
    public boolean onKey(View view, int keyCode, KeyEvent keyEvent) {
        if (view == mPasswordView) {
            if (keyCode == KeyEvent.KEYCODE_ENTER && isSubmittable()) {
                mConfigUi.dispatchSubmit();
                return true;
            }
        }
        return false;
    }

    @Override
    public void onCheckedChanged(CompoundButton view, boolean isChecked) {
        if (view.getId() == R.id.show_password) {
            int pos = mPasswordView.getSelectionEnd();
            mPasswordView.setInputType(InputType.TYPE_CLASS_TEXT
                    | (isChecked ? InputType.TYPE_TEXT_VARIATION_VISIBLE_PASSWORD
                                 : InputType.TYPE_TEXT_VARIATION_PASSWORD));
            if (pos >= 0) {
                ((EditText) mPasswordView).setSelection(pos);
            }
        } else if (view.getId() == R.id.wifi_advanced_togglebox) {
            // Hide the SoftKeyboard temporary to let user can see most of the expanded items.
            hideSoftKeyboard(mView.getWindowToken());
            view.setVisibility(View.GONE);
            mView.findViewById(R.id.wifi_advanced_fields).setVisibility(View.VISIBLE);
        }
    }

    @Override
    public void onItemSelected(AdapterView<?> parent, View view, int position, long id) {
        if (parent == mSecuritySpinner) {
            // Convert menu position to actual Wi-Fi security type
            mAccessPointSecurity = mSecurityInPosition[position];

            if (!mWifiManager.isWifiCoverageExtendFeatureEnabled()
                 || (mAccessPointSecurity != AccessPoint.SECURITY_NONE
                      && mAccessPointSecurity != AccessPoint.SECURITY_PSK)) {
                mShareThisWifiCheckBox.setChecked(false);
                mShareThisWifiCheckBox.setVisibility(View.GONE);
            } else {
                mShareThisWifiCheckBox.setVisibility(View.VISIBLE);
            }

            showSecurityFields(/* refreshEapMethods */ true, /* refreshCertificates */ true);

            if (WifiDppUtils.isSupportEnrolleeQrCodeScanner(mContext, mAccessPointSecurity)) {
                mSsidScanButton.setVisibility(View.VISIBLE);
            } else {
                mSsidScanButton.setVisibility(View.GONE);
            }
        } else if (parent == mEapMethodSpinner) {
            showSecurityFields(/* refreshEapMethods */ false, /* refreshCertificates */ true);
        } else if (parent == mEapCaCertSpinner) {
            showSecurityFields(/* refreshEapMethods */ false, /* refreshCertificates */ false);
        } else if (parent == mPhase2Spinner
                && mEapMethodSpinner.getSelectedItemPosition() == WIFI_EAP_METHOD_PEAP) {
            showPeapFields();
        } else if (parent == mProxySettingsSpinner) {
            showProxyFields();
        } else if (parent == mHiddenSettingsSpinner) {
            mHiddenWarningView.setVisibility(
                    position == NOT_HIDDEN_NETWORK
                            ? View.GONE
                            : View.VISIBLE);
            if (position == HIDDEN_NETWORK) {
                mDialogContainer.post(() -> {
                  mDialogContainer.fullScroll(View.FOCUS_DOWN);
                });
            }
        } else {
            showIpConfigFields();
        }
        showWarningMessagesIfAppropriate();
        enableSubmitIfAppropriate();
    }

    @Override
    public void onNothingSelected(AdapterView<?> parent) {
        //
    }

    /**
     * Make the characters of the password visible if show_password is checked.
     */
    public void updatePassword() {
        TextView passwdView = (TextView) mView.findViewById(R.id.password);
        passwdView.setInputType(InputType.TYPE_CLASS_TEXT
                | (((CheckBox) mView.findViewById(R.id.show_password)).isChecked()
                   ? InputType.TYPE_TEXT_VARIATION_VISIBLE_PASSWORD
                   : InputType.TYPE_TEXT_VARIATION_PASSWORD));
    }

    public AccessPoint getAccessPoint() {
        return mAccessPoint;
    }

    private void getSIMInfo() {
        int numOfSims;
        String displayname;
        mSubscriptionManager = SubscriptionManager.from(mContext);
        for(int i = 0; i < mTelephonyManager.getSimCount(); i++) {
            final SubscriptionInfo sir = mSubscriptionManager.
                  getActiveSubscriptionInfoForSimSlotIndex(i);
            if (sir != null) {
                displayname = String.valueOf(sir.getDisplayName());
            } else {
                displayname = mContext.getString(R.string.sim_editor_title, i + 1);
            }
            mSimDisplayNames.add(displayname);
        }
    }

    private void configureSecuritySpinner() {
        mConfigUi.setTitle(R.string.wifi_add_network);

        mSsidView = (TextView) mView.findViewById(R.id.ssid);
        mSsidView.addTextChangedListener(this);
        mSecuritySpinner = ((Spinner) mView.findViewById(R.id.security));
        mSecuritySpinner.setOnItemSelectedListener(this);

        ArrayAdapter<String> spinnerAdapter = new ArrayAdapter<String>(mContext,
                android.R.layout.simple_spinner_item, android.R.id.text1);
        spinnerAdapter.setDropDownViewResource(android.R.layout.simple_spinner_dropdown_item);
        mSecuritySpinner.setAdapter(spinnerAdapter);
        int idx = 0;

        // Populate the Wi-Fi security spinner with the various supported key management types
        spinnerAdapter.add(mContext.getString(R.string.wifi_security_none));
        mSecurityInPosition[idx++] = AccessPoint.SECURITY_NONE;
        if (mWifiManager.isEnhancedOpenSupported()) {
            spinnerAdapter.add(mContext.getString(R.string.wifi_security_owe));
            mSecurityInPosition[idx++] = AccessPoint.SECURITY_OWE;
        }
        spinnerAdapter.add(mContext.getString(R.string.wifi_security_wep));
        mSecurityInPosition[idx++] = AccessPoint.SECURITY_WEP;
        spinnerAdapter.add(mContext.getString(R.string.wifi_security_wpa_wpa2));
        mSecurityInPosition[idx++] = AccessPoint.SECURITY_PSK;
        if (mWifiManager.isWpa3SaeSupported()) {
            spinnerAdapter.add(mContext.getString(R.string.wifi_security_sae));
            mSecurityInPosition[idx++] = AccessPoint.SECURITY_SAE;
        }
        spinnerAdapter.add(mContext.getString(R.string.wifi_security_eap));
        mSecurityInPosition[idx++] = AccessPoint.SECURITY_EAP;
        if (mWifiManager.isWpa3SuiteBSupported()) {
            spinnerAdapter.add(mContext.getString(R.string.wifi_security_eap_suiteb));
            mSecurityInPosition[idx++] = AccessPoint.SECURITY_EAP_SUITE_B;
        }

        spinnerAdapter.notifyDataSetChanged();

        mView.findViewById(R.id.type).setVisibility(View.VISIBLE);

        showIpConfigFields();
        showProxyFields();
        mView.findViewById(R.id.wifi_advanced_toggle).setVisibility(View.VISIBLE);
        // Hidden option can be changed only when the user adds a network manually.
        mView.findViewById(R.id.hidden_settings_field).setVisibility(View.VISIBLE);
        ((CheckBox) mView.findViewById(R.id.wifi_advanced_togglebox))
                .setOnCheckedChangeListener(this);
        // Set correct accessibility strings.
        setAdvancedOptionAccessibilityString();
    }

    /**
     * For each target string in {@code targetStringArray} try to find if it appears in {@code
     * originalStringArray}, if found then use the corresponding string, which have the same index
     * of the target string in {@code replacementStringArray}, to replace it. And finally return the
     * whole new string array back to caller.
     */
    @VisibleForTesting
    CharSequence[] findAndReplaceTargetStrings(CharSequence originalStringArray[],
            CharSequence targetStringArray[], CharSequence replacementStringArray[]) {
        // The length of the targetStringArray and replacementStringArray should be the same, each
        // item in the targetStringArray should have a 1:1 mapping to replacementStringArray, so
        // just return the original string if the lengths are different.
        if (targetStringArray.length != replacementStringArray.length) {
            return originalStringArray;
        }

        final CharSequence[] returnEntries = new CharSequence[originalStringArray.length];
        for (int i = 0; i < originalStringArray.length; i++) {
            returnEntries[i] = originalStringArray[i];
            for (int j = 0; j < targetStringArray.length; j++) {
                if (TextUtils.equals(originalStringArray[i], targetStringArray[j])) {
                    returnEntries[i] = replacementStringArray[j];
                }
            }
        }
        return returnEntries;
    }

    private ArrayAdapter<CharSequence> getSpinnerAdapter(
            int contentStringArrayResId) {
        return getSpinnerAdapter(
                mContext.getResources().getStringArray(contentStringArrayResId));
    }

    private ArrayAdapter<CharSequence> getSpinnerAdapter(
            String[] contentStringArray) {
        ArrayAdapter<CharSequence> spinnerAdapter = new ArrayAdapter<>(mContext,
                android.R.layout.simple_spinner_item, contentStringArray);
        spinnerAdapter.setDropDownViewResource(
                android.R.layout.simple_spinner_dropdown_item);
        return spinnerAdapter;
    }

    /**
     * This function is to span the TTS strings to each EAP method items in the
     * spinner to have detail TTS content for the TTS engine usage.
     */
    private ArrayAdapter<CharSequence> getSpinnerAdapterWithEapMethodsTts(
                int contentStringArrayResId) {
        final Resources res = mContext.getResources();
        CharSequence[] sourceStrings = res.getStringArray(
                contentStringArrayResId);
        CharSequence[] targetStrings = res.getStringArray(
                R.array.wifi_eap_method_target_strings);
        CharSequence[] ttsStrings = res.getStringArray(
                R.array.wifi_eap_method_tts_strings);

        // Replace the target strings with tts strings and save all in a new array.
        final CharSequence[] newTtsSourceStrings = findAndReplaceTargetStrings(
                sourceStrings, targetStrings, ttsStrings);

        // Build new TtsSpan text arrays for TalkBack.
        final CharSequence[] accessibilityArray = createAccessibleEntries(
                sourceStrings, newTtsSourceStrings);

        // Return a new ArrayAdapter with the new TalkBack array.
        ArrayAdapter<CharSequence> spinnerAdapter = new ArrayAdapter<>(
                mContext, android.R.layout.simple_spinner_item, accessibilityArray);
        spinnerAdapter.setDropDownViewResource(
                android.R.layout.simple_spinner_dropdown_item);
        return spinnerAdapter;
    }

    private SpannableString[] createAccessibleEntries(CharSequence entries[],
            CharSequence[] contentDescriptions) {
        final SpannableString[] accessibleEntries = new SpannableString[entries.length];
        for (int i = 0; i < entries.length; i++) {
            accessibleEntries[i] = com.android.settings.Utils.createAccessibleSequence(entries[i],
                    contentDescriptions[i].toString());
        }
        return accessibleEntries;
    }

    private void hideSoftKeyboard(IBinder windowToken) {
        final InputMethodManager inputMethodManager = mContext.getSystemService(
                InputMethodManager.class);
        inputMethodManager.hideSoftInputFromWindow(windowToken, 0 /* flags */);
    }

    private void setAdvancedOptionAccessibilityString() {
        final CheckBox advancedToggleBox = mView.findViewById(R.id.wifi_advanced_togglebox);
        advancedToggleBox.setAccessibilityDelegate(new AccessibilityDelegate() {
            @Override
            public void onInitializeAccessibilityNodeInfo(
                    View v, AccessibilityNodeInfo info) {
                super.onInitializeAccessibilityNodeInfo(v, info);
                // To let TalkBack don't pronounce checked/unchecked.
                info.setCheckable(false /* checkable */);
                // To let TalkBack don't pronounce CheckBox.
                info.setClassName(null /* className */);
                // Customize TalkBack's pronunciation which been appended to "Double-tap to".
                final AccessibilityAction customClick = new AccessibilityAction(
                        AccessibilityNodeInfo.ACTION_CLICK,
                        mContext.getString(R.string.wifi_advanced_toggle_description_collapsed));
                info.addAction(customClick);
            }
        });
    }
}<|MERGE_RESOLUTION|>--- conflicted
+++ resolved
@@ -28,6 +28,7 @@
 import android.net.StaticIpConfiguration;
 import android.net.Uri;
 import android.net.wifi.WifiConfiguration;
+import android.net.wifi.WifiConfiguration.KeyMgmt;
 import android.net.wifi.WifiEnterpriseConfig;
 import android.net.wifi.WifiEnterpriseConfig.Eap;
 import android.net.wifi.WifiEnterpriseConfig.Phase2;
@@ -697,17 +698,12 @@
 
             case AccessPoint.SECURITY_EAP:
             case AccessPoint.SECURITY_EAP_SUITE_B:
-<<<<<<< HEAD
-                config.allowedKeyManagement.set(KeyMgmt.WPA_EAP);
-                config.allowedKeyManagement.set(KeyMgmt.IEEE8021X);
                 if (mAccessPoint != null && mAccessPoint.isFils256Supported()) {
                     config.allowedKeyManagement.set(KeyMgmt.FILS_SHA256);
                 }
                 if (mAccessPoint != null && mAccessPoint.isFils384Supported()) {
                     config.allowedKeyManagement.set(KeyMgmt.FILS_SHA384);
                 }
-=======
->>>>>>> 65537729
                 if (mAccessPointSecurity == AccessPoint.SECURITY_EAP_SUITE_B) {
                     // allowedSuiteBCiphers will be set according to certificate type
                     config.setSecurityParams(WifiConfiguration.SECURITY_TYPE_EAP_SUITE_B);
