/*
 * Copyright (C) 2010 The Android Open Source Project
 *
 * Licensed under the Apache License, Version 2.0 (the "License");
 * you may not use this file except in compliance with the License.
 * You may obtain a copy of the License at
 *
 *      http://www.apache.org/licenses/LICENSE-2.0
 *
 * Unless required by applicable law or agreed to in writing, software
 * distributed under the License is distributed on an "AS IS" BASIS,
 * WITHOUT WARRANTIES OR CONDITIONS OF ANY KIND, either express or implied.
 * See the License for the specific language governing permissions and
 * limitations under the License.
 */

package com.android.settings.wifi;

import android.content.Context;
import android.content.res.Resources;
import android.net.IpConfiguration;
import android.net.IpConfiguration.IpAssignment;
import android.net.IpConfiguration.ProxySettings;
import android.net.LinkAddress;
import android.net.NetworkInfo.DetailedState;
import android.net.NetworkUtils;
import android.net.ProxyInfo;
import android.net.StaticIpConfiguration;
import android.net.Uri;
import android.net.wifi.WifiConfiguration;
import android.net.wifi.WifiConfiguration.AuthAlgorithm;
import android.net.wifi.WifiConfiguration.KeyMgmt;
import android.net.wifi.WifiEnterpriseConfig;
import android.net.wifi.WifiEnterpriseConfig.Eap;
import android.net.wifi.WifiEnterpriseConfig.Phase2;
import android.net.wifi.WifiInfo;
import android.net.wifi.WifiManager;
import android.os.UserManager;
import android.provider.Settings;
import android.security.Credentials;
import android.security.KeyStore;
import android.telephony.TelephonyManager;
import android.text.Editable;
import android.text.InputType;
import android.text.TextUtils;
import android.text.TextWatcher;
import android.util.FeatureFlagUtils;
import android.util.Log;
import android.view.KeyEvent;
import android.view.View;
import android.view.ViewGroup;
import android.view.inputmethod.EditorInfo;
import android.widget.AdapterView;
import android.widget.ArrayAdapter;
import android.widget.Button;
import android.widget.CheckBox;
import android.widget.CompoundButton;
import android.widget.CompoundButton.OnCheckedChangeListener;
import android.widget.EditText;
import android.widget.ScrollView;
import android.widget.Spinner;
import android.widget.TextView;

import android.telephony.SubscriptionInfo;
import android.telephony.SubscriptionManager;

import androidx.annotation.VisibleForTesting;

import com.android.settings.ProxySelector;
import com.android.settings.R;
import com.android.settings.wifi.details.WifiPrivacyPreferenceController;
import com.android.settingslib.Utils;
import com.android.settingslib.utils.ThreadUtils;
import com.android.settingslib.wifi.AccessPoint;

import java.util.Arrays;
import java.util.ArrayList;
import java.util.Collections;
import java.net.Inet4Address;
import java.net.InetAddress;
import java.util.ArrayList;
import java.util.Arrays;
import java.util.Iterator;

/**
 * The class for allowing UIs like {@link WifiDialog} and {@link WifiConfigUiBase} to
 * share the logic for controlling buttons, text fields, etc.
 */
public class WifiConfigController implements TextWatcher,
        AdapterView.OnItemSelectedListener, OnCheckedChangeListener,
        TextView.OnEditorActionListener, View.OnKeyListener {
    private static final String TAG = "WifiConfigController";

    private static final String SYSTEM_CA_STORE_PATH = "/system/etc/security/cacerts";

    private final WifiConfigUiBase mConfigUi;
    private final View mView;
    private final AccessPoint mAccessPoint;

    /* This value comes from "wifi_ip_settings" resource array */
    private static final int DHCP = 0;
    private static final int STATIC_IP = 1;

    /* Constants used for referring to the hidden state of a network. */
    public static final int HIDDEN_NETWORK = 1;
    public static final int NOT_HIDDEN_NETWORK = 0;

    /* These values come from "wifi_proxy_settings" resource array */
    public static final int PROXY_NONE = 0;
    public static final int PROXY_STATIC = 1;
    public static final int PROXY_PAC = 2;

    /* These values come from "wifi_eap_method" resource array */
    public static final int WIFI_EAP_METHOD_PEAP = 0;
    public static final int WIFI_EAP_METHOD_TLS  = 1;
    public static final int WIFI_EAP_METHOD_TTLS = 2;
    public static final int WIFI_EAP_METHOD_PWD  = 3;
    public static final int WIFI_EAP_METHOD_SIM  = 4;
    public static final int WIFI_EAP_METHOD_AKA  = 5;
    public static final int WIFI_EAP_METHOD_AKA_PRIME  = 6;

    /* These values come from "wifi_peap_phase2_entries" resource array */
    public static final int WIFI_PEAP_PHASE2_NONE       = 0;
    public static final int WIFI_PEAP_PHASE2_MSCHAPV2   = 1;
    public static final int WIFI_PEAP_PHASE2_GTC        = 2;
    public static final int WIFI_PEAP_PHASE2_SIM        = 3;
    public static final int WIFI_PEAP_PHASE2_AKA        = 4;
    public static final int WIFI_PEAP_PHASE2_AKA_PRIME  = 5;


    /* Phase2 methods supported by PEAP are limited */
    private ArrayAdapter<String> mPhase2PeapAdapter;
    /* Full list of phase2 methods */
    private ArrayAdapter<String> mPhase2FullAdapter;

    // e.g. AccessPoint.SECURITY_NONE
    @VisibleForTesting
    int mAccessPointSecurity;
    private TextView mPasswordView;

    private String mUnspecifiedCertString;
    private String mMultipleCertSetString;
    private String mUseSystemCertsString;
    private String mDoNotProvideEapUserCertString;
    private String mDoNotValidateEapServerString;

    private ScrollView mDialogContainer;
    private Spinner mSecuritySpinner;
    private Spinner mEapMethodSpinner;
    private Spinner mEapCaCertSpinner;
    private TextView mEapDomainView;
    private Spinner mPhase2Spinner;
    // Associated with mPhase2Spinner, one of mPhase2FullAdapter or mPhase2PeapAdapter
    private ArrayAdapter<String> mPhase2Adapter;
    private Spinner mEapUserCertSpinner;
    private TextView mEapIdentityView;
    private TextView mEapAnonymousView;

    private Spinner mSimCardSpinner;
    private ArrayList<String> mSimDisplayNames;

    private Spinner mIpSettingsSpinner;
    private TextView mIpAddressView;
    private TextView mGatewayView;
    private TextView mNetworkPrefixLengthView;
    private TextView mDns1View;
    private TextView mDns2View;

    private Spinner mProxySettingsSpinner;
    private Spinner mMeteredSettingsSpinner;
    private Spinner mHiddenSettingsSpinner;
    private Spinner mPrivacySettingsSpinner;
    private TextView mHiddenWarningView;
    private TextView mProxyHostView;
    private TextView mProxyPortView;
    private TextView mProxyExclusionListView;
    private TextView mProxyPacView;
    private CheckBox mSharedCheckBox;
    private CheckBox mShareThisWifiCheckBox;

    private IpAssignment mIpAssignment = IpAssignment.UNASSIGNED;
    private ProxySettings mProxySettings = ProxySettings.UNASSIGNED;
    private ProxyInfo mHttpProxy = null;
    private StaticIpConfiguration mStaticIpConfiguration = null;

    private String[] mLevels;
    private int mMode;
    private TextView mSsidView;

    private Context mContext;
    private final WifiManager mWifiManager;
    private TelephonyManager mTelephonyManager;
    private SubscriptionManager mSubscriptionManager = null;
    private int selectedSimCardNumber;
    private Integer mSecurityInPosition[];

    public WifiConfigController(WifiConfigUiBase parent, View view, AccessPoint accessPoint,
            int mode) {
        mConfigUi = parent;

        mView = view;
        mAccessPoint = accessPoint;
        mContext = mConfigUi.getContext();

        // Init Wi-Fi manager
        mWifiManager = (WifiManager) mContext.getSystemService(Context.WIFI_SERVICE);
        initWifiConfigController(accessPoint, mode);
    }

    @VisibleForTesting
    public WifiConfigController(WifiConfigUiBase parent, View view, AccessPoint accessPoint,
            int mode, WifiManager wifiManager) {
        mConfigUi = parent;

        mView = view;
        mAccessPoint = accessPoint;
        mContext = mConfigUi.getContext();
        mWifiManager = wifiManager;
        initWifiConfigController(accessPoint, mode);
    }

    private void initWifiConfigController(AccessPoint accessPoint, int mode) {

        mAccessPointSecurity = (accessPoint == null) ? AccessPoint.SECURITY_NONE :
                accessPoint.getSecurity();
        mMode = mode;

        final Resources res = mContext.getResources();

        mTelephonyManager = (TelephonyManager) mContext.getSystemService(Context.TELEPHONY_SERVICE);
        mSimDisplayNames = new ArrayList<String>();
        mLevels = res.getStringArray(R.array.wifi_signal);
        if (Utils.isWifiOnly(mContext) || !mContext.getResources().getBoolean(
                com.android.internal.R.bool.config_eap_sim_based_auth_supported)) {
            mPhase2PeapAdapter = new ArrayAdapter<String>(
                    mContext, android.R.layout.simple_spinner_item,
                    res.getStringArray(R.array.wifi_peap_phase2_entries));
        } else {
            mPhase2PeapAdapter = new ArrayAdapter<String>(
                    mContext, android.R.layout.simple_spinner_item,
                    res.getStringArray(R.array.wifi_peap_phase2_entries_with_sim_auth));
        }
        mPhase2PeapAdapter.setDropDownViewResource(android.R.layout.simple_spinner_dropdown_item);

        mPhase2FullAdapter = new ArrayAdapter<String>(
                mContext, android.R.layout.simple_spinner_item,
                res.getStringArray(R.array.wifi_phase2_entries));
        mPhase2FullAdapter.setDropDownViewResource(android.R.layout.simple_spinner_dropdown_item);

        mUnspecifiedCertString = mContext.getString(R.string.wifi_unspecified);
        mMultipleCertSetString = mContext.getString(R.string.wifi_multiple_cert_added);
        mUseSystemCertsString = mContext.getString(R.string.wifi_use_system_certs);
        mDoNotProvideEapUserCertString =
            mContext.getString(R.string.wifi_do_not_provide_eap_user_cert);
        mDoNotValidateEapServerString =
            mContext.getString(R.string.wifi_do_not_validate_eap_server);

        mDialogContainer = mView.findViewById(R.id.dialog_scrollview);
        mIpSettingsSpinner = (Spinner) mView.findViewById(R.id.ip_settings);
        mIpSettingsSpinner.setOnItemSelectedListener(this);
        mProxySettingsSpinner = (Spinner) mView.findViewById(R.id.proxy_settings);
        mProxySettingsSpinner.setOnItemSelectedListener(this);
        mSharedCheckBox = (CheckBox) mView.findViewById(R.id.shared);
        mMeteredSettingsSpinner = mView.findViewById(R.id.metered_settings);
        mHiddenSettingsSpinner = mView.findViewById(R.id.hidden_settings);
        mPrivacySettingsSpinner = mView.findViewById(R.id.privacy_settings);
        if (mContext.getResources().getBoolean(
                com.android.internal.R.bool.config_wifi_connected_mac_randomization_supported)) {
            View privacySettingsLayout = mView.findViewById(R.id.privacy_settings_fields);
            privacySettingsLayout.setVisibility(View.VISIBLE);
        }
        mHiddenSettingsSpinner.setOnItemSelectedListener(this);
        mHiddenWarningView = mView.findViewById(R.id.hidden_settings_warning);
        mHiddenWarningView.setVisibility(
                mHiddenSettingsSpinner.getSelectedItemPosition() == NOT_HIDDEN_NETWORK
                        ? View.GONE
                        : View.VISIBLE);
        mShareThisWifiCheckBox = (CheckBox) mView.findViewById(R.id.share_this_wifi);
        mSecurityInPosition = new Integer[AccessPoint.SECURITY_MAX_VAL];

        if (mAccessPoint == null) { // new network
            configureSecuritySpinner();
            mConfigUi.setSubmitButton(res.getString(R.string.wifi_save));
        } else {
<<<<<<< HEAD

            if (!mWifiManager.isWifiCoverageExtendFeatureEnabled()
                 || (mAccessPoint.getSecurity() != AccessPoint.SECURITY_NONE
                      && mAccessPoint.getSecurity() != AccessPoint.SECURITY_PSK)) {
                mShareThisWifiCheckBox.setChecked(false);
                mShareThisWifiCheckBox.setVisibility(View.GONE);
            }

            if (!mAccessPoint.isPasspointConfig()) {
                mConfigUi.setTitle(mAccessPoint.getSsid());
            } else {
                mConfigUi.setTitle(mAccessPoint.getConfigName());
            }
=======
            mConfigUi.setTitle(mAccessPoint.getTitle());
>>>>>>> 745e3622

            ViewGroup group = (ViewGroup) mView.findViewById(R.id.info);

            boolean showAdvancedFields = false;
            if (mAccessPoint.isSaved()) {
                WifiConfiguration config = mAccessPoint.getConfig();
                mMeteredSettingsSpinner.setSelection(config.meteredOverride);
                mHiddenSettingsSpinner.setSelection(config.hiddenSSID
                        ? HIDDEN_NETWORK
                        : NOT_HIDDEN_NETWORK);

                final int prefMacValue =
                        WifiPrivacyPreferenceController.translateMacRandomizedValueToPrefValue(
                                config.macRandomizationSetting);
                mPrivacySettingsSpinner.setSelection(prefMacValue);

                if (config.getIpAssignment() == IpAssignment.STATIC) {
                    mIpSettingsSpinner.setSelection(STATIC_IP);
                    showAdvancedFields = true;
                    // Display IP address.
                    StaticIpConfiguration staticConfig = config.getStaticIpConfiguration();
                    if (staticConfig != null && staticConfig.ipAddress != null) {
                        addRow(group, R.string.wifi_ip_address,
                                staticConfig.ipAddress.getAddress().getHostAddress());
                    }
                } else {
                    mIpSettingsSpinner.setSelection(DHCP);
                }
                mShareThisWifiCheckBox.setChecked(config.shareThisAp);
                mSharedCheckBox.setEnabled(config.shared);
                if (!config.shared) {
                    showAdvancedFields = true;
                }

                if (config.getProxySettings() == ProxySettings.STATIC) {
                    mProxySettingsSpinner.setSelection(PROXY_STATIC);
                    showAdvancedFields = true;
                } else if (config.getProxySettings() == ProxySettings.PAC) {
                    mProxySettingsSpinner.setSelection(PROXY_PAC);
                    showAdvancedFields = true;
                } else {
                    mProxySettingsSpinner.setSelection(PROXY_NONE);
                }
                if (config != null && config.isPasspoint()) {
                    addRow(group, R.string.passpoint_label,
                            String.format(mContext.getString(R.string.passpoint_content),
                            config.providerFriendlyName));
                }
            }

            if ((!mAccessPoint.isSaved() && !mAccessPoint.isActive()
                    && !mAccessPoint.isPasspointConfig())
                    || mMode != WifiConfigUiBase.MODE_VIEW) {
                showSecurityFields();
                showIpConfigFields();
                showProxyFields();
                final CheckBox advancedTogglebox =
                        (CheckBox) mView.findViewById(R.id.wifi_advanced_togglebox);
                mView.findViewById(R.id.wifi_advanced_toggle).setVisibility(
                        mAccessPoint.isCarrierAp() ? View.GONE : View.VISIBLE);
                advancedTogglebox.setOnCheckedChangeListener(this);
                advancedTogglebox.setChecked(showAdvancedFields);
                mView.findViewById(R.id.wifi_advanced_fields)
                        .setVisibility(showAdvancedFields ? View.VISIBLE : View.GONE);
                if (mAccessPoint.isCarrierAp()) {
                    addRow(group, R.string.wifi_carrier_connect,
                            String.format(mContext.getString(R.string.wifi_carrier_content),
                            mAccessPoint.getCarrierName()));
                }
            }

            if (mMode == WifiConfigUiBase.MODE_MODIFY) {
                mConfigUi.setSubmitButton(res.getString(R.string.wifi_save));
            } else if (mMode == WifiConfigUiBase.MODE_CONNECT) {
                mConfigUi.setSubmitButton(res.getString(R.string.wifi_connect));
            } else {
                final DetailedState state = mAccessPoint.getDetailedState();
                final String signalLevel = getSignalString();

                if ((state == null || state == DetailedState.DISCONNECTED) && signalLevel != null) {
                    mConfigUi.setSubmitButton(res.getString(R.string.wifi_connect));
                } else {
                    if (state != null) {
                        boolean isEphemeral = mAccessPoint.isEphemeral();
                        WifiConfiguration config = mAccessPoint.getConfig();
                        String providerFriendlyName = null;
                        if (config != null && config.isPasspoint()) {
                            providerFriendlyName = config.providerFriendlyName;
                        }
                        String suggestionOrSpecifierPackageName = null;
                        if (config != null
                                && (config.fromWifiNetworkSpecifier
                                || config.fromWifiNetworkSuggestion)) {
                            suggestionOrSpecifierPackageName = config.creatorName;
                        }
                        String summary = AccessPoint.getSummary(
                                mConfigUi.getContext(), /* ssid */ null, state, isEphemeral,
                                suggestionOrSpecifierPackageName);
                        addRow(group, R.string.wifi_status, summary);
                    }

                    if (signalLevel != null) {
                        addRow(group, R.string.wifi_signal, signalLevel);
                    }

                    WifiInfo info = mAccessPoint.getInfo();
                    if (info != null && info.getTxLinkSpeedMbps() != WifiInfo.LINK_SPEED_UNKNOWN) {
                        addRow(group, R.string.tx_wifi_speed, String.format(
                                res.getString(R.string.tx_link_speed), info.getTxLinkSpeedMbps()));
                    }

                    if (info != null && info.getRxLinkSpeedMbps() != WifiInfo.LINK_SPEED_UNKNOWN) {
                        addRow(group, R.string.rx_wifi_speed, String.format(
                                res.getString(R.string.rx_link_speed), info.getRxLinkSpeedMbps()));
                    }

                    if (info != null && info.getFrequency() != -1) {
                        final int frequency = info.getFrequency();
                        String band = null;

                        if (frequency >= AccessPoint.LOWER_FREQ_24GHZ
                                && frequency < AccessPoint.HIGHER_FREQ_24GHZ) {
                            band = res.getString(R.string.wifi_band_24ghz);
                        } else if (frequency >= AccessPoint.LOWER_FREQ_5GHZ
                                && frequency < AccessPoint.HIGHER_FREQ_5GHZ) {
                            band = res.getString(R.string.wifi_band_5ghz);
                        } else {
                            Log.e(TAG, "Unexpected frequency " + frequency);
                        }
                        if (band != null) {
                            addRow(group, R.string.wifi_frequency, band);
                        }
                    }

                    addRow(group, R.string.wifi_security, mAccessPoint.getSecurityString(false));
                    mView.findViewById(R.id.ip_fields).setVisibility(View.GONE);
                }
                if (mAccessPoint.isSaved() || mAccessPoint.isActive()
                        || mAccessPoint.isPasspointConfig()) {
                    mConfigUi.setForgetButton(res.getString(R.string.wifi_forget));
                }
            }
        }

        if (!isSplitSystemUser()) {
            mSharedCheckBox.setVisibility(View.GONE);
        }

        mConfigUi.setCancelButton(res.getString(R.string.wifi_cancel));
        if (mConfigUi.getSubmitButton() != null) {
            enableSubmitIfAppropriate();
        }

        // After done view show and hide, request focus from parent view
        mView.findViewById(R.id.l_wifidialog).requestFocus();
    }

    @VisibleForTesting
    boolean isSplitSystemUser() {
        final UserManager userManager =
                (UserManager) mContext.getSystemService(Context.USER_SERVICE);
        return userManager.isSplitSystemUser();
    }

    private void addRow(ViewGroup group, int name, String value) {
        View row = mConfigUi.getLayoutInflater().inflate(R.layout.wifi_dialog_row, group, false);
        ((TextView) row.findViewById(R.id.name)).setText(name);
        ((TextView) row.findViewById(R.id.value)).setText(value);
        group.addView(row);
    }

    @VisibleForTesting
    String getSignalString() {
        if (!mAccessPoint.isReachable()) {
            return null;
        }
        final int level = mAccessPoint.getLevel();

        return (level > -1 && level < mLevels.length) ? mLevels[level] : null;
    }

    void hideForgetButton() {
        Button forget = mConfigUi.getForgetButton();
        if (forget == null) return;

        forget.setVisibility(View.GONE);
    }

    void hideSubmitButton() {
        Button submit = mConfigUi.getSubmitButton();
        if (submit == null) return;

        submit.setVisibility(View.GONE);
    }

    /* show submit button if password, ip and proxy settings are valid */
    void enableSubmitIfAppropriate() {
        Button submit = mConfigUi.getSubmitButton();
        if (submit == null) return;

        submit.setEnabled(isSubmittable());
    }

    boolean isValidPsk(String password) {
        if (password.length() == 64 && password.matches("[0-9A-Fa-f]{64}")) {
            return true;
        } else if (password.length() >= 8 && password.length() <= 63) {
            return true;
        }
        return false;
    }

    boolean isValidSaePassword(String password) {
        if (password.length() >= 1 && password.length() <= 63) {
            return true;
        }
        return false;
    }

    boolean isSubmittable() {
        boolean enabled = false;
        boolean passwordInvalid = false;
        if (mPasswordView != null
                && ((mAccessPointSecurity == AccessPoint.SECURITY_WEP
                        && mPasswordView.length() == 0)
                    || (mAccessPointSecurity == AccessPoint.SECURITY_PSK
                           && !isValidPsk(mPasswordView.getText().toString()))
                    || (mAccessPointSecurity == AccessPoint.SECURITY_SAE
                        && !isValidSaePassword(mPasswordView.getText().toString())))) {
            passwordInvalid = true;
        }
        if ((mSsidView != null && mSsidView.length() == 0)
                // If Accesspoint is not saved, apply passwordInvalid check
                || ((mAccessPoint == null || !mAccessPoint.isSaved()) && passwordInvalid
                // If AccessPoint is saved (modifying network) and password is changed, apply
                // Invalid password check
                || mAccessPoint != null && mAccessPoint.isSaved() && passwordInvalid
                    && mPasswordView.length() > 0)) {
            enabled = false;
        } else {
            enabled = ipAndProxyFieldsAreValid();
        }
        if ((mAccessPointSecurity == AccessPoint.SECURITY_EAP ||
                mAccessPointSecurity == AccessPoint.SECURITY_EAP_SUITE_B)
                && mEapCaCertSpinner != null
                && mView.findViewById(R.id.l_ca_cert).getVisibility() != View.GONE) {
            String caCertSelection = (String) mEapCaCertSpinner.getSelectedItem();
            if (caCertSelection.equals(mUnspecifiedCertString)) {
                // Disallow submit if the user has not selected a CA certificate for an EAP network
                // configuration.
                enabled = false;
            }
            if (caCertSelection.equals(mUseSystemCertsString)
                    && mEapDomainView != null
                    && mView.findViewById(R.id.l_domain).getVisibility() != View.GONE
                    && TextUtils.isEmpty(mEapDomainView.getText().toString())) {
                // Disallow submit if the user chooses to use system certificates for EAP server
                // validation, but does not provide a domain.
                enabled = false;
            }
        }
        if ((mAccessPointSecurity == AccessPoint.SECURITY_EAP ||
                mAccessPointSecurity == AccessPoint.SECURITY_EAP_SUITE_B)
                && mEapUserCertSpinner != null
                && mView.findViewById(R.id.l_user_cert).getVisibility() != View.GONE
                && mEapUserCertSpinner.getSelectedItem().equals(mUnspecifiedCertString)) {
            // Disallow submit if the user has not selected a user certificate for an EAP network
            // configuration.
            enabled = false;
        }
        return enabled;
    }

    void showWarningMessagesIfAppropriate() {
        mView.findViewById(R.id.no_ca_cert_warning).setVisibility(View.GONE);
        mView.findViewById(R.id.no_domain_warning).setVisibility(View.GONE);
        mView.findViewById(R.id.ssid_too_long_warning).setVisibility(View.GONE);

        if (mSsidView != null) {
            final String ssid = mSsidView.getText().toString();
            if (WifiUtils.isSSIDTooLong(ssid)) {
                mView.findViewById(R.id.ssid_too_long_warning).setVisibility(View.VISIBLE);
            }
        }
        if (mEapCaCertSpinner != null
                && mView.findViewById(R.id.l_ca_cert).getVisibility() != View.GONE) {
            String caCertSelection = (String) mEapCaCertSpinner.getSelectedItem();
            if (caCertSelection.equals(mDoNotValidateEapServerString)) {
                // Display warning if user chooses not to validate the EAP server with a
                // user-supplied CA certificate in an EAP network configuration.
                mView.findViewById(R.id.no_ca_cert_warning).setVisibility(View.VISIBLE);
            }
            if (caCertSelection.equals(mUseSystemCertsString)
                    && mEapDomainView != null
                    && mView.findViewById(R.id.l_domain).getVisibility() != View.GONE
                    && TextUtils.isEmpty(mEapDomainView.getText().toString())) {
                // Display warning if user chooses to use pre-installed public CA certificates
                // without restricting the server domain that these certificates can be used to
                // validate.
                mView.findViewById(R.id.no_domain_warning).setVisibility(View.VISIBLE);
            }
        }
    }

    public WifiConfiguration getConfig() {
        if (mMode == WifiConfigUiBase.MODE_VIEW) {
            return null;
        }

        WifiConfiguration config = new WifiConfiguration();

        if (mAccessPoint == null) {
            config.SSID = AccessPoint.convertToQuotedString(
                    mSsidView.getText().toString());
            // If the user adds a network manually, assume that it is hidden.
            config.hiddenSSID = mHiddenSettingsSpinner.getSelectedItemPosition() == HIDDEN_NETWORK;
        } else if (!mAccessPoint.isSaved()) {
            config.SSID = AccessPoint.convertToQuotedString(
                    mAccessPoint.getSsidStr());
        } else {
            config.networkId = mAccessPoint.getConfig().networkId;
            config.hiddenSSID = mAccessPoint.getConfig().hiddenSSID;
        }

        config.shared = mSharedCheckBox.isChecked();
        config.shareThisAp = mShareThisWifiCheckBox.isChecked();
        switch (mAccessPointSecurity) {
            case AccessPoint.SECURITY_NONE:
                config.allowedKeyManagement.set(KeyMgmt.NONE);
                break;

            case AccessPoint.SECURITY_WEP:
                config.allowedKeyManagement.set(KeyMgmt.NONE);
                config.allowedAuthAlgorithms.set(AuthAlgorithm.OPEN);
                config.allowedAuthAlgorithms.set(AuthAlgorithm.SHARED);
                if (mPasswordView.length() != 0) {
                    int length = mPasswordView.length();
                    String password = mPasswordView.getText().toString();
                    // WEP-40, WEP-104, and 256-bit WEP (WEP-232?)
                    if ((length == 10 || length == 26 || length == 58)
                            && password.matches("[0-9A-Fa-f]*")) {
                        config.wepKeys[0] = password;
                    } else {
                        config.wepKeys[0] = '"' + password + '"';
                    }
                }
                break;

            case AccessPoint.SECURITY_PSK:
                config.allowedKeyManagement.set(KeyMgmt.WPA_PSK);
                if (mPasswordView.length() != 0) {
                    String password = mPasswordView.getText().toString();
                    if (password.matches("[0-9A-Fa-f]{64}")) {
                        config.preSharedKey = password;
                    } else {
                        config.preSharedKey = '"' + password + '"';
                    }
                }
                break;

            case AccessPoint.SECURITY_EAP:
            case AccessPoint.SECURITY_EAP_SUITE_B:
                config.allowedKeyManagement.set(KeyMgmt.WPA_EAP);
                config.allowedKeyManagement.set(KeyMgmt.IEEE8021X);
                if (mAccessPoint != null && mAccessPoint.isFils256Supported()) {
                    config.allowedKeyManagement.set(KeyMgmt.FILS_SHA256);
                }
                if (mAccessPoint != null && mAccessPoint.isFils384Supported()) {
                    config.allowedKeyManagement.set(KeyMgmt.FILS_SHA384);
                }
                if (mAccessPointSecurity == AccessPoint.SECURITY_EAP_SUITE_B) {
                    config.allowedKeyManagement.set(KeyMgmt.SUITE_B_192);
                    config.requirePMF = true;
                    config.allowedPairwiseCiphers.set(WifiConfiguration.PairwiseCipher.GCMP_256);
                    config.allowedGroupCiphers.set(WifiConfiguration.GroupCipher.GCMP_256);
                    config.allowedGroupManagementCiphers.set(WifiConfiguration.GroupMgmtCipher
                            .BIP_GMAC_256);
                    config.allowedSuiteBCiphers.set(WifiConfiguration.SuiteBCipher.ECDHE_RSA);
                }
                config.enterpriseConfig = new WifiEnterpriseConfig();
                int eapMethod = mEapMethodSpinner.getSelectedItemPosition();
                int phase2Method = mPhase2Spinner.getSelectedItemPosition();
                config.enterpriseConfig.setEapMethod(eapMethod);
                switch (eapMethod) {
                    case Eap.PEAP:
                        // PEAP supports limited phase2 values
                        // Map the index from the mPhase2PeapAdapter to the one used
                        // by the API which has the full list of PEAP methods.
                        switch(phase2Method) {
                            case WIFI_PEAP_PHASE2_NONE:
                                config.enterpriseConfig.setPhase2Method(Phase2.NONE);
                                break;
                            case WIFI_PEAP_PHASE2_MSCHAPV2:
                                config.enterpriseConfig.setPhase2Method(Phase2.MSCHAPV2);
                                break;
                            case WIFI_PEAP_PHASE2_GTC:
                                config.enterpriseConfig.setPhase2Method(Phase2.GTC);
                                break;
                            case WIFI_PEAP_PHASE2_SIM:
                                config.enterpriseConfig.setPhase2Method(Phase2.SIM);
                                break;
                            case WIFI_PEAP_PHASE2_AKA:
                                config.enterpriseConfig.setPhase2Method(Phase2.AKA);
                                break;
                            case WIFI_PEAP_PHASE2_AKA_PRIME:
                                config.enterpriseConfig.setPhase2Method(Phase2.AKA_PRIME);
                                break;
                            default:
                                Log.e(TAG, "Unknown phase2 method" + phase2Method);
                                break;
                        }
                        break;
                    case Eap.SIM:
                    case Eap.AKA:
                    case Eap.AKA_PRIME:
                        selectedSimCardNumber = mSimCardSpinner.getSelectedItemPosition() + 1;
                        config.enterpriseConfig.setSimNum(selectedSimCardNumber);
                        break;
                    default:
                        // The default index from mPhase2FullAdapter maps to the API
                        config.enterpriseConfig.setPhase2Method(phase2Method);
                        break;
                }

                String caCert = (String) mEapCaCertSpinner.getSelectedItem();
                config.enterpriseConfig.setCaCertificateAliases(null);
                config.enterpriseConfig.setCaPath(null);
                config.enterpriseConfig.setDomainSuffixMatch(mEapDomainView.getText().toString());
                if (caCert.equals(mUnspecifiedCertString)
                        || caCert.equals(mDoNotValidateEapServerString)) {
                    // ca_cert already set to null, so do nothing.
                } else if (caCert.equals(mUseSystemCertsString)) {
                    config.enterpriseConfig.setCaPath(SYSTEM_CA_STORE_PATH);
                } else if (caCert.equals(mMultipleCertSetString)) {
                    if (mAccessPoint != null) {
                        if (!mAccessPoint.isSaved()) {
                            Log.e(TAG, "Multiple certs can only be set "
                                    + "when editing saved network");
                        }
                        config.enterpriseConfig.setCaCertificateAliases(
                                mAccessPoint
                                        .getConfig()
                                        .enterpriseConfig
                                        .getCaCertificateAliases());
                    }
                } else {
                    config.enterpriseConfig.setCaCertificateAliases(new String[] {caCert});
                }

                // ca_cert or ca_path should not both be non-null, since we only intend to let
                // the use either their own certificate, or the system certificates, not both.
                // The variable that is not used must explicitly be set to null, so that a
                // previously-set value on a saved configuration will be erased on an update.
                if (config.enterpriseConfig.getCaCertificateAliases() != null
                        && config.enterpriseConfig.getCaPath() != null) {
                    Log.e(TAG, "ca_cert ("
                            + config.enterpriseConfig.getCaCertificateAliases()
                            + ") and ca_path ("
                            + config.enterpriseConfig.getCaPath()
                            + ") should not both be non-null");
                }

                String clientCert = (String) mEapUserCertSpinner.getSelectedItem();
                if (clientCert.equals(mUnspecifiedCertString)
                        || clientCert.equals(mDoNotProvideEapUserCertString)) {
                    // Note: |clientCert| should not be able to take the value |unspecifiedCert|,
                    // since we prevent such configurations from being saved.
                    clientCert = "";
                }
                config.enterpriseConfig.setClientCertificateAlias(clientCert);
                if (eapMethod == Eap.SIM || eapMethod == Eap.AKA || eapMethod == Eap.AKA_PRIME) {
                    config.enterpriseConfig.setIdentity("");
                    config.enterpriseConfig.setAnonymousIdentity("");
                } else if (eapMethod == Eap.PWD) {
                    config.enterpriseConfig.setIdentity(mEapIdentityView.getText().toString());
                    config.enterpriseConfig.setAnonymousIdentity("");
                } else {
                    config.enterpriseConfig.setIdentity(mEapIdentityView.getText().toString());
                    config.enterpriseConfig.setAnonymousIdentity(
                            mEapAnonymousView.getText().toString());
                }

                if (mPasswordView.isShown()) {
                    // For security reasons, a previous password is not displayed to user.
                    // Update only if it has been changed.
                    if (mPasswordView.length() > 0) {
                        config.enterpriseConfig.setPassword(mPasswordView.getText().toString());
                    }
                } else {
                    // clear password
                    config.enterpriseConfig.setPassword(mPasswordView.getText().toString());
                }
                if (mAccessPoint != null && (mAccessPoint.isFils256Supported()
                            || mAccessPoint.isFils384Supported())) {
                    config.enterpriseConfig.setFieldValue(WifiEnterpriseConfig.EAP_ERP, "1");
                }
                break;

            case AccessPoint.SECURITY_DPP:
                config.allowedKeyManagement.set(KeyMgmt.DPP);
                config.requirePMF = true;
                break;
            case AccessPoint.SECURITY_SAE:
                config.allowedKeyManagement.set(KeyMgmt.SAE);
                config.requirePMF = true;
                if (mPasswordView.length() != 0) {
                    String password = mPasswordView.getText().toString();
                    config.preSharedKey = '"' + password + '"';
                }
                break;

            case AccessPoint.SECURITY_OWE:
                config.allowedKeyManagement.set(KeyMgmt.OWE);
                config.requirePMF = true;
                break;

            default:
                return null;
        }

        config.setIpConfiguration(
                new IpConfiguration(mIpAssignment, mProxySettings,
                                    mStaticIpConfiguration, mHttpProxy));
        if (mMeteredSettingsSpinner != null) {
            config.meteredOverride = mMeteredSettingsSpinner.getSelectedItemPosition();
        }

        if (mPrivacySettingsSpinner != null) {
            final int macValue =
                    WifiPrivacyPreferenceController.translatePrefValueToMacRandomizedValue(
                            mPrivacySettingsSpinner.getSelectedItemPosition());
            config.macRandomizationSetting = macValue;
        }

        return config;
    }

    private boolean ipAndProxyFieldsAreValid() {
        mIpAssignment =
                (mIpSettingsSpinner != null
                    && mIpSettingsSpinner.getSelectedItemPosition() == STATIC_IP)
                ? IpAssignment.STATIC
                : IpAssignment.DHCP;

        if (mIpAssignment == IpAssignment.STATIC) {
            mStaticIpConfiguration = new StaticIpConfiguration();
            int result = validateIpConfigFields(mStaticIpConfiguration);
            if (result != 0) {
                return false;
            }
        }

        final int selectedPosition = mProxySettingsSpinner.getSelectedItemPosition();
        mProxySettings = ProxySettings.NONE;
        mHttpProxy = null;
        if (selectedPosition == PROXY_STATIC && mProxyHostView != null) {
            mProxySettings = ProxySettings.STATIC;
            String host = mProxyHostView.getText().toString();
            String portStr = mProxyPortView.getText().toString();
            String exclusionList = mProxyExclusionListView.getText().toString();
            int port = 0;
            int result = 0;
            try {
                port = Integer.parseInt(portStr);
                result = ProxySelector.validate(host, portStr, exclusionList);
            } catch (NumberFormatException e) {
                result = R.string.proxy_error_invalid_port;
            }
            if (result == 0) {
                mHttpProxy = new ProxyInfo(host, port, exclusionList);
            } else {
                return false;
            }
        } else if (selectedPosition == PROXY_PAC && mProxyPacView != null) {
            mProxySettings = ProxySettings.PAC;
            CharSequence uriSequence = mProxyPacView.getText();
            if (TextUtils.isEmpty(uriSequence)) {
                return false;
            }
            Uri uri = Uri.parse(uriSequence.toString());
            if (uri == null) {
                return false;
            }
            mHttpProxy = new ProxyInfo(uri);
        }
        return true;
    }

    private Inet4Address getIPv4Address(String text) {
        try {
            return (Inet4Address) NetworkUtils.numericToInetAddress(text);
        } catch (IllegalArgumentException | ClassCastException e) {
            return null;
        }
    }

    private int validateIpConfigFields(StaticIpConfiguration staticIpConfiguration) {
        if (mIpAddressView == null) return 0;

        String ipAddr = mIpAddressView.getText().toString();
        if (TextUtils.isEmpty(ipAddr)) return R.string.wifi_ip_settings_invalid_ip_address;

        Inet4Address inetAddr = getIPv4Address(ipAddr);
        if (inetAddr == null || inetAddr.equals(Inet4Address.ANY)) {
            return R.string.wifi_ip_settings_invalid_ip_address;
        }

        int networkPrefixLength = -1;
        try {
            networkPrefixLength = Integer.parseInt(mNetworkPrefixLengthView.getText().toString());
            if (networkPrefixLength < 0 || networkPrefixLength > 32) {
                return R.string.wifi_ip_settings_invalid_network_prefix_length;
            }
            staticIpConfiguration.ipAddress = new LinkAddress(inetAddr, networkPrefixLength);
        } catch (NumberFormatException e) {
            // Set the hint as default after user types in ip address
            mNetworkPrefixLengthView.setText(mConfigUi.getContext().getString(
                    R.string.wifi_network_prefix_length_hint));
        } catch (IllegalArgumentException e) {
            return R.string.wifi_ip_settings_invalid_ip_address;
        }

        String gateway = mGatewayView.getText().toString();
        if (TextUtils.isEmpty(gateway)) {
            try {
                //Extract a default gateway from IP address
                InetAddress netPart = NetworkUtils.getNetworkPart(inetAddr, networkPrefixLength);
                byte[] addr = netPart.getAddress();
                addr[addr.length - 1] = 1;
                mGatewayView.setText(InetAddress.getByAddress(addr).getHostAddress());
            } catch (RuntimeException ee) {
            } catch (java.net.UnknownHostException u) {
            }
        } else {
            InetAddress gatewayAddr = getIPv4Address(gateway);
            if (gatewayAddr == null) {
                return R.string.wifi_ip_settings_invalid_gateway;
            }
            if (gatewayAddr.isMulticastAddress()) {
                return R.string.wifi_ip_settings_invalid_gateway;
            }
            staticIpConfiguration.gateway = gatewayAddr;
        }

        String dns = mDns1View.getText().toString();
        InetAddress dnsAddr = null;

        if (TextUtils.isEmpty(dns)) {
            //If everything else is valid, provide hint as a default option
            mDns1View.setText(mConfigUi.getContext().getString(R.string.wifi_dns1_hint));
        } else {
            dnsAddr = getIPv4Address(dns);
            if (dnsAddr == null) {
                return R.string.wifi_ip_settings_invalid_dns;
            }
            staticIpConfiguration.dnsServers.add(dnsAddr);
        }

        if (mDns2View.length() > 0) {
            dns = mDns2View.getText().toString();
            dnsAddr = getIPv4Address(dns);
            if (dnsAddr == null) {
                return R.string.wifi_ip_settings_invalid_dns;
            }
            staticIpConfiguration.dnsServers.add(dnsAddr);
        }
        return 0;
    }

    private void showSecurityFields() {
        if (mAccessPointSecurity == AccessPoint.SECURITY_NONE ||
                  mAccessPointSecurity == AccessPoint.SECURITY_OWE ||
                  mAccessPointSecurity == AccessPoint.SECURITY_DPP) {
            mView.findViewById(R.id.security_fields).setVisibility(View.GONE);
            return;
        }
        mView.findViewById(R.id.security_fields).setVisibility(View.VISIBLE);

        if (mPasswordView == null) {
            mPasswordView = (TextView) mView.findViewById(R.id.password);
            mPasswordView.addTextChangedListener(this);
            mPasswordView.setOnEditorActionListener(this);
            mPasswordView.setOnKeyListener(this);
            ((CheckBox) mView.findViewById(R.id.show_password))
                .setOnCheckedChangeListener(this);

            if (mAccessPoint != null && mAccessPoint.isSaved()) {
                mPasswordView.setHint(R.string.wifi_unchanged);
            }
        }

        if (mAccessPointSecurity != AccessPoint.SECURITY_EAP &&
                mAccessPointSecurity != AccessPoint.SECURITY_EAP_SUITE_B) {
            mView.findViewById(R.id.eap).setVisibility(View.GONE);
            return;
        }
        mView.findViewById(R.id.eap).setVisibility(View.VISIBLE);

        if (mEapMethodSpinner == null) {
            getSIMInfo();
            mEapMethodSpinner = (Spinner) mView.findViewById(R.id.method);
            mEapMethodSpinner.setOnItemSelectedListener(this);
            if (Utils.isWifiOnly(mContext) || !mContext.getResources().getBoolean(
                    com.android.internal.R.bool.config_eap_sim_based_auth_supported)) {
                String[] eapMethods = mContext.getResources().getStringArray(
                        R.array.eap_method_without_sim_auth);
                ArrayAdapter<String> spinnerAdapter = new ArrayAdapter<String>(mContext,
                        android.R.layout.simple_spinner_item, eapMethods);
                spinnerAdapter.setDropDownViewResource(
                        android.R.layout.simple_spinner_dropdown_item);
                mEapMethodSpinner.setAdapter(spinnerAdapter);
            }
            mPhase2Spinner = (Spinner) mView.findViewById(R.id.phase2);
            mPhase2Spinner.setOnItemSelectedListener(this);
            mEapCaCertSpinner = (Spinner) mView.findViewById(R.id.ca_cert);
            mEapCaCertSpinner.setOnItemSelectedListener(this);
            mEapDomainView = (TextView) mView.findViewById(R.id.domain);
            mEapDomainView.addTextChangedListener(this);
            mEapUserCertSpinner = (Spinner) mView.findViewById(R.id.user_cert);
            mEapUserCertSpinner.setOnItemSelectedListener(this);
            mSimCardSpinner = (Spinner) mView.findViewById(R.id.sim_card);
            mEapIdentityView = (TextView) mView.findViewById(R.id.identity);
            mEapAnonymousView = (TextView) mView.findViewById(R.id.anonymous);

            if (mAccessPoint != null && mAccessPoint.isCarrierAp()) {
                mEapMethodSpinner.setSelection(mAccessPoint.getCarrierApEapType());
            }

            loadCertificates(
                    mEapCaCertSpinner,
                    Credentials.CA_CERTIFICATE,
                    mDoNotValidateEapServerString,
                    false,
                    true);
            loadCertificates(
                    mEapUserCertSpinner,
                    Credentials.USER_PRIVATE_KEY,
                    mDoNotProvideEapUserCertString,
                    false,
                    false);

            // Modifying an existing network
            if (mAccessPoint != null && mAccessPoint.isSaved()) {
                WifiEnterpriseConfig enterpriseConfig = mAccessPoint.getConfig().enterpriseConfig;
                int eapMethod = enterpriseConfig.getEapMethod();
                int phase2Method = enterpriseConfig.getPhase2Method();
                mEapMethodSpinner.setSelection(eapMethod);
                showEapFieldsByMethod(eapMethod);
                switch (eapMethod) {
                    case Eap.PEAP:
                        switch (phase2Method) {
                            case Phase2.NONE:
                                mPhase2Spinner.setSelection(WIFI_PEAP_PHASE2_NONE);
                                break;
                            case Phase2.MSCHAPV2:
                                mPhase2Spinner.setSelection(WIFI_PEAP_PHASE2_MSCHAPV2);
                                break;
                            case Phase2.GTC:
                                mPhase2Spinner.setSelection(WIFI_PEAP_PHASE2_GTC);
                                break;
                            case Phase2.SIM:
                                mPhase2Spinner.setSelection(WIFI_PEAP_PHASE2_SIM);
                                break;
                            case Phase2.AKA:
                                mPhase2Spinner.setSelection(WIFI_PEAP_PHASE2_AKA);
                                break;
                            case Phase2.AKA_PRIME:
                                mPhase2Spinner.setSelection(WIFI_PEAP_PHASE2_AKA_PRIME);
                                break;
                            default:
                                Log.e(TAG, "Invalid phase 2 method " + phase2Method);
                                break;
                        }
                        break;
                    case Eap.SIM:
                    case Eap.AKA:
                    case Eap.AKA_PRIME:
                        if (enterpriseConfig.getSimNum() != null
                                && !enterpriseConfig.getSimNum().isEmpty()) {
                            int mSimNum = Integer.parseInt(enterpriseConfig.getSimNum());
                            mSimCardSpinner.setSelection(mSimNum - 1);
                        } else {
                            mSimCardSpinner.setSelection(0);
                        }
                        break;
                    default:
                        mPhase2Spinner.setSelection(phase2Method);
                        break;
                }
                if (!TextUtils.isEmpty(enterpriseConfig.getCaPath())) {
                    setSelection(mEapCaCertSpinner, mUseSystemCertsString);
                } else {
                    String[] caCerts = enterpriseConfig.getCaCertificateAliases();
                    if (caCerts == null) {
                        setSelection(mEapCaCertSpinner, mDoNotValidateEapServerString);
                    } else if (caCerts.length == 1) {
                        setSelection(mEapCaCertSpinner, caCerts[0]);
                    } else {
                        // Reload the cert spinner with an extra "multiple certificates added" item.
                        loadCertificates(
                                mEapCaCertSpinner,
                                Credentials.CA_CERTIFICATE,
                                mDoNotValidateEapServerString,
                                true,
                                true);
                        setSelection(mEapCaCertSpinner, mMultipleCertSetString);
                    }
                }
                mEapDomainView.setText(enterpriseConfig.getDomainSuffixMatch());
                String userCert = enterpriseConfig.getClientCertificateAlias();
                if (TextUtils.isEmpty(userCert)) {
                    setSelection(mEapUserCertSpinner, mDoNotProvideEapUserCertString);
                } else {
                    setSelection(mEapUserCertSpinner, userCert);
                }
                mEapIdentityView.setText(enterpriseConfig.getIdentity());
                mEapAnonymousView.setText(enterpriseConfig.getAnonymousIdentity());
            } else {
                mPhase2Spinner = (Spinner) mView.findViewById(R.id.phase2);
                showEapFieldsByMethod(mEapMethodSpinner.getSelectedItemPosition());
            }
        } else {
            showEapFieldsByMethod(mEapMethodSpinner.getSelectedItemPosition());
        }
    }

    /**
     * EAP-PWD valid fields include
     *   identity
     *   password
     * EAP-PEAP valid fields include
     *   phase2: MSCHAPV2, GTC, SIM, AKA, AKA'
     *   ca_cert
     *   identity
     *   anonymous_identity
     *   password (not required for SIM, AKA, AKA')
     * EAP-TLS valid fields include
     *   user_cert
     *   ca_cert
     *   domain
     *   identity
     * EAP-TTLS valid fields include
     *   phase2: PAP, MSCHAP, MSCHAPV2, GTC
     *   ca_cert
     *   identity
     *   anonymous_identity
     *   password
     */
    private void showEapFieldsByMethod(int eapMethod) {
        // Common defaults
        mView.findViewById(R.id.l_method).setVisibility(View.VISIBLE);
        mView.findViewById(R.id.l_identity).setVisibility(View.VISIBLE);
        mView.findViewById(R.id.l_domain).setVisibility(View.VISIBLE);

        // Defaults for most of the EAP methods and over-riden by
        // by certain EAP methods
        mView.findViewById(R.id.l_ca_cert).setVisibility(View.VISIBLE);
        mView.findViewById(R.id.password_layout).setVisibility(View.VISIBLE);
        mView.findViewById(R.id.show_password_layout).setVisibility(View.VISIBLE);

        Context context = mConfigUi.getContext();
        switch (eapMethod) {
            case WIFI_EAP_METHOD_PWD:
                setPhase2Invisible();
                setCaCertInvisible();
                setDomainInvisible();
                setAnonymousIdentInvisible();
                setUserCertInvisible();
                setSimCardInvisible();
                break;
            case WIFI_EAP_METHOD_TLS:
                mView.findViewById(R.id.l_user_cert).setVisibility(View.VISIBLE);
                setPhase2Invisible();
                setAnonymousIdentInvisible();
                setPasswordInvisible();
                setSimCardInvisible();
                break;
            case WIFI_EAP_METHOD_PEAP:
                // Reset adapter if needed
                if (mPhase2Adapter != mPhase2PeapAdapter) {
                    mPhase2Adapter = mPhase2PeapAdapter;
                    mPhase2Spinner.setAdapter(mPhase2Adapter);
                }
                mView.findViewById(R.id.l_phase2).setVisibility(View.VISIBLE);
                mView.findViewById(R.id.l_anonymous).setVisibility(View.VISIBLE);
                showPeapFields();
                setUserCertInvisible();
                setSimCardInvisible();
                break;
            case WIFI_EAP_METHOD_TTLS:
                // Reset adapter if needed
                if (mPhase2Adapter != mPhase2FullAdapter) {
                    mPhase2Adapter = mPhase2FullAdapter;
                    mPhase2Spinner.setAdapter(mPhase2Adapter);
                }
                mView.findViewById(R.id.l_phase2).setVisibility(View.VISIBLE);
                mView.findViewById(R.id.l_anonymous).setVisibility(View.VISIBLE);
                setUserCertInvisible();
                setSimCardInvisible();
                break;
            case WIFI_EAP_METHOD_SIM:
            case WIFI_EAP_METHOD_AKA:
            case WIFI_EAP_METHOD_AKA_PRIME:
                WifiConfiguration config = null;
                if (mAccessPoint != null) {
                    config = mAccessPoint.getConfig();
                }
                ArrayAdapter<String> eapSimAdapter = new ArrayAdapter<String>(
                         mContext, android.R.layout.simple_spinner_item,
                         mSimDisplayNames.toArray(new String[mSimDisplayNames.size()])
                );
                eapSimAdapter.setDropDownViewResource(
                              android.R.layout.simple_spinner_dropdown_item);
                mSimCardSpinner.setAdapter(eapSimAdapter);
                mView.findViewById(R.id.l_sim_card).setVisibility(View.VISIBLE);
                if (config != null) {
                    if (config.enterpriseConfig.getSimNum() != null
                            && !config.enterpriseConfig.getSimNum().isEmpty()) {
                         int mSimNum = Integer.parseInt(config.enterpriseConfig.getSimNum());
                         mSimCardSpinner.setSelection(mSimNum - 1);
                    } else {
                         mSimCardSpinner.setSelection(0);
                    }
                }
                setPhase2Invisible();
                setAnonymousIdentInvisible();
                setCaCertInvisible();
                setDomainInvisible();
                setUserCertInvisible();
                setPasswordInvisible();
                setIdentityInvisible();
                if (mAccessPoint != null && mAccessPoint.isCarrierAp()) {
                    setEapMethodInvisible();
                }
                break;
        }

        if (mView.findViewById(R.id.l_ca_cert).getVisibility() != View.GONE) {
            String eapCertSelection = (String) mEapCaCertSpinner.getSelectedItem();
            if (eapCertSelection.equals(mDoNotValidateEapServerString)
                    || eapCertSelection.equals(mUnspecifiedCertString)) {
                // Domain suffix matching is not relevant if the user hasn't chosen a CA
                // certificate yet, or chooses not to validate the EAP server.
                setDomainInvisible();
            }
        }
    }

    private void showPeapFields() {
        int phase2Method = mPhase2Spinner.getSelectedItemPosition();
        if (phase2Method == WIFI_PEAP_PHASE2_SIM || phase2Method == WIFI_PEAP_PHASE2_AKA
                 || phase2Method == WIFI_PEAP_PHASE2_AKA_PRIME) {
            mEapIdentityView.setText("");
            mView.findViewById(R.id.l_identity).setVisibility(View.GONE);
            setPasswordInvisible();
        } else {
            mView.findViewById(R.id.l_identity).setVisibility(View.VISIBLE);
            mView.findViewById(R.id.l_anonymous).setVisibility(View.VISIBLE);
            mView.findViewById(R.id.password_layout).setVisibility(View.VISIBLE);
            mView.findViewById(R.id.show_password_layout).setVisibility(View.VISIBLE);
        }
    }

    private void setSimCardInvisible() {
        mView.findViewById(R.id.l_sim_card).setVisibility(View.GONE);
    }

    private void setIdentityInvisible() {
        mView.findViewById(R.id.l_identity).setVisibility(View.GONE);
        mPhase2Spinner.setSelection(Phase2.NONE);
    }

    private void setPhase2Invisible() {
        mView.findViewById(R.id.l_phase2).setVisibility(View.GONE);
        mPhase2Spinner.setSelection(Phase2.NONE);
    }

    private void setCaCertInvisible() {
        mView.findViewById(R.id.l_ca_cert).setVisibility(View.GONE);
        setSelection(mEapCaCertSpinner, mUnspecifiedCertString);
    }

    private void setDomainInvisible() {
        mView.findViewById(R.id.l_domain).setVisibility(View.GONE);
        mEapDomainView.setText("");
    }

    private void setUserCertInvisible() {
        mView.findViewById(R.id.l_user_cert).setVisibility(View.GONE);
        setSelection(mEapUserCertSpinner, mUnspecifiedCertString);
    }

    private void setAnonymousIdentInvisible() {
        mView.findViewById(R.id.l_anonymous).setVisibility(View.GONE);
        mEapAnonymousView.setText("");
    }

    private void setPasswordInvisible() {
        mPasswordView.setText("");
        mView.findViewById(R.id.password_layout).setVisibility(View.GONE);
        mView.findViewById(R.id.show_password_layout).setVisibility(View.GONE);
    }

    private void setEapMethodInvisible() {
        mView.findViewById(R.id.eap).setVisibility(View.GONE);
    }

    private void showIpConfigFields() {
        WifiConfiguration config = null;

        mView.findViewById(R.id.ip_fields).setVisibility(View.VISIBLE);

        if (mAccessPoint != null && mAccessPoint.isSaved()) {
            config = mAccessPoint.getConfig();
        }

        if (mIpSettingsSpinner.getSelectedItemPosition() == STATIC_IP) {
            mView.findViewById(R.id.staticip).setVisibility(View.VISIBLE);
            if (mIpAddressView == null) {
                mIpAddressView = (TextView) mView.findViewById(R.id.ipaddress);
                mIpAddressView.addTextChangedListener(this);
                mGatewayView = (TextView) mView.findViewById(R.id.gateway);
                mGatewayView.addTextChangedListener(this);
                mNetworkPrefixLengthView = (TextView) mView.findViewById(
                        R.id.network_prefix_length);
                mNetworkPrefixLengthView.addTextChangedListener(this);
                mDns1View = (TextView) mView.findViewById(R.id.dns1);
                mDns1View.addTextChangedListener(this);
                mDns2View = (TextView) mView.findViewById(R.id.dns2);
                mDns2View.addTextChangedListener(this);
            }
            if (config != null) {
                StaticIpConfiguration staticConfig = config.getStaticIpConfiguration();
                if (staticConfig != null) {
                    if (staticConfig.ipAddress != null) {
                        mIpAddressView.setText(
                                staticConfig.ipAddress.getAddress().getHostAddress());
                        mNetworkPrefixLengthView.setText(Integer.toString(staticConfig.ipAddress
                                .getNetworkPrefixLength()));
                    }

                    if (staticConfig.gateway != null) {
                        mGatewayView.setText(staticConfig.gateway.getHostAddress());
                    }

                    Iterator<InetAddress> dnsIterator = staticConfig.dnsServers.iterator();
                    if (dnsIterator.hasNext()) {
                        mDns1View.setText(dnsIterator.next().getHostAddress());
                    }
                    if (dnsIterator.hasNext()) {
                        mDns2View.setText(dnsIterator.next().getHostAddress());
                    }
                }
            }
        } else {
            mView.findViewById(R.id.staticip).setVisibility(View.GONE);
        }
    }

    private void showProxyFields() {
        WifiConfiguration config = null;

        mView.findViewById(R.id.proxy_settings_fields).setVisibility(View.VISIBLE);

        if (mAccessPoint != null && mAccessPoint.isSaved()) {
            config = mAccessPoint.getConfig();
        }

        if (mProxySettingsSpinner.getSelectedItemPosition() == PROXY_STATIC) {
            setVisibility(R.id.proxy_warning_limited_support, View.VISIBLE);
            setVisibility(R.id.proxy_fields, View.VISIBLE);
            setVisibility(R.id.proxy_pac_field, View.GONE);
            if (mProxyHostView == null) {
                mProxyHostView = (TextView) mView.findViewById(R.id.proxy_hostname);
                mProxyHostView.addTextChangedListener(this);
                mProxyPortView = (TextView) mView.findViewById(R.id.proxy_port);
                mProxyPortView.addTextChangedListener(this);
                mProxyExclusionListView = (TextView) mView.findViewById(R.id.proxy_exclusionlist);
                mProxyExclusionListView.addTextChangedListener(this);
            }
            if (config != null) {
                ProxyInfo proxyProperties = config.getHttpProxy();
                if (proxyProperties != null) {
                    mProxyHostView.setText(proxyProperties.getHost());
                    mProxyPortView.setText(Integer.toString(proxyProperties.getPort()));
                    mProxyExclusionListView.setText(proxyProperties.getExclusionListAsString());
                }
            }
        } else if (mProxySettingsSpinner.getSelectedItemPosition() == PROXY_PAC) {
            setVisibility(R.id.proxy_warning_limited_support, View.GONE);
            setVisibility(R.id.proxy_fields, View.GONE);
            setVisibility(R.id.proxy_pac_field, View.VISIBLE);

            if (mProxyPacView == null) {
                mProxyPacView = (TextView) mView.findViewById(R.id.proxy_pac);
                mProxyPacView.addTextChangedListener(this);
            }
            if (config != null) {
                ProxyInfo proxyInfo = config.getHttpProxy();
                if (proxyInfo != null) {
                    mProxyPacView.setText(proxyInfo.getPacFileUrl().toString());
                }
            }
        } else {
            setVisibility(R.id.proxy_warning_limited_support, View.GONE);
            setVisibility(R.id.proxy_fields, View.GONE);
            setVisibility(R.id.proxy_pac_field, View.GONE);
        }
    }

    private void setVisibility(int id, int visibility) {
        final View v = mView.findViewById(id);
        if (v != null) {
            v.setVisibility(visibility);
        }
    }

    @VisibleForTesting
    KeyStore getKeyStore() {
        return KeyStore.getInstance();
    }

    private void loadCertificates(
            Spinner spinner,
            String prefix,
            String noCertificateString,
            boolean showMultipleCerts,
            boolean showUsePreinstalledCertOption) {
        final Context context = mConfigUi.getContext();

        ArrayList<String> certs = new ArrayList<String>();
        certs.add(mUnspecifiedCertString);
        if (showMultipleCerts) {
            certs.add(mMultipleCertSetString);
        }
        if (showUsePreinstalledCertOption) {
            certs.add(mUseSystemCertsString);
        }
        try {
            certs.addAll(
                Arrays.asList(getKeyStore().list(prefix, android.os.Process.WIFI_UID)));
        } catch (Exception e) {
            Log.e(TAG, "can't get the certificate list from KeyStore");
        }
        certs.add(noCertificateString);

        final ArrayAdapter<String> adapter = new ArrayAdapter<String>(
                context, android.R.layout.simple_spinner_item,
                certs.toArray(new String[certs.size()]));
        adapter.setDropDownViewResource(android.R.layout.simple_spinner_dropdown_item);
        spinner.setAdapter(adapter);
    }

    private void setSelection(Spinner spinner, String value) {
        if (value != null) {
            @SuppressWarnings("unchecked")
            ArrayAdapter<String> adapter = (ArrayAdapter<String>) spinner.getAdapter();
            for (int i = adapter.getCount() - 1; i >= 0; --i) {
                if (value.equals(adapter.getItem(i))) {
                    spinner.setSelection(i);
                    break;
                }
            }
        }
    }

    public int getMode() {
        return mMode;
    }

    @Override
    public void afterTextChanged(Editable s) {
        ThreadUtils.postOnMainThread(() -> {
            showWarningMessagesIfAppropriate();
            enableSubmitIfAppropriate();
        });
    }

    @Override
    public void beforeTextChanged(CharSequence s, int start, int count, int after) {
        // work done in afterTextChanged
    }

    @Override
    public void onTextChanged(CharSequence s, int start, int before, int count) {
        // work done in afterTextChanged
    }

    @Override
    public boolean onEditorAction(TextView textView, int id, KeyEvent keyEvent) {
        if (textView == mPasswordView) {
            if (id == EditorInfo.IME_ACTION_DONE && isSubmittable()) {
                mConfigUi.dispatchSubmit();
                return true;
            }
        }
        return false;
    }

    @Override
    public boolean onKey(View view, int keyCode, KeyEvent keyEvent) {
        if (view == mPasswordView) {
            if (keyCode == KeyEvent.KEYCODE_ENTER && isSubmittable()) {
                mConfigUi.dispatchSubmit();
                return true;
            }
        }
        return false;
    }

    @Override
    public void onCheckedChanged(CompoundButton view, boolean isChecked) {
        if (view.getId() == R.id.show_password) {
            int pos = mPasswordView.getSelectionEnd();
            mPasswordView.setInputType(InputType.TYPE_CLASS_TEXT
                    | (isChecked ? InputType.TYPE_TEXT_VARIATION_VISIBLE_PASSWORD
                                 : InputType.TYPE_TEXT_VARIATION_PASSWORD));
            if (pos >= 0) {
                ((EditText) mPasswordView).setSelection(pos);
            }
        } else if (view.getId() == R.id.wifi_advanced_togglebox) {
            final View advancedToggle = mView.findViewById(R.id.wifi_advanced_toggle);
            final int toggleVisibility;
            final int stringID;
            if (isChecked) {
                toggleVisibility = View.VISIBLE;
                stringID = R.string.wifi_advanced_toggle_description_expanded;
            } else {
                toggleVisibility = View.GONE;
                stringID = R.string.wifi_advanced_toggle_description_collapsed;
            }
            mView.findViewById(R.id.wifi_advanced_fields).setVisibility(toggleVisibility);
            advancedToggle.setContentDescription(mContext.getString(stringID));
        }
    }

    @Override
    public void onItemSelected(AdapterView<?> parent, View view, int position, long id) {
        if (parent == mSecuritySpinner) {
            // Convert menu position to actual Wi-Fi security type
            mAccessPointSecurity = mSecurityInPosition[position];

            if (!mWifiManager.isWifiCoverageExtendFeatureEnabled()
                 || (mAccessPointSecurity != AccessPoint.SECURITY_NONE
                      && mAccessPointSecurity != AccessPoint.SECURITY_PSK)) {
                mShareThisWifiCheckBox.setChecked(false);
                mShareThisWifiCheckBox.setVisibility(View.GONE);
            } else {
                mShareThisWifiCheckBox.setVisibility(View.VISIBLE);
            }

            showSecurityFields();
        } else if (parent == mEapMethodSpinner || parent == mEapCaCertSpinner) {
            showSecurityFields();
        } else if (parent == mPhase2Spinner
                && mEapMethodSpinner.getSelectedItemPosition() == WIFI_EAP_METHOD_PEAP) {
            showPeapFields();
        } else if (parent == mProxySettingsSpinner) {
            showProxyFields();
        } else if (parent == mHiddenSettingsSpinner) {
            mHiddenWarningView.setVisibility(
                    position == NOT_HIDDEN_NETWORK
                            ? View.GONE
                            : View.VISIBLE);
            if (position == HIDDEN_NETWORK) {
                mDialogContainer.post(() -> {
                  mDialogContainer.fullScroll(View.FOCUS_DOWN);
                });
            }
        } else {
            showIpConfigFields();
        }
        showWarningMessagesIfAppropriate();
        enableSubmitIfAppropriate();
    }

    @Override
    public void onNothingSelected(AdapterView<?> parent) {
        //
    }

    /**
     * Make the characters of the password visible if show_password is checked.
     */
    public void updatePassword() {
        TextView passwdView = (TextView) mView.findViewById(R.id.password);
        passwdView.setInputType(InputType.TYPE_CLASS_TEXT
                | (((CheckBox) mView.findViewById(R.id.show_password)).isChecked()
                   ? InputType.TYPE_TEXT_VARIATION_VISIBLE_PASSWORD
                   : InputType.TYPE_TEXT_VARIATION_PASSWORD));
    }

    public AccessPoint getAccessPoint() {
        return mAccessPoint;
    }

    private void getSIMInfo() {
        int numOfSims;
        String displayname;
        mSubscriptionManager = SubscriptionManager.from(mContext);
        for(int i = 0; i < mTelephonyManager.getSimCount(); i++) {
            final SubscriptionInfo sir = mSubscriptionManager.
                  getActiveSubscriptionInfoForSimSlotIndex(i);
            if (sir != null) {
                displayname = String.valueOf(sir.getDisplayName());
            } else {
                displayname = mContext.getString(R.string.sim_editor_title, i + 1);
            }
            mSimDisplayNames.add(displayname);
        }
    }

    private void configureSecuritySpinner() {
        mConfigUi.setTitle(R.string.wifi_add_network);

        mSsidView = (TextView) mView.findViewById(R.id.ssid);
        mSsidView.addTextChangedListener(this);
        mSecuritySpinner = ((Spinner) mView.findViewById(R.id.security));
        mSecuritySpinner.setOnItemSelectedListener(this);

        ArrayAdapter<String> spinnerAdapter = new ArrayAdapter<String>(mContext,
                android.R.layout.simple_spinner_item, android.R.id.text1);
        spinnerAdapter.setDropDownViewResource(android.R.layout.simple_spinner_dropdown_item);
        mSecuritySpinner.setAdapter(spinnerAdapter);
        int idx = 0;

        // Populate the Wi-Fi security spinner with the various supported key management types
        spinnerAdapter.add(mContext.getString(R.string.wifi_security_none));
        mSecurityInPosition[idx++] = AccessPoint.SECURITY_NONE;
        if (mWifiManager.isEnhancedOpenSupported()) {
            spinnerAdapter.add(mContext.getString(R.string.wifi_security_owe));
            mSecurityInPosition[idx++] = AccessPoint.SECURITY_OWE;
        }
        spinnerAdapter.add(mContext.getString(R.string.wifi_security_wep));
        mSecurityInPosition[idx++] = AccessPoint.SECURITY_WEP;
        spinnerAdapter.add(mContext.getString(R.string.wifi_security_wpa_wpa2));
        mSecurityInPosition[idx++] = AccessPoint.SECURITY_PSK;
        if (mWifiManager.isWpa3SaeSupported()) {
            spinnerAdapter.add(mContext.getString(R.string.wifi_security_sae));
            mSecurityInPosition[idx++] = AccessPoint.SECURITY_SAE;
        }
        spinnerAdapter.add(mContext.getString(R.string.wifi_security_eap));
        mSecurityInPosition[idx++] = AccessPoint.SECURITY_EAP;
        if (mWifiManager.isWpa3SuiteBSupported()) {
            spinnerAdapter.add(mContext.getString(R.string.wifi_security_eap_suiteb));
            mSecurityInPosition[idx++] = AccessPoint.SECURITY_EAP_SUITE_B;
        }

        spinnerAdapter.notifyDataSetChanged();

        mView.findViewById(R.id.type).setVisibility(View.VISIBLE);

        showIpConfigFields();
        showProxyFields();
        mView.findViewById(R.id.wifi_advanced_toggle).setVisibility(View.VISIBLE);
        // Hidden option can be changed only when the user adds a network manually.
        mView.findViewById(R.id.hidden_settings_field).setVisibility(View.VISIBLE);
        ((CheckBox) mView.findViewById(R.id.wifi_advanced_togglebox))
                .setOnCheckedChangeListener(this);
    }
}<|MERGE_RESOLUTION|>--- conflicted
+++ resolved
@@ -282,7 +282,6 @@
             configureSecuritySpinner();
             mConfigUi.setSubmitButton(res.getString(R.string.wifi_save));
         } else {
-<<<<<<< HEAD
 
             if (!mWifiManager.isWifiCoverageExtendFeatureEnabled()
                  || (mAccessPoint.getSecurity() != AccessPoint.SECURITY_NONE
@@ -291,14 +290,7 @@
                 mShareThisWifiCheckBox.setVisibility(View.GONE);
             }
 
-            if (!mAccessPoint.isPasspointConfig()) {
-                mConfigUi.setTitle(mAccessPoint.getSsid());
-            } else {
-                mConfigUi.setTitle(mAccessPoint.getConfigName());
-            }
-=======
             mConfigUi.setTitle(mAccessPoint.getTitle());
->>>>>>> 745e3622
 
             ViewGroup group = (ViewGroup) mView.findViewById(R.id.info);
 
