--- conflicted
+++ resolved
@@ -635,21 +635,12 @@
             case AccessPoint.SECURITY_EAP_SUITE_B:
                 config.allowedKeyManagement.set(KeyMgmt.WPA_EAP);
                 config.allowedKeyManagement.set(KeyMgmt.IEEE8021X);
-<<<<<<< HEAD
                 if (mAccessPoint != null && mAccessPoint.isFils256Supported()) {
                     config.allowedKeyManagement.set(KeyMgmt.FILS_SHA256);
                 }
                 if (mAccessPoint != null && mAccessPoint.isFils384Supported()) {
                     config.allowedKeyManagement.set(KeyMgmt.FILS_SHA384);
                 }
-                if (mAccessPoint != null && mAccessPoint.isSuiteBSupported()) {
-                    config.allowedKeyManagement.set(KeyMgmt.SUITE_B_192);
-                    config.requirePMF = true;
-		    config.allowedPairwiseCiphers.set(WifiConfiguration.PairwiseCipher.GCMP);
-                    config.allowedGroupCiphers.set(WifiConfiguration.GroupCipher.GCMP);
-                    config.allowedGroupMgmtCiphers.set(WifiConfiguration.GroupMgmtCipher.GMAC);
-		    config.allowedSuiteBCiphers.set(WifiConfiguration.SuiteBCipher.ECDHE_RSA);
-=======
                 if (mAccessPointSecurity == AccessPoint.SECURITY_EAP_SUITE_B) {
                     config.allowedKeyManagement.set(KeyMgmt.SUITE_B_192);
                     config.requirePMF = true;
@@ -658,7 +649,6 @@
                     config.allowedGroupMgmtCiphers.set(WifiConfiguration.GroupMgmtCipher
                             .BIP_GMAC_256);
                     config.allowedSuiteBCiphers.set(WifiConfiguration.SuiteBCipher.ECDHE_RSA);
->>>>>>> cd919b72
                 }
                 config.enterpriseConfig = new WifiEnterpriseConfig();
                 int eapMethod = mEapMethodSpinner.getSelectedItemPosition();
@@ -967,12 +957,8 @@
 
     private void showSecurityFields() {
         if (mAccessPointSecurity == AccessPoint.SECURITY_NONE ||
-<<<<<<< HEAD
-                mAccessPointSecurity == AccessPoint.SECURITY_DPP ||
-                    mAccessPointSecurity == AccessPoint.SECURITY_OWE) {
-=======
-                  mAccessPointSecurity == AccessPoint.SECURITY_OWE) {
->>>>>>> cd919b72
+                  mAccessPointSecurity == AccessPoint.SECURITY_OWE ||
+                  mAccessPointSecurity == AccessPoint.SECURITY_DPP) {
             mView.findViewById(R.id.security_fields).setVisibility(View.GONE);
             return;
         }
