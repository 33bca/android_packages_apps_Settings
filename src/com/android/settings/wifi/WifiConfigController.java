/*
 * Copyright (C) 2010 The Android Open Source Project
 *
 * Licensed under the Apache License, Version 2.0 (the "License");
 * you may not use this file except in compliance with the License.
 * You may obtain a copy of the License at
 *
 *      http://www.apache.org/licenses/LICENSE-2.0
 *
 * Unless required by applicable law or agreed to in writing, software
 * distributed under the License is distributed on an "AS IS" BASIS,
 * WITHOUT WARRANTIES OR CONDITIONS OF ANY KIND, either express or implied.
 * See the License for the specific language governing permissions and
 * limitations under the License.
 */

package com.android.settings.wifi;

import android.content.Context;
import android.content.res.Resources;
import android.net.IpConfiguration;
import android.net.IpConfiguration.IpAssignment;
import android.net.IpConfiguration.ProxySettings;
import android.net.LinkAddress;
import android.net.NetworkInfo.DetailedState;
import android.net.NetworkUtils;
import android.net.ProxyInfo;
import android.net.StaticIpConfiguration;
import android.net.Uri;
import android.net.wifi.WifiConfiguration;
import android.net.wifi.WifiConfiguration.AuthAlgorithm;
import android.net.wifi.WifiConfiguration.KeyMgmt;
import android.net.wifi.WifiEnterpriseConfig;
import android.net.wifi.WifiEnterpriseConfig.Eap;
import android.net.wifi.WifiEnterpriseConfig.Phase2;
import android.net.wifi.WifiInfo;
import android.net.wifi.WifiManager;
import android.os.UserManager;
import android.provider.Settings;
import android.security.Credentials;
import android.security.KeyStore;
import android.telephony.TelephonyManager;
import android.text.Editable;
import android.text.InputType;
import android.text.TextUtils;
import android.text.TextWatcher;
import android.util.Log;
import android.view.KeyEvent;
import android.view.View;
import android.view.ViewGroup;
import android.view.inputmethod.EditorInfo;
import android.widget.AdapterView;
import android.widget.ArrayAdapter;
import android.widget.Button;
import android.widget.CheckBox;
import android.widget.CompoundButton;
import android.widget.CompoundButton.OnCheckedChangeListener;
import android.widget.EditText;
import android.widget.ImageButton;
import android.widget.ScrollView;
import android.widget.Spinner;
import android.widget.TextView;

import android.telephony.SubscriptionInfo;
import android.telephony.SubscriptionManager;

import androidx.annotation.VisibleForTesting;

import com.android.settings.ProxySelector;
import com.android.settings.R;
import com.android.settings.wifi.details.WifiPrivacyPreferenceController;
import com.android.settings.wifi.dpp.WifiDppUtils;
import com.android.settingslib.Utils;
import com.android.settingslib.utils.ThreadUtils;
import com.android.settingslib.wifi.AccessPoint;

import java.util.Arrays;
import java.util.ArrayList;
import java.util.Collections;
import java.net.Inet4Address;
import java.net.InetAddress;
import java.util.ArrayList;
import java.util.Arrays;
import java.util.Iterator;
import java.util.stream.Collectors;

/**
 * The class for allowing UIs like {@link WifiDialog} and {@link WifiConfigUiBase} to
 * share the logic for controlling buttons, text fields, etc.
 */
public class WifiConfigController implements TextWatcher,
        AdapterView.OnItemSelectedListener, OnCheckedChangeListener,
        TextView.OnEditorActionListener, View.OnKeyListener {
    private static final String TAG = "WifiConfigController";

    private static final String SYSTEM_CA_STORE_PATH = "/system/etc/security/cacerts";

    private final WifiConfigUiBase mConfigUi;
    private final View mView;
    private final AccessPoint mAccessPoint;

    /* This value comes from "wifi_ip_settings" resource array */
    private static final int DHCP = 0;
    private static final int STATIC_IP = 1;

    /* Constants used for referring to the hidden state of a network. */
    public static final int HIDDEN_NETWORK = 1;
    public static final int NOT_HIDDEN_NETWORK = 0;

    /* These values come from "wifi_proxy_settings" resource array */
    public static final int PROXY_NONE = 0;
    public static final int PROXY_STATIC = 1;
    public static final int PROXY_PAC = 2;

    /* These values come from "wifi_eap_method" resource array */
    public static final int WIFI_EAP_METHOD_PEAP = 0;
    public static final int WIFI_EAP_METHOD_TLS  = 1;
    public static final int WIFI_EAP_METHOD_TTLS = 2;
    public static final int WIFI_EAP_METHOD_PWD  = 3;
    public static final int WIFI_EAP_METHOD_SIM  = 4;
    public static final int WIFI_EAP_METHOD_AKA  = 5;
    public static final int WIFI_EAP_METHOD_AKA_PRIME  = 6;

    /* These values come from "wifi_peap_phase2_entries" resource array */
    public static final int WIFI_PEAP_PHASE2_MSCHAPV2   = 0;
    public static final int WIFI_PEAP_PHASE2_GTC        = 1;
    public static final int WIFI_PEAP_PHASE2_SIM        = 2;
    public static final int WIFI_PEAP_PHASE2_AKA        = 3;
    public static final int WIFI_PEAP_PHASE2_AKA_PRIME  = 4;

    /* These values come from "wifi_ttls_phase2_entries" resource array */
    public static final int WIFI_TTLS_PHASE2_PAP       = 0;
    public static final int WIFI_TTLS_PHASE2_MSCHAP    = 1;
    public static final int WIFI_TTLS_PHASE2_MSCHAPV2  = 2;
    public static final int WIFI_TTLS_PHASE2_GTC       = 3;

    private static final String UNDESIRED_CERTIFICATE_MACRANDSECRET = "MacRandSecret";
    private static final String UNDESIRED_CERTIFICATE_MACRANDSAPSECRET = "MacRandSapSecret";
    @VisibleForTesting
    static final String[] UNDESIRED_CERTIFICATES = {
        UNDESIRED_CERTIFICATE_MACRANDSECRET,
        UNDESIRED_CERTIFICATE_MACRANDSAPSECRET
    };

    /* Phase2 methods supported by PEAP are limited */
    private ArrayAdapter<CharSequence> mPhase2PeapAdapter;
    /* Phase2 methods supported by TTLS are limited */
    private ArrayAdapter<CharSequence> mPhase2TtlsAdapter;

    // e.g. AccessPoint.SECURITY_NONE
    @VisibleForTesting
    int mAccessPointSecurity;
    private TextView mPasswordView;
    private ImageButton mSsidScanButton;
    private ImageButton mPasswordScanButton;

    private String mUnspecifiedCertString;
    private String mMultipleCertSetString;
    private String mUseSystemCertsString;
    private String mDoNotProvideEapUserCertString;
    private String mDoNotValidateEapServerString;

    private ScrollView mDialogContainer;
    private Spinner mSecuritySpinner;
    private Spinner mEapMethodSpinner;
    private Spinner mEapCaCertSpinner;
    private TextView mEapDomainView;
    private Spinner mPhase2Spinner;
    // Associated with mPhase2Spinner, one of mPhase2TtlsAdapter or mPhase2PeapAdapter
    private ArrayAdapter<CharSequence> mPhase2Adapter;
    private Spinner mEapUserCertSpinner;
    private TextView mEapIdentityView;
    private TextView mEapAnonymousView;

    private Spinner mSimCardSpinner;
    private ArrayList<String> mSimDisplayNames;

    private Spinner mIpSettingsSpinner;
    private TextView mIpAddressView;
    private TextView mGatewayView;
    private TextView mNetworkPrefixLengthView;
    private TextView mDns1View;
    private TextView mDns2View;

    private Spinner mProxySettingsSpinner;
    private Spinner mMeteredSettingsSpinner;
    private Spinner mHiddenSettingsSpinner;
    private Spinner mPrivacySettingsSpinner;
    private TextView mHiddenWarningView;
    private TextView mProxyHostView;
    private TextView mProxyPortView;
    private TextView mProxyExclusionListView;
    private TextView mProxyPacView;
    private CheckBox mSharedCheckBox;
    private CheckBox mShareThisWifiCheckBox;

    private IpAssignment mIpAssignment = IpAssignment.UNASSIGNED;
    private ProxySettings mProxySettings = ProxySettings.UNASSIGNED;
    private ProxyInfo mHttpProxy = null;
    private StaticIpConfiguration mStaticIpConfiguration = null;

    private String[] mLevels;
    private int mMode;
    private TextView mSsidView;

    private Context mContext;

    @VisibleForTesting
    Integer mSecurityInPosition[];

    private final WifiManager mWifiManager;
    private TelephonyManager mTelephonyManager;
    private SubscriptionManager mSubscriptionManager = null;
    private int selectedSimCardNumber;

    public WifiConfigController(WifiConfigUiBase parent, View view, AccessPoint accessPoint,
            int mode) {
        mConfigUi = parent;

        mView = view;
        mAccessPoint = accessPoint;
        mContext = mConfigUi.getContext();

        // Init Wi-Fi manager
        mWifiManager = (WifiManager) mContext.getSystemService(Context.WIFI_SERVICE);
        initWifiConfigController(accessPoint, mode);
    }

    @VisibleForTesting
    public WifiConfigController(WifiConfigUiBase parent, View view, AccessPoint accessPoint,
            int mode, WifiManager wifiManager) {
        mConfigUi = parent;

        mView = view;
        mAccessPoint = accessPoint;
        mContext = mConfigUi.getContext();
        mWifiManager = wifiManager;
        initWifiConfigController(accessPoint, mode);
    }

    private void initWifiConfigController(AccessPoint accessPoint, int mode) {

        mAccessPointSecurity = (accessPoint == null) ? AccessPoint.SECURITY_NONE :
                accessPoint.getSecurity();
        mMode = mode;

        final Resources res = mContext.getResources();

        mTelephonyManager = (TelephonyManager) mContext.getSystemService(Context.TELEPHONY_SERVICE);
        mSimDisplayNames = new ArrayList<String>();
        mLevels = res.getStringArray(R.array.wifi_signal);
        if (Utils.isWifiOnly(mContext) || !mContext.getResources().getBoolean(
                com.android.internal.R.bool.config_eap_sim_based_auth_supported)) {
            mPhase2PeapAdapter = new ArrayAdapter<CharSequence>(
                    mContext, android.R.layout.simple_spinner_item,
                    res.getStringArray(R.array.wifi_peap_phase2_entries));
        } else {
            mPhase2PeapAdapter = new ArrayAdapter<CharSequence>(
                    mContext, android.R.layout.simple_spinner_item,
                    res.getStringArray(R.array.wifi_peap_phase2_entries_with_sim_auth));
        }
        mPhase2PeapAdapter.setDropDownViewResource(android.R.layout.simple_spinner_dropdown_item);

        mPhase2TtlsAdapter = new ArrayAdapter<CharSequence>(
                mContext, android.R.layout.simple_spinner_item,
                res.getStringArray(R.array.wifi_ttls_phase2_entries));
        mPhase2TtlsAdapter.setDropDownViewResource(android.R.layout.simple_spinner_dropdown_item);

        mUnspecifiedCertString = mContext.getString(R.string.wifi_unspecified);
        mMultipleCertSetString = mContext.getString(R.string.wifi_multiple_cert_added);
        mUseSystemCertsString = mContext.getString(R.string.wifi_use_system_certs);
        mDoNotProvideEapUserCertString =
            mContext.getString(R.string.wifi_do_not_provide_eap_user_cert);
        mDoNotValidateEapServerString =
            mContext.getString(R.string.wifi_do_not_validate_eap_server);

        mSsidScanButton = (ImageButton) mView.findViewById(R.id.ssid_scanner_button);
        mPasswordScanButton = (ImageButton) mView.findViewById(R.id.password_scanner_button);
        mDialogContainer = mView.findViewById(R.id.dialog_scrollview);
        mIpSettingsSpinner = (Spinner) mView.findViewById(R.id.ip_settings);
        mIpSettingsSpinner.setOnItemSelectedListener(this);
        mProxySettingsSpinner = (Spinner) mView.findViewById(R.id.proxy_settings);
        mProxySettingsSpinner.setOnItemSelectedListener(this);
        mSharedCheckBox = (CheckBox) mView.findViewById(R.id.shared);
        mMeteredSettingsSpinner = mView.findViewById(R.id.metered_settings);
        mHiddenSettingsSpinner = mView.findViewById(R.id.hidden_settings);
        mPrivacySettingsSpinner = mView.findViewById(R.id.privacy_settings);
        if (mContext.getResources().getBoolean(
                com.android.internal.R.bool.config_wifi_connected_mac_randomization_supported)) {
            View privacySettingsLayout = mView.findViewById(R.id.privacy_settings_fields);
            privacySettingsLayout.setVisibility(View.VISIBLE);
        }
        mHiddenSettingsSpinner.setOnItemSelectedListener(this);
        mHiddenWarningView = mView.findViewById(R.id.hidden_settings_warning);
        mHiddenWarningView.setVisibility(
                mHiddenSettingsSpinner.getSelectedItemPosition() == NOT_HIDDEN_NETWORK
                        ? View.GONE
                        : View.VISIBLE);
        mShareThisWifiCheckBox = (CheckBox) mView.findViewById(R.id.share_this_wifi);
        mSecurityInPosition = new Integer[AccessPoint.SECURITY_MAX_VAL];

        if (mAccessPoint == null) { // new network
            configureSecuritySpinner();
            mConfigUi.setSubmitButton(res.getString(R.string.wifi_save));
            mPasswordScanButton.setVisibility(View.GONE);
        } else {

            if (!mWifiManager.isWifiCoverageExtendFeatureEnabled()
                 || (mAccessPoint.getSecurity() != AccessPoint.SECURITY_NONE
                      && mAccessPoint.getSecurity() != AccessPoint.SECURITY_PSK)) {
                mShareThisWifiCheckBox.setChecked(false);
                mShareThisWifiCheckBox.setVisibility(View.GONE);
            }

            mConfigUi.setTitle(mAccessPoint.getTitle());

            ViewGroup group = (ViewGroup) mView.findViewById(R.id.info);

            boolean showAdvancedFields = false;
            if (mAccessPoint.isSaved()) {
                WifiConfiguration config = mAccessPoint.getConfig();
                mMeteredSettingsSpinner.setSelection(config.meteredOverride);
                mHiddenSettingsSpinner.setSelection(config.hiddenSSID
                        ? HIDDEN_NETWORK
                        : NOT_HIDDEN_NETWORK);

                final int prefMacValue =
                        WifiPrivacyPreferenceController.translateMacRandomizedValueToPrefValue(
                                config.macRandomizationSetting);
                mPrivacySettingsSpinner.setSelection(prefMacValue);

                if (config.getIpAssignment() == IpAssignment.STATIC) {
                    mIpSettingsSpinner.setSelection(STATIC_IP);
                    showAdvancedFields = true;
                    // Display IP address.
                    StaticIpConfiguration staticConfig = config.getStaticIpConfiguration();
                    if (staticConfig != null && staticConfig.ipAddress != null) {
                        addRow(group, R.string.wifi_ip_address,
                                staticConfig.ipAddress.getAddress().getHostAddress());
                    }
                } else {
                    mIpSettingsSpinner.setSelection(DHCP);
                }
                mShareThisWifiCheckBox.setChecked(config.shareThisAp);
                mSharedCheckBox.setEnabled(config.shared);
                if (!config.shared) {
                    showAdvancedFields = true;
                }

                if (config.getProxySettings() == ProxySettings.STATIC) {
                    mProxySettingsSpinner.setSelection(PROXY_STATIC);
                    showAdvancedFields = true;
                } else if (config.getProxySettings() == ProxySettings.PAC) {
                    mProxySettingsSpinner.setSelection(PROXY_PAC);
                    showAdvancedFields = true;
                } else {
                    mProxySettingsSpinner.setSelection(PROXY_NONE);
                }
                if (config != null && config.isPasspoint()) {
                    addRow(group, R.string.passpoint_label,
                            String.format(mContext.getString(R.string.passpoint_content),
                            config.providerFriendlyName));
                }
            }

            if ((!mAccessPoint.isSaved() && !mAccessPoint.isActive()
                    && !mAccessPoint.isPasspointConfig())
                    || mMode != WifiConfigUiBase.MODE_VIEW) {
                showSecurityFields(true /* refreshEapMethods */, true /* refreshCertificates */);
                showIpConfigFields();
                showProxyFields();
                final CheckBox advancedTogglebox =
                        (CheckBox) mView.findViewById(R.id.wifi_advanced_togglebox);
                mView.findViewById(R.id.wifi_advanced_toggle).setVisibility(
                        mAccessPoint.isCarrierAp() ? View.GONE : View.VISIBLE);
                advancedTogglebox.setOnCheckedChangeListener(this);
                advancedTogglebox.setChecked(showAdvancedFields);
                mView.findViewById(R.id.wifi_advanced_fields)
                        .setVisibility(showAdvancedFields ? View.VISIBLE : View.GONE);
                if (mAccessPoint.isCarrierAp()) {
                    addRow(group, R.string.wifi_carrier_connect,
                            String.format(mContext.getString(R.string.wifi_carrier_content),
                            mAccessPoint.getCarrierName()));
                }
            }

            if (mMode == WifiConfigUiBase.MODE_MODIFY) {
                mConfigUi.setSubmitButton(res.getString(R.string.wifi_save));
            } else if (mMode == WifiConfigUiBase.MODE_CONNECT) {
                mConfigUi.setSubmitButton(res.getString(R.string.wifi_connect));
            } else {
                final DetailedState state = mAccessPoint.getDetailedState();
                final String signalLevel = getSignalString();

                if ((state == null || state == DetailedState.DISCONNECTED) && signalLevel != null) {
                    mConfigUi.setSubmitButton(res.getString(R.string.wifi_connect));
                } else {
                    if (state != null) {
                        boolean isEphemeral = mAccessPoint.isEphemeral();
                        WifiConfiguration config = mAccessPoint.getConfig();
                        String providerFriendlyName = null;
                        if (config != null && config.isPasspoint()) {
                            providerFriendlyName = config.providerFriendlyName;
                        }
                        String suggestionOrSpecifierPackageName = null;
                        if (config != null
                                && (config.fromWifiNetworkSpecifier
                                || config.fromWifiNetworkSuggestion)) {
                            suggestionOrSpecifierPackageName = config.creatorName;
                        }
                        String summary = AccessPoint.getSummary(
                                mConfigUi.getContext(), /* ssid */ null, state, isEphemeral,
                                suggestionOrSpecifierPackageName);
                        addRow(group, R.string.wifi_status, summary);
                    }

                    if (signalLevel != null) {
                        addRow(group, R.string.wifi_signal, signalLevel);
                    }

                    WifiInfo info = mAccessPoint.getInfo();
                    if (info != null && info.getTxLinkSpeedMbps() != WifiInfo.LINK_SPEED_UNKNOWN) {
                        addRow(group, R.string.tx_wifi_speed, String.format(
                                res.getString(R.string.tx_link_speed), info.getTxLinkSpeedMbps()));
                    }

                    if (info != null && info.getRxLinkSpeedMbps() != WifiInfo.LINK_SPEED_UNKNOWN) {
                        addRow(group, R.string.rx_wifi_speed, String.format(
                                res.getString(R.string.rx_link_speed), info.getRxLinkSpeedMbps()));
                    }

                    if (info != null && info.getFrequency() != -1) {
                        final int frequency = info.getFrequency();
                        String band = null;

                        if (frequency >= AccessPoint.LOWER_FREQ_24GHZ
                                && frequency < AccessPoint.HIGHER_FREQ_24GHZ) {
                            band = res.getString(R.string.wifi_band_24ghz);
                        } else if (frequency >= AccessPoint.LOWER_FREQ_5GHZ
                                && frequency < AccessPoint.HIGHER_FREQ_5GHZ) {
                            band = res.getString(R.string.wifi_band_5ghz);
                        } else if (frequency >= AccessPoint.LOWER_FREQ_60GHZ
                                && frequency < AccessPoint.HIGHER_FREQ_60GHZ) {
                            band = res.getString(R.string.wifi_band_60ghz);
                        } else {
                            Log.e(TAG, "Unexpected frequency " + frequency);
                        }
                        if (band != null) {
                            addRow(group, R.string.wifi_frequency, band);
                        }
                    }

                    addRow(group, R.string.wifi_security, mAccessPoint.getSecurityString(false));
                    mView.findViewById(R.id.ip_fields).setVisibility(View.GONE);
                }
                if (mAccessPoint.isSaved() || mAccessPoint.isActive()
                        || mAccessPoint.isPasspointConfig()) {
                    mConfigUi.setForgetButton(res.getString(R.string.wifi_forget));
                }
            }

            if (!WifiDppUtils.isSupportEnrolleeQrCodeScanner(mContext, mAccessPointSecurity)) {
                mPasswordScanButton.setVisibility(View.GONE);
            }
            mSsidScanButton.setVisibility(View.GONE);
        }

        if (!isSplitSystemUser()) {
            mSharedCheckBox.setVisibility(View.GONE);
        }

        mConfigUi.setCancelButton(res.getString(R.string.wifi_cancel));
        if (mConfigUi.getSubmitButton() != null) {
            enableSubmitIfAppropriate();
        }

        // After done view show and hide, request focus from parent view
        mView.findViewById(R.id.l_wifidialog).requestFocus();
    }

    @VisibleForTesting
    boolean isSplitSystemUser() {
        final UserManager userManager =
                (UserManager) mContext.getSystemService(Context.USER_SERVICE);
        return userManager.isSplitSystemUser();
    }

    private void addRow(ViewGroup group, int name, String value) {
        View row = mConfigUi.getLayoutInflater().inflate(R.layout.wifi_dialog_row, group, false);
        ((TextView) row.findViewById(R.id.name)).setText(name);
        ((TextView) row.findViewById(R.id.value)).setText(value);
        group.addView(row);
    }

    @VisibleForTesting
    String getSignalString() {
        if (!mAccessPoint.isReachable()) {
            return null;
        }
        final int level = mAccessPoint.getLevel();

        return (level > -1 && level < mLevels.length) ? mLevels[level] : null;
    }

    void hideForgetButton() {
        Button forget = mConfigUi.getForgetButton();
        if (forget == null) return;

        forget.setVisibility(View.GONE);
    }

    void hideSubmitButton() {
        Button submit = mConfigUi.getSubmitButton();
        if (submit == null) return;

        submit.setVisibility(View.GONE);
    }

    /* show submit button if password, ip and proxy settings are valid */
    void enableSubmitIfAppropriate() {
        Button submit = mConfigUi.getSubmitButton();
        if (submit == null) return;

        submit.setEnabled(isSubmittable());
    }

    boolean isValidPsk(String password) {
        if (password.length() == 64 && password.matches("[0-9A-Fa-f]{64}")) {
            return true;
        } else if (password.length() >= 8 && password.length() <= 63) {
            return true;
        }
        return false;
    }

    boolean isValidSaePassword(String password) {
        if (password.length() >= 1 && password.length() <= 63) {
            return true;
        }
        return false;
    }

    boolean isSubmittable() {
        boolean enabled = false;
        boolean passwordInvalid = false;
        if (mPasswordView != null
                && ((mAccessPointSecurity == AccessPoint.SECURITY_WEP
                        && mPasswordView.length() == 0)
                    || (mAccessPointSecurity == AccessPoint.SECURITY_PSK
                           && !isValidPsk(mPasswordView.getText().toString()))
                    || (mAccessPointSecurity == AccessPoint.SECURITY_SAE
                        && !isValidSaePassword(mPasswordView.getText().toString())))) {
            passwordInvalid = true;
        }
        if ((mSsidView != null && mSsidView.length() == 0)
                // If Accesspoint is not saved, apply passwordInvalid check
                || ((mAccessPoint == null || !mAccessPoint.isSaved()) && passwordInvalid
                // If AccessPoint is saved (modifying network) and password is changed, apply
                // Invalid password check
                || mAccessPoint != null && mAccessPoint.isSaved() && passwordInvalid
                    && mPasswordView.length() > 0)) {
            enabled = false;
        } else {
            enabled = ipAndProxyFieldsAreValid();
        }
        if ((mAccessPointSecurity == AccessPoint.SECURITY_EAP ||
                mAccessPointSecurity == AccessPoint.SECURITY_EAP_SUITE_B)
                && mEapCaCertSpinner != null
                && mView.findViewById(R.id.l_ca_cert).getVisibility() != View.GONE) {
            String caCertSelection = (String) mEapCaCertSpinner.getSelectedItem();
            if (caCertSelection.equals(mUnspecifiedCertString)) {
                // Disallow submit if the user has not selected a CA certificate for an EAP network
                // configuration.
                enabled = false;
            }
            if (caCertSelection.equals(mUseSystemCertsString)
                    && mEapDomainView != null
                    && mView.findViewById(R.id.l_domain).getVisibility() != View.GONE
                    && TextUtils.isEmpty(mEapDomainView.getText().toString())) {
                // Disallow submit if the user chooses to use system certificates for EAP server
                // validation, but does not provide a domain.
                enabled = false;
            }
        }
        if ((mAccessPointSecurity == AccessPoint.SECURITY_EAP ||
                mAccessPointSecurity == AccessPoint.SECURITY_EAP_SUITE_B)
                && mEapUserCertSpinner != null
                && mView.findViewById(R.id.l_user_cert).getVisibility() != View.GONE
                && mEapUserCertSpinner.getSelectedItem().equals(mUnspecifiedCertString)) {
            // Disallow submit if the user has not selected a user certificate for an EAP network
            // configuration.
            enabled = false;
        }
        return enabled;
    }

    void showWarningMessagesIfAppropriate() {
        mView.findViewById(R.id.no_ca_cert_warning).setVisibility(View.GONE);
        mView.findViewById(R.id.no_domain_warning).setVisibility(View.GONE);
        mView.findViewById(R.id.ssid_too_long_warning).setVisibility(View.GONE);

        if (mSsidView != null) {
            final String ssid = mSsidView.getText().toString();
            if (WifiUtils.isSSIDTooLong(ssid)) {
                mView.findViewById(R.id.ssid_too_long_warning).setVisibility(View.VISIBLE);
            }
        }
        if (mEapCaCertSpinner != null
                && mView.findViewById(R.id.l_ca_cert).getVisibility() != View.GONE) {
            String caCertSelection = (String) mEapCaCertSpinner.getSelectedItem();
            if (caCertSelection.equals(mDoNotValidateEapServerString)) {
                // Display warning if user chooses not to validate the EAP server with a
                // user-supplied CA certificate in an EAP network configuration.
                mView.findViewById(R.id.no_ca_cert_warning).setVisibility(View.VISIBLE);
            }
            if (caCertSelection.equals(mUseSystemCertsString)
                    && mEapDomainView != null
                    && mView.findViewById(R.id.l_domain).getVisibility() != View.GONE
                    && TextUtils.isEmpty(mEapDomainView.getText().toString())) {
                // Display warning if user chooses to use pre-installed public CA certificates
                // without restricting the server domain that these certificates can be used to
                // validate.
                mView.findViewById(R.id.no_domain_warning).setVisibility(View.VISIBLE);
            }
        }
    }

    public WifiConfiguration getConfig() {
        if (mMode == WifiConfigUiBase.MODE_VIEW) {
            return null;
        }

        WifiConfiguration config = new WifiConfiguration();

        if (mAccessPoint == null) {
            config.SSID = AccessPoint.convertToQuotedString(
                    mSsidView.getText().toString());
            // If the user adds a network manually, assume that it is hidden.
            config.hiddenSSID = mHiddenSettingsSpinner.getSelectedItemPosition() == HIDDEN_NETWORK;
        } else if (!mAccessPoint.isSaved()) {
            config.SSID = AccessPoint.convertToQuotedString(
                    mAccessPoint.getSsidStr());
        } else {
            config.networkId = mAccessPoint.getConfig().networkId;
            config.hiddenSSID = mAccessPoint.getConfig().hiddenSSID;
        }

        config.shared = mSharedCheckBox.isChecked();
        config.shareThisAp = mShareThisWifiCheckBox.isChecked();

        switch (mAccessPointSecurity) {
            case AccessPoint.SECURITY_NONE:
                config.allowedKeyManagement.set(KeyMgmt.NONE);
                break;

            case AccessPoint.SECURITY_WEP:
                config.allowedKeyManagement.set(KeyMgmt.NONE);
                config.allowedAuthAlgorithms.set(AuthAlgorithm.OPEN);
                config.allowedAuthAlgorithms.set(AuthAlgorithm.SHARED);
                if (mPasswordView.length() != 0) {
                    int length = mPasswordView.length();
                    String password = mPasswordView.getText().toString();
                    // WEP-40, WEP-104, and 256-bit WEP (WEP-232?)
                    if ((length == 10 || length == 26 || length == 58)
                            && password.matches("[0-9A-Fa-f]*")) {
                        config.wepKeys[0] = password;
                    } else {
                        config.wepKeys[0] = '"' + password + '"';
                    }
                }
                break;

            case AccessPoint.SECURITY_PSK:
                config.allowedKeyManagement.set(KeyMgmt.WPA_PSK);
                if (mPasswordView.length() != 0) {
                    String password = mPasswordView.getText().toString();
                    if (password.matches("[0-9A-Fa-f]{64}")) {
                        config.preSharedKey = password;
                    } else {
                        config.preSharedKey = '"' + password + '"';
                    }
                }
                break;

            case AccessPoint.SECURITY_EAP:
            case AccessPoint.SECURITY_EAP_SUITE_B:
                config.allowedKeyManagement.set(KeyMgmt.WPA_EAP);
                config.allowedKeyManagement.set(KeyMgmt.IEEE8021X);
                if (mAccessPoint != null && mAccessPoint.isFils256Supported()) {
                    config.allowedKeyManagement.set(KeyMgmt.FILS_SHA256);
                }
                if (mAccessPoint != null && mAccessPoint.isFils384Supported()) {
                    config.allowedKeyManagement.set(KeyMgmt.FILS_SHA384);
                }
                if (mAccessPointSecurity == AccessPoint.SECURITY_EAP_SUITE_B) {
                    config.allowedKeyManagement.set(KeyMgmt.SUITE_B_192);
                    config.requirePMF = true;
                    config.allowedPairwiseCiphers.set(WifiConfiguration.PairwiseCipher.GCMP_256);
                    config.allowedGroupCiphers.set(WifiConfiguration.GroupCipher.GCMP_256);
                    config.allowedGroupManagementCiphers.set(WifiConfiguration.GroupMgmtCipher
                            .BIP_GMAC_256);
                    // allowedSuiteBCiphers will be set according to certificate type
                }
                config.enterpriseConfig = new WifiEnterpriseConfig();
                int eapMethod = mEapMethodSpinner.getSelectedItemPosition();
                int phase2Method = mPhase2Spinner.getSelectedItemPosition();
                config.enterpriseConfig.setEapMethod(eapMethod);
                switch (eapMethod) {
                    case Eap.PEAP:
                        // PEAP supports limited phase2 values
                        // Map the index from the mPhase2PeapAdapter to the one used
                        // by the API which has the full list of PEAP methods.
                        switch(phase2Method) {
                            case WIFI_PEAP_PHASE2_MSCHAPV2:
                                config.enterpriseConfig.setPhase2Method(Phase2.MSCHAPV2);
                                break;
                            case WIFI_PEAP_PHASE2_GTC:
                                config.enterpriseConfig.setPhase2Method(Phase2.GTC);
                                break;
                            case WIFI_PEAP_PHASE2_SIM:
                                config.enterpriseConfig.setPhase2Method(Phase2.SIM);
                                break;
                            case WIFI_PEAP_PHASE2_AKA:
                                config.enterpriseConfig.setPhase2Method(Phase2.AKA);
                                break;
                            case WIFI_PEAP_PHASE2_AKA_PRIME:
                                config.enterpriseConfig.setPhase2Method(Phase2.AKA_PRIME);
                                break;
                            default:
                                Log.e(TAG, "Unknown phase2 method" + phase2Method);
                                break;
                        }
                        break;
<<<<<<< HEAD
                    case Eap.SIM:
                    case Eap.AKA:
                    case Eap.AKA_PRIME:
                        selectedSimCardNumber = mSimCardSpinner.getSelectedItemPosition() + 1;
                        config.enterpriseConfig.setSimNum(selectedSimCardNumber);
=======
                    case Eap.TTLS:
                        // The default index from mPhase2TtlsAdapter maps to the API
                        switch(phase2Method) {
                            case WIFI_TTLS_PHASE2_PAP:
                                config.enterpriseConfig.setPhase2Method(Phase2.PAP);
                                break;
                            case WIFI_TTLS_PHASE2_MSCHAP:
                                config.enterpriseConfig.setPhase2Method(Phase2.MSCHAP);
                                break;
                            case WIFI_TTLS_PHASE2_MSCHAPV2:
                                config.enterpriseConfig.setPhase2Method(Phase2.MSCHAPV2);
                                break;
                            case WIFI_TTLS_PHASE2_GTC:
                                config.enterpriseConfig.setPhase2Method(Phase2.GTC);
                                break;
                            default:
                                Log.e(TAG, "Unknown phase2 method" + phase2Method);
                                break;
                        }
>>>>>>> 433e9902
                        break;
                    default:
                        break;
                }

                String caCert = (String) mEapCaCertSpinner.getSelectedItem();
                config.enterpriseConfig.setCaCertificateAliases(null);
                config.enterpriseConfig.setCaPath(null);
                config.enterpriseConfig.setDomainSuffixMatch(mEapDomainView.getText().toString());
                if (caCert.equals(mUnspecifiedCertString)
                        || caCert.equals(mDoNotValidateEapServerString)) {
                    // ca_cert already set to null, so do nothing.
                } else if (caCert.equals(mUseSystemCertsString)) {
                    config.enterpriseConfig.setCaPath(SYSTEM_CA_STORE_PATH);
                } else if (caCert.equals(mMultipleCertSetString)) {
                    if (mAccessPoint != null) {
                        if (!mAccessPoint.isSaved()) {
                            Log.e(TAG, "Multiple certs can only be set "
                                    + "when editing saved network");
                        }
                        config.enterpriseConfig.setCaCertificateAliases(
                                mAccessPoint
                                        .getConfig()
                                        .enterpriseConfig
                                        .getCaCertificateAliases());
                    }
                } else {
                    config.enterpriseConfig.setCaCertificateAliases(new String[] {caCert});
                }

                // ca_cert or ca_path should not both be non-null, since we only intend to let
                // the use either their own certificate, or the system certificates, not both.
                // The variable that is not used must explicitly be set to null, so that a
                // previously-set value on a saved configuration will be erased on an update.
                if (config.enterpriseConfig.getCaCertificateAliases() != null
                        && config.enterpriseConfig.getCaPath() != null) {
                    Log.e(TAG, "ca_cert ("
                            + config.enterpriseConfig.getCaCertificateAliases()
                            + ") and ca_path ("
                            + config.enterpriseConfig.getCaPath()
                            + ") should not both be non-null");
                }

                String clientCert = (String) mEapUserCertSpinner.getSelectedItem();
                if (clientCert.equals(mUnspecifiedCertString)
                        || clientCert.equals(mDoNotProvideEapUserCertString)) {
                    // Note: |clientCert| should not be able to take the value |unspecifiedCert|,
                    // since we prevent such configurations from being saved.
                    clientCert = "";
                }
                config.enterpriseConfig.setClientCertificateAlias(clientCert);
                if (eapMethod == Eap.SIM || eapMethod == Eap.AKA || eapMethod == Eap.AKA_PRIME) {
                    config.enterpriseConfig.setIdentity("");
                    config.enterpriseConfig.setAnonymousIdentity("");
                } else if (eapMethod == Eap.PWD) {
                    config.enterpriseConfig.setIdentity(mEapIdentityView.getText().toString());
                    config.enterpriseConfig.setAnonymousIdentity("");
                } else {
                    config.enterpriseConfig.setIdentity(mEapIdentityView.getText().toString());
                    config.enterpriseConfig.setAnonymousIdentity(
                            mEapAnonymousView.getText().toString());
                }

                if (mPasswordView.isShown()) {
                    // For security reasons, a previous password is not displayed to user.
                    // Update only if it has been changed.
                    if (mPasswordView.length() > 0) {
                        config.enterpriseConfig.setPassword(mPasswordView.getText().toString());
                    }
                } else {
                    // clear password
                    config.enterpriseConfig.setPassword(mPasswordView.getText().toString());
                }
                if (mAccessPoint != null && (mAccessPoint.isFils256Supported()
                            || mAccessPoint.isFils384Supported())) {
                    config.enterpriseConfig.setFieldValue(WifiEnterpriseConfig.EAP_ERP, "1");
                }
                break;

            case AccessPoint.SECURITY_DPP:
                config.allowedKeyManagement.set(KeyMgmt.DPP);
                config.requirePMF = true;
                break;
            case AccessPoint.SECURITY_SAE:
                config.allowedKeyManagement.set(KeyMgmt.SAE);
                config.requirePMF = true;
                if (mPasswordView.length() != 0) {
                    String password = mPasswordView.getText().toString();
                    config.preSharedKey = '"' + password + '"';
                }
                break;

            case AccessPoint.SECURITY_OWE:
                config.allowedKeyManagement.set(KeyMgmt.OWE);
                config.requirePMF = true;
                break;

            default:
                return null;
        }

        config.setIpConfiguration(
                new IpConfiguration(mIpAssignment, mProxySettings,
                                    mStaticIpConfiguration, mHttpProxy));
        if (mMeteredSettingsSpinner != null) {
            config.meteredOverride = mMeteredSettingsSpinner.getSelectedItemPosition();
        }

        if (mPrivacySettingsSpinner != null) {
            final int macValue =
                    WifiPrivacyPreferenceController.translatePrefValueToMacRandomizedValue(
                            mPrivacySettingsSpinner.getSelectedItemPosition());
            config.macRandomizationSetting = macValue;
        }

        return config;
    }

    private boolean ipAndProxyFieldsAreValid() {
        mIpAssignment =
                (mIpSettingsSpinner != null
                    && mIpSettingsSpinner.getSelectedItemPosition() == STATIC_IP)
                ? IpAssignment.STATIC
                : IpAssignment.DHCP;

        if (mIpAssignment == IpAssignment.STATIC) {
            mStaticIpConfiguration = new StaticIpConfiguration();
            int result = validateIpConfigFields(mStaticIpConfiguration);
            if (result != 0) {
                return false;
            }
        }

        final int selectedPosition = mProxySettingsSpinner.getSelectedItemPosition();
        mProxySettings = ProxySettings.NONE;
        mHttpProxy = null;
        if (selectedPosition == PROXY_STATIC && mProxyHostView != null) {
            mProxySettings = ProxySettings.STATIC;
            String host = mProxyHostView.getText().toString();
            String portStr = mProxyPortView.getText().toString();
            String exclusionList = mProxyExclusionListView.getText().toString();
            int port = 0;
            int result = 0;
            try {
                port = Integer.parseInt(portStr);
                result = ProxySelector.validate(host, portStr, exclusionList);
            } catch (NumberFormatException e) {
                result = R.string.proxy_error_invalid_port;
            }
            if (result == 0) {
                mHttpProxy = new ProxyInfo(host, port, exclusionList);
            } else {
                return false;
            }
        } else if (selectedPosition == PROXY_PAC && mProxyPacView != null) {
            mProxySettings = ProxySettings.PAC;
            CharSequence uriSequence = mProxyPacView.getText();
            if (TextUtils.isEmpty(uriSequence)) {
                return false;
            }
            Uri uri = Uri.parse(uriSequence.toString());
            if (uri == null) {
                return false;
            }
            mHttpProxy = new ProxyInfo(uri);
        }
        return true;
    }

    private Inet4Address getIPv4Address(String text) {
        try {
            return (Inet4Address) NetworkUtils.numericToInetAddress(text);
        } catch (IllegalArgumentException | ClassCastException e) {
            return null;
        }
    }

    private int validateIpConfigFields(StaticIpConfiguration staticIpConfiguration) {
        if (mIpAddressView == null) return 0;

        String ipAddr = mIpAddressView.getText().toString();
        if (TextUtils.isEmpty(ipAddr)) return R.string.wifi_ip_settings_invalid_ip_address;

        Inet4Address inetAddr = getIPv4Address(ipAddr);
        if (inetAddr == null || inetAddr.equals(Inet4Address.ANY)) {
            return R.string.wifi_ip_settings_invalid_ip_address;
        }

        int networkPrefixLength = -1;
        try {
            networkPrefixLength = Integer.parseInt(mNetworkPrefixLengthView.getText().toString());
            if (networkPrefixLength < 0 || networkPrefixLength > 32) {
                return R.string.wifi_ip_settings_invalid_network_prefix_length;
            }
            staticIpConfiguration.ipAddress = new LinkAddress(inetAddr, networkPrefixLength);
        } catch (NumberFormatException e) {
            // Set the hint as default after user types in ip address
            mNetworkPrefixLengthView.setText(mConfigUi.getContext().getString(
                    R.string.wifi_network_prefix_length_hint));
        } catch (IllegalArgumentException e) {
            return R.string.wifi_ip_settings_invalid_ip_address;
        }

        String gateway = mGatewayView.getText().toString();
        if (TextUtils.isEmpty(gateway)) {
            try {
                //Extract a default gateway from IP address
                InetAddress netPart = NetworkUtils.getNetworkPart(inetAddr, networkPrefixLength);
                byte[] addr = netPart.getAddress();
                addr[addr.length - 1] = 1;
                mGatewayView.setText(InetAddress.getByAddress(addr).getHostAddress());
            } catch (RuntimeException ee) {
            } catch (java.net.UnknownHostException u) {
            }
        } else {
            InetAddress gatewayAddr = getIPv4Address(gateway);
            if (gatewayAddr == null) {
                return R.string.wifi_ip_settings_invalid_gateway;
            }
            if (gatewayAddr.isMulticastAddress()) {
                return R.string.wifi_ip_settings_invalid_gateway;
            }
            staticIpConfiguration.gateway = gatewayAddr;
        }

        String dns = mDns1View.getText().toString();
        InetAddress dnsAddr = null;

        if (TextUtils.isEmpty(dns)) {
            //If everything else is valid, provide hint as a default option
            mDns1View.setText(mConfigUi.getContext().getString(R.string.wifi_dns1_hint));
        } else {
            dnsAddr = getIPv4Address(dns);
            if (dnsAddr == null) {
                return R.string.wifi_ip_settings_invalid_dns;
            }
            staticIpConfiguration.dnsServers.add(dnsAddr);
        }

        if (mDns2View.length() > 0) {
            dns = mDns2View.getText().toString();
            dnsAddr = getIPv4Address(dns);
            if (dnsAddr == null) {
                return R.string.wifi_ip_settings_invalid_dns;
            }
            staticIpConfiguration.dnsServers.add(dnsAddr);
        }
        return 0;
    }

    private void showSecurityFields(boolean refreshEapMethods, boolean refreshCertificates) {
        if (mAccessPointSecurity == AccessPoint.SECURITY_NONE ||
                mAccessPointSecurity == AccessPoint.SECURITY_OWE ||
                mAccessPointSecurity == AccessPoint.SECURITY_DPP) {
            mView.findViewById(R.id.security_fields).setVisibility(View.GONE);
            return;
        }
        mView.findViewById(R.id.security_fields).setVisibility(View.VISIBLE);

        if (mPasswordView == null) {
            mPasswordView = (TextView) mView.findViewById(R.id.password);
            mPasswordView.addTextChangedListener(this);
            mPasswordView.setOnEditorActionListener(this);
            mPasswordView.setOnKeyListener(this);
            ((CheckBox) mView.findViewById(R.id.show_password))
                .setOnCheckedChangeListener(this);

            if (mAccessPoint != null && mAccessPoint.isSaved()) {
                mPasswordView.setHint(R.string.wifi_unchanged);
                // Disable Password Scanner for "Modify Network"
                mPasswordScanButton.setVisibility(View.GONE);
            }
        }

        if (mAccessPointSecurity != AccessPoint.SECURITY_EAP &&
                mAccessPointSecurity != AccessPoint.SECURITY_EAP_SUITE_B) {
            mView.findViewById(R.id.eap).setVisibility(View.GONE);
            // Make sure password fields are visible when PSK security is selected.
            // Password fields are not re-enabled in some cases like when security
            // type is changed from EAP TLS to PSK
            mView.findViewById(R.id.password_layout).setVisibility(View.VISIBLE);
            mView.findViewById(R.id.show_password_layout).setVisibility(View.VISIBLE);
            return;
        }
        mView.findViewById(R.id.eap).setVisibility(View.VISIBLE);

        boolean initiateEnterpriseNetworkUi = false;
        if (mEapMethodSpinner == null) {
            initiateEnterpriseNetworkUi = true;
            getSIMInfo();
            mEapMethodSpinner = (Spinner) mView.findViewById(R.id.method);
            mEapMethodSpinner.setOnItemSelectedListener(this);

            if (mAccessPointSecurity == AccessPoint.SECURITY_EAP_SUITE_B) {
                mEapMethodSpinner.setSelection(WIFI_EAP_METHOD_TLS);
                mEapMethodSpinner.setEnabled(false);
            }

            mPhase2Spinner = (Spinner) mView.findViewById(R.id.phase2);
            mPhase2Spinner.setOnItemSelectedListener(this);
            mEapCaCertSpinner = (Spinner) mView.findViewById(R.id.ca_cert);
            mEapCaCertSpinner.setOnItemSelectedListener(this);
            mEapDomainView = (TextView) mView.findViewById(R.id.domain);
            mEapDomainView.addTextChangedListener(this);
            mEapUserCertSpinner = (Spinner) mView.findViewById(R.id.user_cert);
            mEapUserCertSpinner.setOnItemSelectedListener(this);
            mSimCardSpinner = (Spinner) mView.findViewById(R.id.sim_card);
            mEapIdentityView = (TextView) mView.findViewById(R.id.identity);
            mEapAnonymousView = (TextView) mView.findViewById(R.id.anonymous);
        }

        if (refreshEapMethods) {
            ArrayAdapter<CharSequence> eapMethodSpinnerAdapter;
            if (mAccessPointSecurity == AccessPoint.SECURITY_EAP_SUITE_B) {
                eapMethodSpinnerAdapter = getSpinnerAdapter(R.array.wifi_eap_method);
                mEapMethodSpinner.setAdapter(eapMethodSpinnerAdapter);
                // WAP3-Enterprise 192-bit only allows EAP method TLS
                mEapMethodSpinner.setSelection(Eap.TLS);
                mEapMethodSpinner.setEnabled(false);
            } else if (Utils.isWifiOnly(mContext) || !mContext.getResources().getBoolean(
                    com.android.internal.R.bool.config_eap_sim_based_auth_supported)) {
                eapMethodSpinnerAdapter = getSpinnerAdapter(
                        R.array.eap_method_without_sim_auth);
                mEapMethodSpinner.setAdapter(eapMethodSpinnerAdapter);
                mEapMethodSpinner.setEnabled(true);
            } else {
                eapMethodSpinnerAdapter = getSpinnerAdapter(R.array.wifi_eap_method);
                mEapMethodSpinner.setAdapter(eapMethodSpinnerAdapter);
                mEapMethodSpinner.setEnabled(true);
            }
        }

        if (mAccessPointSecurity != AccessPoint.SECURITY_EAP_SUITE_B
                && mAccessPoint != null
                && mAccessPoint.isCarrierAp()) {
            mEapMethodSpinner.setSelection(mAccessPoint.getCarrierApEapType());
        }

        if (refreshCertificates) {
            loadCertificates(
                    mEapCaCertSpinner,
                    Credentials.CA_CERTIFICATE,
                    mDoNotValidateEapServerString,
                    false,
                    true);
            loadCertificates(
                    mEapUserCertSpinner,
                    Credentials.USER_PRIVATE_KEY,
                    mDoNotProvideEapUserCertString,
                    false,
                    false);
        }

        // Modifying an existing network
        if (initiateEnterpriseNetworkUi && mAccessPoint != null && mAccessPoint.isSaved()) {
            final WifiEnterpriseConfig enterpriseConfig = mAccessPoint.getConfig().enterpriseConfig;
            final int eapMethod = enterpriseConfig.getEapMethod();
            final int phase2Method = enterpriseConfig.getPhase2Method();
            mEapMethodSpinner.setSelection(eapMethod);
            showEapFieldsByMethod(eapMethod);
            switch (eapMethod) {
                case Eap.PEAP:
                    switch (phase2Method) {
                        case Phase2.MSCHAPV2:
                            mPhase2Spinner.setSelection(WIFI_PEAP_PHASE2_MSCHAPV2);
                            break;
                        case Phase2.GTC:
                            mPhase2Spinner.setSelection(WIFI_PEAP_PHASE2_GTC);
                            break;
                        case Phase2.SIM:
                            mPhase2Spinner.setSelection(WIFI_PEAP_PHASE2_SIM);
                            break;
                        case Phase2.AKA:
                            mPhase2Spinner.setSelection(WIFI_PEAP_PHASE2_AKA);
                            break;
                        case Phase2.AKA_PRIME:
                            mPhase2Spinner.setSelection(WIFI_PEAP_PHASE2_AKA_PRIME);
                            break;
                        default:
                            Log.e(TAG, "Invalid phase 2 method " + phase2Method);
                            break;
                    }
                    break;
<<<<<<< HEAD
                case Eap.SIM:
                case Eap.AKA:
                case Eap.AKA_PRIME:
                    if (enterpriseConfig.getSimNum() != null
                            && !enterpriseConfig.getSimNum().isEmpty()) {
                        int mSimNum = Integer.parseInt(enterpriseConfig.getSimNum());
                        mSimCardSpinner.setSelection(mSimNum - 1);
                    } else {
                        mSimCardSpinner.setSelection(0);
=======
                case Eap.TTLS:
                    switch (phase2Method) {
                        case Phase2.PAP:
                            mPhase2Spinner.setSelection(WIFI_TTLS_PHASE2_PAP);
                            break;
                        case Phase2.MSCHAP:
                            mPhase2Spinner.setSelection(WIFI_TTLS_PHASE2_MSCHAP);
                            break;
                        case Phase2.MSCHAPV2:
                            mPhase2Spinner.setSelection(WIFI_TTLS_PHASE2_MSCHAPV2);
                            break;
                        case Phase2.GTC:
                            mPhase2Spinner.setSelection(WIFI_TTLS_PHASE2_GTC);
                            break;
                        default:
                            Log.e(TAG, "Invalid phase 2 method " + phase2Method);
                            break;
>>>>>>> 433e9902
                    }
                    break;
                default:
                    break;
            }
            if (!TextUtils.isEmpty(enterpriseConfig.getCaPath())) {
                setSelection(mEapCaCertSpinner, mUseSystemCertsString);
            } else {
                final String[] caCerts = enterpriseConfig.getCaCertificateAliases();
                if (caCerts == null) {
                    setSelection(mEapCaCertSpinner, mDoNotValidateEapServerString);
                } else if (caCerts.length == 1) {
                    setSelection(mEapCaCertSpinner, caCerts[0]);
                } else {
                    // Reload the cert spinner with an extra "multiple certificates added" item.
                    loadCertificates(
                            mEapCaCertSpinner,
                            Credentials.CA_CERTIFICATE,
                            mDoNotValidateEapServerString,
                            true,
                            true);
                    setSelection(mEapCaCertSpinner, mMultipleCertSetString);
                }
            }
            mEapDomainView.setText(enterpriseConfig.getDomainSuffixMatch());
            final String userCert = enterpriseConfig.getClientCertificateAlias();
            if (TextUtils.isEmpty(userCert)) {
                setSelection(mEapUserCertSpinner, mDoNotProvideEapUserCertString);
            } else {
                setSelection(mEapUserCertSpinner, userCert);
            }
            mEapIdentityView.setText(enterpriseConfig.getIdentity());
            mEapAnonymousView.setText(enterpriseConfig.getAnonymousIdentity());
        } else {
            if (mAccessPointSecurity == AccessPoint.SECURITY_EAP_SUITE_B) {
                mEapMethodSpinner.setSelection(WIFI_EAP_METHOD_TLS);
                mEapMethodSpinner.setEnabled(false);
            } else {
                mEapMethodSpinner.setEnabled(true);
            }
            showEapFieldsByMethod(mEapMethodSpinner.getSelectedItemPosition());
        }
    }

    /**
     * EAP-PWD valid fields include
     *   identity
     *   password
     * EAP-PEAP valid fields include
     *   phase2: MSCHAPV2, GTC, SIM, AKA, AKA'
     *   ca_cert
     *   identity
     *   anonymous_identity
     *   password (not required for SIM, AKA, AKA')
     * EAP-TLS valid fields include
     *   user_cert
     *   ca_cert
     *   domain
     *   identity
     * EAP-TTLS valid fields include
     *   phase2: PAP, MSCHAP, MSCHAPV2, GTC
     *   ca_cert
     *   identity
     *   anonymous_identity
     *   password
     */
    private void showEapFieldsByMethod(int eapMethod) {
        // Common defaults
        mView.findViewById(R.id.l_method).setVisibility(View.VISIBLE);
        mView.findViewById(R.id.l_identity).setVisibility(View.VISIBLE);
        mView.findViewById(R.id.l_domain).setVisibility(View.VISIBLE);

        // Defaults for most of the EAP methods and over-riden by
        // by certain EAP methods
        mView.findViewById(R.id.l_ca_cert).setVisibility(View.VISIBLE);
        mView.findViewById(R.id.password_layout).setVisibility(View.VISIBLE);
        mView.findViewById(R.id.show_password_layout).setVisibility(View.VISIBLE);

        Context context = mConfigUi.getContext();
        switch (eapMethod) {
            case WIFI_EAP_METHOD_PWD:
                setPhase2Invisible();
                setCaCertInvisible();
                setDomainInvisible();
                setAnonymousIdentInvisible();
                setUserCertInvisible();
                setSimCardInvisible();
                break;
            case WIFI_EAP_METHOD_TLS:
                mView.findViewById(R.id.l_user_cert).setVisibility(View.VISIBLE);
                setPhase2Invisible();
                setAnonymousIdentInvisible();
                setPasswordInvisible();
                setSimCardInvisible();
                break;
            case WIFI_EAP_METHOD_PEAP:
                // Reset adapter if needed
                if (mPhase2Adapter != mPhase2PeapAdapter) {
                    mPhase2Adapter = mPhase2PeapAdapter;
                    mPhase2Spinner.setAdapter(mPhase2Adapter);
                }
                mView.findViewById(R.id.l_phase2).setVisibility(View.VISIBLE);
                mView.findViewById(R.id.l_anonymous).setVisibility(View.VISIBLE);
                showPeapFields();
                setUserCertInvisible();
                setSimCardInvisible();
                break;
            case WIFI_EAP_METHOD_TTLS:
                // Reset adapter if needed
                if (mPhase2Adapter != mPhase2TtlsAdapter) {
                    mPhase2Adapter = mPhase2TtlsAdapter;
                    mPhase2Spinner.setAdapter(mPhase2Adapter);
                }
                mView.findViewById(R.id.l_phase2).setVisibility(View.VISIBLE);
                mView.findViewById(R.id.l_anonymous).setVisibility(View.VISIBLE);
                setUserCertInvisible();
                setSimCardInvisible();
                break;
            case WIFI_EAP_METHOD_SIM:
            case WIFI_EAP_METHOD_AKA:
            case WIFI_EAP_METHOD_AKA_PRIME:
                WifiConfiguration config = null;
                if (mAccessPoint != null) {
                    config = mAccessPoint.getConfig();
                }
                ArrayAdapter<String> eapSimAdapter = new ArrayAdapter<String>(
                         mContext, android.R.layout.simple_spinner_item,
                         mSimDisplayNames.toArray(new String[mSimDisplayNames.size()])
                );
                eapSimAdapter.setDropDownViewResource(
                              android.R.layout.simple_spinner_dropdown_item);
                mSimCardSpinner.setAdapter(eapSimAdapter);
                mView.findViewById(R.id.l_sim_card).setVisibility(View.VISIBLE);
                if (config != null) {
                    if (config.enterpriseConfig.getSimNum() != null
                            && !config.enterpriseConfig.getSimNum().isEmpty()) {
                         int mSimNum = Integer.parseInt(config.enterpriseConfig.getSimNum());
                         mSimCardSpinner.setSelection(mSimNum - 1);
                    } else {
                         mSimCardSpinner.setSelection(0);
                    }
                }
                setPhase2Invisible();
                setAnonymousIdentInvisible();
                setCaCertInvisible();
                setDomainInvisible();
                setUserCertInvisible();
                setPasswordInvisible();
                setIdentityInvisible();
                if (mAccessPoint != null && mAccessPoint.isCarrierAp()) {
                    setEapMethodInvisible();
                }
                break;
        }

        if (mView.findViewById(R.id.l_ca_cert).getVisibility() != View.GONE) {
            String eapCertSelection = (String) mEapCaCertSpinner.getSelectedItem();
            if (eapCertSelection.equals(mDoNotValidateEapServerString)
                    || eapCertSelection.equals(mUnspecifiedCertString)) {
                // Domain suffix matching is not relevant if the user hasn't chosen a CA
                // certificate yet, or chooses not to validate the EAP server.
                setDomainInvisible();
            }
        }
    }

    private void showPeapFields() {
        int phase2Method = mPhase2Spinner.getSelectedItemPosition();
        if (phase2Method == WIFI_PEAP_PHASE2_SIM || phase2Method == WIFI_PEAP_PHASE2_AKA
                 || phase2Method == WIFI_PEAP_PHASE2_AKA_PRIME) {
            mEapIdentityView.setText("");
            mView.findViewById(R.id.l_identity).setVisibility(View.GONE);
            setPasswordInvisible();
        } else {
            mView.findViewById(R.id.l_identity).setVisibility(View.VISIBLE);
            mView.findViewById(R.id.l_anonymous).setVisibility(View.VISIBLE);
            mView.findViewById(R.id.password_layout).setVisibility(View.VISIBLE);
            mView.findViewById(R.id.show_password_layout).setVisibility(View.VISIBLE);
        }
    }

    private void setSimCardInvisible() {
        mView.findViewById(R.id.l_sim_card).setVisibility(View.GONE);
    }

    private void setIdentityInvisible() {
        mView.findViewById(R.id.l_identity).setVisibility(View.GONE);
    }

    private void setPhase2Invisible() {
        mView.findViewById(R.id.l_phase2).setVisibility(View.GONE);
    }

    private void setCaCertInvisible() {
        mView.findViewById(R.id.l_ca_cert).setVisibility(View.GONE);
        setSelection(mEapCaCertSpinner, mUnspecifiedCertString);
    }

    private void setDomainInvisible() {
        mView.findViewById(R.id.l_domain).setVisibility(View.GONE);
        mEapDomainView.setText("");
    }

    private void setUserCertInvisible() {
        mView.findViewById(R.id.l_user_cert).setVisibility(View.GONE);
        setSelection(mEapUserCertSpinner, mUnspecifiedCertString);
    }

    private void setAnonymousIdentInvisible() {
        mView.findViewById(R.id.l_anonymous).setVisibility(View.GONE);
        mEapAnonymousView.setText("");
    }

    private void setPasswordInvisible() {
        mPasswordView.setText("");
        mView.findViewById(R.id.password_layout).setVisibility(View.GONE);
        mView.findViewById(R.id.show_password_layout).setVisibility(View.GONE);
    }

    private void setEapMethodInvisible() {
        mView.findViewById(R.id.eap).setVisibility(View.GONE);
    }

    private void showIpConfigFields() {
        WifiConfiguration config = null;

        mView.findViewById(R.id.ip_fields).setVisibility(View.VISIBLE);

        if (mAccessPoint != null && mAccessPoint.isSaved()) {
            config = mAccessPoint.getConfig();
        }

        if (mIpSettingsSpinner.getSelectedItemPosition() == STATIC_IP) {
            mView.findViewById(R.id.staticip).setVisibility(View.VISIBLE);
            if (mIpAddressView == null) {
                mIpAddressView = (TextView) mView.findViewById(R.id.ipaddress);
                mIpAddressView.addTextChangedListener(this);
                mGatewayView = (TextView) mView.findViewById(R.id.gateway);
                mGatewayView.addTextChangedListener(this);
                mNetworkPrefixLengthView = (TextView) mView.findViewById(
                        R.id.network_prefix_length);
                mNetworkPrefixLengthView.addTextChangedListener(this);
                mDns1View = (TextView) mView.findViewById(R.id.dns1);
                mDns1View.addTextChangedListener(this);
                mDns2View = (TextView) mView.findViewById(R.id.dns2);
                mDns2View.addTextChangedListener(this);
            }
            if (config != null) {
                StaticIpConfiguration staticConfig = config.getStaticIpConfiguration();
                if (staticConfig != null) {
                    if (staticConfig.ipAddress != null) {
                        mIpAddressView.setText(
                                staticConfig.ipAddress.getAddress().getHostAddress());
                        mNetworkPrefixLengthView.setText(Integer.toString(staticConfig.ipAddress
                                .getNetworkPrefixLength()));
                    }

                    if (staticConfig.gateway != null) {
                        mGatewayView.setText(staticConfig.gateway.getHostAddress());
                    }

                    Iterator<InetAddress> dnsIterator = staticConfig.dnsServers.iterator();
                    if (dnsIterator.hasNext()) {
                        mDns1View.setText(dnsIterator.next().getHostAddress());
                    }
                    if (dnsIterator.hasNext()) {
                        mDns2View.setText(dnsIterator.next().getHostAddress());
                    }
                }
            }
        } else {
            mView.findViewById(R.id.staticip).setVisibility(View.GONE);
        }
    }

    private void showProxyFields() {
        WifiConfiguration config = null;

        mView.findViewById(R.id.proxy_settings_fields).setVisibility(View.VISIBLE);

        if (mAccessPoint != null && mAccessPoint.isSaved()) {
            config = mAccessPoint.getConfig();
        }

        if (mProxySettingsSpinner.getSelectedItemPosition() == PROXY_STATIC) {
            setVisibility(R.id.proxy_warning_limited_support, View.VISIBLE);
            setVisibility(R.id.proxy_fields, View.VISIBLE);
            setVisibility(R.id.proxy_pac_field, View.GONE);
            if (mProxyHostView == null) {
                mProxyHostView = (TextView) mView.findViewById(R.id.proxy_hostname);
                mProxyHostView.addTextChangedListener(this);
                mProxyPortView = (TextView) mView.findViewById(R.id.proxy_port);
                mProxyPortView.addTextChangedListener(this);
                mProxyExclusionListView = (TextView) mView.findViewById(R.id.proxy_exclusionlist);
                mProxyExclusionListView.addTextChangedListener(this);
            }
            if (config != null) {
                ProxyInfo proxyProperties = config.getHttpProxy();
                if (proxyProperties != null) {
                    mProxyHostView.setText(proxyProperties.getHost());
                    mProxyPortView.setText(Integer.toString(proxyProperties.getPort()));
                    mProxyExclusionListView.setText(proxyProperties.getExclusionListAsString());
                }
            }
        } else if (mProxySettingsSpinner.getSelectedItemPosition() == PROXY_PAC) {
            setVisibility(R.id.proxy_warning_limited_support, View.GONE);
            setVisibility(R.id.proxy_fields, View.GONE);
            setVisibility(R.id.proxy_pac_field, View.VISIBLE);

            if (mProxyPacView == null) {
                mProxyPacView = (TextView) mView.findViewById(R.id.proxy_pac);
                mProxyPacView.addTextChangedListener(this);
            }
            if (config != null) {
                ProxyInfo proxyInfo = config.getHttpProxy();
                if (proxyInfo != null) {
                    mProxyPacView.setText(proxyInfo.getPacFileUrl().toString());
                }
            }
        } else {
            setVisibility(R.id.proxy_warning_limited_support, View.GONE);
            setVisibility(R.id.proxy_fields, View.GONE);
            setVisibility(R.id.proxy_pac_field, View.GONE);
        }
    }

    private void setVisibility(int id, int visibility) {
        final View v = mView.findViewById(id);
        if (v != null) {
            v.setVisibility(visibility);
        }
    }

    @VisibleForTesting
    KeyStore getKeyStore() {
        return KeyStore.getInstance();
    }

    @VisibleForTesting
    void loadCertificates(
            Spinner spinner,
            String prefix,
            String noCertificateString,
            boolean showMultipleCerts,
            boolean showUsePreinstalledCertOption) {
        final Context context = mConfigUi.getContext();

        ArrayList<String> certs = new ArrayList<String>();
        certs.add(mUnspecifiedCertString);
        if (showMultipleCerts) {
            certs.add(mMultipleCertSetString);
        }
        if (showUsePreinstalledCertOption) {
            certs.add(mUseSystemCertsString);
        }

        String[] certificateNames = null;
        try {
            certificateNames = getKeyStore().list(prefix, android.os.Process.WIFI_UID);
        } catch (Exception e) {
            Log.e(TAG, "can't get the certificate list from KeyStore");
        }
        if (certificateNames != null && certificateNames.length != 0) {
            certs.addAll(Arrays.stream(certificateNames)
                    .filter(certificateName -> {
                        for (String undesired : UNDESIRED_CERTIFICATES) {
                            if (certificateName.startsWith(undesired)) {
                                return false;
                            }
                        }
                        return true;
                    }).collect(Collectors.toList()));
        }

        if (mAccessPointSecurity != AccessPoint.SECURITY_EAP_SUITE_B) {
            certs.add(noCertificateString);
        }

        // If there are only mUnspecifiedCertString and one item to select, only shows the item
        if (certs.size() == 2) {
            certs.remove(mUnspecifiedCertString);
            spinner.setEnabled(false);
        } else {
            spinner.setEnabled(true);
        }

        final ArrayAdapter<String> adapter = new ArrayAdapter<String>(
                context, android.R.layout.simple_spinner_item,
                certs.toArray(new String[certs.size()]));
        adapter.setDropDownViewResource(android.R.layout.simple_spinner_dropdown_item);
        spinner.setAdapter(adapter);
    }

    private void setSelection(Spinner spinner, String value) {
        if (value != null) {
            @SuppressWarnings("unchecked")
            ArrayAdapter<String> adapter = (ArrayAdapter<String>) spinner.getAdapter();
            for (int i = adapter.getCount() - 1; i >= 0; --i) {
                if (value.equals(adapter.getItem(i))) {
                    spinner.setSelection(i);
                    break;
                }
            }
        }
    }

    public int getMode() {
        return mMode;
    }

    @Override
    public void afterTextChanged(Editable s) {
        ThreadUtils.postOnMainThread(() -> {
            showWarningMessagesIfAppropriate();
            enableSubmitIfAppropriate();
        });
    }

    @Override
    public void beforeTextChanged(CharSequence s, int start, int count, int after) {
        // work done in afterTextChanged
    }

    @Override
    public void onTextChanged(CharSequence s, int start, int before, int count) {
        // work done in afterTextChanged
    }

    @Override
    public boolean onEditorAction(TextView textView, int id, KeyEvent keyEvent) {
        if (textView == mPasswordView) {
            if (id == EditorInfo.IME_ACTION_DONE && isSubmittable()) {
                mConfigUi.dispatchSubmit();
                return true;
            }
        }
        return false;
    }

    @Override
    public boolean onKey(View view, int keyCode, KeyEvent keyEvent) {
        if (view == mPasswordView) {
            if (keyCode == KeyEvent.KEYCODE_ENTER && isSubmittable()) {
                mConfigUi.dispatchSubmit();
                return true;
            }
        }
        return false;
    }

    @Override
    public void onCheckedChanged(CompoundButton view, boolean isChecked) {
        if (view.getId() == R.id.show_password) {
            int pos = mPasswordView.getSelectionEnd();
            mPasswordView.setInputType(InputType.TYPE_CLASS_TEXT
                    | (isChecked ? InputType.TYPE_TEXT_VARIATION_VISIBLE_PASSWORD
                                 : InputType.TYPE_TEXT_VARIATION_PASSWORD));
            if (pos >= 0) {
                ((EditText) mPasswordView).setSelection(pos);
            }
        } else if (view.getId() == R.id.wifi_advanced_togglebox) {
            final View advancedToggle = mView.findViewById(R.id.wifi_advanced_toggle);
            final int toggleVisibility;
            final int stringID;
            if (isChecked) {
                toggleVisibility = View.VISIBLE;
                stringID = R.string.wifi_advanced_toggle_description_expanded;
            } else {
                toggleVisibility = View.GONE;
                stringID = R.string.wifi_advanced_toggle_description_collapsed;
            }
            mView.findViewById(R.id.wifi_advanced_fields).setVisibility(toggleVisibility);
            advancedToggle.setContentDescription(mContext.getString(stringID));
        }
    }

    @Override
    public void onItemSelected(AdapterView<?> parent, View view, int position, long id) {
        if (parent == mSecuritySpinner) {
            // Convert menu position to actual Wi-Fi security type
            mAccessPointSecurity = mSecurityInPosition[position];

            if (!mWifiManager.isWifiCoverageExtendFeatureEnabled()
                 || (mAccessPointSecurity != AccessPoint.SECURITY_NONE
                      && mAccessPointSecurity != AccessPoint.SECURITY_PSK)) {
                mShareThisWifiCheckBox.setChecked(false);
                mShareThisWifiCheckBox.setVisibility(View.GONE);
            } else {
                mShareThisWifiCheckBox.setVisibility(View.VISIBLE);
            }

            showSecurityFields(true /* refreshEapMethods */, true /* refreshCertificates */);

            if (WifiDppUtils.isSupportEnrolleeQrCodeScanner(mContext, mAccessPointSecurity)) {
                mSsidScanButton.setVisibility(View.VISIBLE);
            } else {
                mSsidScanButton.setVisibility(View.GONE);
            }
        } else if (parent == mEapMethodSpinner) {
            showSecurityFields(false /* refreshEapMethods */, true /* refreshCertificates */);
        } else if (parent == mEapCaCertSpinner) {
            showSecurityFields(false /* refreshEapMethods */, false /* refreshCertificates */);
        } else if (parent == mPhase2Spinner
                && mEapMethodSpinner.getSelectedItemPosition() == WIFI_EAP_METHOD_PEAP) {
            showPeapFields();
        } else if (parent == mProxySettingsSpinner) {
            showProxyFields();
        } else if (parent == mHiddenSettingsSpinner) {
            mHiddenWarningView.setVisibility(
                    position == NOT_HIDDEN_NETWORK
                            ? View.GONE
                            : View.VISIBLE);
            if (position == HIDDEN_NETWORK) {
                mDialogContainer.post(() -> {
                  mDialogContainer.fullScroll(View.FOCUS_DOWN);
                });
            }
        } else {
            showIpConfigFields();
        }
        showWarningMessagesIfAppropriate();
        enableSubmitIfAppropriate();
    }

    @Override
    public void onNothingSelected(AdapterView<?> parent) {
        //
    }

    /**
     * Make the characters of the password visible if show_password is checked.
     */
    public void updatePassword() {
        TextView passwdView = (TextView) mView.findViewById(R.id.password);
        passwdView.setInputType(InputType.TYPE_CLASS_TEXT
                | (((CheckBox) mView.findViewById(R.id.show_password)).isChecked()
                   ? InputType.TYPE_TEXT_VARIATION_VISIBLE_PASSWORD
                   : InputType.TYPE_TEXT_VARIATION_PASSWORD));
    }

    public AccessPoint getAccessPoint() {
        return mAccessPoint;
    }

    private void getSIMInfo() {
        int numOfSims;
        String displayname;
        mSubscriptionManager = SubscriptionManager.from(mContext);
        for(int i = 0; i < mTelephonyManager.getSimCount(); i++) {
            final SubscriptionInfo sir = mSubscriptionManager.
                  getActiveSubscriptionInfoForSimSlotIndex(i);
            if (sir != null) {
                displayname = String.valueOf(sir.getDisplayName());
            } else {
                displayname = mContext.getString(R.string.sim_editor_title, i + 1);
            }
            mSimDisplayNames.add(displayname);
        }
    }

    private void configureSecuritySpinner() {
        mConfigUi.setTitle(R.string.wifi_add_network);

        mSsidView = (TextView) mView.findViewById(R.id.ssid);
        mSsidView.addTextChangedListener(this);
        mSecuritySpinner = ((Spinner) mView.findViewById(R.id.security));
        mSecuritySpinner.setOnItemSelectedListener(this);

        ArrayAdapter<String> spinnerAdapter = new ArrayAdapter<String>(mContext,
                android.R.layout.simple_spinner_item, android.R.id.text1);
        spinnerAdapter.setDropDownViewResource(android.R.layout.simple_spinner_dropdown_item);
        mSecuritySpinner.setAdapter(spinnerAdapter);
        int idx = 0;

        // Populate the Wi-Fi security spinner with the various supported key management types
        spinnerAdapter.add(mContext.getString(R.string.wifi_security_none));
        mSecurityInPosition[idx++] = AccessPoint.SECURITY_NONE;
        if (mWifiManager.isEnhancedOpenSupported()) {
            spinnerAdapter.add(mContext.getString(R.string.wifi_security_owe));
            mSecurityInPosition[idx++] = AccessPoint.SECURITY_OWE;
        }
        spinnerAdapter.add(mContext.getString(R.string.wifi_security_wep));
        mSecurityInPosition[idx++] = AccessPoint.SECURITY_WEP;
        spinnerAdapter.add(mContext.getString(R.string.wifi_security_wpa_wpa2));
        mSecurityInPosition[idx++] = AccessPoint.SECURITY_PSK;
        if (mWifiManager.isWpa3SaeSupported()) {
            spinnerAdapter.add(mContext.getString(R.string.wifi_security_sae));
            mSecurityInPosition[idx++] = AccessPoint.SECURITY_SAE;
        }
        spinnerAdapter.add(mContext.getString(R.string.wifi_security_eap));
        mSecurityInPosition[idx++] = AccessPoint.SECURITY_EAP;
        if (mWifiManager.isWpa3SuiteBSupported()) {
            spinnerAdapter.add(mContext.getString(R.string.wifi_security_eap_suiteb));
            mSecurityInPosition[idx++] = AccessPoint.SECURITY_EAP_SUITE_B;
        }

        spinnerAdapter.notifyDataSetChanged();

        mView.findViewById(R.id.type).setVisibility(View.VISIBLE);

        showIpConfigFields();
        showProxyFields();
        mView.findViewById(R.id.wifi_advanced_toggle).setVisibility(View.VISIBLE);
        // Hidden option can be changed only when the user adds a network manually.
        mView.findViewById(R.id.hidden_settings_field).setVisibility(View.VISIBLE);
        ((CheckBox) mView.findViewById(R.id.wifi_advanced_togglebox))
                .setOnCheckedChangeListener(this);
    }

    private ArrayAdapter<CharSequence> getSpinnerAdapter(
            int contentStringArrayResId) {
        final String[] eapMethods = mContext.getResources().getStringArray(
                contentStringArrayResId);
        final ArrayAdapter<CharSequence> spinnerAdapter = new ArrayAdapter<>(mContext,
                android.R.layout.simple_spinner_item, eapMethods);
        spinnerAdapter.setDropDownViewResource(
                android.R.layout.simple_spinner_dropdown_item);
        return spinnerAdapter;
    }
}<|MERGE_RESOLUTION|>--- conflicted
+++ resolved
@@ -731,13 +731,12 @@
                                 break;
                         }
                         break;
-<<<<<<< HEAD
                     case Eap.SIM:
                     case Eap.AKA:
                     case Eap.AKA_PRIME:
                         selectedSimCardNumber = mSimCardSpinner.getSelectedItemPosition() + 1;
                         config.enterpriseConfig.setSimNum(selectedSimCardNumber);
-=======
+                        break;
                     case Eap.TTLS:
                         // The default index from mPhase2TtlsAdapter maps to the API
                         switch(phase2Method) {
@@ -757,7 +756,6 @@
                                 Log.e(TAG, "Unknown phase2 method" + phase2Method);
                                 break;
                         }
->>>>>>> 433e9902
                         break;
                     default:
                         break;
@@ -1141,17 +1139,6 @@
                             break;
                     }
                     break;
-<<<<<<< HEAD
-                case Eap.SIM:
-                case Eap.AKA:
-                case Eap.AKA_PRIME:
-                    if (enterpriseConfig.getSimNum() != null
-                            && !enterpriseConfig.getSimNum().isEmpty()) {
-                        int mSimNum = Integer.parseInt(enterpriseConfig.getSimNum());
-                        mSimCardSpinner.setSelection(mSimNum - 1);
-                    } else {
-                        mSimCardSpinner.setSelection(0);
-=======
                 case Eap.TTLS:
                     switch (phase2Method) {
                         case Phase2.PAP:
@@ -1169,7 +1156,17 @@
                         default:
                             Log.e(TAG, "Invalid phase 2 method " + phase2Method);
                             break;
->>>>>>> 433e9902
+                    }
+                    break;
+                case Eap.SIM:
+                case Eap.AKA:
+                case Eap.AKA_PRIME:
+                    if (enterpriseConfig.getSimNum() != null
+                            && !enterpriseConfig.getSimNum().isEmpty()) {
+                        int mSimNum = Integer.parseInt(enterpriseConfig.getSimNum());
+                        mSimCardSpinner.setSelection(mSimNum - 1);
+                    } else {
+                        mSimCardSpinner.setSelection(0);
                     }
                     break;
                 default:
