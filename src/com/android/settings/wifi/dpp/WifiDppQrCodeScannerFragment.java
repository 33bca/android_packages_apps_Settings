/*
 * Copyright (C) 2018 The Android Open Source Project
 *
 * Licensed under the Apache License, Version 2.0 (the "License");
 * you may not use this file except in compliance with the License.
 * You may obtain a copy of the License at
 *
 *      http://www.apache.org/licenses/LICENSE-2.0
 *
 * Unless required by applicable law or agreed to in writing, software
 * distributed under the License is distributed on an "AS IS" BASIS,
 * WITHOUT WARRANTIES OR CONDITIONS OF ANY KIND, either express or implied.
 * See the License for the specific language governing permissions and
 * limitations under the License.
 */

package com.android.settings.wifi.dpp;

import static android.net.wifi.WifiInfo.sanitizeSsid;

import android.app.Activity;
import android.app.settings.SettingsEnums;
import android.content.Context;
import android.content.Intent;
import android.graphics.Matrix;
import android.graphics.Rect;
import android.graphics.SurfaceTexture;
import android.net.ConnectivityManager;
import android.net.NetworkScoreManager;
import android.net.wifi.EasyConnectStatusCallback;
import android.net.wifi.WifiConfiguration;
import android.net.wifi.WifiManager;
import android.os.Bundle;
import android.os.Handler;
import android.os.HandlerThread;
import android.os.Looper;
import android.os.Message;
import android.os.Process;
import android.os.SimpleClock;
import android.os.SystemClock;
import android.text.TextUtils;
import android.util.Log;
import android.util.Size;
import android.view.LayoutInflater;
import android.view.Menu;
import android.view.MenuInflater;
import android.view.TextureView;
import android.view.TextureView.SurfaceTextureListener;
import android.view.View;
import android.view.ViewGroup;
import android.view.accessibility.AccessibilityEvent;
import android.widget.TextView;

import androidx.annotation.StringRes;
import androidx.annotation.UiThread;
import androidx.annotation.VisibleForTesting;
import androidx.lifecycle.ViewModelProviders;

import com.android.settings.R;
import com.android.settings.wifi.qrcode.QrCamera;
import com.android.settings.wifi.qrcode.QrDecorateView;
import com.android.wifitrackerlib.WifiEntry;
import com.android.wifitrackerlib.WifiPickerTracker;

import java.time.Clock;
import java.time.ZoneOffset;
import java.util.List;

public class WifiDppQrCodeScannerFragment extends WifiDppQrCodeBaseFragment implements
        SurfaceTextureListener,
        QrCamera.ScannerCallback,
        WifiManager.ActionListener {
    private static final String TAG = "WifiDppQrCodeScanner";

    /** Message sent to hide error message */
    private static final int MESSAGE_HIDE_ERROR_MESSAGE = 1;

    /** Message sent to show error message */
    private static final int MESSAGE_SHOW_ERROR_MESSAGE = 2;

    /** Message sent to manipulate Wi-Fi DPP QR code */
    private static final int MESSAGE_SCAN_WIFI_DPP_SUCCESS = 3;

    /** Message sent to manipulate ZXing Wi-Fi QR code */
    private static final int MESSAGE_SCAN_ZXING_WIFI_FORMAT_SUCCESS = 4;

    private static final long SHOW_ERROR_MESSAGE_INTERVAL = 10000;
    private static final long SHOW_SUCCESS_SQUARE_INTERVAL = 1000;

    // Key for Bundle usage
    private static final String KEY_IS_CONFIGURATOR_MODE = "key_is_configurator_mode";
    private static final String KEY_LATEST_ERROR_CODE = "key_latest_error_code";
    public static final String KEY_WIFI_CONFIGURATION = "key_wifi_configuration";

    private static final int ARG_RESTART_CAMERA = 1;

    // Max age of tracked WifiEntries.
    private static final long MAX_SCAN_AGE_MILLIS = 15_000;
    // Interval between initiating WifiPickerTracker scans.
    private static final long SCAN_INTERVAL_MILLIS = 10_000;

    private QrCamera mCamera;
    private TextureView mTextureView;
    private QrDecorateView mDecorateView;
    private TextView mErrorMessage;

    /** true if the fragment working for configurator, false enrollee*/
    private boolean mIsConfiguratorMode;

    /** The SSID of the Wi-Fi network which the user specify to enroll */
    private String mSsid;

    /** QR code data scanned by camera */
    private WifiQrCode mWifiQrCode;

    /** The WifiConfiguration connecting for enrollee usage */
    private WifiConfiguration mEnrolleeWifiConfiguration;

    private int mLatestStatusCode = WifiDppUtils.EASY_CONNECT_EVENT_FAILURE_NONE;

    private WifiPickerTracker mWifiPickerTracker;
    private HandlerThread mWorkerThread;

    private final Handler mHandler = new Handler() {
        @Override
        public void handleMessage(Message msg) {
            switch (msg.what) {
                case MESSAGE_HIDE_ERROR_MESSAGE:
                    mErrorMessage.setVisibility(View.INVISIBLE);
                    break;

                case MESSAGE_SHOW_ERROR_MESSAGE:
                    final String errorMessage = (String) msg.obj;

                    mErrorMessage.setVisibility(View.VISIBLE);
                    mErrorMessage.setText(errorMessage);
                    mErrorMessage.sendAccessibilityEvent(
                            AccessibilityEvent.TYPE_WINDOW_STATE_CHANGED);

                    // Cancel any pending messages to hide error view and requeue the message so
                    // user has time to see error
                    removeMessages(MESSAGE_HIDE_ERROR_MESSAGE);
                    sendEmptyMessageDelayed(MESSAGE_HIDE_ERROR_MESSAGE,
                            SHOW_ERROR_MESSAGE_INTERVAL);

                    if (msg.arg1 == ARG_RESTART_CAMERA) {
                        setProgressBarShown(false);
                        mDecorateView.setFocused(false);
                        restartCamera();
                    }
                    break;

                case MESSAGE_SCAN_WIFI_DPP_SUCCESS:
                    if (mScanWifiDppSuccessListener == null) {
                        // mScanWifiDppSuccessListener may be null after onDetach(), do nothing here
                        return;
                    }
                    mScanWifiDppSuccessListener.onScanWifiDppSuccess((WifiQrCode)msg.obj);

                    if (!mIsConfiguratorMode) {
                        setProgressBarShown(true);
                        startWifiDppEnrolleeInitiator((WifiQrCode)msg.obj);
                        updateEnrolleeSummary();
                        mSummary.sendAccessibilityEvent(
                                AccessibilityEvent.TYPE_WINDOW_STATE_CHANGED);
                    }

                    notifyUserForQrCodeRecognition();
                    break;

                case MESSAGE_SCAN_ZXING_WIFI_FORMAT_SUCCESS:
                    // We may get 2 WifiConfiguration if the QR code has no password in it,
                    // one for open network and one for enhanced open network.
                    final WifiManager wifiManager =
                            getContext().getSystemService(WifiManager.class);
                    final WifiNetworkConfig qrCodeWifiNetworkConfig =
                            (WifiNetworkConfig)msg.obj;
                    final List<WifiConfiguration> qrCodeWifiConfigurations =
                            qrCodeWifiNetworkConfig.getWifiConfigurations();

                    // Adds all Wi-Fi networks in QR code to the set of configured networks and
                    // connects to it if it's reachable.
                    boolean hasHiddenOrReachableWifiNetwork = false;
                    for (WifiConfiguration qrCodeWifiConfiguration : qrCodeWifiConfigurations) {
                        final int id = wifiManager.addNetwork(qrCodeWifiConfiguration);
                        if (id == -1) {
                            continue;
                        }
                        wifiManager.enableNetwork(id, /* attemptConnect */ false);
                        // WifiTracker only contains a hidden SSID Wi-Fi network if it's saved.
                        // We can't check if a hidden SSID Wi-Fi network is reachable in advance.
                        if (qrCodeWifiConfiguration.hiddenSSID ||
                                isReachableWifiNetwork(qrCodeWifiConfiguration)) {
                            hasHiddenOrReachableWifiNetwork = true;
                            mEnrolleeWifiConfiguration = qrCodeWifiConfiguration;
                            wifiManager.connect(id,
                                    /* listener */ WifiDppQrCodeScannerFragment.this);
                        }
                    }

                    if (!hasHiddenOrReachableWifiNetwork) {
                        showErrorMessageAndRestartCamera(
                                R.string.wifi_dpp_check_connection_try_again);
                        return;
                    }

                    mMetricsFeatureProvider.action(
                            mMetricsFeatureProvider.getAttribution(getActivity()),
                            SettingsEnums.ACTION_SETTINGS_ENROLL_WIFI_QR_CODE,
                            SettingsEnums.SETTINGS_WIFI_DPP_ENROLLEE,
                            /* key */ null,
                            /* value */ Integer.MIN_VALUE);

                    notifyUserForQrCodeRecognition();
                    break;

                default:
            }
        }
    };

    @UiThread
    private void notifyUserForQrCodeRecognition() {
        if (mCamera != null) {
            mCamera.stop();
        }

        mDecorateView.setFocused(true);
        mErrorMessage.setVisibility(View.INVISIBLE);

        WifiDppUtils.triggerVibrationForQrCodeRecognition(getContext());
    }

    private boolean isReachableWifiNetwork(WifiConfiguration wifiConfiguration) {
        final List<WifiEntry> wifiEntries = mWifiPickerTracker.getWifiEntries();
        final WifiEntry connectedWifiEntry = mWifiPickerTracker.getConnectedWifiEntry();
        if (connectedWifiEntry != null) {
            // Add connected WifiEntry to prevent fail toast to users when it's connected.
            wifiEntries.add(connectedWifiEntry);
        }

        for (WifiEntry wifiEntry : wifiEntries) {
            if (!TextUtils.equals(wifiEntry.getSsid(), sanitizeSsid(wifiConfiguration.SSID))) {
                continue;
            }
            final int security =
                    WifiDppUtils.getSecurityTypeFromWifiConfiguration(wifiConfiguration);
            if (security == wifiEntry.getSecurity()) {
                return true;
            }

<<<<<<< HEAD
        // hidden network visibility is known at later stage (next scan)
        if (wifiConfiguration.hiddenSSID)
            return true;

        for (AccessPoint scannedAccessPoint : scannedAccessPoints) {
            if (scannedAccessPoint.matches(wifiConfiguration) &&
                    scannedAccessPoint.isReachable()) {
=======
            // Default security type of PSK/SAE transition mode WifiEntry is SECURITY_PSK and
            // there is no way to know if a WifiEntry is of transition mode. Give it a chance.
            if (security == WifiEntry.SECURITY_SAE
                    && wifiEntry.getSecurity() == WifiEntry.SECURITY_PSK) {
>>>>>>> 4c3c27dc
                return true;
            }
        }
        return false;
    }

    @Override
    public void onCreate(Bundle savedInstanceState) {
        super.onCreate(savedInstanceState);

        if (savedInstanceState != null) {
            mIsConfiguratorMode = savedInstanceState.getBoolean(KEY_IS_CONFIGURATOR_MODE);
            mLatestStatusCode = savedInstanceState.getInt(KEY_LATEST_ERROR_CODE);
            mEnrolleeWifiConfiguration = savedInstanceState.getParcelable(KEY_WIFI_CONFIGURATION);
        }

        final WifiDppInitiatorViewModel model =
                ViewModelProviders.of(this).get(WifiDppInitiatorViewModel.class);

        model.getEnrolleeSuccessNetworkId().observe(this, networkId -> {
            // After configuration change, observe callback will be triggered,
            // do nothing for this case if a handshake does not end
            if (model.isWifiDppHandshaking()) {
                return;
            }

            new EasyConnectEnrolleeStatusCallback().onEnrolleeSuccess(networkId.intValue());
        });

        model.getStatusCode().observe(this, statusCode -> {
            // After configuration change, observe callback will be triggered,
            // do nothing for this case if a handshake does not end
            if (model.isWifiDppHandshaking()) {
                return;
            }

            int code = statusCode.intValue();
            Log.d(TAG, "Easy connect enrollee callback onFailure " + code);
            new EasyConnectEnrolleeStatusCallback().onFailure(code);
        });
    }

    @Override
    public void onPause() {
        if (mCamera != null) {
            mCamera.stop();
        }

        super.onPause();
    }

    @Override
    public void onResume() {
        super.onResume();

        if (!isWifiDppHandshaking()) {
            restartCamera();
        }
    }

    @Override
    public int getMetricsCategory() {
        if (mIsConfiguratorMode) {
            return SettingsEnums.SETTINGS_WIFI_DPP_CONFIGURATOR;
        } else {
            return SettingsEnums.SETTINGS_WIFI_DPP_ENROLLEE;
        }
    }

    // Container Activity must implement this interface
    public interface OnScanWifiDppSuccessListener {
        void onScanWifiDppSuccess(WifiQrCode wifiQrCode);
    }
    private OnScanWifiDppSuccessListener mScanWifiDppSuccessListener;

    /**
     * Configurator container activity of the fragment should create instance with this constructor.
     */
    public WifiDppQrCodeScannerFragment() {
        super();

        mIsConfiguratorMode = true;
    }

    /**
     * Enrollee container activity of the fragment should create instance with this constructor and
     * specify the SSID string of the WI-Fi network to be provisioned.
     */
    WifiDppQrCodeScannerFragment(String ssid) {
        super();

        mIsConfiguratorMode = false;
        mSsid = ssid;
    }

    @Override
    public void onActivityCreated(Bundle savedInstanceState) {
        super.onActivityCreated(savedInstanceState);

        mWorkerThread = new HandlerThread(
                TAG + "{" + Integer.toHexString(System.identityHashCode(this)) + "}",
                Process.THREAD_PRIORITY_BACKGROUND);
        mWorkerThread.start();
        final Clock elapsedRealtimeClock = new SimpleClock(ZoneOffset.UTC) {
            @Override
            public long millis() {
                return SystemClock.elapsedRealtime();
            }
        };
        final Context context = getContext();
        mWifiPickerTracker = new WifiPickerTracker(getSettingsLifecycle(), context,
                context.getSystemService(WifiManager.class),
                context.getSystemService(ConnectivityManager.class),
                context.getSystemService(NetworkScoreManager.class),
                new Handler(Looper.getMainLooper()),
                mWorkerThread.getThreadHandler(),
                elapsedRealtimeClock,
                MAX_SCAN_AGE_MILLIS,
                SCAN_INTERVAL_MILLIS,
                null /* listener */);

        // setTitle for TalkBack
        if (mIsConfiguratorMode) {
            getActivity().setTitle(R.string.wifi_dpp_add_device_to_network);
        } else {
            getActivity().setTitle(R.string.wifi_dpp_scan_qr_code);
        }
    }

    @Override
    public void onAttach(Context context) {
        super.onAttach(context);

        mScanWifiDppSuccessListener = (OnScanWifiDppSuccessListener) context;
    }

    @Override
    public void onDetach() {
        mScanWifiDppSuccessListener = null;

        super.onDetach();
    }

    @Override
    public void onDestroyView() {
        mWorkerThread.quit();

        super.onDestroyView();
    }

    @Override
    public final View onCreateView(LayoutInflater inflater, ViewGroup container,
            Bundle savedInstanceState) {
        return inflater.inflate(R.layout.wifi_dpp_qrcode_scanner_fragment, container,
                /* attachToRoot */ false);
    }

    @Override
    public void onViewCreated(View view, Bundle savedInstanceState) {
        super.onViewCreated(view, savedInstanceState);

        mTextureView = view.findViewById(R.id.preview_view);
        mTextureView.setSurfaceTextureListener(this);

        mDecorateView = view.findViewById(R.id.decorate_view);

        setProgressBarShown(isWifiDppHandshaking());

        if (mIsConfiguratorMode) {
            setHeaderTitle(R.string.wifi_dpp_add_device_to_network);

            WifiNetworkConfig wifiNetworkConfig = ((WifiNetworkConfig.Retriever) getActivity())
                .getWifiNetworkConfig();
            if (!WifiNetworkConfig.isValidConfig(wifiNetworkConfig)) {
                throw new IllegalStateException("Invalid Wi-Fi network for configuring");
            }
            mSummary.setText(getString(R.string.wifi_dpp_center_qr_code,
                    wifiNetworkConfig.getSsid()));
        } else {
            setHeaderTitle(R.string.wifi_dpp_scan_qr_code);

            updateEnrolleeSummary();
        }

        mErrorMessage = view.findViewById(R.id.error_message);
    }

    @Override
    public void onCreateOptionsMenu(Menu menu, MenuInflater inflater) {
        menu.removeItem(Menu.FIRST);

        super.onCreateOptionsMenu(menu, inflater);
    }

    @Override
    public void onSurfaceTextureAvailable(SurfaceTexture surface, int width, int height) {
        initCamera(surface);
    }

    @Override
    public void onSurfaceTextureSizeChanged(SurfaceTexture surface, int width, int height) {
        // Do nothing
    }

    @Override
    public boolean onSurfaceTextureDestroyed(SurfaceTexture surface) {
        destroyCamera();
        return true;
    }

    @Override
    public void onSurfaceTextureUpdated(SurfaceTexture surface) {
        // Do nothing
    }

    @Override
    public Size getViewSize() {
        return new Size(mTextureView.getWidth(), mTextureView.getHeight());
    }

    @Override
    public Rect getFramePosition(Size previewSize, int cameraOrientation) {
        return new Rect(0, 0, previewSize.getHeight(), previewSize.getHeight());
    }

    @Override
    public void setTransform(Matrix transform) {
        mTextureView.setTransform(transform);
    }

    @Override
    public boolean isValid(String qrCode) {
        try {
            mWifiQrCode = new WifiQrCode(qrCode);
        } catch (IllegalArgumentException e) {
            showErrorMessage(R.string.wifi_dpp_qr_code_is_not_valid_format);
            return false;
        }

        // It's impossible to provision other device with ZXing Wi-Fi Network config format
        final String scheme = mWifiQrCode.getScheme();
        if (mIsConfiguratorMode && WifiQrCode.SCHEME_ZXING_WIFI_NETWORK_CONFIG.equals(scheme)) {
            showErrorMessage(R.string.wifi_dpp_qr_code_is_not_valid_format);
            return false;
        }

        return true;
    }

    /**
     * This method is only called when QrCamera.ScannerCallback.isValid returns true;
     */
    @Override
    public void handleSuccessfulResult(String qrCode) {
        switch (mWifiQrCode.getScheme()) {
            case WifiQrCode.SCHEME_DPP:
                handleWifiDpp();
                break;

            case WifiQrCode.SCHEME_ZXING_WIFI_NETWORK_CONFIG:
                handleZxingWifiFormat();
                break;

            default:
                // continue below
        }
    }

    private void handleWifiDpp() {
        Message message = mHandler.obtainMessage(MESSAGE_SCAN_WIFI_DPP_SUCCESS);
        message.obj = new WifiQrCode(mWifiQrCode.getQrCode());

        mHandler.sendMessageDelayed(message, SHOW_SUCCESS_SQUARE_INTERVAL);
    }

    private void handleZxingWifiFormat() {
        Message message = mHandler.obtainMessage(MESSAGE_SCAN_ZXING_WIFI_FORMAT_SUCCESS);
        message.obj = new WifiQrCode(mWifiQrCode.getQrCode()).getWifiNetworkConfig();

        mHandler.sendMessageDelayed(message, SHOW_SUCCESS_SQUARE_INTERVAL);
    }

    @Override
    public void handleCameraFailure() {
        destroyCamera();
    }

    private void initCamera(SurfaceTexture surface) {
        // Check if the camera has already created.
        if (mCamera == null) {
            mCamera = new QrCamera(getContext(), this);

            if (isWifiDppHandshaking()) {
                if (mDecorateView != null) {
                    mDecorateView.setFocused(true);
                }
            } else {
                mCamera.start(surface);
            }
        }
    }

    private void destroyCamera() {
        if (mCamera != null) {
            mCamera.stop();
            mCamera = null;
        }
    }

    private void showErrorMessage(@StringRes int messageResId) {
        final Message message = mHandler.obtainMessage(MESSAGE_SHOW_ERROR_MESSAGE,
                getString(messageResId));
        message.sendToTarget();
    }

    private void showErrorMessageAndRestartCamera(@StringRes int messageResId) {
        final Message message = mHandler.obtainMessage(MESSAGE_SHOW_ERROR_MESSAGE,
                getString(messageResId));
        message.arg1 = ARG_RESTART_CAMERA;
        message.sendToTarget();
    }

    @Override
    public void onSaveInstanceState(Bundle outState) {
        outState.putBoolean(KEY_IS_CONFIGURATOR_MODE, mIsConfiguratorMode);
        outState.putInt(KEY_LATEST_ERROR_CODE, mLatestStatusCode);
        outState.putParcelable(KEY_WIFI_CONFIGURATION, mEnrolleeWifiConfiguration);

        super.onSaveInstanceState(outState);
    }

    private class EasyConnectEnrolleeStatusCallback extends EasyConnectStatusCallback {
        @Override
        public void onEnrolleeSuccess(int newNetworkId) {

            // Connect to the new network.
            final WifiManager wifiManager = getContext().getSystemService(WifiManager.class);
            final List<WifiConfiguration> wifiConfigs =
                    wifiManager.getPrivilegedConfiguredNetworks();
            for (WifiConfiguration wifiConfig : wifiConfigs) {
                if (wifiConfig.networkId == newNetworkId) {
                    mLatestStatusCode = WifiDppUtils.EASY_CONNECT_EVENT_SUCCESS;
                    mEnrolleeWifiConfiguration = wifiConfig;
                    wifiManager.connect(wifiConfig, WifiDppQrCodeScannerFragment.this);
                    return;
                }
            }

            Log.e(TAG, "Invalid networkId " + newNetworkId);
            mLatestStatusCode = EasyConnectStatusCallback.EASY_CONNECT_EVENT_FAILURE_GENERIC;
            updateEnrolleeSummary();
            showErrorMessageAndRestartCamera(R.string.wifi_dpp_check_connection_try_again);
        }

        @Override
        public void onConfiguratorSuccess(int code) {
            // Do nothing
        }

        @Override
        public void onFailure(int code) {
            Log.d(TAG, "EasyConnectEnrolleeStatusCallback.onFailure " + code);

            int errorMessageResId;
            switch (code) {
                case EasyConnectStatusCallback.EASY_CONNECT_EVENT_FAILURE_INVALID_URI:
                    errorMessageResId = R.string.wifi_dpp_qr_code_is_not_valid_format;
                    break;

                case EasyConnectStatusCallback.EASY_CONNECT_EVENT_FAILURE_AUTHENTICATION:
                    errorMessageResId = R.string.wifi_dpp_failure_authentication_or_configuration;
                    break;

                case EasyConnectStatusCallback.EASY_CONNECT_EVENT_FAILURE_NOT_COMPATIBLE:
                    errorMessageResId = R.string.wifi_dpp_failure_not_compatible;
                    break;

                case EasyConnectStatusCallback.EASY_CONNECT_EVENT_FAILURE_CONFIGURATION:
                    errorMessageResId = R.string.wifi_dpp_failure_authentication_or_configuration;
                    break;

                case EasyConnectStatusCallback.EASY_CONNECT_EVENT_FAILURE_BUSY:
                    if (code == mLatestStatusCode) {
                        throw(new IllegalStateException("stopEasyConnectSession and try again for"
                                + "EASY_CONNECT_EVENT_FAILURE_BUSY but still failed"));
                    }

                    mLatestStatusCode = code;
                    final WifiManager wifiManager =
                        getContext().getSystemService(WifiManager.class);
                    wifiManager.stopEasyConnectSession();
                    startWifiDppEnrolleeInitiator(mWifiQrCode);
                    return;

                case EasyConnectStatusCallback.EASY_CONNECT_EVENT_FAILURE_TIMEOUT:
                    errorMessageResId = R.string.wifi_dpp_failure_timeout;
                    break;

                case EasyConnectStatusCallback.EASY_CONNECT_EVENT_FAILURE_GENERIC:
                    errorMessageResId = R.string.wifi_dpp_failure_generic;
                    break;

                case EasyConnectStatusCallback.EASY_CONNECT_EVENT_FAILURE_NOT_SUPPORTED:
                    throw(new IllegalStateException("EASY_CONNECT_EVENT_FAILURE_NOT_SUPPORTED" +
                            " should be a configurator only error"));

                case EasyConnectStatusCallback.EASY_CONNECT_EVENT_FAILURE_INVALID_NETWORK:
                    throw(new IllegalStateException("EASY_CONNECT_EVENT_FAILURE_INVALID_NETWORK" +
                            " should be a configurator only error"));

                default:
                    throw(new IllegalStateException("Unexpected Wi-Fi DPP error"));
            }

            mLatestStatusCode = code;
            updateEnrolleeSummary();
            showErrorMessageAndRestartCamera(errorMessageResId);
        }

        @Override
        public void onProgress(int code) {
            // Do nothing
        }
    }

    private void startWifiDppEnrolleeInitiator(WifiQrCode wifiQrCode) {
        final WifiDppInitiatorViewModel model =
                ViewModelProviders.of(this).get(WifiDppInitiatorViewModel.class);

        model.startEasyConnectAsEnrolleeInitiator(wifiQrCode.getQrCode());
    }

    @Override
    public void onSuccess() {
        final Intent resultIntent = new Intent();
        resultIntent.putExtra(KEY_WIFI_CONFIGURATION, mEnrolleeWifiConfiguration);

        final Activity hostActivity = getActivity();
        hostActivity.setResult(Activity.RESULT_OK, resultIntent);
        hostActivity.finish();
    }

    @Override
    public void onFailure(int reason) {
        Log.d(TAG, "Wi-Fi connect onFailure reason - " + reason);
        showErrorMessageAndRestartCamera(R.string.wifi_dpp_check_connection_try_again);
    }

    // Check is Easy Connect handshaking or not
    private boolean isWifiDppHandshaking() {
        final WifiDppInitiatorViewModel model =
                ViewModelProviders.of(this).get(WifiDppInitiatorViewModel.class);

        return model.isWifiDppHandshaking();
    }

    /**
     * To resume camera decoding task after handshake fail or Wi-Fi connection fail.
     */
    private void restartCamera() {
        if (mCamera == null) {
            Log.d(TAG, "mCamera is not available for restarting camera");
            return;
        }

        if (mCamera.isDecodeTaskAlive()) {
            mCamera.stop();
        }

        final SurfaceTexture surfaceTexture = mTextureView.getSurfaceTexture();
        if (surfaceTexture == null) {
            throw new IllegalStateException("SurfaceTexture is not ready for restarting camera");
        }

        mCamera.start(surfaceTexture);
    }

    private void updateEnrolleeSummary() {
        if (isWifiDppHandshaking()) {
            mSummary.setText(R.string.wifi_dpp_connecting);
        } else {
            String description;
            if (TextUtils.isEmpty(mSsid)) {
                description = getString(R.string.wifi_dpp_scan_qr_code_join_unknown_network, mSsid);
            } else {
                description = getString(R.string.wifi_dpp_scan_qr_code_join_network, mSsid);
            }
            mSummary.setText(description);
        }
    }

    @VisibleForTesting
    protected boolean isDecodeTaskAlive() {
        return mCamera != null && mCamera.isDecodeTaskAlive();
    }

    @Override
    protected boolean isFooterAvailable() {
        return false;
    }
}<|MERGE_RESOLUTION|>--- conflicted
+++ resolved
@@ -238,6 +238,9 @@
             // Add connected WifiEntry to prevent fail toast to users when it's connected.
             wifiEntries.add(connectedWifiEntry);
         }
+        // hidden network visibility is known at later stage (next scan)
+        if (wifiConfiguration.hiddenSSID)
+            return true;
 
         for (WifiEntry wifiEntry : wifiEntries) {
             if (!TextUtils.equals(wifiEntry.getSsid(), sanitizeSsid(wifiConfiguration.SSID))) {
@@ -249,20 +252,10 @@
                 return true;
             }
 
-<<<<<<< HEAD
-        // hidden network visibility is known at later stage (next scan)
-        if (wifiConfiguration.hiddenSSID)
-            return true;
-
-        for (AccessPoint scannedAccessPoint : scannedAccessPoints) {
-            if (scannedAccessPoint.matches(wifiConfiguration) &&
-                    scannedAccessPoint.isReachable()) {
-=======
             // Default security type of PSK/SAE transition mode WifiEntry is SECURITY_PSK and
             // there is no way to know if a WifiEntry is of transition mode. Give it a chance.
             if (security == WifiEntry.SECURITY_SAE
                     && wifiEntry.getSecurity() == WifiEntry.SECURITY_PSK) {
->>>>>>> 4c3c27dc
                 return true;
             }
         }
