--- conflicted
+++ resolved
@@ -50,13 +50,6 @@
 import android.view.View;
 import android.widget.Toast;
 
-<<<<<<< HEAD
-import androidx.annotation.VisibleForTesting;
-import androidx.preference.Preference;
-import androidx.preference.PreferenceCategory;
-
-=======
->>>>>>> 490ac798
 import com.android.settings.LinkifyUtils;
 import com.android.settings.R;
 import com.android.settings.RestrictedSettingsFragment;
@@ -64,13 +57,8 @@
 import com.android.settings.core.FeatureFlags;
 import com.android.settings.core.SubSettingLauncher;
 import com.android.settings.dashboard.SummaryLoader;
-<<<<<<< HEAD
-import com.android.settings.datausage.DataUsageUtils;
-import com.android.settings.datausage.DataUsagePreference;
-=======
 import com.android.settings.datausage.DataUsagePreference;
 import com.android.settings.datausage.DataUsageUtils;
->>>>>>> 490ac798
 import com.android.settings.location.ScanningSettings;
 import com.android.settings.search.BaseSearchIndexProvider;
 import com.android.settings.search.Indexable;
@@ -120,11 +108,8 @@
 
     @VisibleForTesting
     static final int ADD_NETWORK_REQUEST = 2;
-<<<<<<< HEAD
-=======
 
     static final int CONFIG_NETWORK_REQUEST = 3;
->>>>>>> 490ac798
 
     // Instance state keys
     private static final String SAVE_DIALOG_MODE = "dialog_mode";
@@ -444,14 +429,11 @@
                 mWifiTracker.resumeScanning();
             }
             return;
-<<<<<<< HEAD
-=======
         } else if (requestCode == CONFIG_NETWORK_REQUEST) {
             if (resultCode == Activity.RESULT_OK) {
                 handleConfigNetworkSubmitEvent(data);
             }
             return;
->>>>>>> 490ac798
         }
 
         final boolean formerlyRestricted = mIsRestricted;
@@ -584,14 +566,10 @@
                     break;
 
                 default:
-<<<<<<< HEAD
-                    showDialog(mSelectedAccessPoint, WifiConfigUiBase.MODE_CONNECT);
-=======
                     final Bundle bundle = ((LongPressAccessPointPreference) preference).getExtras();
                     mSelectedAccessPoint.saveWifiState(bundle);
                     launchConfigNewNetworkFragment(mSelectedAccessPoint,
                             WifiConfigUiBase.MODE_CONNECT, bundle);
->>>>>>> 490ac798
                     break;
             }
         } else if (preference == mAddWifiNetworkPreference) {
