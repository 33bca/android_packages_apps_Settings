--- conflicted
+++ resolved
@@ -21,23 +21,22 @@
         }
 
         @Override
-<<<<<<< HEAD
-        public void onNumClientsChanged(int numClients) {
+        public void onConnectedClientsChanged(List<WifiClient> clients) {
             // Do nothing - we don't care about changing anything here.
         }
 
         @Override
         public void onStaConnected(String Macaddr, int numClients) {
-            mWifiTetherSoftApCallback.onNumClientsChanged(numClients);
+            // TODO(b/144386510): onNumClientsChanged is now onConnectedClientsChanged, and expects
+            // a list of changed clients.
+            //mWifiTetherSoftApCallback.onNumClientsChanged(numClients);
         }
 
         @Override
         public void onStaDisconnected(String Macaddr, int numClients) {
-            mWifiTetherSoftApCallback.onNumClientsChanged(numClients);
-=======
-        public void onConnectedClientsChanged(List<WifiClient> clients) {
-            mWifiTetherSoftApCallback.onConnectedClientsChanged(clients);
->>>>>>> 4bc48ebe
+            // TODO(b/144386510): onNumClientsChanged is now onConnectedClientsChanged, and expects
+            // a list of changed clients.
+            //mWifiTetherSoftApCallback.onNumClientsChanged(numClients);
         }
     };
     private Handler mHandler;
