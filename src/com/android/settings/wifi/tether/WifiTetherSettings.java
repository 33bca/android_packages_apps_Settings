/*
 * Copyright (C) 2017 The Android Open Source Project
 *
 * Licensed under the Apache License, Version 2.0 (the "License");
 * you may not use this file except in compliance with the License.
 * You may obtain a copy of the License at
 *
 *      http://www.apache.org/licenses/LICENSE-2.0
 *
 * Unless required by applicable law or agreed to in writing, software
 * distributed under the License is distributed on an "AS IS" BASIS,
 * WITHOUT WARRANTIES OR CONDITIONS OF ANY KIND, either express or implied.
 * See the License for the specific language governing permissions and
 * limitations under the License.
 */

package com.android.settings.wifi.tether;

import static android.net.TetheringManager.ACTION_TETHER_STATE_CHANGED;
import static android.net.wifi.WifiManager.WIFI_AP_STATE_CHANGED_ACTION;
import static com.android.settings.wifi.tether.WifiTetherApBandPreferenceController.BAND_BOTH_2G_5G;

import android.app.settings.SettingsEnums;
import android.content.BroadcastReceiver;
import android.content.Context;
import android.content.Intent;
import android.content.IntentFilter;
import android.net.wifi.SoftApConfiguration;
import android.net.wifi.WifiManager;
import android.os.Bundle;
import android.os.UserManager;
import android.util.FeatureFlagUtils;
import android.util.Log;

import androidx.annotation.VisibleForTesting;
import androidx.preference.PreferenceGroup;

import com.android.settings.R;
import com.android.settings.SettingsActivity;
import com.android.settings.core.FeatureFlags;
import com.android.settings.dashboard.RestrictedDashboardFragment;
import com.android.settings.search.BaseSearchIndexProvider;
import com.android.settings.widget.SettingsMainSwitchBar;
import com.android.settingslib.TetherUtil;
import com.android.settingslib.core.AbstractPreferenceController;
import com.android.settingslib.search.SearchIndexable;

import java.util.ArrayList;
import java.util.List;

@SearchIndexable
public class WifiTetherSettings extends RestrictedDashboardFragment
        implements WifiTetherBasePreferenceController.OnTetherConfigUpdateListener {

    private static final String TAG = "WifiTetherSettings";
    private static final IntentFilter TETHER_STATE_CHANGE_FILTER;
    private static final String KEY_WIFI_TETHER_SCREEN = "wifi_tether_settings_screen";
<<<<<<< HEAD
    private static final int EXPANDED_CHILD_COUNT_WITH_SECURITY_NON = 3;
    private static final int EXPANDED_CHILD_COUNT_DEFAULT = 4;
    private static boolean mWasApBand6GHzSelected = false;
    private static final int BAND_6GHZ = SoftApConfiguration.BAND_6GHZ | SoftApConfiguration.BAND_2GHZ;
=======
>>>>>>> 5a50b8ff

    @VisibleForTesting
    static final String KEY_WIFI_TETHER_NETWORK_NAME = "wifi_tether_network_name";
    @VisibleForTesting
    static final String KEY_WIFI_TETHER_NETWORK_PASSWORD = "wifi_tether_network_password";
    @VisibleForTesting
    static final String KEY_WIFI_TETHER_AUTO_OFF = "wifi_tether_auto_turn_off";
    @VisibleForTesting
    static final String KEY_WIFI_TETHER_NETWORK_AP_BAND = "wifi_tether_network_ap_band";

    private WifiTetherSwitchBarController mSwitchBarController;
    private WifiTetherSSIDPreferenceController mSSIDPreferenceController;
    private WifiTetherPasswordPreferenceController mPasswordPreferenceController;
    private WifiTetherApBandPreferenceController mApBandPreferenceController;
    private WifiTetherSecurityPreferenceController mSecurityPreferenceController;

    private WifiManager mWifiManager;
    private boolean mRestartWifiApAfterConfigChange;
    private boolean mUnavailable;
    private boolean wasApBandPrefUpdated = false;

    @VisibleForTesting
    TetherChangeReceiver mTetherChangeReceiver;

    static {
        TETHER_STATE_CHANGE_FILTER = new IntentFilter(ACTION_TETHER_STATE_CHANGED);
        TETHER_STATE_CHANGE_FILTER.addAction(WIFI_AP_STATE_CHANGED_ACTION);
    }

    public WifiTetherSettings() {
        super(UserManager.DISALLOW_CONFIG_TETHERING);
    }

    @Override
    public int getMetricsCategory() {
        return SettingsEnums.WIFI_TETHER_SETTINGS;
    }

    @Override
    protected String getLogTag() {
        return "WifiTetherSettings";
    }

    @Override
    public void onCreate(Bundle icicle) {
        super.onCreate(icicle);
        setIfOnlyAvailableForAdmins(true);
        if (isUiRestricted()) {
            mUnavailable = true;
        }
    }

    @Override
    public void onAttach(Context context) {
        super.onAttach(context);
        mWifiManager = (WifiManager) context.getSystemService(Context.WIFI_SERVICE);
        mTetherChangeReceiver = new TetherChangeReceiver();

        mSSIDPreferenceController = use(WifiTetherSSIDPreferenceController.class);
        mSecurityPreferenceController = use(WifiTetherSecurityPreferenceController.class);
        mPasswordPreferenceController = use(WifiTetherPasswordPreferenceController.class);
        mApBandPreferenceController = use(WifiTetherApBandPreferenceController.class);
    }

    @Override
    public void onActivityCreated(Bundle savedInstanceState) {
        super.onActivityCreated(savedInstanceState);
        if (mUnavailable) {
            return;
        }
        // Assume we are in a SettingsActivity. This is only safe because we currently use
        // SettingsActivity as base for all preference fragments.
        final SettingsActivity activity = (SettingsActivity) getActivity();
        final SettingsMainSwitchBar switchBar = activity.getSwitchBar();
        switchBar.setTitle(getContext().getString(R.string.use_wifi_hotsopt_main_switch_title));
        mSwitchBarController = new WifiTetherSwitchBarController(activity, switchBar);
        getSettingsLifecycle().addObserver(mSwitchBarController);
        switchBar.show();
    }

    @Override
    public void onStart() {
        super.onStart();
        if (mUnavailable) {
            if (!isUiRestrictedByOnlyAdmin()) {
                getEmptyTextView().setText(R.string.tethering_settings_not_available);
            }
            getPreferenceScreen().removeAll();
            return;
        }
        final Context context = getContext();
        if (context != null) {
            context.registerReceiver(mTetherChangeReceiver, TETHER_STATE_CHANGE_FILTER);
        }
    }

    @Override
    public void onStop() {
        super.onStop();
        if (mUnavailable) {
            return;
        }
        final Context context = getContext();
        if (context != null) {
            context.unregisterReceiver(mTetherChangeReceiver);
        }
    }


    @Override
    protected int getPreferenceScreenResId() {
        return R.xml.wifi_tether_settings;
    }

    @Override
    protected List<AbstractPreferenceController> createPreferenceControllers(Context context) {
        return buildPreferenceControllers(context, this::onTetherConfigUpdated);
    }

    private static List<AbstractPreferenceController> buildPreferenceControllers(Context context,
            WifiTetherBasePreferenceController.OnTetherConfigUpdateListener listener) {
        final List<AbstractPreferenceController> controllers = new ArrayList<>();
        controllers.add(new WifiTetherSSIDPreferenceController(context, listener));
        controllers.add(new WifiTetherSecurityPreferenceController(context, listener));
        controllers.add(new WifiTetherPasswordPreferenceController(context, listener));
        controllers.add(new WifiTetherApBandPreferenceController(context, listener));
        controllers.add(
                new WifiTetherAutoOffPreferenceController(context, KEY_WIFI_TETHER_AUTO_OFF));

        return controllers;
    }

    @Override
    public void onTetherConfigUpdated(AbstractPreferenceController context) {
        SoftApConfiguration config = buildNewConfig();
        mPasswordPreferenceController.setSecurityType(config.getSecurityType());

        /**
         * if soft AP is stopped, bring up
         * else restart with new config
         * TODO: update config on a running access point when framework support is added
         */
        if (mWifiManager.getWifiApState() == WifiManager.WIFI_AP_STATE_ENABLED) {
            Log.d("TetheringSettings",
                    "Wifi AP config changed while enabled, stop and restart");
            mRestartWifiApAfterConfigChange = true;
            mSwitchBarController.stopTether();
        }
        mWifiManager.setSoftApConfiguration(config);
<<<<<<< HEAD
        use(WifiTetherAutoOffPreferenceController.class).updateDisplay();

        if (mSecurityPreferenceController.isOweDualSapSupported()) {
            if ((config.getSecurityType() == SoftApConfiguration.SECURITY_TYPE_OWE)
                   && (mApBandPreferenceController.getBandIndex() == BAND_BOTH_2G_5G)) {
                mApBandPreferenceController.updatePreferenceEntries();
                mApBandPreferenceController.updateDisplay();
                wasApBandPrefUpdated = true;
            } else if (wasApBandPrefUpdated
                   && config.getSecurityType() != SoftApConfiguration.SECURITY_TYPE_OWE) {
                mApBandPreferenceController.updatePreferenceEntries();
                mApBandPreferenceController.updateDisplay();
                wasApBandPrefUpdated = false;
            }
        }

        if (mApBandPreferenceController.getBandIndex() == BAND_6GHZ
                && (mWasApBand6GHzSelected == false)) {
            mSecurityPreferenceController.updateDisplay();
            mWasApBand6GHzSelected = true;
            config = buildNewConfig();
            mWifiManager.setSoftApConfiguration(config);
        } else if (mApBandPreferenceController.getBandIndex() != BAND_6GHZ
                &&(mWasApBand6GHzSelected == true)) {
            mSecurityPreferenceController.updateDisplay();
            mWasApBand6GHzSelected = false;
        }
        if (context instanceof WifiTetherSecurityPreferenceController) {
            reConfigInitialExpandedChildCount();
        }
=======
>>>>>>> 5a50b8ff
    }

    private SoftApConfiguration buildNewConfig() {
        final SoftApConfiguration.Builder configBuilder = new SoftApConfiguration.Builder();
        final int securityType = mSecurityPreferenceController.getSecurityType();
        configBuilder.setSsid(mSSIDPreferenceController.getSSID());
        if (securityType == SoftApConfiguration.SECURITY_TYPE_OPEN
              || securityType == SoftApConfiguration.SECURITY_TYPE_OWE) {
            configBuilder.setPassphrase(null, securityType);
        } else {
            configBuilder.setPassphrase(
                    mPasswordPreferenceController.getPasswordValidated(securityType),
                    securityType);
        }
        if (mApBandPreferenceController.getBandIndex() == BAND_BOTH_2G_5G) {
            // Fallback to 2G band if user selected OWE+Dual band
            if (securityType == SoftApConfiguration.SECURITY_TYPE_OWE) {
                configBuilder.setBand(SoftApConfiguration.BAND_2GHZ);
            } else {
                int[] dualBands = new int[] {
                       SoftApConfiguration.BAND_2GHZ, SoftApConfiguration.BAND_5GHZ};
                configBuilder.setBands(dualBands);
            }
        } else {
            configBuilder.setBand(mApBandPreferenceController.getBandIndex());
        }
        return configBuilder.build();
    }

    private void startTether() {
        mRestartWifiApAfterConfigChange = false;
        mSwitchBarController.startTether();
    }

    private void updateDisplayWithNewConfig() {
        use(WifiTetherSSIDPreferenceController.class)
                .updateDisplay();
        use(WifiTetherSecurityPreferenceController.class)
                .updateDisplay();
        use(WifiTetherPasswordPreferenceController.class)
                .updateDisplay();
        use(WifiTetherApBandPreferenceController.class)
                .updateDisplay();
    }

    public static final BaseSearchIndexProvider SEARCH_INDEX_DATA_PROVIDER =
            new BaseSearchIndexProvider(R.xml.wifi_tether_settings) {

                @Override
                public List<String> getNonIndexableKeys(Context context) {
                    final List<String> keys = super.getNonIndexableKeys(context);

                    if (!TetherUtil.isTetherAvailable(context)) {
                        keys.add(KEY_WIFI_TETHER_NETWORK_NAME);
                        keys.add(KEY_WIFI_TETHER_NETWORK_PASSWORD);
                        keys.add(KEY_WIFI_TETHER_AUTO_OFF);
                        keys.add(KEY_WIFI_TETHER_NETWORK_AP_BAND);
                    }

                    // Remove duplicate
                    keys.add(KEY_WIFI_TETHER_SCREEN);
                    return keys;
                }

                @Override
                protected boolean isPageSearchEnabled(Context context) {
                    return !FeatureFlagUtils.isEnabled(context, FeatureFlags.TETHER_ALL_IN_ONE);
                }

                @Override
                public List<AbstractPreferenceController> createPreferenceControllers(
                        Context context) {
                    return buildPreferenceControllers(context, null /* listener */);
                }
            };

    @VisibleForTesting
    class TetherChangeReceiver extends BroadcastReceiver {
        @Override
        public void onReceive(Context content, Intent intent) {
            String action = intent.getAction();
            Log.d(TAG, "updating display config due to receiving broadcast action " + action);
            updateDisplayWithNewConfig();
            if (action.equals(ACTION_TETHER_STATE_CHANGED)) {
                if (mWifiManager.getWifiApState() == WifiManager.WIFI_AP_STATE_DISABLED
                        && mRestartWifiApAfterConfigChange) {
                    startTether();
                }
            } else if (action.equals(WIFI_AP_STATE_CHANGED_ACTION)) {
                int state = intent.getIntExtra(WifiManager.EXTRA_WIFI_AP_STATE, 0);
                if (state == WifiManager.WIFI_AP_STATE_DISABLED
                        && mRestartWifiApAfterConfigChange) {
                    startTether();
                }
            }
        }
    }
}<|MERGE_RESOLUTION|>--- conflicted
+++ resolved
@@ -55,13 +55,9 @@
     private static final String TAG = "WifiTetherSettings";
     private static final IntentFilter TETHER_STATE_CHANGE_FILTER;
     private static final String KEY_WIFI_TETHER_SCREEN = "wifi_tether_settings_screen";
-<<<<<<< HEAD
     private static final int EXPANDED_CHILD_COUNT_WITH_SECURITY_NON = 3;
-    private static final int EXPANDED_CHILD_COUNT_DEFAULT = 4;
     private static boolean mWasApBand6GHzSelected = false;
     private static final int BAND_6GHZ = SoftApConfiguration.BAND_6GHZ | SoftApConfiguration.BAND_2GHZ;
-=======
->>>>>>> 5a50b8ff
 
     @VisibleForTesting
     static final String KEY_WIFI_TETHER_NETWORK_NAME = "wifi_tether_network_name";
@@ -211,7 +207,6 @@
             mSwitchBarController.stopTether();
         }
         mWifiManager.setSoftApConfiguration(config);
-<<<<<<< HEAD
         use(WifiTetherAutoOffPreferenceController.class).updateDisplay();
 
         if (mSecurityPreferenceController.isOweDualSapSupported()) {
@@ -239,11 +234,6 @@
             mSecurityPreferenceController.updateDisplay();
             mWasApBand6GHzSelected = false;
         }
-        if (context instanceof WifiTetherSecurityPreferenceController) {
-            reConfigInitialExpandedChildCount();
-        }
-=======
->>>>>>> 5a50b8ff
     }
 
     private SoftApConfiguration buildNewConfig() {
