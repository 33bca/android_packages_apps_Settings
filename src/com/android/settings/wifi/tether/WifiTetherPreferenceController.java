/*
 * Copyright (C) 2017 The Android Open Source Project
 *
 * Licensed under the Apache License, Version 2.0 (the "License");
 * you may not use this file except in compliance with the License.
 * You may obtain a copy of the License at
 *
 *      http://www.apache.org/licenses/LICENSE-2.0
 *
 * Unless required by applicable law or agreed to in writing, software
 * distributed under the License is distributed on an "AS IS" BASIS,
 * WITHOUT WARRANTIES OR CONDITIONS OF ANY KIND, either express or implied.
 * See the License for the specific language governing permissions and
 * limitations under the License.
 */

package com.android.settings.wifi.tether;

import android.content.Context;
import android.net.ConnectivityManager;
import android.net.wifi.WifiClient;
import android.net.wifi.WifiConfiguration;
import android.net.wifi.WifiManager;
import android.text.BidiFormatter;

import androidx.annotation.VisibleForTesting;
import androidx.preference.Preference;
import androidx.preference.PreferenceScreen;

import com.android.settings.R;
import com.android.settings.Utils;
import com.android.settings.core.PreferenceControllerMixin;
import com.android.settingslib.core.AbstractPreferenceController;
import com.android.settingslib.core.lifecycle.Lifecycle;
import com.android.settingslib.core.lifecycle.LifecycleObserver;
import com.android.settingslib.core.lifecycle.events.OnStart;
import com.android.settingslib.core.lifecycle.events.OnStop;

import java.util.List;

public class WifiTetherPreferenceController extends AbstractPreferenceController
        implements PreferenceControllerMixin, LifecycleObserver, OnStart, OnStop {

    private static final String WIFI_TETHER_SETTINGS = "wifi_tether";

    private final ConnectivityManager mConnectivityManager;
    private final String[] mWifiRegexs;
    private final WifiManager mWifiManager;
    private final Lifecycle mLifecycle;
    private int mSoftApState;
    @VisibleForTesting
    Preference mPreference;
    @VisibleForTesting
    WifiTetherSoftApManager mWifiTetherSoftApManager;

    public WifiTetherPreferenceController(Context context, Lifecycle lifecycle) {
        this(context, lifecycle, true /* initSoftApManager */);
    }

    @VisibleForTesting
    WifiTetherPreferenceController(Context context, Lifecycle lifecycle,
            boolean initSoftApManager) {
        super(context);
        mConnectivityManager =
                (ConnectivityManager) context.getSystemService(Context.CONNECTIVITY_SERVICE);
        mWifiManager = (WifiManager) context.getSystemService(Context.WIFI_SERVICE);
        mWifiRegexs = mConnectivityManager.getTetherableWifiRegexs();
        mLifecycle = lifecycle;
        if (lifecycle != null) {
            lifecycle.addObserver(this);
        }
        if (initSoftApManager) {
            initWifiTetherSoftApManager();
        }
    }

    @Override
    public boolean isAvailable() {
        return mWifiRegexs != null
                && mWifiRegexs.length != 0
                && !Utils.isMonkeyRunning();
    }

    @Override
    public void displayPreference(PreferenceScreen screen) {
        super.displayPreference(screen);
        mPreference = screen.findPreference(WIFI_TETHER_SETTINGS);
        if (mPreference == null) {
            // unavailable
            return;
        }
    }

    @Override
    public String getPreferenceKey() {
        return WIFI_TETHER_SETTINGS;
    }

    @Override
    public void onStart() {
        if (mPreference != null) {
            if (mWifiTetherSoftApManager != null) {
                mWifiTetherSoftApManager.registerSoftApCallback();
            }
        }
    }

    @Override
    public void onStop() {
        if (mPreference != null) {
            if (mWifiTetherSoftApManager != null) {
                mWifiTetherSoftApManager.unRegisterSoftApCallback();
            }
        }
    }

    @VisibleForTesting
    void initWifiTetherSoftApManager() {
        // This manager only handles the number of connected devices, other parts are handled by
        // normal BroadcastReceiver in this controller
        mWifiTetherSoftApManager = new WifiTetherSoftApManager(mWifiManager,
                new WifiTetherSoftApManager.WifiTetherSoftApCallback() {
                    @Override
                    public void onStateChanged(int state, int failureReason) {
                        mSoftApState = state;
                        handleWifiApStateChanged(state, failureReason);
                    }

                    @Override
                    public void onConnectedClientsChanged(List<WifiClient> clients) {
                        if (mPreference != null
                                && mSoftApState == WifiManager.WIFI_AP_STATE_ENABLED) {
                            String extendWifiSummary;
                            if (mWifiManager.isExtendingWifi()) {
                                extendWifiSummary = "Extending Wifi-Coverage: ";
                            } else {
                                extendWifiSummary = "";
                            }

                            // Only show the number of clients when state is on
<<<<<<< HEAD
                            mPreference.setSummary(extendWifiSummary + mContext.getResources().getQuantityString(
                                    R.plurals.wifi_tether_connected_summary, numClients,
                                    numClients));
=======
                            mPreference.setSummary(mContext.getResources().getQuantityString(
                                    R.plurals.wifi_tether_connected_summary, clients.size(),
                                    clients.size()));
>>>>>>> 4bc48ebe
                        }
                    }
                });
    }

    @VisibleForTesting
    void handleWifiApStateChanged(int state, int reason) {
        switch (state) {
            case WifiManager.WIFI_AP_STATE_ENABLING:
                mPreference.setSummary(R.string.wifi_tether_starting);
                break;
            case WifiManager.WIFI_AP_STATE_ENABLED:
                WifiConfiguration wifiConfig = mWifiManager.getWifiApConfiguration();
                updateConfigSummary(wifiConfig);
                break;
            case WifiManager.WIFI_AP_STATE_DISABLING:
                mPreference.setSummary(R.string.wifi_tether_stopping);
                break;
            case WifiManager.WIFI_AP_STATE_DISABLED:
                mPreference.setSummary(R.string.wifi_hotspot_off_subtext);
                break;
            default:
                if (reason == WifiManager.SAP_START_FAILURE_NO_CHANNEL) {
                    mPreference.setSummary(R.string.wifi_sap_no_channel_error);
                } else {
                    mPreference.setSummary(R.string.wifi_error);
                }
        }
    }

    private void updateConfigSummary(WifiConfiguration wifiConfig) {
        final String s = mContext.getString(
                com.android.internal.R.string.wifi_tether_configure_ssid_default);

        mPreference.setSummary(mContext.getString(R.string.wifi_tether_enabled_subtext,
                BidiFormatter.getInstance().unicodeWrap(
                        (wifiConfig == null) ? s : wifiConfig.SSID)));
    }
}<|MERGE_RESOLUTION|>--- conflicted
+++ resolved
@@ -138,15 +138,9 @@
                             }
 
                             // Only show the number of clients when state is on
-<<<<<<< HEAD
                             mPreference.setSummary(extendWifiSummary + mContext.getResources().getQuantityString(
-                                    R.plurals.wifi_tether_connected_summary, numClients,
-                                    numClients));
-=======
-                            mPreference.setSummary(mContext.getResources().getQuantityString(
                                     R.plurals.wifi_tether_connected_summary, clients.size(),
                                     clients.size()));
->>>>>>> 4bc48ebe
                         }
                     }
                 });
