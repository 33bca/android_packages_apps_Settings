/*
 * Copyright (C) 2018 The Android Open Source Project
 *
 * Licensed under the Apache License, Version 2.0 (the "License");
 * you may not use this file except in compliance with the License.
 * You may obtain a copy of the License at
 *
 *      http://www.apache.org/licenses/LICENSE-2.0
 *
 * Unless required by applicable law or agreed to in writing, software
 * distributed under the License is distributed on an "AS IS" BASIS,
 * WITHOUT WARRANTIES OR CONDITIONS OF ANY KIND, either express or implied.
 * See the License for the specific language governing permissions and
 * limitations under the License.
 */

package com.android.settings.wifi;

import android.content.Context;
import android.os.Bundle;
<<<<<<< HEAD
import android.os.Handler;
import android.os.HandlerThread;
import android.os.Looper;
import android.os.Process;
import android.os.SimpleClock;
import android.os.SystemClock;

import androidx.annotation.VisibleForTesting;
import androidx.lifecycle.LifecycleObserver;
import androidx.lifecycle.OnLifecycleEvent;
=======

>>>>>>> afca31b5
import androidx.preference.PreferenceGroup;
import androidx.preference.PreferenceScreen;

import com.android.settings.R;
import com.android.settings.core.SubSettingLauncher;
import com.android.settings.wifi.details.WifiNetworkDetailsFragment;
import com.android.settingslib.core.AbstractPreferenceController;
import com.android.settingslib.core.lifecycle.Lifecycle;
import com.android.settingslib.wifi.AccessPoint;
import com.android.settingslib.wifi.AccessPointPreference;
import com.android.settingslib.wifi.WifiTracker;
import com.android.settingslib.wifi.WifiTrackerFactory;

// TODO(b/151133650): Replace AbstractPreferenceController with BasePreferenceController.
/**
 * This places a preference into a PreferenceGroup owned by some parent
 * controller class when there is a wifi connection present.
 */
public class WifiConnectionPreferenceController extends AbstractPreferenceController implements
<<<<<<< HEAD
        WifiPickerTracker.WifiPickerTrackerCallback, LifecycleObserver {
=======
        WifiTracker.WifiListener {
>>>>>>> afca31b5

    private static final String TAG = "WifiConnPrefCtrl";

    private static final String KEY = "active_wifi_connection";

    private UpdateListener mUpdateListener;
    private Context mPrefContext;
    private String mPreferenceGroupKey;
    private PreferenceGroup mPreferenceGroup;
    private WifiTracker mWifiTracker;
    private AccessPointPreference mPreference;
    private AccessPointPreference.UserBadgeCache mBadgeCache;
    private int order;
    private int mMetricsCategory;

    /**
     * Used to notify a parent controller that this controller has changed in availability, or has
     * updated the content in the preference that it manages.
     */
    public interface UpdateListener {
        void onChildrenUpdated();
    }

    /**
     * @param context            the context for the UI where we're placing the preference
     * @param lifecycle          for listening to lifecycle events for the UI
     * @param updateListener     for notifying a parent controller of changes
     * @param preferenceGroupKey the key to use to lookup the PreferenceGroup where this controller
     *                           will add its preference
     * @param order              the order that the preference added by this controller should use -
     *                           useful when this preference needs to be ordered in a specific way
     *                           relative to others in the PreferenceGroup
     * @param metricsCategory    - the category to use as the source when handling the click on the
     *                           pref to go to the wifi connection detail page
     */
    public WifiConnectionPreferenceController(Context context, Lifecycle lifecycle,
            UpdateListener updateListener, String preferenceGroupKey, int order,
            int metricsCategory) {
        super(context);
        lifecycle.addObserver(this);
        mUpdateListener = updateListener;
        mPreferenceGroupKey = preferenceGroupKey;
        mWifiTracker = WifiTrackerFactory.create(context, this, lifecycle, true /* includeSaved */,
                true /* includeScans */);
        this.order = order;
        mMetricsCategory = metricsCategory;
        mBadgeCache = new AccessPointPreference.UserBadgeCache(context.getPackageManager());
    }

    /**
     * This event is triggered when users click back button at 'Network & internet'.
     */
    @OnLifecycleEvent(Lifecycle.Event.ON_DESTROY)
    public void onDestroy() {
        mWorkerThread.quit();
    }

    @Override
    public boolean isAvailable() {
        return mWifiTracker.isConnected() && getCurrentAccessPoint() != null;
    }

    @Override
    public String getPreferenceKey() {
        return KEY;
    }

    @Override
    public void displayPreference(PreferenceScreen screen) {
        super.displayPreference(screen);
        mPreferenceGroup = screen.findPreference(mPreferenceGroupKey);
        mPrefContext = screen.getContext();
        update();
    }

    private AccessPoint getCurrentAccessPoint() {
        for (AccessPoint accessPoint : mWifiTracker.getAccessPoints()) {
            if (accessPoint.isActive()) {
                return accessPoint;
            }
        }
        return null;
    }

    private void updatePreference(AccessPoint accessPoint) {
        if (mPreference != null) {
            mPreferenceGroup.removePreference(mPreference);
            mPreference = null;
        }
        if (accessPoint == null) {
            return;
        }
        if (mPrefContext != null) {
            mPreference = new AccessPointPreference(accessPoint, mPrefContext, mBadgeCache,
                    R.drawable.ic_wifi_signal_0, false /* forSavedNetworks */);
            mPreference.setKey(KEY);
            mPreference.refresh();
            mPreference.setOrder(order);

            mPreference.setOnPreferenceClickListener(pref -> {
                Bundle args = new Bundle();
                mPreference.getAccessPoint().saveWifiState(args);
                new SubSettingLauncher(mPrefContext)
                        .setTitleRes(R.string.pref_title_network_details)
                        .setDestination(WifiNetworkDetailsFragment.class.getName())
                        .setArguments(args)
                        .setSourceMetricsCategory(mMetricsCategory)
                        .launch();
                return true;
            });
            mPreferenceGroup.addPreference(mPreference);
        }
    }

    private void update() {
        AccessPoint connectedAccessPoint = null;
        if (mWifiTracker.isConnected()) {
            connectedAccessPoint = getCurrentAccessPoint();
        }
        if (connectedAccessPoint == null) {
            updatePreference(null);
        } else {
          if (mPreference == null || !mPreference.getAccessPoint().equals(connectedAccessPoint)) {
              updatePreference(connectedAccessPoint);
          } else if (mPreference != null) {
              mPreference.refresh();
          }
        }
        mUpdateListener.onChildrenUpdated();
    }

    @Override
    public void onWifiStateChanged(int state) {
        update();
    }

    @Override
    public void onConnectedChanged() {
        update();
    }

    @Override
    public void onAccessPointsChanged() {
        update();
    }
}<|MERGE_RESOLUTION|>--- conflicted
+++ resolved
@@ -18,20 +18,9 @@
 
 import android.content.Context;
 import android.os.Bundle;
-<<<<<<< HEAD
-import android.os.Handler;
-import android.os.HandlerThread;
-import android.os.Looper;
-import android.os.Process;
-import android.os.SimpleClock;
-import android.os.SystemClock;
 
-import androidx.annotation.VisibleForTesting;
 import androidx.lifecycle.LifecycleObserver;
 import androidx.lifecycle.OnLifecycleEvent;
-=======
-
->>>>>>> afca31b5
 import androidx.preference.PreferenceGroup;
 import androidx.preference.PreferenceScreen;
 
@@ -51,11 +40,7 @@
  * controller class when there is a wifi connection present.
  */
 public class WifiConnectionPreferenceController extends AbstractPreferenceController implements
-<<<<<<< HEAD
-        WifiPickerTracker.WifiPickerTrackerCallback, LifecycleObserver {
-=======
-        WifiTracker.WifiListener {
->>>>>>> afca31b5
+        WifiTracker.WifiListener, LifecycleObserver {
 
     private static final String TAG = "WifiConnPrefCtrl";
 
@@ -95,7 +80,6 @@
             UpdateListener updateListener, String preferenceGroupKey, int order,
             int metricsCategory) {
         super(context);
-        lifecycle.addObserver(this);
         mUpdateListener = updateListener;
         mPreferenceGroupKey = preferenceGroupKey;
         mWifiTracker = WifiTrackerFactory.create(context, this, lifecycle, true /* includeSaved */,
@@ -103,14 +87,6 @@
         this.order = order;
         mMetricsCategory = metricsCategory;
         mBadgeCache = new AccessPointPreference.UserBadgeCache(context.getPackageManager());
-    }
-
-    /**
-     * This event is triggered when users click back button at 'Network & internet'.
-     */
-    @OnLifecycleEvent(Lifecycle.Event.ON_DESTROY)
-    public void onDestroy() {
-        mWorkerThread.quit();
     }
 
     @Override
