/*
 * Copyright (C) 2018 The Android Open Source Project
 *
 * Licensed under the Apache License, Version 2.0 (the "License");
 * you may not use this file except in compliance with the License.
 * You may obtain a copy of the License at
 *
 *      http://www.apache.org/licenses/LICENSE-2.0
 *
 * Unless required by applicable law or agreed to in writing, software
 * distributed under the License is distributed on an "AS IS" BASIS,
 * WITHOUT WARRANTIES OR CONDITIONS OF ANY KIND, either express or implied.
 * See the License for the specific language governing permissions and
 * limitations under the License.
 */

package com.android.settings.wifi.slice;

import static android.app.slice.Slice.EXTRA_TOGGLE_STATE;
import static android.provider.SettingsSlicesContract.KEY_WIFI;

import static com.android.settings.slices.CustomSliceRegistry.WIFI_SLICE_URI;

import android.annotation.ColorInt;
import android.app.PendingIntent;
import android.app.settings.SettingsEnums;
import android.content.Context;
import android.content.Intent;
import android.graphics.Color;
import android.graphics.drawable.ColorDrawable;
import android.graphics.drawable.Drawable;
import android.net.Uri;
import android.net.wifi.WifiManager;
import android.os.Bundle;
import android.text.TextUtils;

import androidx.annotation.VisibleForTesting;
import androidx.core.graphics.drawable.IconCompat;
import androidx.slice.Slice;
import androidx.slice.builders.ListBuilder;
import androidx.slice.builders.SliceAction;

import com.android.settings.R;
import com.android.settings.SubSettings;
import com.android.settings.Utils;
import com.android.settings.core.SubSettingLauncher;
import com.android.settings.slices.CustomSliceable;
import com.android.settings.slices.SliceBackgroundWorker;
import com.android.settings.slices.SliceBuilderUtils;
import com.android.settings.wifi.WifiDialogActivity;
import com.android.settings.wifi.WifiSettings;
import com.android.settings.wifi.details2.WifiNetworkDetailsFragment2;
import com.android.wifitrackerlib.WifiEntry;

import java.util.Arrays;
import java.util.List;
import java.util.Set;
import java.util.stream.Collectors;

/**
 * {@link CustomSliceable} for Wi-Fi, used by generic clients.
 */
public class WifiSlice implements CustomSliceable {

    @VisibleForTesting
    static final int DEFAULT_EXPANDED_ROW_COUNT = 3;

    protected final Context mContext;
    protected final WifiManager mWifiManager;

    public WifiSlice(Context context) {
        mContext = context;
        mWifiManager = mContext.getSystemService(WifiManager.class);
    }

    @Override
    public Uri getUri() {
        return WIFI_SLICE_URI;
    }

    @Override
    public Slice getSlice() {
        final boolean isWifiEnabled = isWifiEnabled();
        ListBuilder listBuilder = getListBuilder(isWifiEnabled, null /* wifiSliceItem */);
        if (!isWifiEnabled) {
            return listBuilder.build();
        }

        final WifiScanWorker worker = SliceBackgroundWorker.getInstance(getUri());
        final List<WifiSliceItem> apList = worker != null ? worker.getResults() : null;
        final int apCount = apList == null ? 0 : apList.size();
        final boolean isFirstApActive = apCount > 0
                && apList.get(0).getConnectedState() != WifiEntry.CONNECTED_STATE_DISCONNECTED;

        if (isFirstApActive) {
            // refresh header subtext
            listBuilder = getListBuilder(true /* isWifiEnabled */, apList.get(0));
        }

        if (isApRowCollapsed()) {
            return listBuilder.build();
        }

        // Add AP rows
        final CharSequence placeholder = mContext.getText(R.string.summary_placeholder);
        for (int i = 0; i < DEFAULT_EXPANDED_ROW_COUNT; i++) {
            if (i < apCount) {
                listBuilder.addRow(getWifiSliceItemRow(apList.get(i)));
            } else if (i == apCount) {
                listBuilder.addRow(getLoadingRow(placeholder));
            } else {
                listBuilder.addRow(new ListBuilder.RowBuilder()
                        .setTitle(placeholder)
                        .setSubtitle(placeholder));
            }
        }
        return listBuilder.build();
    }

    protected boolean isApRowCollapsed() {
        return false;
    }

    protected ListBuilder.RowBuilder getHeaderRow(boolean isWifiEnabled,
            WifiSliceItem wifiSliceItem) {
        final IconCompat icon = IconCompat.createWithResource(mContext,
                R.drawable.ic_settings_wireless);
        final String title = mContext.getString(R.string.wifi_settings);
        final PendingIntent primaryAction = getPrimaryAction();
        final SliceAction primarySliceAction = SliceAction.createDeeplink(primaryAction, icon,
                ListBuilder.ICON_IMAGE, title);

        return new ListBuilder.RowBuilder()
                .setTitle(title)
                .setPrimaryAction(primarySliceAction);
    }

    private ListBuilder getListBuilder(boolean isWifiEnabled, WifiSliceItem wifiSliceItem) {
        final PendingIntent toggleAction = getBroadcastIntent(mContext);
        final SliceAction toggleSliceAction = SliceAction.createToggle(toggleAction,
                null /* actionTitle */, isWifiEnabled);
        final ListBuilder builder = new ListBuilder(mContext, getUri(), ListBuilder.INFINITY)
                .setAccentColor(COLOR_NOT_TINTED)
                .setKeywords(getKeywords())
                .addRow(getHeaderRow(isWifiEnabled, wifiSliceItem))
                .addAction(toggleSliceAction);
        return builder;
    }

    private ListBuilder.RowBuilder getWifiSliceItemRow(WifiSliceItem wifiSliceItem) {
        final CharSequence title = wifiSliceItem.getTitle();
        final IconCompat levelIcon = getWifiSliceItemLevelIcon(wifiSliceItem);
        final ListBuilder.RowBuilder rowBuilder = new ListBuilder.RowBuilder()
                .setTitleItem(levelIcon, ListBuilder.ICON_IMAGE)
                .setTitle(title)
                .setSubtitle(wifiSliceItem.getSummary())
                .setContentDescription(wifiSliceItem.getContentDescription())
                .setPrimaryAction(getWifiEntryAction(wifiSliceItem, levelIcon, title));

        final IconCompat endIcon = getEndIcon(wifiSliceItem);
        if (endIcon != null) {
            rowBuilder.addEndItem(endIcon, ListBuilder.ICON_IMAGE);
        }
        return rowBuilder;
    }

    private IconCompat getWifiSliceItemLevelIcon(WifiSliceItem wifiSliceItem) {
        final @ColorInt int tint;
        if (wifiSliceItem.getConnectedState() == WifiEntry.CONNECTED_STATE_CONNECTED) {
            tint = Utils.getColorAccentDefaultColor(mContext);
        } else if (wifiSliceItem.getConnectedState() == WifiEntry.CONNECTED_STATE_DISCONNECTED) {
            tint = Utils.getColorAttrDefaultColor(mContext, android.R.attr.colorControlNormal);
        } else {
            tint = Utils.getDisabled(mContext, Utils.getColorAttrDefaultColor(mContext,
                        android.R.attr.colorControlNormal));
        }

        final Drawable drawable = mContext.getDrawable(
<<<<<<< HEAD
                com.android.settingslib.Utils.getWifiIconResource(
                                                  accessPoint.getLevel(),
                                                  accessPoint.getWifiStandard(),
                                                  accessPoint.isHe8ssCapableAp()
                                                  && accessPoint.isVhtMax8SpatialStreamsSupported()));
=======
                com.android.settingslib.Utils.getWifiIconResource(wifiSliceItem.getLevel()));
>>>>>>> 4c3c27dc
        drawable.setTint(tint);
        return Utils.createIconWithDrawable(drawable);
    }

    private IconCompat getEndIcon(WifiSliceItem wifiSliceItem) {
        if (wifiSliceItem.getConnectedState() != WifiEntry.CONNECTED_STATE_DISCONNECTED) {
            return null;
        }

        if (wifiSliceItem.getSecurity() != WifiEntry.SECURITY_NONE) {
            return IconCompat.createWithResource(mContext, R.drawable.ic_friction_lock_closed);
        }
        return null;
    }

    private SliceAction getWifiEntryAction(WifiSliceItem wifiSliceItem, IconCompat icon,
            CharSequence title) {
        final int requestCode = wifiSliceItem.getKey().hashCode();

        if (wifiSliceItem.getConnectedState() != WifiEntry.CONNECTED_STATE_DISCONNECTED) {
            final Bundle bundle = new Bundle();
            bundle.putString(WifiNetworkDetailsFragment2.KEY_CHOSEN_WIFIENTRY_KEY,
                    wifiSliceItem.getKey());
            final Intent intent = new SubSettingLauncher(mContext)
                    .setTitleRes(R.string.pref_title_network_details)
                    .setDestination(WifiNetworkDetailsFragment2.class.getName())
                    .setArguments(bundle)
                    .setSourceMetricsCategory(SettingsEnums.WIFI)
                    .toIntent();
            return getActivityAction(requestCode, intent, icon, title);
        }

        if (wifiSliceItem.shouldEditBeforeConnect()) {
            final Intent intent = new Intent(mContext, WifiDialogActivity.class)
                    .putExtra(WifiDialogActivity.KEY_CHOSEN_WIFIENTRY_KEY, wifiSliceItem.getKey());
            return getActivityAction(requestCode, intent, icon, title);
        }

        final Intent intent = new Intent(mContext, ConnectToWifiHandler.class)
                .putExtra(ConnectToWifiHandler.KEY_CHOSEN_WIFIENTRY_KEY, wifiSliceItem.getKey())
                .putExtra(ConnectToWifiHandler.KEY_WIFI_SLICE_URI, getUri());
        return getBroadcastAction(requestCode, intent, icon, title);
    }

    private SliceAction getActivityAction(int requestCode, Intent intent, IconCompat icon,
            CharSequence title) {
        final PendingIntent pi = PendingIntent.getActivity(mContext, requestCode, intent,
                0 /* flags */);
        return SliceAction.createDeeplink(pi, icon, ListBuilder.ICON_IMAGE, title);
    }

    private SliceAction getBroadcastAction(int requestCode, Intent intent, IconCompat icon,
            CharSequence title) {
        intent.addFlags(Intent.FLAG_RECEIVER_FOREGROUND);
        final PendingIntent pi = PendingIntent.getBroadcast(mContext, requestCode, intent,
                PendingIntent.FLAG_UPDATE_CURRENT);
        return SliceAction.create(pi, icon, ListBuilder.ICON_IMAGE, title);
    }

    private ListBuilder.RowBuilder getLoadingRow(CharSequence placeholder) {
        final CharSequence title = mContext.getText(R.string.wifi_empty_list_wifi_on);

        // for aligning to the Wi-Fi AP's name
        final IconCompat emptyIcon = Utils.createIconWithDrawable(
                new ColorDrawable(Color.TRANSPARENT));

        return new ListBuilder.RowBuilder()
                .setTitleItem(emptyIcon, ListBuilder.ICON_IMAGE)
                .setTitle(placeholder)
                .setSubtitle(title);
    }

    /**
     * Update the current wifi status to the boolean value keyed by
     * {@link android.app.slice.Slice#EXTRA_TOGGLE_STATE} on {@param intent}.
     */
    @Override
    public void onNotifyChange(Intent intent) {
        final boolean newState = intent.getBooleanExtra(EXTRA_TOGGLE_STATE,
                mWifiManager.isWifiEnabled());
        mWifiManager.setWifiEnabled(newState);
        // Do not notifyChange on Uri. The service takes longer to update the current value than it
        // does for the Slice to check the current value again. Let {@link WifiScanWorker}
        // handle it.
    }

    @Override
    public Intent getIntent() {
        final String screenTitle = mContext.getText(R.string.wifi_settings).toString();
        final Uri contentUri = new Uri.Builder().appendPath(KEY_WIFI).build();
        final Intent intent = SliceBuilderUtils.buildSearchResultPageIntent(mContext,
                WifiSettings.class.getName(), KEY_WIFI, screenTitle,
                SettingsEnums.DIALOG_WIFI_AP_EDIT)
                .setClassName(mContext.getPackageName(), SubSettings.class.getName())
                .setData(contentUri);

        return intent;
    }

    private boolean isWifiEnabled() {
        switch (mWifiManager.getWifiState()) {
            case WifiManager.WIFI_STATE_ENABLED:
            case WifiManager.WIFI_STATE_ENABLING:
                return true;
            default:
                return false;
        }
    }

    private PendingIntent getPrimaryAction() {
        final Intent intent = getIntent();
        return PendingIntent.getActivity(mContext, 0 /* requestCode */,
                intent, 0 /* flags */);
    }

    private Set<String> getKeywords() {
        final String keywords = mContext.getString(R.string.keywords_wifi);
        return Arrays.asList(TextUtils.split(keywords, ","))
                .stream()
                .map(String::trim)
                .collect(Collectors.toSet());
    }

    @Override
    public Class getBackgroundWorkerClass() {
        return WifiScanWorker.class;
    }
}<|MERGE_RESOLUTION|>--- conflicted
+++ resolved
@@ -176,15 +176,11 @@
         }
 
         final Drawable drawable = mContext.getDrawable(
-<<<<<<< HEAD
                 com.android.settingslib.Utils.getWifiIconResource(
-                                                  accessPoint.getLevel(),
-                                                  accessPoint.getWifiStandard(),
-                                                  accessPoint.isHe8ssCapableAp()
-                                                  && accessPoint.isVhtMax8SpatialStreamsSupported()));
-=======
-                com.android.settingslib.Utils.getWifiIconResource(wifiSliceItem.getLevel()));
->>>>>>> 4c3c27dc
+                                                  wifiSliceItem.getLevel(),
+                                                  wifiSliceItem.getWifiStandard(),
+                                                  wifiSliceItem.isHe8ssCapableAp()
+                                                  && wifiSliceItem.isVhtMax8SpatialStreamsSupported()));
         drawable.setTint(tint);
         return Utils.createIconWithDrawable(drawable);
     }
