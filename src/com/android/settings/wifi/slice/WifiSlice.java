--- conflicted
+++ resolved
@@ -199,20 +199,8 @@
         return TextUtils.isEmpty(summary) ? mContext.getText(R.string.disconnected) : summary;
     }
 
-<<<<<<< HEAD
-    protected IconCompat getAccessPointLevelIcon(AccessPoint accessPoint) {
-        final Drawable d = mContext.getDrawable(
-                com.android.settingslib.Utils.getWifiIconResource(
-                                                  accessPoint.getLevel(),
-                                                  accessPoint.getWifiStandard(),
-                                                  accessPoint.isHe8ssCapableAp()
-                                                  && accessPoint.isVhtMax8SpatialStreamsSupported()));
-
-        final @ColorInt int color;
-=======
     private IconCompat getAccessPointLevelIcon(AccessPoint accessPoint) {
         final @ColorInt int tint;
->>>>>>> c1bd2e0d
         if (accessPoint.isActive()) {
             final NetworkInfo.State state = accessPoint.getNetworkInfo().getState();
             if (state == NetworkInfo.State.CONNECTED) {
@@ -226,7 +214,11 @@
         }
 
         final Drawable drawable = mContext.getDrawable(
-                com.android.settingslib.Utils.getWifiIconResource(accessPoint.getLevel()));
+                com.android.settingslib.Utils.getWifiIconResource(
+                                                  accessPoint.getLevel(),
+                                                  accessPoint.getWifiStandard(),
+                                                  accessPoint.isHe8ssCapableAp()
+                                                  && accessPoint.isVhtMax8SpatialStreamsSupported()));
         drawable.setTint(tint);
         return Utils.createIconWithDrawable(drawable);
     }
