--- conflicted
+++ resolved
@@ -400,13 +400,7 @@
         if (mValidListener) {
             mValidListener = false;
 
-<<<<<<< HEAD
             mTelephonyManager.listen(mPhoneStateListener, PhoneStateListener.LISTEN_NONE);
-=======
-            final TelephonyManager tm = (TelephonyManager)
-                    getSystemService(Context.TELEPHONY_SERVICE);
-            tm.listen(mPhoneStateListener, PhoneStateListener.LISTEN_NONE);
->>>>>>> 9f774e0a
 
             mSwitchBar.removeOnSwitchChangeListener(this);
         }
