/*
 * Copyright (C) 2017 The Android Open Source Project
 *
 * Licensed under the Apache License, Version 2.0 (the "License");
 * you may not use this file except in compliance with the License.
 * You may obtain a copy of the License at
 *
 *      http://www.apache.org/licenses/LICENSE-2.0
 *
 * Unless required by applicable law or agreed to in writing, software
 * distributed under the License is distributed on an "AS IS" BASIS,
 * WITHOUT WARRANTIES OR CONDITIONS OF ANY KIND, either express or implied.
 * See the License for the specific language governing permissions and
 * limitations under the License.
 */

package com.android.settings.deviceinfo.simstatus;

import android.annotation.Nullable;
import android.content.BroadcastReceiver;
import android.content.ComponentName;
import android.content.Context;
import android.content.Intent;
import android.content.IntentFilter;
import android.content.ServiceConnection;
import android.content.pm.PackageManager;
import android.content.pm.ResolveInfo;
import android.content.res.Resources;
import android.os.IBinder;
import android.os.PersistableBundle;
import android.os.RemoteException;
import android.telephony.AccessNetworkConstants;
import android.telephony.Annotation;
import android.telephony.CarrierConfigManager;
import android.telephony.CellBroadcastIntents;
import android.telephony.CellBroadcastService;
import android.telephony.CellSignalStrength;
import android.telephony.ICellBroadcastService;
import android.telephony.PhoneStateListener;
import android.telephony.ServiceState;
import android.telephony.SignalStrength;
import android.telephony.SubscriptionInfo;
import android.telephony.SubscriptionManager;
import android.telephony.SubscriptionManager.OnSubscriptionsChangedListener;
import android.telephony.TelephonyDisplayInfo;
import android.telephony.TelephonyManager;
import android.telephony.UiccCardInfo;
import android.telephony.euicc.EuiccManager;
import android.telephony.ims.ImsException;
import android.telephony.ims.ImsMmTelManager;
import android.telephony.ims.ImsReasonInfo;
import android.text.TextUtils;
import android.util.Log;

import androidx.annotation.NonNull;
import androidx.annotation.VisibleForTesting;

import com.android.settings.R;
import com.android.settingslib.DeviceInfoUtils;
import com.android.settingslib.Utils;
import com.android.settingslib.core.lifecycle.Lifecycle;
import com.android.settingslib.core.lifecycle.LifecycleObserver;
import com.android.settingslib.core.lifecycle.events.OnPause;
import com.android.settingslib.core.lifecycle.events.OnResume;
import com.android.settingslib.utils.ThreadUtils;

import java.util.List;
import java.util.Map;
import java.util.concurrent.atomic.AtomicReference;

public class SimStatusDialogController implements LifecycleObserver, OnResume, OnPause {

    private final static String TAG = "SimStatusDialogCtrl";

    @VisibleForTesting
    final static int NETWORK_PROVIDER_VALUE_ID = R.id.operator_name_value;
    @VisibleForTesting
    final static int PHONE_NUMBER_VALUE_ID = R.id.number_value;
    @VisibleForTesting
    final static int CELLULAR_NETWORK_STATE = R.id.data_state_value;
    @VisibleForTesting
    final static int OPERATOR_INFO_LABEL_ID = R.id.latest_area_info_label;
    @VisibleForTesting
    final static int OPERATOR_INFO_VALUE_ID = R.id.latest_area_info_value;
    @VisibleForTesting
    final static int SERVICE_STATE_VALUE_ID = R.id.service_state_value;
    @VisibleForTesting
    final static int SIGNAL_STRENGTH_LABEL_ID = R.id.signal_strength_label;
    @VisibleForTesting
    final static int SIGNAL_STRENGTH_VALUE_ID = R.id.signal_strength_value;
    @VisibleForTesting
    final static int CELL_VOICE_NETWORK_TYPE_VALUE_ID = R.id.voice_network_type_value;
    @VisibleForTesting
    final static int CELL_DATA_NETWORK_TYPE_VALUE_ID = R.id.data_network_type_value;
    @VisibleForTesting
    final static int ROAMING_INFO_VALUE_ID = R.id.roaming_state_value;
    @VisibleForTesting
    final static int ICCID_INFO_LABEL_ID = R.id.icc_id_label;
    @VisibleForTesting
    final static int ICCID_INFO_VALUE_ID = R.id.icc_id_value;
    @VisibleForTesting
    final static int EID_INFO_LABEL_ID = R.id.esim_id_label;
    @VisibleForTesting
    final static int EID_INFO_VALUE_ID = R.id.esim_id_value;
    @VisibleForTesting
    final static int IMS_REGISTRATION_STATE_LABEL_ID = R.id.ims_reg_state_label;
    @VisibleForTesting
    final static int IMS_REGISTRATION_STATE_VALUE_ID = R.id.ims_reg_state_value;

    @VisibleForTesting
    static final int MAX_PHONE_COUNT_SINGLE_SIM = 1;

    private final OnSubscriptionsChangedListener mOnSubscriptionsChangedListener =
            new OnSubscriptionsChangedListener() {
                @Override
                public void onSubscriptionsChanged() {
                    final int prevSubId = (mSubscriptionInfo != null)
                            ? mSubscriptionInfo.getSubscriptionId()
                            : SubscriptionManager.INVALID_SUBSCRIPTION_ID;

                    mSubscriptionInfo = getPhoneSubscriptionInfo(mSlotIndex);

                    final int nextSubId = (mSubscriptionInfo != null)
                            ? mSubscriptionInfo.getSubscriptionId()
                            : SubscriptionManager.INVALID_SUBSCRIPTION_ID;

                    if (prevSubId != nextSubId) {
                        if (SubscriptionManager.isValidSubscriptionId(prevSubId)) {
                            unregisterImsRegistrationCallback(prevSubId);
                        }
                        if (SubscriptionManager.isValidSubscriptionId(nextSubId)) {
                            mTelephonyManager =
                                    mTelephonyManager.createForSubscriptionId(nextSubId);
                            registerImsRegistrationCallback(nextSubId);
                        }
                    }
                    updateSubscriptionStatus();
                }
            };

    private SubscriptionInfo mSubscriptionInfo;
    private TelephonyDisplayInfo mTelephonyDisplayInfo;
<<<<<<< HEAD
    private ServiceState mServiceState;
=======
    private ServiceState mPreviousServiceState;
>>>>>>> db10b5d0

    private final int mSlotIndex;
    private TelephonyManager mTelephonyManager;

    private final SimStatusDialogFragment mDialog;
    private final SubscriptionManager mSubscriptionManager;
    private final CarrierConfigManager mCarrierConfigManager;
    private final EuiccManager mEuiccManager;
    private final Resources mRes;
    private final Context mContext;

    private boolean mShowLatestAreaInfo;
    private boolean mIsRegisteredListener = false;

    private final BroadcastReceiver mAreaInfoReceiver = new BroadcastReceiver() {
        @Override
        public void onReceive(Context context, Intent intent) {
            if (CellBroadcastIntents.ACTION_AREA_INFO_UPDATED.equals(intent.getAction())
                    && intent.getIntExtra(SubscriptionManager.EXTRA_SLOT_INDEX, 0)
                    == mSlotIndex) {
                updateAreaInfoText();
            }
        }
    };

    private PhoneStateListener mPhoneStateListener;

    private CellBroadcastServiceConnection mCellBroadcastServiceConnection;

    private class CellBroadcastServiceConnection implements ServiceConnection {
        private IBinder mService;

        @Nullable
        public IBinder getService() {
            return mService;
        }

        @Override
        public void onServiceConnected(ComponentName className, IBinder service) {
            Log.d(TAG, "connected to CellBroadcastService");
            this.mService = service;
            updateAreaInfoText();
        }

        @Override
        public void onServiceDisconnected(ComponentName className) {
            this.mService = null;
            Log.d(TAG, "mICellBroadcastService has disconnected unexpectedly");
        }

        @Override
        public void onBindingDied(ComponentName name) {
            this.mService = null;
            Log.d(TAG, "Binding died");
        }

        @Override
        public void onNullBinding(ComponentName name) {
            this.mService = null;
            Log.d(TAG, "Null binding");
        }
    }

    public SimStatusDialogController(@NonNull SimStatusDialogFragment dialog, Lifecycle lifecycle,
            int slotId) {
        mDialog = dialog;
        mContext = dialog.getContext();
        mSlotIndex = slotId;
        mSubscriptionInfo = getPhoneSubscriptionInfo(slotId);

        mTelephonyManager = mContext.getSystemService(TelephonyManager.class);
        mCarrierConfigManager = mContext.getSystemService(CarrierConfigManager.class);
        mEuiccManager = mContext.getSystemService(EuiccManager.class);
        mSubscriptionManager = mContext.getSystemService(SubscriptionManager.class);

        mRes = mContext.getResources();

        if (lifecycle != null) {
            lifecycle.addObserver(this);
        }
    }

    public void initialize() {
        requestForUpdateEid();

        if (mSubscriptionInfo == null) {
            return;
        }

        mPhoneStateListener = getPhoneStateListener();
        updateLatestAreaInfo();
        updateSubscriptionStatus();
    }

    private void updateSubscriptionStatus() {
        updateNetworkProvider();

        final ServiceState serviceState = mTelephonyManager.getServiceState();
        final SignalStrength signalStrength = mTelephonyManager.getSignalStrength();

        updatePhoneNumber();
        updateServiceState(serviceState);
        updateSignalStrength(signalStrength);
        updateNetworkType();
        updateRoamingStatus(serviceState);
        updateIccidNumber();
        updateImsRegistrationState();
    }

    /**
     * Deinitialization works
     */
    public void deinitialize() {
        if (mShowLatestAreaInfo) {
            if (mCellBroadcastServiceConnection != null
                    && mCellBroadcastServiceConnection.getService() != null) {
                mContext.unbindService(mCellBroadcastServiceConnection);
            }
            mCellBroadcastServiceConnection = null;
        }
    }

    @Override
    public void onResume() {
        if (mSubscriptionInfo == null) {
            return;
        }
        mTelephonyManager = mTelephonyManager.createForSubscriptionId(
                mSubscriptionInfo.getSubscriptionId());
        mTelephonyManager.listen(mPhoneStateListener,
                PhoneStateListener.LISTEN_DATA_CONNECTION_STATE
                        | PhoneStateListener.LISTEN_SIGNAL_STRENGTHS
                        | PhoneStateListener.LISTEN_SERVICE_STATE
                        | PhoneStateListener.LISTEN_DISPLAY_INFO_CHANGED);
        mSubscriptionManager.addOnSubscriptionsChangedListener(
                mContext.getMainExecutor(), mOnSubscriptionsChangedListener);
        registerImsRegistrationCallback(mSubscriptionInfo.getSubscriptionId());

        if (mShowLatestAreaInfo) {
            updateAreaInfoText();
            mContext.registerReceiver(mAreaInfoReceiver,
                    new IntentFilter(CellBroadcastIntents.ACTION_AREA_INFO_UPDATED));
        }

        mIsRegisteredListener = true;
    }

    @Override
    public void onPause() {
        if (mSubscriptionInfo == null) {
            if (mIsRegisteredListener) {
                mSubscriptionManager.removeOnSubscriptionsChangedListener(
                        mOnSubscriptionsChangedListener);
                mTelephonyManager.listen(mPhoneStateListener, PhoneStateListener.LISTEN_NONE);
                if (mShowLatestAreaInfo) {
                    mContext.unregisterReceiver(mAreaInfoReceiver);
                }
                mIsRegisteredListener = false;
            }
            return;
        }

        unregisterImsRegistrationCallback(mSubscriptionInfo.getSubscriptionId());
        mSubscriptionManager.removeOnSubscriptionsChangedListener(mOnSubscriptionsChangedListener);
        mTelephonyManager.listen(mPhoneStateListener, PhoneStateListener.LISTEN_NONE);

        if (mShowLatestAreaInfo) {
            mContext.unregisterReceiver(mAreaInfoReceiver);
        }
    }

    private void updateNetworkProvider() {
        final CharSequence carrierName =
                mSubscriptionInfo != null ? mSubscriptionInfo.getCarrierName() : null;
        mDialog.setText(NETWORK_PROVIDER_VALUE_ID, carrierName);
    }

    private void updatePhoneNumber() {
        // If formattedNumber is null or empty, it'll display as "Unknown".
        mDialog.setText(PHONE_NUMBER_VALUE_ID,
                DeviceInfoUtils.getBidiFormattedPhoneNumber(mContext, mSubscriptionInfo));
    }

    private void updateDataState(int state) {
        String networkStateValue;

        switch (state) {
            case TelephonyManager.DATA_CONNECTED:
                networkStateValue = mRes.getString(R.string.radioInfo_data_connected);
                break;
            case TelephonyManager.DATA_SUSPENDED:
                networkStateValue = mRes.getString(R.string.radioInfo_data_suspended);
                break;
            case TelephonyManager.DATA_CONNECTING:
                networkStateValue = mRes.getString(R.string.radioInfo_data_connecting);
                break;
            case TelephonyManager.DATA_DISCONNECTED:
                networkStateValue = mRes.getString(R.string.radioInfo_data_disconnected);
                break;
            default:
                networkStateValue = mRes.getString(R.string.radioInfo_unknown);
                break;
        }

        mDialog.setText(CELLULAR_NETWORK_STATE, networkStateValue);
    }

    /**
     * Update area info text retrieved from
     * {@link CellBroadcastService#getCellBroadcastAreaInfo(int)}
     */
    private void updateAreaInfoText() {
        if (!mShowLatestAreaInfo || mCellBroadcastServiceConnection == null) return;
        ICellBroadcastService cellBroadcastService =
                ICellBroadcastService.Stub.asInterface(
                        mCellBroadcastServiceConnection.getService());
        if (cellBroadcastService == null) return;
        try {
            mDialog.setText(OPERATOR_INFO_VALUE_ID,
                    cellBroadcastService.getCellBroadcastAreaInfo(mSlotIndex));

        } catch (RemoteException e) {
            Log.d(TAG, "Can't get area info. e=" + e);
        }
    }

    /**
     * Bind cell broadcast service.
     */
    private void bindCellBroadcastService() {
        mCellBroadcastServiceConnection = new CellBroadcastServiceConnection();
        Intent intent = new Intent(CellBroadcastService.CELL_BROADCAST_SERVICE_INTERFACE);
        String cbsPackage = getCellBroadcastServicePackage();
        if (TextUtils.isEmpty(cbsPackage)) return;
        intent.setPackage(cbsPackage);
        if (mCellBroadcastServiceConnection != null
                && mCellBroadcastServiceConnection.getService() == null) {
            if (!mContext.bindService(intent, mCellBroadcastServiceConnection,
                    Context.BIND_AUTO_CREATE)) {
                Log.e(TAG, "Unable to bind to service");
            }
        } else {
            Log.d(TAG, "skipping bindService because connection already exists");
        }
    }

    /** Returns the package name of the cell broadcast service, or null if there is none. */
    private String getCellBroadcastServicePackage() {
        PackageManager packageManager = mContext.getPackageManager();
        List<ResolveInfo> cbsPackages = packageManager.queryIntentServices(
                new Intent(CellBroadcastService.CELL_BROADCAST_SERVICE_INTERFACE),
                PackageManager.MATCH_SYSTEM_ONLY);
        if (cbsPackages.size() != 1) {
            Log.e(TAG, "getCellBroadcastServicePackageName: found " + cbsPackages.size()
                    + " CBS packages");
        }
        for (ResolveInfo info : cbsPackages) {
            if (info.serviceInfo == null) continue;
            String packageName = info.serviceInfo.packageName;
            if (!TextUtils.isEmpty(packageName)) {
                if (packageManager.checkPermission(
                        android.Manifest.permission.READ_PRIVILEGED_PHONE_STATE,
                        packageName) == PackageManager.PERMISSION_GRANTED) {
                    Log.d(TAG, "getCellBroadcastServicePackageName: " + packageName);
                    return packageName;
                } else {
                    Log.e(TAG, "getCellBroadcastServicePackageName: " + packageName
                            + " does not have READ_PRIVILEGED_PHONE_STATE permission");
                }
            } else {
                Log.e(TAG, "getCellBroadcastServicePackageName: found a CBS package but "
                        + "packageName is null/empty");
            }
        }
        Log.e(TAG, "getCellBroadcastServicePackageName: package name not found");
        return null;
    }

    private void updateLatestAreaInfo() {
        mShowLatestAreaInfo = Resources.getSystem().getBoolean(
                com.android.internal.R.bool.config_showAreaUpdateInfoSettings)
                && mTelephonyManager.getPhoneType() != TelephonyManager.PHONE_TYPE_CDMA;

        if (mShowLatestAreaInfo) {
            // Bind cell broadcast service to get the area info. The info will be updated once
            // the service is connected.
            bindCellBroadcastService();
        } else {
            mDialog.removeSettingFromScreen(OPERATOR_INFO_LABEL_ID);
            mDialog.removeSettingFromScreen(OPERATOR_INFO_VALUE_ID);
        }
    }

    private void updateServiceState(ServiceState serviceState) {
        final int state = Utils.getCombinedServiceState(serviceState);
        if (!Utils.isInService(serviceState)) {
            resetSignalStrength();
<<<<<<< HEAD
        } else if (mServiceState != null && !Utils.isInService(mServiceState)) {
=======
        } else if (!Utils.isInService(mPreviousServiceState)) {
>>>>>>> db10b5d0
            // If ServiceState changed from out of service -> in service, update signal strength.
            updateSignalStrength(mTelephonyManager.getSignalStrength());
        }

        String serviceStateValue;

        switch (state) {
            case ServiceState.STATE_IN_SERVICE:
                serviceStateValue = mRes.getString(R.string.radioInfo_service_in);
                break;
            case ServiceState.STATE_OUT_OF_SERVICE:
            case ServiceState.STATE_EMERGENCY_ONLY:
                // Set summary string of service state to radioInfo_service_out when
                // service state is both STATE_OUT_OF_SERVICE & STATE_EMERGENCY_ONLY
                serviceStateValue = mRes.getString(R.string.radioInfo_service_out);
                break;
            case ServiceState.STATE_POWER_OFF:
                serviceStateValue = mRes.getString(R.string.radioInfo_service_off);
                break;
            default:
                serviceStateValue = mRes.getString(R.string.radioInfo_unknown);
                break;
        }

        mDialog.setText(SERVICE_STATE_VALUE_ID, serviceStateValue);
    }

    private void updateSignalStrength(SignalStrength signalStrength) {
        if (signalStrength == null) {
            return;
        }
        // by default we show the signal strength
        boolean showSignalStrength = true;
        if (mSubscriptionInfo != null) {
            final int subscriptionId = mSubscriptionInfo.getSubscriptionId();
            final PersistableBundle carrierConfig =
                    mCarrierConfigManager.getConfigForSubId(subscriptionId);
            if (carrierConfig != null) {
                showSignalStrength = carrierConfig.getBoolean(
                        CarrierConfigManager.KEY_SHOW_SIGNAL_STRENGTH_IN_SIM_STATUS_BOOL);
            }
        }
        if (!showSignalStrength) {
            mDialog.removeSettingFromScreen(SIGNAL_STRENGTH_LABEL_ID);
            mDialog.removeSettingFromScreen(SIGNAL_STRENGTH_VALUE_ID);
            return;
        }

        ServiceState serviceState = mTelephonyManager.getServiceState();
        if (!Utils.isInService(serviceState)) {
            return;
        }

        int signalDbm = getDbm(signalStrength);
        int signalAsu = getAsuLevel(signalStrength);

        if (signalDbm == -1) {
            signalDbm = 0;
        }

        if (signalAsu == -1) {
            signalAsu = 0;
        }

        mDialog.setText(SIGNAL_STRENGTH_VALUE_ID, mRes.getString(R.string.sim_signal_strength,
                signalDbm, signalAsu));
    }

    private void resetSignalStrength() {
        mDialog.setText(SIGNAL_STRENGTH_VALUE_ID, "0");
    }

    private void updateNetworkType() {
        // TODO: all of this should be based on TelephonyDisplayInfo instead of just the 5G logic
        if (mSubscriptionInfo == null) {
            final String unknownNetworkType =
                    getNetworkTypeName(TelephonyManager.NETWORK_TYPE_UNKNOWN);
            mDialog.setText(CELL_VOICE_NETWORK_TYPE_VALUE_ID, unknownNetworkType);
            mDialog.setText(CELL_DATA_NETWORK_TYPE_VALUE_ID, unknownNetworkType);
            return;
        }

        // Whether EDGE, UMTS, etc...
        String dataNetworkTypeName = null;
        String voiceNetworkTypeName = null;
        final int subId = mSubscriptionInfo.getSubscriptionId();
        final int actualDataNetworkType = mTelephonyManager.getDataNetworkType();
        final int actualVoiceNetworkType = mTelephonyManager.getVoiceNetworkType();
        final int overrideNetworkType = mTelephonyDisplayInfo == null
                ? TelephonyDisplayInfo.OVERRIDE_NETWORK_TYPE_NONE
                : mTelephonyDisplayInfo.getOverrideNetworkType();

        if (TelephonyManager.NETWORK_TYPE_UNKNOWN != actualDataNetworkType) {
            dataNetworkTypeName = getNetworkTypeName(actualDataNetworkType);
        }
        if (TelephonyManager.NETWORK_TYPE_UNKNOWN != actualVoiceNetworkType) {
            voiceNetworkTypeName = getNetworkTypeName(actualVoiceNetworkType);
        }

        if (overrideNetworkType == TelephonyDisplayInfo.OVERRIDE_NETWORK_TYPE_NR_NSA_MMWAVE
                || overrideNetworkType == TelephonyDisplayInfo.OVERRIDE_NETWORK_TYPE_NR_NSA) {
            dataNetworkTypeName = "NR NSA";
        }

        boolean show4GForLTE = false;
        final PersistableBundle carrierConfig = mCarrierConfigManager.getConfigForSubId(subId);
        if (carrierConfig != null) {
            show4GForLTE = carrierConfig.getBoolean(
                    CarrierConfigManager.KEY_SHOW_4G_FOR_LTE_DATA_ICON_BOOL);
        }

        if (show4GForLTE) {
            if ("LTE".equals(dataNetworkTypeName)) {
                dataNetworkTypeName = "4G";
            }
            if ("LTE".equals(voiceNetworkTypeName)) {
                voiceNetworkTypeName = "4G";
            }
        }

        mDialog.setText(CELL_VOICE_NETWORK_TYPE_VALUE_ID, voiceNetworkTypeName);
        mDialog.setText(CELL_DATA_NETWORK_TYPE_VALUE_ID, dataNetworkTypeName);
    }

    private void updateRoamingStatus(ServiceState serviceState) {
        if (serviceState.getRoaming()) {
            mDialog.setText(ROAMING_INFO_VALUE_ID, mRes.getString(R.string.radioInfo_roaming_in));
        } else {
            mDialog.setText(ROAMING_INFO_VALUE_ID, mRes.getString(R.string.radioInfo_roaming_not));
        }
    }

    private void updateIccidNumber() {
        // do not show iccid by default
        boolean showIccId = false;
        if (mSubscriptionInfo != null) {
            final int subscriptionId = mSubscriptionInfo.getSubscriptionId();
            final PersistableBundle carrierConfig =
                    mCarrierConfigManager.getConfigForSubId(subscriptionId);
            if (carrierConfig != null) {
                showIccId = carrierConfig.getBoolean(
                        CarrierConfigManager.KEY_SHOW_ICCID_IN_SIM_STATUS_BOOL);
            }
        }
        if (!showIccId) {
            mDialog.removeSettingFromScreen(ICCID_INFO_LABEL_ID);
            mDialog.removeSettingFromScreen(ICCID_INFO_VALUE_ID);
        } else {
            mDialog.setText(ICCID_INFO_VALUE_ID, mTelephonyManager.getSimSerialNumber());
        }
    }

    @VisibleForTesting
    void requestForUpdateEid() {
        ThreadUtils.postOnBackgroundThread(() -> {
            final AtomicReference<String> eid = getEid(mSlotIndex);
            ThreadUtils.postOnMainThread(() -> updateEid(eid));
        });
    }

    @VisibleForTesting
    AtomicReference<String> getEid(int slotIndex) {
        boolean shouldHaveEid = false;
        String eid = null;
        if (mTelephonyManager.getActiveModemCount() > MAX_PHONE_COUNT_SINGLE_SIM) {
            // Get EID per-SIM in multi-SIM mode
            final Map<Integer, Integer> mapping = mTelephonyManager
                    .getLogicalToPhysicalSlotMapping();
            final int pSlotId = mapping.getOrDefault(slotIndex,
                    SubscriptionManager.INVALID_SIM_SLOT_INDEX);

            if (pSlotId != SubscriptionManager.INVALID_SIM_SLOT_INDEX) {
                final List<UiccCardInfo> infos = mTelephonyManager.getUiccCardsInfo();

                for (UiccCardInfo info : infos) {
                    if (info.getSlotIndex() == pSlotId) {
                        if (info.isEuicc()) {
                            shouldHaveEid = true;
                            eid = info.getEid();
                            if (TextUtils.isEmpty(eid)) {
                                eid = mEuiccManager.createForCardId(info.getCardId()).getEid();
                            }
                        }
                        break;
                    }
                }
            }
        } else if (mEuiccManager.isEnabled()) {
            // Get EID of default eSIM in single-SIM mode
            shouldHaveEid = true;
            eid = mEuiccManager.getEid();
        }
        if ((!shouldHaveEid) && (eid == null)) {
            return null;
        }
        return new AtomicReference<String>(eid);
    }

    @VisibleForTesting
    void updateEid(AtomicReference<String> eid) {
        if (eid == null) {
            mDialog.removeSettingFromScreen(EID_INFO_LABEL_ID);
            mDialog.removeSettingFromScreen(EID_INFO_VALUE_ID);
        } else if (eid.get() != null) {
            mDialog.setText(EID_INFO_VALUE_ID, eid.get());
        }
    }

    private boolean isImsRegistrationStateShowUp() {
        if (mSubscriptionInfo == null) {
            return false;
        }
        final int subscriptionId = mSubscriptionInfo.getSubscriptionId();
        final PersistableBundle carrierConfig =
                mCarrierConfigManager.getConfigForSubId(subscriptionId);
        return carrierConfig == null ? false :
                carrierConfig.getBoolean(
                        CarrierConfigManager.KEY_SHOW_IMS_REGISTRATION_STATUS_BOOL);
    }

    private void updateImsRegistrationState() {
        if (isImsRegistrationStateShowUp()) {
            return;
        }
        mDialog.removeSettingFromScreen(IMS_REGISTRATION_STATE_LABEL_ID);
        mDialog.removeSettingFromScreen(IMS_REGISTRATION_STATE_VALUE_ID);
    }

    private ImsMmTelManager.RegistrationCallback mImsRegStateCallback =
            new ImsMmTelManager.RegistrationCallback() {
        @Override
        public void onRegistered(@AccessNetworkConstants.TransportType int imsTransportType) {
            mDialog.setText(IMS_REGISTRATION_STATE_VALUE_ID, mRes.getString(
                    R.string.ims_reg_status_registered));
        }
        @Override
        public void onRegistering(@AccessNetworkConstants.TransportType int imsTransportType) {
            mDialog.setText(IMS_REGISTRATION_STATE_VALUE_ID, mRes.getString(
                    R.string.ims_reg_status_not_registered));
        }
        @Override
        public void onUnregistered(@Nullable ImsReasonInfo info) {
            mDialog.setText(IMS_REGISTRATION_STATE_VALUE_ID, mRes.getString(
                    R.string.ims_reg_status_not_registered));
        }
        @Override
        public void onTechnologyChangeFailed(
                @AccessNetworkConstants.TransportType int imsTransportType,
                @Nullable ImsReasonInfo info) {
            mDialog.setText(IMS_REGISTRATION_STATE_VALUE_ID, mRes.getString(
                    R.string.ims_reg_status_not_registered));
        }
    };

    private void registerImsRegistrationCallback(int subId) {
        if (!isImsRegistrationStateShowUp()) {
            return;
        }
        try {
            final ImsMmTelManager imsMmTelMgr = ImsMmTelManager.createForSubscriptionId(subId);
            imsMmTelMgr.registerImsRegistrationCallback(mDialog.getContext().getMainExecutor(),
                    mImsRegStateCallback);
        } catch (ImsException exception) {
            Log.w(TAG, "fail to register IMS status for subId=" + subId, exception);
        }
    }

    private void unregisterImsRegistrationCallback(int subId) {
        if (!isImsRegistrationStateShowUp()) {
            return;
        }
        final ImsMmTelManager imsMmTelMgr = ImsMmTelManager.createForSubscriptionId(subId);
        imsMmTelMgr.unregisterImsRegistrationCallback(mImsRegStateCallback);
    }

    private SubscriptionInfo getPhoneSubscriptionInfo(int slotId) {
        return SubscriptionManager.from(mContext).getActiveSubscriptionInfoForSimSlotIndex(slotId);
    }

    private int getDbm(SignalStrength signalStrength) {
        List<CellSignalStrength> cellSignalStrengthList = signalStrength.getCellSignalStrengths();
        int dbm = -1;
        if (cellSignalStrengthList == null) {
            return dbm;
        }

        for (CellSignalStrength cell : cellSignalStrengthList) {
            if (cell.getDbm() != -1) {
                dbm = cell.getDbm();
                break;
            }
        }

        return dbm;
    }

    private int getAsuLevel(SignalStrength signalStrength) {
        List<CellSignalStrength> cellSignalStrengthList = signalStrength.getCellSignalStrengths();
        int asu = -1;
        if (cellSignalStrengthList == null) {
            return asu;
        }

        for (CellSignalStrength cell : cellSignalStrengthList) {
            if (cell.getAsuLevel() != -1) {
                asu = cell.getAsuLevel();
                break;
            }
        }

        return asu;
    }

    @VisibleForTesting
    PhoneStateListener getPhoneStateListener() {
        return new PhoneStateListener() {
            @Override
            public void onDataConnectionStateChanged(int state) {
                updateDataState(state);
                updateNetworkType();
            }

            @Override
            public void onSignalStrengthsChanged(SignalStrength signalStrength) {
                updateSignalStrength(signalStrength);
            }

            @Override
            public void onServiceStateChanged(ServiceState serviceState) {
                updateNetworkProvider();
                updateServiceState(serviceState);
                updateRoamingStatus(serviceState);
<<<<<<< HEAD
                mServiceState = serviceState;
=======
                mPreviousServiceState = serviceState;
>>>>>>> db10b5d0
            }

            @Override
            public void onDisplayInfoChanged(@NonNull TelephonyDisplayInfo displayInfo) {
                mTelephonyDisplayInfo = displayInfo;
                updateNetworkType();
            }
        };
    }

    @VisibleForTesting
    static String getNetworkTypeName(@Annotation.NetworkType int type) {
        switch (type) {
            case TelephonyManager.NETWORK_TYPE_GPRS:
                return "GPRS";
            case TelephonyManager.NETWORK_TYPE_EDGE:
                return "EDGE";
            case TelephonyManager.NETWORK_TYPE_UMTS:
                return "UMTS";
            case TelephonyManager.NETWORK_TYPE_HSDPA:
                return "HSDPA";
            case TelephonyManager.NETWORK_TYPE_HSUPA:
                return "HSUPA";
            case TelephonyManager.NETWORK_TYPE_HSPA:
                return "HSPA";
            case TelephonyManager.NETWORK_TYPE_CDMA:
                return "CDMA";
            case TelephonyManager.NETWORK_TYPE_EVDO_0:
                return "CDMA - EvDo rev. 0";
            case TelephonyManager.NETWORK_TYPE_EVDO_A:
                return "CDMA - EvDo rev. A";
            case TelephonyManager.NETWORK_TYPE_EVDO_B:
                return "CDMA - EvDo rev. B";
            case TelephonyManager.NETWORK_TYPE_1xRTT:
                return "CDMA - 1xRTT";
            case TelephonyManager.NETWORK_TYPE_LTE:
                return "LTE";
            case TelephonyManager.NETWORK_TYPE_EHRPD:
                return "CDMA - eHRPD";
            case TelephonyManager.NETWORK_TYPE_IDEN:
                return "iDEN";
            case TelephonyManager.NETWORK_TYPE_HSPAP:
                return "HSPA+";
            case TelephonyManager.NETWORK_TYPE_GSM:
                return "GSM";
            case TelephonyManager.NETWORK_TYPE_TD_SCDMA:
                return "TD_SCDMA";
            case TelephonyManager.NETWORK_TYPE_IWLAN:
                return "IWLAN";
//          case TelephonyManager.NETWORK_TYPE_LTE_CA:
//              return "LTE_CA";
            case TelephonyManager.NETWORK_TYPE_NR:
                return "NR SA";
            default:
                return "UNKNOWN";
        }
    }
}<|MERGE_RESOLUTION|>--- conflicted
+++ resolved
@@ -140,11 +140,7 @@
 
     private SubscriptionInfo mSubscriptionInfo;
     private TelephonyDisplayInfo mTelephonyDisplayInfo;
-<<<<<<< HEAD
-    private ServiceState mServiceState;
-=======
     private ServiceState mPreviousServiceState;
->>>>>>> db10b5d0
 
     private final int mSlotIndex;
     private TelephonyManager mTelephonyManager;
@@ -442,11 +438,7 @@
         final int state = Utils.getCombinedServiceState(serviceState);
         if (!Utils.isInService(serviceState)) {
             resetSignalStrength();
-<<<<<<< HEAD
-        } else if (mServiceState != null && !Utils.isInService(mServiceState)) {
-=======
         } else if (!Utils.isInService(mPreviousServiceState)) {
->>>>>>> db10b5d0
             // If ServiceState changed from out of service -> in service, update signal strength.
             updateSignalStrength(mTelephonyManager.getSignalStrength());
         }
@@ -779,11 +771,7 @@
                 updateNetworkProvider();
                 updateServiceState(serviceState);
                 updateRoamingStatus(serviceState);
-<<<<<<< HEAD
-                mServiceState = serviceState;
-=======
                 mPreviousServiceState = serviceState;
->>>>>>> db10b5d0
             }
 
             @Override
