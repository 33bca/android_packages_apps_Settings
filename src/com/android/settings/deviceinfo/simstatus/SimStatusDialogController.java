--- conflicted
+++ resolved
@@ -402,15 +402,10 @@
 
     private SubscriptionInfo getPhoneSubscriptionInfo(int slotId) {
         final List<SubscriptionInfo> subscriptionInfoList = SubscriptionManager.from(
-<<<<<<< HEAD
-                mContext).getActiveSubscriptionInfoList();
-        if (subscriptionInfoList == null) {
-=======
                 mContext).getActiveSubscriptionInfoList(true);
         if (subscriptionInfoList != null && subscriptionInfoList.size() > slotId) {
             return subscriptionInfoList.get(slotId);
         } else {
->>>>>>> 200d0d49
             return null;
         }
         for (SubscriptionInfo info : subscriptionInfoList) {
