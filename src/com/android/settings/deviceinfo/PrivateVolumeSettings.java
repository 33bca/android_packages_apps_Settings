/*
 * Copyright (C) 2015 The Android Open Source Project
 *
 * Licensed under the Apache License, Version 2.0 (the "License");
 * you may not use this file except in compliance with the License.
 * You may obtain a copy of the License at
 *
 *      http://www.apache.org/licenses/LICENSE-2.0
 *
 * Unless required by applicable law or agreed to in writing, software
 * distributed under the License is distributed on an "AS IS" BASIS,
 * WITHOUT WARRANTIES OR CONDITIONS OF ANY KIND, either express or implied.
 * See the License for the specific language governing permissions and
 * limitations under the License.
 */

package com.android.settings.deviceinfo;

import android.app.AlertDialog;
import android.app.Dialog;
import android.app.DialogFragment;
import android.app.Fragment;
import android.content.ActivityNotFoundException;
import android.content.Context;
import android.content.DialogInterface;
import android.content.Intent;
import android.content.pm.IPackageDataObserver;
import android.content.pm.PackageInfo;
import android.content.pm.PackageManager;
import android.content.pm.UserInfo;
import android.os.Bundle;
import android.os.Environment;
import android.os.UserHandle;
import android.os.UserManager;
import android.os.storage.StorageEventListener;
import android.os.storage.StorageManager;
import android.os.storage.VolumeInfo;
import android.os.storage.VolumeRecord;
import android.provider.DocumentsContract;
import android.provider.Settings;
import android.support.v7.preference.Preference;
import android.support.v7.preference.PreferenceCategory;
import android.support.v7.preference.PreferenceGroup;
import android.support.v7.preference.PreferenceScreen;
import android.text.TextUtils;
import android.text.format.Formatter;
import android.text.format.Formatter.BytesResult;
import android.util.Log;
import android.view.LayoutInflater;
import android.view.Menu;
import android.view.MenuInflater;
import android.view.MenuItem;
import android.view.View;
import android.widget.EditText;

import com.android.internal.logging.MetricsProto.MetricsEvent;
import com.android.settings.R;
import com.android.settings.Settings.StorageUseActivity;
import com.android.settings.SettingsPreferenceFragment;
import com.android.settings.Utils;
import com.android.settings.applications.ManageApplications;
import com.android.settings.core.instrumentation.InstrumentedDialogFragment;
import com.android.settings.deletionhelper.AutomaticStorageManagerSettings;
import com.android.settings.deviceinfo.StorageSettings.MountTask;
import com.android.settingslib.deviceinfo.StorageMeasurement;
import com.android.settingslib.deviceinfo.StorageMeasurement.MeasurementDetails;
import com.android.settingslib.deviceinfo.StorageMeasurement.MeasurementReceiver;
import com.google.android.collect.Lists;

import java.io.File;
import java.util.HashMap;
import java.util.List;
import java.util.Objects;

/**
 * Panel showing summary and actions for a {@link VolumeInfo#TYPE_PRIVATE}
 * storage volume.
 */
public class PrivateVolumeSettings extends SettingsPreferenceFragment {
    // TODO: disable unmount when providing over MTP/PTP
    // TODO: warn when mounted read-only

    private static final String TAG = "PrivateVolumeSettings";
    private static final boolean LOGV = false;

    private static final String TAG_RENAME = "rename";
    private static final String TAG_OTHER_INFO = "otherInfo";
    private static final String TAG_SYSTEM_INFO = "systemInfo";
    private static final String TAG_USER_INFO = "userInfo";
    private static final String TAG_CONFIRM_CLEAR_CACHE = "confirmClearCache";

    private static final String EXTRA_VOLUME_SIZE = "volume_size";

    private static final String AUTHORITY_MEDIA = "com.android.providers.media.documents";

    private static final int[] ITEMS_NO_SHOW_SHARED = new int[] {
            R.string.storage_detail_apps,
            R.string.storage_detail_system,
    };

    private static final int[] ITEMS_SHOW_SHARED = new int[] {
            R.string.storage_detail_apps,
            R.string.storage_detail_images,
            R.string.storage_detail_videos,
            R.string.storage_detail_audio,
            R.string.storage_detail_system,
            R.string.storage_detail_other,
    };

    private static final int DELETION_HELPER_SETTINGS = 1;
    private static final int DELETION_HELPER_CLEAR = 1;

    private StorageManager mStorageManager;
    private UserManager mUserManager;

    private String mVolumeId;
    private VolumeInfo mVolume;
    private VolumeInfo mSharedVolume;
    private long mTotalSize;
    private long mSystemSize;

    private StorageMeasurement mMeasure;

    private UserInfo mCurrentUser;

    private StorageSummaryPreference mSummary;
    private List<StorageItemPreference> mItemPreferencePool = Lists.newArrayList();
    private List<PreferenceCategory> mHeaderPreferencePool = Lists.newArrayList();
    private int mHeaderPoolIndex;
    private int mItemPoolIndex;

    private Preference mExplore;
    private Preference mAutomaticStorageManagement;

    private boolean mNeedsUpdate;

    private boolean isVolumeValid() {
        return (mVolume != null) && (mVolume.getType() == VolumeInfo.TYPE_PRIVATE)
                && mVolume.isMountedReadable();
    }

    public PrivateVolumeSettings() {
        setRetainInstance(true);
    }

    @Override
    public int getMetricsCategory() {
        return MetricsEvent.DEVICEINFO_STORAGE;
    }

    @Override
    public void onCreate(Bundle icicle) {
        super.onCreate(icicle);

        final Context context = getActivity();

        mUserManager = context.getSystemService(UserManager.class);
        mStorageManager = context.getSystemService(StorageManager.class);

        mVolumeId = getArguments().getString(VolumeInfo.EXTRA_VOLUME_ID);
        mVolume = mStorageManager.findVolumeById(mVolumeId);

        final long sharedDataSize = mVolume.getPath().getTotalSpace();
        mTotalSize = getArguments().getLong(EXTRA_VOLUME_SIZE, 0);
        mSystemSize = mTotalSize - sharedDataSize;
        if (LOGV) Log.v(TAG,
                "onCreate() mTotalSize: " + mTotalSize + " sharedDataSize: " + sharedDataSize);

        if (mTotalSize <= 0) {
            mTotalSize = sharedDataSize;
            mSystemSize = 0;
        }

        // Find the emulated shared storage layered above this private volume
        mSharedVolume = mStorageManager.findEmulatedForPrivate(mVolume);

        mMeasure = new StorageMeasurement(context, mVolume, mSharedVolume);
        mMeasure.setReceiver(mReceiver);

        if (!isVolumeValid()) {
            getActivity().finish();
            return;
        }

        addPreferencesFromResource(R.xml.device_info_storage_volume);
        getPreferenceScreen().setOrderingAsAdded(true);

        mSummary = new StorageSummaryPreference(getPrefContext());
        mCurrentUser = mUserManager.getUserInfo(UserHandle.myUserId());

        mExplore = buildAction(R.string.storage_menu_explore);
        mAutomaticStorageManagement = buildAction(R.string.storage_menu_manage);

        mNeedsUpdate = true;

        setHasOptionsMenu(true);
    }

    private void setTitle() {
        getActivity().setTitle(mStorageManager.getBestVolumeDescription(mVolume));
    }

    private void update() {
        if (!isVolumeValid()) {
            getActivity().finish();
            return;
        }

        setTitle();

        // Valid options may have changed
        getFragmentManager().invalidateOptionsMenu();

        final Context context = getActivity();
        final PreferenceScreen screen = getPreferenceScreen();

        screen.removeAll();

        if (getResources().getBoolean(R.bool.config_storage_manager_settings_enabled)) {
            addPreference(screen, mAutomaticStorageManagement);
        }
        addPreference(screen, mSummary);

        List<UserInfo> allUsers = mUserManager.getUsers();
        final int userCount = allUsers.size();
        final boolean showHeaders = userCount > 1;
        final boolean showShared = (mSharedVolume != null) && mSharedVolume.isMountedReadable();

        mItemPoolIndex = 0;
        mHeaderPoolIndex = 0;

        int addedUserCount = 0;
        // Add current user and its profiles first
        for (int userIndex = 0; userIndex < userCount; ++userIndex) {
            final UserInfo userInfo = allUsers.get(userIndex);
            if (isProfileOf(mCurrentUser, userInfo)) {
                final PreferenceGroup details = showHeaders ?
                        addCategory(screen, userInfo.name) : screen;
                addDetailItems(details, showShared, userInfo.id);
                ++addedUserCount;
            }
        }

        // Add rest of users
        if (userCount - addedUserCount > 0) {
            PreferenceGroup otherUsers = addCategory(screen,
                    getText(R.string.storage_other_users));
            for (int userIndex = 0; userIndex < userCount; ++userIndex) {
                final UserInfo userInfo = allUsers.get(userIndex);
                if (!isProfileOf(mCurrentUser, userInfo)) {
                    addItem(otherUsers, /* titleRes */ 0, userInfo.name, userInfo.id);
                }
            }
        }

        addItem(screen, R.string.storage_detail_cached, null, UserHandle.USER_NULL);

        if (showShared) {
            addPreference(screen, mExplore);
        }

        final long freeBytes = mVolume.getPath().getFreeSpace();
        final long usedBytes = mTotalSize - freeBytes;

        if (LOGV) Log.v(TAG, "update() freeBytes: " + freeBytes + " usedBytes: " + usedBytes);

        final BytesResult result = Formatter.formatBytes(getResources(), usedBytes, 0);
        mSummary.setTitle(TextUtils.expandTemplate(getText(R.string.storage_size_large),
                result.value, result.units));
        mSummary.setSummary(getString(R.string.storage_volume_used,
                Formatter.formatFileSize(context, mTotalSize)));
        mSummary.setPercent((int) ((usedBytes * 100) / mTotalSize));

        mMeasure.forceMeasure();
        mNeedsUpdate = false;
    }

    private void addPreference(PreferenceGroup group, Preference pref) {
        pref.setOrder(Preference.DEFAULT_ORDER);
        group.addPreference(pref);
    }

    private PreferenceCategory addCategory(PreferenceGroup group, CharSequence title) {
        PreferenceCategory category;
        if (mHeaderPoolIndex < mHeaderPreferencePool.size()) {
            category = mHeaderPreferencePool.get(mHeaderPoolIndex);
        } else {
            category = new PreferenceCategory(getPrefContext(), null,
                    com.android.internal.R.attr.preferenceCategoryStyle);
            mHeaderPreferencePool.add(category);
        }
        category.setTitle(title);
        category.removeAll();
        addPreference(group, category);
        ++mHeaderPoolIndex;
        return category;
    }

    private void addDetailItems(PreferenceGroup category, boolean showShared, int userId) {
        final int[] itemsToAdd = (showShared ? ITEMS_SHOW_SHARED : ITEMS_NO_SHOW_SHARED);
        for (int i = 0; i < itemsToAdd.length; ++i) {
            addItem(category, itemsToAdd[i], null, userId);
        }
    }

    private void addItem(PreferenceGroup group, int titleRes, CharSequence title, int userId) {
        if (titleRes == R.string.storage_detail_system) {
            if (mSystemSize <= 0) {
                Log.w(TAG, "Skipping System storage because its size is " + mSystemSize);
                return;
            }
            if (userId != UserHandle.myUserId()) {
                // Only display system on current user.
                return;
            }
        }
        StorageItemPreference item;
        if (mItemPoolIndex < mItemPreferencePool.size()) {
            item = mItemPreferencePool.get(mItemPoolIndex);
        } else {
            item = buildItem();
            mItemPreferencePool.add(item);
        }
        if (title != null) {
            item.setTitle(title);
            item.setKey(title.toString());
        } else {
            item.setTitle(titleRes);
            item.setKey(Integer.toString(titleRes));
        }
        item.setSummary(R.string.memory_calculating_size);
        item.userHandle = userId;
        addPreference(group, item);
        ++mItemPoolIndex;
    }

    private StorageItemPreference buildItem() {
        final StorageItemPreference item = new StorageItemPreference(getPrefContext());
        return item;
    }

    private Preference buildAction(int titleRes) {
        final Preference pref = new Preference(getPrefContext());
        pref.setTitle(titleRes);
        pref.setKey(Integer.toString(titleRes));
        return pref;
    }

    static void setVolumeSize(Bundle args, long size) {
        args.putLong(EXTRA_VOLUME_SIZE, size);
    }

    @Override
    public void onResume() {
        super.onResume();

        // Refresh to verify that we haven't been formatted away
        mVolume = mStorageManager.findVolumeById(mVolumeId);
        if (!isVolumeValid()) {
            getActivity().finish();
            return;
        }

        mStorageManager.registerListener(mStorageListener);

        if (mNeedsUpdate) {
            update();
        } else {
            setTitle();
        }
    }

    @Override
    public void onPause() {
        super.onPause();
        mStorageManager.unregisterListener(mStorageListener);
    }

    @Override
    public void onDestroy() {
        super.onDestroy();
        if (mMeasure != null) {
            mMeasure.onDestroy();
        }
    }

    @Override
    public void onCreateOptionsMenu(Menu menu, MenuInflater inflater) {
        super.onCreateOptionsMenu(menu, inflater);
        inflater.inflate(R.menu.storage_volume, menu);
    }

    @Override
    public void onPrepareOptionsMenu(Menu menu) {
        if (!isVolumeValid()) return;

        final MenuItem rename = menu.findItem(R.id.storage_rename);
        final MenuItem mount = menu.findItem(R.id.storage_mount);
        final MenuItem unmount = menu.findItem(R.id.storage_unmount);
        final MenuItem format = menu.findItem(R.id.storage_format);
        final MenuItem migrate = menu.findItem(R.id.storage_migrate);
        final MenuItem manage = menu.findItem(R.id.storage_free);

        // Actions live in menu for non-internal private volumes; they're shown
        // as preference items for public volumes.
        if (VolumeInfo.ID_PRIVATE_INTERNAL.equals(mVolume.getId())) {
            rename.setVisible(false);
            mount.setVisible(false);
            unmount.setVisible(false);
            format.setVisible(false);
            manage.setVisible(getResources().getBoolean(
                    R.bool.config_storage_manager_settings_enabled));
        } else {
            rename.setVisible(mVolume.getType() == VolumeInfo.TYPE_PRIVATE);
            mount.setVisible(mVolume.getState() == VolumeInfo.STATE_UNMOUNTED);
            unmount.setVisible(mVolume.isMountedReadable());
            format.setVisible(true);
            manage.setVisible(false);
        }

        format.setTitle(R.string.storage_menu_format_public);

        // Only offer to migrate when not current storage
        final VolumeInfo privateVol = getActivity().getPackageManager()
                .getPrimaryStorageCurrentVolume();
        migrate.setVisible((privateVol != null)
                && (privateVol.getType() == VolumeInfo.TYPE_PRIVATE)
                && !Objects.equals(mVolume, privateVol));
    }

    @Override
    public boolean onOptionsItemSelected(MenuItem item) {
        final Context context = getActivity();
        final Bundle args = new Bundle();
        switch (item.getItemId()) {
            case R.id.storage_rename:
                RenameFragment.show(this, mVolume);
                return true;
            case R.id.storage_mount:
                new MountTask(context, mVolume).execute();
                return true;
            case R.id.storage_unmount:
                args.putString(VolumeInfo.EXTRA_VOLUME_ID, mVolume.getId());
                startFragment(this, PrivateVolumeUnmount.class.getCanonicalName(),
                        R.string.storage_menu_unmount, 0, args);
                return true;
            case R.id.storage_format:
                args.putString(VolumeInfo.EXTRA_VOLUME_ID, mVolume.getId());
                startFragment(this, PrivateVolumeFormat.class.getCanonicalName(),
                        R.string.storage_menu_format, 0, args);
                return true;
            case R.id.storage_migrate:
                final Intent intent = new Intent(context, StorageWizardMigrateConfirm.class);
                intent.putExtra(VolumeInfo.EXTRA_VOLUME_ID, mVolume.getId());
                startActivity(intent);
                return true;
            case R.id.storage_free:
                final Intent deletion_helper_intent =
                        new Intent(StorageManager.ACTION_MANAGE_STORAGE);
                startActivity(deletion_helper_intent);
                return true;
        }
        return super.onOptionsItemSelected(item);
    }

    @Override
    public boolean onPreferenceTreeClick(Preference pref) {
        // TODO: launch better intents for specific volume

        final int userId = (pref instanceof StorageItemPreference ?
                ((StorageItemPreference) pref).userHandle : -1);
        int itemTitleId;
        try {
            itemTitleId = Integer.parseInt(pref.getKey());
        } catch (NumberFormatException e) {
            itemTitleId = 0;
        }
        Intent intent = null;
        switch (itemTitleId) {
            case R.string.storage_detail_apps: {
                Bundle args = new Bundle();
                args.putString(ManageApplications.EXTRA_CLASSNAME,
                        StorageUseActivity.class.getName());
                args.putString(ManageApplications.EXTRA_VOLUME_UUID, mVolume.getFsUuid());
                args.putString(ManageApplications.EXTRA_VOLUME_NAME, mVolume.getDescription());
                intent = Utils.onBuildStartFragmentIntent(getActivity(),
                        ManageApplications.class.getName(), args, null, R.string.apps_storage, null,
                        false);

            } break;
            case R.string.storage_detail_images: {
                intent = new Intent(DocumentsContract.ACTION_BROWSE);
                intent.setData(DocumentsContract.buildRootUri(AUTHORITY_MEDIA, "images_root"));
                intent.addCategory(Intent.CATEGORY_DEFAULT);

            } break;
            case R.string.storage_detail_videos: {
                intent = new Intent(DocumentsContract.ACTION_BROWSE);
                intent.setData(DocumentsContract.buildRootUri(AUTHORITY_MEDIA, "videos_root"));
                intent.addCategory(Intent.CATEGORY_DEFAULT);

            } break;
            case R.string.storage_detail_audio: {
                intent = new Intent(DocumentsContract.ACTION_BROWSE);
                intent.setData(DocumentsContract.buildRootUri(AUTHORITY_MEDIA, "audio_root"));
                intent.addCategory(Intent.CATEGORY_DEFAULT);

            } break;
            case R.string.storage_detail_system: {
                SystemInfoFragment.show(this);
                return true;

            }
            case R.string.storage_detail_other: {
                OtherInfoFragment.show(this, mStorageManager.getBestVolumeDescription(mVolume),
                        mSharedVolume, userId);
                return true;

            }
            case R.string.storage_detail_cached: {
                ConfirmClearCacheFragment.show(this);
                return true;

            }
            case R.string.storage_menu_explore: {
                intent = mSharedVolume.buildBrowseIntent();
            } break;
            case R.string.storage_menu_manage: {
                startFragment(this, AutomaticStorageManagerSettings.class.getCanonicalName(),
                        R.string.automatic_storage_manager_settings, 0, null);
                return true;
            }
            case 0: {
                UserInfoFragment.show(this, pref.getTitle(), pref.getSummary());
                return true;
            }
        }

        if (intent != null) {
            intent.putExtra(Intent.EXTRA_USER_ID, userId);

            launchIntent(this, intent);
            return true;
        }
        return super.onPreferenceTreeClick(pref);
    }

    private final MeasurementReceiver mReceiver = new MeasurementReceiver() {
        @Override
        public void onDetailsChanged(MeasurementDetails details) {
            updateDetails(details);
        }
    };

    private void updateDetails(MeasurementDetails details) {
        StorageItemPreference otherItem = null;
        long accountedSize = 0;
        long totalMiscSize = 0;
        long totalDownloadsSize = 0;

        for (int i = 0; i < mItemPoolIndex; ++i) {
            StorageItemPreference item = mItemPreferencePool.get(i);
            final int userId = item.userHandle;
            int itemTitleId;
            try {
                itemTitleId = Integer.parseInt(item.getKey());
            } catch (NumberFormatException e) {
                itemTitleId = 0;
            }
            switch (itemTitleId) {
                case R.string.storage_detail_system: {
                    updatePreference(item, mSystemSize);
                    accountedSize += mSystemSize;
                    if (LOGV) Log.v(TAG, "mSystemSize: " + mSystemSize
                            + " accountedSize: " + accountedSize);
                } break;
                case R.string.storage_detail_apps: {
                    updatePreference(item, details.appsSize.get(userId));
                    accountedSize += details.appsSize.get(userId);
                    if (LOGV) Log.v(TAG, "appsSize: " + details.appsSize.get(userId)
                            + " accountedSize: " + accountedSize);
                } break;
                case R.string.storage_detail_images: {
                    final long imagesSize = totalValues(details, userId,
                            Environment.DIRECTORY_DCIM, Environment.DIRECTORY_PICTURES);
                    updatePreference(item, imagesSize);
                    accountedSize += imagesSize;
                    if (LOGV) Log.v(TAG, "imagesSize: " + imagesSize
                            + " accountedSize: " + accountedSize);
                } break;
                case R.string.storage_detail_videos: {
                    final long videosSize = totalValues(details, userId,
                            Environment.DIRECTORY_MOVIES);
                    updatePreference(item, videosSize);
                    accountedSize += videosSize;
                    if (LOGV) Log.v(TAG, "videosSize: " + videosSize
                            + " accountedSize: " + accountedSize);
                } break;
                case R.string.storage_detail_audio: {
                    final long audioSize = totalValues(details, userId,
                            Environment.DIRECTORY_MUSIC,
                            Environment.DIRECTORY_ALARMS, Environment.DIRECTORY_NOTIFICATIONS,
                            Environment.DIRECTORY_RINGTONES, Environment.DIRECTORY_PODCASTS);
                    updatePreference(item, audioSize);
                    accountedSize += audioSize;
                    if (LOGV) Log.v(TAG, "audioSize: " + audioSize
                            + " accountedSize: " + accountedSize);
                } break;
                case R.string.storage_detail_other: {
                    final long downloadsSize = totalValues(details, userId,
                            Environment.DIRECTORY_DOWNLOADS);
                    final long miscSize = details.miscSize.get(userId);
                    totalDownloadsSize += downloadsSize;
                    totalMiscSize += miscSize;
                    accountedSize += miscSize + downloadsSize;

                    if (LOGV)
                        Log.v(TAG, "miscSize for " + userId + ": " + miscSize + "(total: "
                                + totalMiscSize + ") \ndownloadsSize: " + downloadsSize + "(total: "
                                + totalDownloadsSize + ") accountedSize: " + accountedSize);

                    // Cannot display 'Other' until all known items are accounted for.
                    otherItem = item;
                } break;
                case R.string.storage_detail_cached: {
                    updatePreference(item, details.cacheSize);
                    accountedSize += details.cacheSize;
                    if (LOGV)
                        Log.v(TAG, "cacheSize: " + details.cacheSize + " accountedSize: "
                                + accountedSize);
                } break;
                case 0: {
                    final long userSize = details.usersSize.get(userId);
                    updatePreference(item, userSize);
                    accountedSize += userSize;
                    if (LOGV) Log.v(TAG, "userSize: " + userSize
                            + " accountedSize: " + accountedSize);
                } break;
            }
        }
        if (otherItem != null) {
            final long usedSize = mTotalSize - details.availSize;
            final long unaccountedSize = usedSize - accountedSize;
            final long otherSize = totalMiscSize + totalDownloadsSize + unaccountedSize;
            if (LOGV)
                Log.v(TAG, "Other items: \n\tmTotalSize: " + mTotalSize + " availSize: "
                        + details.availSize + " usedSize: " + usedSize + "\n\taccountedSize: "
                        + accountedSize + " unaccountedSize size: " + unaccountedSize
                        + "\n\ttotalMiscSize: " + totalMiscSize + " totalDownloadsSize: "
                        + totalDownloadsSize + "\n\tdetails: " + details);
            updatePreference(otherItem, otherSize);
        }
    }

    private void updatePreference(StorageItemPreference pref, long size) {
        pref.setStorageSize(size, mTotalSize);
    }

    private boolean isProfileOf(UserInfo user, UserInfo profile) {
        return user.id == profile.id ||
                (user.profileGroupId != UserInfo.NO_PROFILE_GROUP_ID
                && user.profileGroupId == profile.profileGroupId);
    }

    private static long totalValues(MeasurementDetails details, int userId, String... keys) {
        long total = 0;
        HashMap<String, Long> map = details.mediaSize.get(userId);
        if (map != null) {
            for (String key : keys) {
                if (map.containsKey(key)) {
                    total += map.get(key);
                }
            }
        } else {
            Log.w(TAG, "MeasurementDetails mediaSize array does not have key for user " + userId);
        }
        return total;
    }

    private static void launchIntent(Fragment fragment, Intent intent) {
        try {
            final int userId = intent.getIntExtra(Intent.EXTRA_USER_ID, -1);

            if (userId == -1) {
                fragment.startActivity(intent);
            } else {
                fragment.getActivity().startActivityAsUser(intent, new UserHandle(userId));
            }
        } catch (ActivityNotFoundException e) {
            Log.w(TAG, "No activity found for " + intent);
        }
    }

    private final StorageEventListener mStorageListener = new StorageEventListener() {
        @Override
        public void onVolumeStateChanged(VolumeInfo vol, int oldState, int newState) {
            if (Objects.equals(mVolume.getId(), vol.getId())) {
                mVolume = vol;
                update();
            }
        }

        @Override
        public void onVolumeRecordChanged(VolumeRecord rec) {
            if (Objects.equals(mVolume.getFsUuid(), rec.getFsUuid())) {
                mVolume = mStorageManager.findVolumeById(mVolumeId);
                update();
            }
        }
    };

    /**
     * Dialog that allows editing of volume nickname.
     */
    public static class RenameFragment extends InstrumentedDialogFragment {
        public static void show(PrivateVolumeSettings parent, VolumeInfo vol) {
            if (!parent.isAdded()) return;

            final RenameFragment dialog = new RenameFragment();
            dialog.setTargetFragment(parent, 0);
            final Bundle args = new Bundle();
            args.putString(VolumeRecord.EXTRA_FS_UUID, vol.getFsUuid());
            dialog.setArguments(args);
            dialog.show(parent.getFragmentManager(), TAG_RENAME);
        }

        @Override
        public int getMetricsCategory() {
            return MetricsEvent.DIALOG_VOLUME_RENAME;
        }

        @Override
        public Dialog onCreateDialog(Bundle savedInstanceState) {
            final Context context = getActivity();
            final StorageManager storageManager = context.getSystemService(StorageManager.class);

            final String fsUuid = getArguments().getString(VolumeRecord.EXTRA_FS_UUID);
            final VolumeInfo vol = storageManager.findVolumeByUuid(fsUuid);
            final VolumeRecord rec = storageManager.findRecordByUuid(fsUuid);

            final AlertDialog.Builder builder = new AlertDialog.Builder(context);
            final LayoutInflater dialogInflater = LayoutInflater.from(builder.getContext());

            final View view = dialogInflater.inflate(R.layout.dialog_edittext, null, false);
            final EditText nickname = (EditText) view.findViewById(R.id.edittext);
            nickname.setText(rec.getNickname());

            builder.setTitle(R.string.storage_rename_title);
            builder.setView(view);

            builder.setPositiveButton(R.string.save,
                    new DialogInterface.OnClickListener() {
                        @Override
                        public void onClick(DialogInterface dialog, int which) {
                            // TODO: move to background thread
                            storageManager.setVolumeNickname(fsUuid,
                                    nickname.getText().toString());
                        }
                    });
            builder.setNegativeButton(R.string.cancel, null);

            return builder.create();
        }
    }

    public static class SystemInfoFragment extends InstrumentedDialogFragment {
        public static void show(Fragment parent) {
            if (!parent.isAdded()) return;

            final SystemInfoFragment dialog = new SystemInfoFragment();
            dialog.setTargetFragment(parent, 0);
            dialog.show(parent.getFragmentManager(), TAG_SYSTEM_INFO);
        }

        @Override
        public int getMetricsCategory() {
            return MetricsEvent.DIALOG_STORAGE_SYSTEM_INFO;
        }

        @Override
        public Dialog onCreateDialog(Bundle savedInstanceState) {
            return new AlertDialog.Builder(getActivity())
                    .setMessage(R.string.storage_detail_dialog_system)
                    .setPositiveButton(android.R.string.ok, null)
                    .create();
        }
    }

<<<<<<< HEAD
    public static class OtherInfoFragment extends InstrumentedDialogFragment {
        public static void show(Fragment parent, String title, VolumeInfo sharedVol) {
=======
    public static class OtherInfoFragment extends DialogFragment {
        public static void show(Fragment parent, String title, VolumeInfo sharedVol, int userId) {
>>>>>>> af840b58
            if (!parent.isAdded()) return;

            final OtherInfoFragment dialog = new OtherInfoFragment();
            dialog.setTargetFragment(parent, 0);
            final Bundle args = new Bundle();
            args.putString(Intent.EXTRA_TITLE, title);

            final Intent intent = sharedVol.buildBrowseIntent();
            intent.putExtra(Intent.EXTRA_USER_ID, userId);
            args.putParcelable(Intent.EXTRA_INTENT, intent);
            dialog.setArguments(args);
            dialog.show(parent.getFragmentManager(), TAG_OTHER_INFO);
        }

        @Override
        public int getMetricsCategory() {
            return MetricsEvent.DIALOG_STORAGE_OTHER_INFO;
        }

        @Override
        public Dialog onCreateDialog(Bundle savedInstanceState) {
            final Context context = getActivity();

            final String title = getArguments().getString(Intent.EXTRA_TITLE);
            final Intent intent = getArguments().getParcelable(Intent.EXTRA_INTENT);

            final AlertDialog.Builder builder = new AlertDialog.Builder(context);
            builder.setMessage(
                    TextUtils.expandTemplate(getText(R.string.storage_detail_dialog_other), title));

            builder.setPositiveButton(R.string.storage_menu_explore,
                    new DialogInterface.OnClickListener() {
                        @Override
                        public void onClick(DialogInterface dialog, int which) {
                            launchIntent(OtherInfoFragment.this, intent);
                        }
                    });
            builder.setNegativeButton(android.R.string.cancel, null);

            return builder.create();
        }
    }

    public static class UserInfoFragment extends InstrumentedDialogFragment {
        public static void show(Fragment parent, CharSequence userLabel, CharSequence userSize) {
            if (!parent.isAdded()) return;

            final UserInfoFragment dialog = new UserInfoFragment();
            dialog.setTargetFragment(parent, 0);
            final Bundle args = new Bundle();
            args.putCharSequence(Intent.EXTRA_TITLE, userLabel);
            args.putCharSequence(Intent.EXTRA_SUBJECT, userSize);
            dialog.setArguments(args);
            dialog.show(parent.getFragmentManager(), TAG_USER_INFO);
        }

        @Override
        public int getMetricsCategory() {
            return MetricsEvent.DIALOG_STORAGE_USER_INFO;
        }

        @Override
        public Dialog onCreateDialog(Bundle savedInstanceState) {
            final Context context = getActivity();

            final CharSequence userLabel = getArguments().getCharSequence(Intent.EXTRA_TITLE);
            final CharSequence userSize = getArguments().getCharSequence(Intent.EXTRA_SUBJECT);

            final AlertDialog.Builder builder = new AlertDialog.Builder(context);
            builder.setMessage(TextUtils.expandTemplate(
                    getText(R.string.storage_detail_dialog_user), userLabel, userSize));

            builder.setPositiveButton(android.R.string.ok, null);

            return builder.create();
        }
    }

    /**
     * Dialog to request user confirmation before clearing all cache data.
     */
    public static class ConfirmClearCacheFragment extends InstrumentedDialogFragment {
        public static void show(Fragment parent) {
            if (!parent.isAdded()) return;

            final ConfirmClearCacheFragment dialog = new ConfirmClearCacheFragment();
            dialog.setTargetFragment(parent, 0);
            dialog.show(parent.getFragmentManager(), TAG_CONFIRM_CLEAR_CACHE);
        }

        @Override
        public int getMetricsCategory() {
            return MetricsEvent.DIALOG_STORAGE_CLEAR_CACHE;
        }

        @Override
        public Dialog onCreateDialog(Bundle savedInstanceState) {
            final Context context = getActivity();

            final AlertDialog.Builder builder = new AlertDialog.Builder(context);
            builder.setTitle(R.string.memory_clear_cache_title);
            builder.setMessage(getString(R.string.memory_clear_cache_message));

            builder.setPositiveButton(android.R.string.ok, new DialogInterface.OnClickListener() {
                @Override
                public void onClick(DialogInterface dialog, int which) {
                    final PrivateVolumeSettings target = (PrivateVolumeSettings) getTargetFragment();
                    final PackageManager pm = context.getPackageManager();
                    final UserManager um = context.getSystemService(UserManager.class);

                    for (int userId : um.getProfileIdsWithDisabled(context.getUserId())) {
                        final List<PackageInfo> infos = pm.getInstalledPackagesAsUser(0, userId);
                        final ClearCacheObserver observer = new ClearCacheObserver(
                                target, infos.size());
                        for (PackageInfo info : infos) {
                            pm.deleteApplicationCacheFilesAsUser(info.packageName, userId,
                                    observer);
                        }
                    }
                }
            });
            builder.setNegativeButton(android.R.string.cancel, null);

            return builder.create();
        }
    }

    private static class ClearCacheObserver extends IPackageDataObserver.Stub {
        private final PrivateVolumeSettings mTarget;
        private int mRemaining;

        public ClearCacheObserver(PrivateVolumeSettings target, int remaining) {
            mTarget = target;
            mRemaining = remaining;
        }

        @Override
        public void onRemoveCompleted(final String packageName, final boolean succeeded) {
            synchronized (this) {
                if (--mRemaining == 0) {
                    mTarget.getActivity().runOnUiThread(new Runnable() {
                        @Override
                        public void run() {
                            mTarget.update();
                        }
                    });
                }
            }
        }
    }
}<|MERGE_RESOLUTION|>--- conflicted
+++ resolved
@@ -786,13 +786,8 @@
         }
     }
 
-<<<<<<< HEAD
     public static class OtherInfoFragment extends InstrumentedDialogFragment {
-        public static void show(Fragment parent, String title, VolumeInfo sharedVol) {
-=======
-    public static class OtherInfoFragment extends DialogFragment {
         public static void show(Fragment parent, String title, VolumeInfo sharedVol, int userId) {
->>>>>>> af840b58
             if (!parent.isAdded()) return;
 
             final OtherInfoFragment dialog = new OtherInfoFragment();
