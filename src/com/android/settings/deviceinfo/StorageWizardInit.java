/*
 * Copyright (C) 2015 The Android Open Source Project
 *
 * Licensed under the Apache License, Version 2.0 (the "License");
 * you may not use this file except in compliance with the License.
 * You may obtain a copy of the License at
 *
 *      http://www.apache.org/licenses/LICENSE-2.0
 *
 * Unless required by applicable law or agreed to in writing, software
 * distributed under the License is distributed on an "AS IS" BASIS,
 * WITHOUT WARRANTIES OR CONDITIONS OF ANY KIND, either express or implied.
 * See the License for the specific language governing permissions and
 * limitations under the License.
 */

package com.android.settings.deviceinfo;

import android.app.ActivityManager;
import android.app.settings.SettingsEnums;
import android.content.Intent;
import android.os.Bundle;
import android.os.UserManager;
import android.os.storage.DiskInfo;
import android.os.storage.VolumeInfo;
import android.view.View;
import android.widget.Button;

import com.android.settings.R;
import com.android.settings.overlay.FeatureFactory;

public class StorageWizardInit extends StorageWizardBase {
    private Button mInternal;

    private boolean mIsPermittedToAdopt;

    @Override
    protected void onCreate(Bundle savedInstanceState) {
        super.onCreate(savedInstanceState);
        if (mDisk == null) {
            finish();
            return;
        }
        setContentView(R.layout.storage_wizard_init);

        mIsPermittedToAdopt = UserManager.get(this).isAdminUser()
                && !ActivityManager.isUserAMonkey();

        setHeaderText(R.string.storage_wizard_init_v2_title, getDiskShortDescription());

        mInternal = requireViewById(R.id.storage_wizard_init_internal);

        setBackButtonText(R.string.storage_wizard_init_v2_later);
<<<<<<< HEAD

        // set Next button visibility to View.GONE, or throw exception when clicking it.
        getNextButton().setVisibility(View.GONE);

=======
        setNextButtonVisibility(View.INVISIBLE);
>>>>>>> 85f27e61
        if (!mDisk.isAdoptable()) {
            // If not adoptable, we only have one choice
            mInternal.setEnabled(false);
            onNavigateExternal(null);
        } else if (!mIsPermittedToAdopt) {
            // TODO: Show a message about why this is disabled for guest and
            // that only an admin user can adopt an sd card.
            mInternal.setEnabled(false);
        }
    }

    @Override
    public void onNavigateBack(View view) {
        finish();
    }

    public void onNavigateExternal(View view) {
        if (view != null) {
            // User made an explicit choice for external
            FeatureFactory.getFactory(this).getMetricsFeatureProvider().action(this,
                    SettingsEnums.ACTION_STORAGE_INIT_EXTERNAL);
        }

        if (mVolume != null && mVolume.getType() == VolumeInfo.TYPE_PUBLIC
                && mVolume.getState() != VolumeInfo.STATE_UNMOUNTABLE) {
            // Remember that user made decision
            mStorage.setVolumeInited(mVolume.getFsUuid(), true);

            final Intent intent = new Intent(this, StorageWizardReady.class);
            intent.putExtra(DiskInfo.EXTRA_DISK_ID, mDisk.getId());
            startActivity(intent);
            finish();

        } else {
            // Gotta format to get there
            StorageWizardFormatConfirm.showPublic(this, mDisk.getId());
        }
    }

    public void onNavigateInternal(View view) {
        if (view != null) {
            // User made an explicit choice for internal
            FeatureFactory.getFactory(this).getMetricsFeatureProvider().action(this,
                    SettingsEnums.ACTION_STORAGE_INIT_INTERNAL);
        }

        StorageWizardFormatConfirm.showPrivate(this, mDisk.getId());
    }
}<|MERGE_RESOLUTION|>--- conflicted
+++ resolved
@@ -51,14 +51,7 @@
         mInternal = requireViewById(R.id.storage_wizard_init_internal);
 
         setBackButtonText(R.string.storage_wizard_init_v2_later);
-<<<<<<< HEAD
-
-        // set Next button visibility to View.GONE, or throw exception when clicking it.
-        getNextButton().setVisibility(View.GONE);
-
-=======
         setNextButtonVisibility(View.INVISIBLE);
->>>>>>> 85f27e61
         if (!mDisk.isAdoptable()) {
             // If not adoptable, we only have one choice
             mInternal.setEnabled(false);
