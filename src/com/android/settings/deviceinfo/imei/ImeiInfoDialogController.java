/*
 * Copyright (C) 2017 The Android Open Source Project
 *
 * Licensed under the Apache License, Version 2.0 (the "License");
 * you may not use this file except in compliance with the License.
 * You may obtain a copy of the License at
 *
 *      http://www.apache.org/licenses/LICENSE-2.0
 *
 * Unless required by applicable law or agreed to in writing, software
 * distributed under the License is distributed on an "AS IS" BASIS,
 * WITHOUT WARRANTIES OR CONDITIONS OF ANY KIND, either express or implied.
 * See the License for the specific language governing permissions and
 * limitations under the License.
 */

package com.android.settings.deviceinfo.imei;

import android.content.Context;
import android.content.res.Resources;
import android.telephony.SubscriptionInfo;
import android.telephony.SubscriptionManager;
import android.telephony.TelephonyManager;
import android.util.Log;

import androidx.annotation.NonNull;
import androidx.annotation.VisibleForTesting;

import com.android.settings.R;
import com.android.settings.network.telephony.TelephonyUtils;

import com.qti.extphone.QtiImeiInfo;

public class ImeiInfoDialogController {

    private static final String TAG = "ImeiInfoDialog";

    @VisibleForTesting
    static final int ID_PRL_VERSION_VALUE = R.id.prl_version_value;
    private static final int ID_MIN_NUMBER_LABEL = R.id.min_number_label;
    @VisibleForTesting
    static final int ID_MIN_NUMBER_VALUE = R.id.min_number_value;
    @VisibleForTesting
    static final int ID_MEID_NUMBER_VALUE = R.id.meid_number_value;
    @VisibleForTesting
    static final int ID_IMEI_VALUE = R.id.imei_value;
    @VisibleForTesting
    static final int ID_IMEI_SV_VALUE = R.id.imei_sv_value;
    @VisibleForTesting
    static final int ID_CDMA_SETTINGS = R.id.cdma_settings;
    @VisibleForTesting
    static final int ID_GSM_SETTINGS = R.id.gsm_settings;

    private final ImeiInfoDialogFragment mDialog;
    private final TelephonyManager mTelephonyManager;
    private final SubscriptionInfo mSubscriptionInfo;
    private final int mSlotId;
    private QtiImeiInfo mQtiImeiInfo[];

    public ImeiInfoDialogController(@NonNull ImeiInfoDialogFragment dialog, int slotId) {
        mDialog = dialog;
        mSlotId = slotId;
        final Context context = dialog.getContext();
        mSubscriptionInfo = context.getSystemService(SubscriptionManager.class)
                .getActiveSubscriptionInfoForSimSlotIndex(slotId);
        TelephonyManager tm = context.getSystemService(TelephonyManager.class);
        if (mSubscriptionInfo != null) {
            mTelephonyManager = context.getSystemService(TelephonyManager.class)
                    .createForSubscriptionId(mSubscriptionInfo.getSubscriptionId());
        } else if(isValidSlotIndex(slotId, tm)) {
            mTelephonyManager = tm;
        } else {
            mTelephonyManager = null;
        }
        mQtiImeiInfo = TelephonyUtils.getImeiInfo();
    }

    private String getImei(int slot) {
        String imei = null;
        if (mQtiImeiInfo != null) {
            for (int i = 0; i < mQtiImeiInfo.length; i++) {
                if (mQtiImeiInfo[i].getSlotId() == slot) {
                    imei = mQtiImeiInfo[i].getImei();
                    break;
                }
            }
        }
        if (TextUtils.isEmpty(imei)) {
            imei = mTelephonyManager.getImei(slot);
        }
        return imei;
    }

    /**
     * Sets IMEI/MEID information based on whether the device is CDMA or GSM.
     */
    public void populateImeiInfo() {
        if (mTelephonyManager == null) {
            Log.w(TAG, "TelephonyManager for this slot is null. Invalid slot? id=" + mSlotId);
            return;
        }
        if (mTelephonyManager.getPhoneType() == TelephonyManager.PHONE_TYPE_CDMA) {
            updateDialogForCdmaPhone();
        } else {
            updateDialogForGsmPhone();
        }
    }

    private void updateDialogForCdmaPhone() {
        final Resources res = mDialog.getContext().getResources();
        mDialog.setText(ID_MEID_NUMBER_VALUE, getMeid());
        // MIN needs to read from SIM. So if no SIM, we should not show MIN on UI
        mDialog.setText(ID_MIN_NUMBER_VALUE, mSubscriptionInfo != null
                ? mTelephonyManager.getCdmaMin(mSubscriptionInfo.getSubscriptionId())
                : "");

        if (res.getBoolean(R.bool.config_msid_enable)) {
            mDialog.setText(ID_MIN_NUMBER_LABEL,
                    res.getString(R.string.status_msid_number));
        }

        mDialog.setText(ID_PRL_VERSION_VALUE, getCdmaPrlVersion());

        if ((mSubscriptionInfo != null && isCdmaLteEnabled()) ||
                    (mSubscriptionInfo == null && isSimPresent(mSlotId))) {
            // Show IMEI for LTE device
<<<<<<< HEAD
            mDialog.setText(ID_IMEI_VALUE,
                    getTextAsDigits(getImei(mSlotId)));
=======
            mDialog.setText(ID_IMEI_VALUE, mTelephonyManager.getImei(mSlotId));
>>>>>>> 8c1ce146
            mDialog.setText(ID_IMEI_SV_VALUE,
                    mTelephonyManager.getDeviceSoftwareVersion(mSlotId));
        } else {
            // device is not GSM/UMTS, do not display GSM/UMTS features
            mDialog.removeViewFromScreen(ID_GSM_SETTINGS);
        }
    }

    private void updateDialogForGsmPhone() {
<<<<<<< HEAD
        mDialog.setText(ID_IMEI_VALUE, getTextAsDigits(getImei(mSlotId)));
=======
        mDialog.setText(ID_IMEI_VALUE, mTelephonyManager.getImei(mSlotId));
>>>>>>> 8c1ce146
        mDialog.setText(ID_IMEI_SV_VALUE,
                mTelephonyManager.getDeviceSoftwareVersion(mSlotId));
        // device is not CDMA, do not display CDMA features
        mDialog.removeViewFromScreen(ID_CDMA_SETTINGS);
    }

    @VisibleForTesting
    String getCdmaPrlVersion() {
        // PRL needs to read from SIM. So if no SIM, return empty
        return mSubscriptionInfo != null ? mTelephonyManager.getCdmaPrlVersion() : "";
    }

    @VisibleForTesting
    boolean isCdmaLteEnabled() {
        return mTelephonyManager.isLteCdmaEvdoGsmWcdmaEnabled();
    }

    boolean isSimPresent(int slotId) {
        final int simState = mTelephonyManager.getSimState(slotId);
        if ((simState != TelephonyManager.SIM_STATE_ABSENT) &&
                (simState != TelephonyManager.SIM_STATE_UNKNOWN)) {
            return true;
        }
        return false;
    }

    @VisibleForTesting
    String getMeid() {
        return mTelephonyManager.getMeid(mSlotId);
    }

    @VisibleForTesting
    private boolean isValidSlotIndex(int slotIndex, TelephonyManager telephonyManager) {
        return slotIndex >= 0 && slotIndex < telephonyManager.getPhoneCount();
    }
}<|MERGE_RESOLUTION|>--- conflicted
+++ resolved
@@ -21,6 +21,7 @@
 import android.telephony.SubscriptionInfo;
 import android.telephony.SubscriptionManager;
 import android.telephony.TelephonyManager;
+import android.text.TextUtils;
 import android.util.Log;
 
 import androidx.annotation.NonNull;
@@ -124,12 +125,7 @@
         if ((mSubscriptionInfo != null && isCdmaLteEnabled()) ||
                     (mSubscriptionInfo == null && isSimPresent(mSlotId))) {
             // Show IMEI for LTE device
-<<<<<<< HEAD
-            mDialog.setText(ID_IMEI_VALUE,
-                    getTextAsDigits(getImei(mSlotId)));
-=======
-            mDialog.setText(ID_IMEI_VALUE, mTelephonyManager.getImei(mSlotId));
->>>>>>> 8c1ce146
+            mDialog.setText(ID_IMEI_VALUE, getImei(mSlotId));
             mDialog.setText(ID_IMEI_SV_VALUE,
                     mTelephonyManager.getDeviceSoftwareVersion(mSlotId));
         } else {
@@ -139,11 +135,7 @@
     }
 
     private void updateDialogForGsmPhone() {
-<<<<<<< HEAD
-        mDialog.setText(ID_IMEI_VALUE, getTextAsDigits(getImei(mSlotId)));
-=======
-        mDialog.setText(ID_IMEI_VALUE, mTelephonyManager.getImei(mSlotId));
->>>>>>> 8c1ce146
+        mDialog.setText(ID_IMEI_VALUE, getImei(mSlotId));
         mDialog.setText(ID_IMEI_SV_VALUE,
                 mTelephonyManager.getDeviceSoftwareVersion(mSlotId));
         // device is not CDMA, do not display CDMA features
