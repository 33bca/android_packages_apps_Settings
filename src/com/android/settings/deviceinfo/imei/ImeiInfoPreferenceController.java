--- conflicted
+++ resolved
@@ -103,7 +103,7 @@
         mPreferenceList.add(multiSimPreference);
         if (isCDMAPhone) {
             multiSimPreference.setTitle(getTitleForCdmaPhone(slotNumber));
-            multiSimPreference.setSummary(getMeid(slotNumber));
+            multiSimPreference.setSummary(mTelephonyManager.getMeid(slotNumber));
         } else {
             multiSimPreference.setTitle(getTitleForGsmPhone(slotNumber));
             multiSimPreference.setSummary(mTelephonyManager.getImei(slotNumber));
@@ -175,26 +175,14 @@
     }
 
     private void updatePreference(Preference preference, int simSlot) {
-<<<<<<< HEAD
-        int phoneType = mTelephonyManager.getPhoneType();
         if (Utils.isSupportCTPA(mContext)) {
-            phoneType = mTelephonyManager.getCurrentPhoneTypeForSlot(simSlot);
+            int phoneType = mTelephonyManager.getCurrentPhoneTypeForSlot(simSlot);
             if (PHONE_TYPE_CDMA == phoneType) {
                 simSlot = 0;
             }
         }
-        if (phoneType == PHONE_TYPE_CDMA) {
-            preference.setTitle(getTitleForCdmaPhone(simSlot));
-            preference.setSummary(getMeid(simSlot));
-        } else {
-            // GSM phone
-            preference.setTitle(getTitleForGsmPhone(simSlot));
-            preference.setSummary(mTelephonyManager.getImei(simSlot));
-        }
-=======
         preference.setTitle(getTitle(simSlot));
         preference.setSummary(getSummary(simSlot));
->>>>>>> 7289112f
     }
 
     private CharSequence getTitleForGsmPhone(int simSlot) {
