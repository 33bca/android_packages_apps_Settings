/*
 * Copyright (C) 2017 The Android Open Source Project
 *
 * Licensed under the Apache License, Version 2.0 (the "License");
 * you may not use this file except in compliance with the License.
 * You may obtain a copy of the License at
 *
 *      http://www.apache.org/licenses/LICENSE-2.0
 *
 * Unless required by applicable law or agreed to in writing, software
 * distributed under the License is distributed on an "AS IS" BASIS,
 * WITHOUT WARRANTIES OR CONDITIONS OF ANY KIND, either express or implied.
 * See the License for the specific language governing permissions and
 * limitations under the License.
 */

package com.android.settings.bluetooth;

import static android.bluetooth.BluetoothDevice.BOND_NONE;
import static android.os.UserManager.DISALLOW_CONFIG_BLUETOOTH;

import android.app.settings.SettingsEnums;
import android.bluetooth.BluetoothDevice;
import android.content.Context;
import android.net.Uri;
import android.os.Bundle;
import android.os.SystemProperties;
import android.provider.DeviceConfig;
import android.text.TextUtils;
import android.util.Log;
import android.view.LayoutInflater;
import android.view.Menu;
import android.view.MenuInflater;
import android.view.MenuItem;
import android.view.View;
import android.view.ViewGroup;
import android.view.ViewTreeObserver;

import androidx.annotation.VisibleForTesting;
import androidx.preference.PreferenceFragmentCompat;
import androidx.preference.PreferenceScreen;

import com.android.settings.R;
import com.android.settings.core.SettingsUIDeviceConfig;
import com.android.settings.dashboard.DashboardFragment;
import com.android.settings.dashboard.RestrictedDashboardFragment;
import com.android.settings.overlay.FeatureFactory;
import com.android.settings.slices.BlockingSlicePrefController;
import com.android.settings.slices.SlicePreferenceController;
import com.android.settingslib.bluetooth.CachedBluetoothDevice;
import com.android.settingslib.bluetooth.LocalBluetoothManager;
import com.android.settingslib.core.AbstractPreferenceController;
import com.android.settingslib.core.lifecycle.Lifecycle;

import java.lang.reflect.Constructor;
import java.lang.reflect.InvocationTargetException;
import java.util.ArrayList;
import java.util.IllegalFormatException;
import java.util.List;

public class BluetoothDeviceDetailsFragment extends RestrictedDashboardFragment {
    public static final String KEY_DEVICE_ADDRESS = "device_address";
    private static final String TAG = "BTDeviceDetailsFrg";
    private static final String BLUETOOTH_ADV_AUDIO_MASK_PROP
                                                  = "persist.vendor.service.bt.adv_audio_mask";
    private static final String BLUETOOTH_BROADCAST_UI_PROP = "persist.bluetooth.broadcast_ui";
    private static final int BA_MASK = 0x02;
    private static boolean mBAEnabled = false;
    private static boolean mBAPropertyChecked = false;

    @VisibleForTesting
    static int EDIT_DEVICE_NAME_ITEM_ID = Menu.FIRST;

    /**
     * An interface to let tests override the normal mechanism for looking up the
     * CachedBluetoothDevice and LocalBluetoothManager, and substitute their own mocks instead.
     * This is only needed in situations where you instantiate the fragment indirectly (eg via an
     * intent) and can't use something like spying on an instance you construct directly via
     * newInstance.
     */
    @VisibleForTesting
    interface TestDataFactory {
        CachedBluetoothDevice getDevice(String deviceAddress);

        LocalBluetoothManager getManager(Context context);
    }

    @VisibleForTesting
    static TestDataFactory sTestDataFactory;

    @VisibleForTesting
    String mDeviceAddress;
    @VisibleForTesting
    LocalBluetoothManager mManager;
    @VisibleForTesting
    CachedBluetoothDevice mCachedDevice;

    public BluetoothDeviceDetailsFragment() {
        super(DISALLOW_CONFIG_BLUETOOTH);
    }

    @VisibleForTesting
    LocalBluetoothManager getLocalBluetoothManager(Context context) {
        if (sTestDataFactory != null) {
            return sTestDataFactory.getManager(context);
        }
        return Utils.getLocalBtManager(context);
    }

    @VisibleForTesting
    CachedBluetoothDevice getCachedDevice(String deviceAddress) {
        if (sTestDataFactory != null) {
            return sTestDataFactory.getDevice(deviceAddress);
        }
        BluetoothDevice remoteDevice =
                mManager.getBluetoothAdapter().getRemoteDevice(deviceAddress);
        return mManager.getCachedDeviceManager().findDevice(remoteDevice);
    }

    public static BluetoothDeviceDetailsFragment newInstance(String deviceAddress) {
        Bundle args = new Bundle(1);
        args.putString(KEY_DEVICE_ADDRESS, deviceAddress);
        BluetoothDeviceDetailsFragment fragment = new BluetoothDeviceDetailsFragment();
        fragment.setArguments(args);
        return fragment;
    }

    @Override
    public void onAttach(Context context) {
        mDeviceAddress = getArguments().getString(KEY_DEVICE_ADDRESS);
        mManager = getLocalBluetoothManager(context);
        mCachedDevice = getCachedDevice(mDeviceAddress);
        super.onAttach(context);
        if (mCachedDevice == null) {
            // Close this page if device is null with invalid device mac address
            Log.w(TAG, "onAttach() CachedDevice is null!");
            finish();
            return;
        }
        use(AdvancedBluetoothDetailsHeaderController.class).init(mCachedDevice);
        use(LeAudioBluetoothDetailsHeaderController.class).init(mCachedDevice, mManager);

        final BluetoothFeatureProvider featureProvider = FeatureFactory.getFactory(
                context).getBluetoothFeatureProvider();
        final boolean sliceEnabled = DeviceConfig.getBoolean(DeviceConfig.NAMESPACE_SETTINGS_UI,
                SettingsUIDeviceConfig.BT_SLICE_SETTINGS_ENABLED, true);

        use(BlockingSlicePrefController.class).setSliceUri(sliceEnabled
                ? featureProvider.getBluetoothDeviceSettingsUri(mCachedDevice.getDevice())
                : null);
<<<<<<< HEAD

        use(BADeviceVolumeController.class).init(this, mManager, mCachedDevice);
=======
        updateExtraControlUri(/* viewWidth */ 0);
    }

    private void updateExtraControlUri(int viewWidth) {
        BluetoothFeatureProvider featureProvider = FeatureFactory.getFactory(
                getContext()).getBluetoothFeatureProvider();
        boolean sliceEnabled = DeviceConfig.getBoolean(DeviceConfig.NAMESPACE_SETTINGS_UI,
                SettingsUIDeviceConfig.BT_SLICE_SETTINGS_ENABLED, true);
        Uri controlUri = null;
        String uri = featureProvider.getBluetoothDeviceControlUri(mCachedDevice.getDevice());
        if (!TextUtils.isEmpty(uri)) {
            try {
                controlUri = Uri.parse(String.format(uri, viewWidth));
            } catch (IllegalFormatException | NullPointerException exception) {
                Log.d(TAG, "unable to parse uri");
                controlUri = null;
            }
        }
        use(SlicePreferenceController.class).setSliceUri(sliceEnabled ? controlUri : null);
    }

    private final ViewTreeObserver.OnGlobalLayoutListener mOnGlobalLayoutListener =
            new ViewTreeObserver.OnGlobalLayoutListener() {
                @Override
                public void onGlobalLayout() {
                    View view = getView();
                    if (view == null) {
                        return;
                    }
                    updateExtraControlUri(view.getWidth());
                    view.getViewTreeObserver().removeOnGlobalLayoutListener(
                            mOnGlobalLayoutListener);
                }
            };

    @Override
    public View onCreateView(LayoutInflater inflater, ViewGroup container,
            Bundle savedInstanceState) {
        View view = super.onCreateView(inflater, container, savedInstanceState);
        if (view != null) {
            view.getViewTreeObserver().addOnGlobalLayoutListener(mOnGlobalLayoutListener);
        }
        return view;
>>>>>>> 202bc491
    }

    @Override
    public void onResume() {
        super.onResume();
        finishFragmentIfNecessary();
    }

    @VisibleForTesting
    void finishFragmentIfNecessary() {
        if (mCachedDevice.getBondState() == BOND_NONE) {
            finish();
            return;
        }
    }

    @Override
    public int getMetricsCategory() {
        return SettingsEnums.BLUETOOTH_DEVICE_DETAILS;
    }

    @Override
    protected String getLogTag() {
        return TAG;
    }

    @Override
    protected int getPreferenceScreenResId() {
        return R.xml.bluetooth_device_details_fragment;
    }

    @Override
    public void onCreateOptionsMenu(Menu menu, MenuInflater inflater) {
        MenuItem item = menu.add(0, EDIT_DEVICE_NAME_ITEM_ID, 0, R.string.bluetooth_rename_button);
        item.setIcon(com.android.internal.R.drawable.ic_mode_edit);
        item.setShowAsAction(MenuItem.SHOW_AS_ACTION_ALWAYS);
        super.onCreateOptionsMenu(menu, inflater);
    }

    @Override
    public boolean onOptionsItemSelected(MenuItem menuItem) {
        if (menuItem.getItemId() == EDIT_DEVICE_NAME_ITEM_ID) {
            RemoteDeviceNameDialogFragment.newInstance(mCachedDevice).show(
                    getFragmentManager(), RemoteDeviceNameDialogFragment.TAG);
            return true;
        }
        return super.onOptionsItemSelected(menuItem);
    }

    @Override
    protected void displayResourceTilesToScreen(PreferenceScreen screen) {
        if (!mBAEnabled || !mCachedDevice.isBASeeker()) {
           screen.removePreference(screen.findPreference("sync_helper_buttons"));
           screen.removePreference(screen.findPreference("added_sources"));
        }
        super.displayResourceTilesToScreen(screen);
    }

    @Override
    protected List<AbstractPreferenceController> createPreferenceControllers(Context context) {
        ArrayList<AbstractPreferenceController> controllers = new ArrayList<>();

<<<<<<< HEAD
        if (mCachedDevice == null) return controllers;

        Lifecycle lifecycle = getSettingsLifecycle();
        controllers.add(new BluetoothDetailsHeaderController(context, this, mCachedDevice,
                lifecycle, mManager));
        controllers.add(new BluetoothDetailsButtonsController(context, this, mCachedDevice,
                lifecycle));
        controllers.add(new BluetoothDetailsCompanionAppsController(context, this,
                mCachedDevice, lifecycle));
        controllers.add(new BluetoothDetailsSpatialAudioController(context, this, mCachedDevice,
                lifecycle));
        controllers.add(new BluetoothDetailsProfilesController(context, this, mManager,
                mCachedDevice, lifecycle));
        controllers.add(new BluetoothDetailsMacAddressController(context, this, mCachedDevice,
                lifecycle));
        if (mBAPropertyChecked == false) {
            int advAudioMask = SystemProperties.getInt(BLUETOOTH_ADV_AUDIO_MASK_PROP, 0);
            mBAEnabled = (((advAudioMask & BA_MASK) == BA_MASK) &&
                SystemProperties.getBoolean(BLUETOOTH_BROADCAST_UI_PROP, true));
            mBAPropertyChecked = true;
        }
        if (mBAEnabled == false) {
            return controllers;
        }

        Log.d(TAG, "createPreferenceControllers for BA");

        try {
            if (mCachedDevice.isBASeeker()) {
                Class<?> classAddSourceController = Class.forName(
                    "com.android.settings.bluetooth.BluetoothDetailsAddSourceButtonController");
                Class<?> classBADeviceController = Class.forName(
                    "com.android.settings.bluetooth.BADevicePreferenceController");
                Constructor ctorAddSource = classAddSourceController
                    .getDeclaredConstructor(new Class[] {Context.class,
                PreferenceFragmentCompat.class, CachedBluetoothDevice.class, Lifecycle.class});
                Constructor ctorBADevice = classBADeviceController
                    .getDeclaredConstructor(new Class[] {Context.class, Lifecycle.class,
                    String.class});
                Object objAddSourceController = ctorAddSource.newInstance(context, this,
                    mCachedDevice, lifecycle);
                Object objBADeviceController = ctorBADevice.newInstance(context, lifecycle,
                    "added_sources");
                objBADeviceController.getClass()
                    .getMethod("init", DashboardFragment.class, CachedBluetoothDevice.class)
                    .invoke(objBADeviceController, this, mCachedDevice);
            controllers.add((AbstractPreferenceController) objAddSourceController);
            controllers.add((AbstractPreferenceController) objBADeviceController);
          }
        } catch (ClassNotFoundException | NoSuchMethodException | IllegalAccessException |
            InvocationTargetException | InstantiationException | IllegalArgumentException |
            ExceptionInInitializerError e) {
            e.printStackTrace();
            mBAEnabled = false;
        } finally {
            return controllers;
=======
        if (mCachedDevice != null) {
            Lifecycle lifecycle = getSettingsLifecycle();
            controllers.add(new BluetoothDetailsHeaderController(context, this, mCachedDevice,
                    lifecycle, mManager));
            controllers.add(new BluetoothDetailsButtonsController(context, this, mCachedDevice,
                    lifecycle));
            controllers.add(new BluetoothDetailsCompanionAppsController(context, this,
                    mCachedDevice, lifecycle));
            controllers.add(new BluetoothDetailsSpatialAudioController(context, this, mCachedDevice,
                    lifecycle));
            controllers.add(new BluetoothDetailsProfilesController(context, this, mManager,
                    mCachedDevice, lifecycle));
            controllers.add(new BluetoothDetailsMacAddressController(context, this, mCachedDevice,
                    lifecycle));
            controllers.add(new BluetoothDetailsRelatedToolsController(context, this, mCachedDevice,
                    lifecycle));
>>>>>>> 202bc491
        }
    }
}<|MERGE_RESOLUTION|>--- conflicted
+++ resolved
@@ -148,11 +148,9 @@
         use(BlockingSlicePrefController.class).setSliceUri(sliceEnabled
                 ? featureProvider.getBluetoothDeviceSettingsUri(mCachedDevice.getDevice())
                 : null);
-<<<<<<< HEAD
+        updateExtraControlUri(/* viewWidth */ 0);
 
         use(BADeviceVolumeController.class).init(this, mManager, mCachedDevice);
-=======
-        updateExtraControlUri(/* viewWidth */ 0);
     }
 
     private void updateExtraControlUri(int viewWidth) {
@@ -195,7 +193,6 @@
             view.getViewTreeObserver().addOnGlobalLayoutListener(mOnGlobalLayoutListener);
         }
         return view;
->>>>>>> 202bc491
     }
 
     @Override
@@ -258,7 +255,6 @@
     protected List<AbstractPreferenceController> createPreferenceControllers(Context context) {
         ArrayList<AbstractPreferenceController> controllers = new ArrayList<>();
 
-<<<<<<< HEAD
         if (mCachedDevice == null) return controllers;
 
         Lifecycle lifecycle = getSettingsLifecycle();
@@ -273,6 +269,8 @@
         controllers.add(new BluetoothDetailsProfilesController(context, this, mManager,
                 mCachedDevice, lifecycle));
         controllers.add(new BluetoothDetailsMacAddressController(context, this, mCachedDevice,
+                lifecycle));
+        controllers.add(new BluetoothDetailsRelatedToolsController(context, this, mCachedDevice,
                 lifecycle));
         if (mBAPropertyChecked == false) {
             int advAudioMask = SystemProperties.getInt(BLUETOOTH_ADV_AUDIO_MASK_PROP, 0);
@@ -315,24 +313,6 @@
             mBAEnabled = false;
         } finally {
             return controllers;
-=======
-        if (mCachedDevice != null) {
-            Lifecycle lifecycle = getSettingsLifecycle();
-            controllers.add(new BluetoothDetailsHeaderController(context, this, mCachedDevice,
-                    lifecycle, mManager));
-            controllers.add(new BluetoothDetailsButtonsController(context, this, mCachedDevice,
-                    lifecycle));
-            controllers.add(new BluetoothDetailsCompanionAppsController(context, this,
-                    mCachedDevice, lifecycle));
-            controllers.add(new BluetoothDetailsSpatialAudioController(context, this, mCachedDevice,
-                    lifecycle));
-            controllers.add(new BluetoothDetailsProfilesController(context, this, mManager,
-                    mCachedDevice, lifecycle));
-            controllers.add(new BluetoothDetailsMacAddressController(context, this, mCachedDevice,
-                    lifecycle));
-            controllers.add(new BluetoothDetailsRelatedToolsController(context, this, mCachedDevice,
-                    lifecycle));
->>>>>>> 202bc491
         }
     }
 }