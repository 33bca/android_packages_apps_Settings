/*
 * Copyright (C) 2017 The Android Open Source Project
 *
 * Licensed under the Apache License, Version 2.0 (the "License");
 * you may not use this file except in compliance with the License.
 * You may obtain a copy of the License at
 *
 *      http://www.apache.org/licenses/LICENSE-2.0
 *
 * Unless required by applicable law or agreed to in writing, software
 * distributed under the License is distributed on an "AS IS" BASIS,
 * WITHOUT WARRANTIES OR CONDITIONS OF ANY KIND, either express or implied.
 * See the License for the specific language governing permissions and
 * limitations under the License.
 */

package com.android.settings.bluetooth;

import static android.bluetooth.BluetoothDevice.BOND_NONE;
import static android.os.UserManager.DISALLOW_CONFIG_BLUETOOTH;

import android.app.settings.SettingsEnums;
import android.bluetooth.BluetoothDevice;
import android.content.Context;
import android.os.Bundle;
import android.os.SystemProperties;
import android.provider.DeviceConfig;
import android.util.Log;
import android.view.Menu;
import android.view.MenuInflater;
import android.view.MenuItem;

import androidx.annotation.VisibleForTesting;
import androidx.preference.PreferenceFragmentCompat;
import androidx.preference.PreferenceScreen;

import com.android.settings.R;
import com.android.settings.core.SettingsUIDeviceConfig;
import com.android.settings.dashboard.DashboardFragment;
import com.android.settings.dashboard.RestrictedDashboardFragment;
import com.android.settings.overlay.FeatureFactory;
import com.android.settings.slices.BlockingSlicePrefController;
import com.android.settingslib.bluetooth.CachedBluetoothDevice;
import com.android.settingslib.bluetooth.LocalBluetoothManager;
import com.android.settingslib.core.AbstractPreferenceController;
import com.android.settingslib.core.lifecycle.Lifecycle;

import java.lang.reflect.Constructor;
import java.lang.reflect.InvocationTargetException;
import java.util.ArrayList;
import java.util.List;

public class BluetoothDeviceDetailsFragment extends RestrictedDashboardFragment {
    public static final String KEY_DEVICE_ADDRESS = "device_address";
    private static final String TAG = "BTDeviceDetailsFrg";
    private static final String BLUETOOTH_ADV_AUDIO_MASK_PROP
                                                  = "persist.vendor.service.bt.adv_audio_mask";
    private static final String BLUETOOTH_BROADCAST_UI_PROP = "persist.bluetooth.broadcast_ui";
    private static final int BA_MASK = 0x02;
    private static boolean mBAEnabled = false;
    private static boolean mBAPropertyChecked = false;

    @VisibleForTesting
    static int EDIT_DEVICE_NAME_ITEM_ID = Menu.FIRST;

    /**
     * An interface to let tests override the normal mechanism for looking up the
     * CachedBluetoothDevice and LocalBluetoothManager, and substitute their own mocks instead.
     * This is only needed in situations where you instantiate the fragment indirectly (eg via an
     * intent) and can't use something like spying on an instance you construct directly via
     * newInstance.
     */
    @VisibleForTesting
    interface TestDataFactory {
        CachedBluetoothDevice getDevice(String deviceAddress);
        LocalBluetoothManager getManager(Context context);
    }

    @VisibleForTesting
    static TestDataFactory sTestDataFactory;

    @VisibleForTesting
    String mDeviceAddress;
    @VisibleForTesting
    LocalBluetoothManager mManager;
    @VisibleForTesting
    CachedBluetoothDevice mCachedDevice;

    public BluetoothDeviceDetailsFragment() {
        super(DISALLOW_CONFIG_BLUETOOTH);
    }

    @VisibleForTesting
    LocalBluetoothManager getLocalBluetoothManager(Context context) {
        if (sTestDataFactory != null) {
            return sTestDataFactory.getManager(context);
        }
        return Utils.getLocalBtManager(context);
    }

    @VisibleForTesting
    CachedBluetoothDevice getCachedDevice(String deviceAddress) {
        if (sTestDataFactory != null) {
            return sTestDataFactory.getDevice(deviceAddress);
        }
        BluetoothDevice remoteDevice =
                mManager.getBluetoothAdapter().getRemoteDevice(deviceAddress);
        return mManager.getCachedDeviceManager().findDevice(remoteDevice);
    }

    public static BluetoothDeviceDetailsFragment newInstance(String deviceAddress) {
        Bundle args = new Bundle(1);
        args.putString(KEY_DEVICE_ADDRESS, deviceAddress);
        BluetoothDeviceDetailsFragment fragment = new BluetoothDeviceDetailsFragment();
        fragment.setArguments(args);
        return fragment;
    }

    @Override
    public void onAttach(Context context) {
        mDeviceAddress = getArguments().getString(KEY_DEVICE_ADDRESS);
        mManager = getLocalBluetoothManager(context);
        mCachedDevice = getCachedDevice(mDeviceAddress);
        super.onAttach(context);
        if (mCachedDevice == null) {
            // Close this page if device is null with invalid device mac address
            Log.w(TAG, "onAttach() CachedDevice is null!");
            finish();
            return;
        }
        use(AdvancedBluetoothDetailsHeaderController.class).init(mCachedDevice);
        use(LeAudioBluetoothDetailsHeaderController.class).init(mCachedDevice, mManager);

        final BluetoothFeatureProvider featureProvider = FeatureFactory.getFactory(
                context).getBluetoothFeatureProvider(context);
        final boolean sliceEnabled = DeviceConfig.getBoolean(DeviceConfig.NAMESPACE_SETTINGS_UI,
                SettingsUIDeviceConfig.BT_SLICE_SETTINGS_ENABLED, true);

        use(BlockingSlicePrefController.class).setSliceUri(sliceEnabled
                ? featureProvider.getBluetoothDeviceSettingsUri(mCachedDevice.getDevice())
                : null);

        use(BADeviceVolumeController.class).init(this, mManager, mCachedDevice);
    }

    @Override
    public void onResume() {
        super.onResume();
        finishFragmentIfNecessary();
    }

    @VisibleForTesting
    void finishFragmentIfNecessary() {
        if (mCachedDevice.getBondState() == BOND_NONE) {
            finish();
            return;
        }
    }

    @Override
    public int getMetricsCategory() {
        return SettingsEnums.BLUETOOTH_DEVICE_DETAILS;
    }

    @Override
    protected String getLogTag() {
        return TAG;
    }

    @Override
    protected int getPreferenceScreenResId() {
        return R.xml.bluetooth_device_details_fragment;
    }

    @Override
    public void onCreateOptionsMenu(Menu menu, MenuInflater inflater) {
        MenuItem item = menu.add(0, EDIT_DEVICE_NAME_ITEM_ID, 0, R.string.bluetooth_rename_button);
        item.setIcon(com.android.internal.R.drawable.ic_mode_edit);
        item.setShowAsAction(MenuItem.SHOW_AS_ACTION_ALWAYS);
        super.onCreateOptionsMenu(menu, inflater);
    }

    @Override
    public boolean onOptionsItemSelected(MenuItem menuItem) {
        if (menuItem.getItemId() == EDIT_DEVICE_NAME_ITEM_ID) {
            RemoteDeviceNameDialogFragment.newInstance(mCachedDevice).show(
                    getFragmentManager(), RemoteDeviceNameDialogFragment.TAG);
            return true;
        }
        return super.onOptionsItemSelected(menuItem);
    }

    @Override
    protected void displayResourceTilesToScreen(PreferenceScreen screen) {
        if (!mBAEnabled || !mCachedDevice.isBASeeker()) {
           screen.removePreference(screen.findPreference("sync_helper_buttons"));
           screen.removePreference(screen.findPreference("added_sources"));
        }
        super.displayResourceTilesToScreen(screen);
    }

    @Override
    protected List<AbstractPreferenceController> createPreferenceControllers(Context context) {
        ArrayList<AbstractPreferenceController> controllers = new ArrayList<>();

<<<<<<< HEAD
        if (mCachedDevice == null) return controllers;

        Lifecycle lifecycle = getSettingsLifecycle();
        controllers.add(new BluetoothDetailsHeaderController(context, this, mCachedDevice,
                lifecycle, mManager));
        controllers.add(new BluetoothDetailsButtonsController(context, this, mCachedDevice,
                lifecycle));
        controllers.add(new BluetoothDetailsCompanionAppsController(context, this,
                mCachedDevice, lifecycle));
        controllers.add(new BluetoothDetailsProfilesController(context, this, mManager,
                mCachedDevice, lifecycle));
        controllers.add(new BluetoothDetailsMacAddressController(context, this, mCachedDevice,
                lifecycle));
        if (mBAPropertyChecked == false) {
            int advAudioMask = SystemProperties.getInt(BLUETOOTH_ADV_AUDIO_MASK_PROP, 0);
            mBAEnabled = (((advAudioMask & BA_MASK) == BA_MASK) &&
                SystemProperties.getBoolean(BLUETOOTH_BROADCAST_UI_PROP, true));
            mBAPropertyChecked = true;
        }
        if (mBAEnabled == false) {
            return controllers;
        }

        Log.d(TAG, "createPreferenceControllers for BA");

        try {
            if (mCachedDevice.isBASeeker()) {
                Class<?> classAddSourceController = Class.forName(
                    "com.android.settings.bluetooth.BluetoothDetailsAddSourceButtonController");
                Class<?> classBADeviceController = Class.forName(
                    "com.android.settings.bluetooth.BADevicePreferenceController");
                Constructor ctorAddSource = classAddSourceController
                    .getDeclaredConstructor(new Class[] {Context.class,
                PreferenceFragmentCompat.class, CachedBluetoothDevice.class, Lifecycle.class});
                Constructor ctorBADevice = classBADeviceController
                    .getDeclaredConstructor(new Class[] {Context.class, Lifecycle.class,
                    String.class});
                Object objAddSourceController = ctorAddSource.newInstance(context, this,
                    mCachedDevice, lifecycle);
                Object objBADeviceController = ctorBADevice.newInstance(context, lifecycle,
                    "added_sources");
                objBADeviceController.getClass()
                    .getMethod("init", DashboardFragment.class, CachedBluetoothDevice.class)
                    .invoke(objBADeviceController, this, mCachedDevice);
            controllers.add((AbstractPreferenceController) objAddSourceController);
            controllers.add((AbstractPreferenceController) objBADeviceController);
          }
        } catch (ClassNotFoundException | NoSuchMethodException | IllegalAccessException |
            InvocationTargetException | InstantiationException | IllegalArgumentException |
            ExceptionInInitializerError e) {
            e.printStackTrace();
            mBAEnabled = false;
        } finally {
            return controllers;
=======
        if (mCachedDevice != null) {
            Lifecycle lifecycle = getSettingsLifecycle();
            controllers.add(new BluetoothDetailsHeaderController(context, this, mCachedDevice,
                    lifecycle, mManager));
            controllers.add(new BluetoothDetailsButtonsController(context, this, mCachedDevice,
                    lifecycle));
            controllers.add(new BluetoothDetailsCompanionAppsController(context, this,
                    mCachedDevice, lifecycle));
            controllers.add(new BluetoothDetailsSpatialAudioController(context, this, mCachedDevice,
                    lifecycle));
            controllers.add(new BluetoothDetailsProfilesController(context, this, mManager,
                    mCachedDevice, lifecycle));
            controllers.add(new BluetoothDetailsMacAddressController(context, this, mCachedDevice,
                    lifecycle));
>>>>>>> def4e8d2
        }
    }
}<|MERGE_RESOLUTION|>--- conflicted
+++ resolved
@@ -203,7 +203,6 @@
     protected List<AbstractPreferenceController> createPreferenceControllers(Context context) {
         ArrayList<AbstractPreferenceController> controllers = new ArrayList<>();
 
-<<<<<<< HEAD
         if (mCachedDevice == null) return controllers;
 
         Lifecycle lifecycle = getSettingsLifecycle();
@@ -213,6 +212,8 @@
                 lifecycle));
         controllers.add(new BluetoothDetailsCompanionAppsController(context, this,
                 mCachedDevice, lifecycle));
+        controllers.add(new BluetoothDetailsSpatialAudioController(context, this, mCachedDevice,
+                lifecycle));
         controllers.add(new BluetoothDetailsProfilesController(context, this, mManager,
                 mCachedDevice, lifecycle));
         controllers.add(new BluetoothDetailsMacAddressController(context, this, mCachedDevice,
@@ -258,22 +259,6 @@
             mBAEnabled = false;
         } finally {
             return controllers;
-=======
-        if (mCachedDevice != null) {
-            Lifecycle lifecycle = getSettingsLifecycle();
-            controllers.add(new BluetoothDetailsHeaderController(context, this, mCachedDevice,
-                    lifecycle, mManager));
-            controllers.add(new BluetoothDetailsButtonsController(context, this, mCachedDevice,
-                    lifecycle));
-            controllers.add(new BluetoothDetailsCompanionAppsController(context, this,
-                    mCachedDevice, lifecycle));
-            controllers.add(new BluetoothDetailsSpatialAudioController(context, this, mCachedDevice,
-                    lifecycle));
-            controllers.add(new BluetoothDetailsProfilesController(context, this, mManager,
-                    mCachedDevice, lifecycle));
-            controllers.add(new BluetoothDetailsMacAddressController(context, this, mCachedDevice,
-                    lifecycle));
->>>>>>> def4e8d2
         }
     }
 }