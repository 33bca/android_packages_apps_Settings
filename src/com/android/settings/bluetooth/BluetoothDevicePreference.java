--- conflicted
+++ resolved
@@ -94,15 +94,6 @@
     }
 
     private final boolean mHideSummary;
-    final BluetoothDevicePreferenceCallback mCallback;
-
-    private class BluetoothDevicePreferenceCallback implements CachedBluetoothDevice.Callback {
-
-        @Override
-        public void onDeviceAttributesChanged() {
-            onPreferenceAttributesChanged();
-        }
-    }
 
     public BluetoothDevicePreference(Context context, CachedBluetoothDevice cachedDevice,
             boolean showDeviceWithoutNames, @SortType int type) {
@@ -124,10 +115,6 @@
         mType = type;
         onPreferenceAttributesChanged();
         mHideSummary = false;
-<<<<<<< HEAD
-=======
-        onPreferenceAttributesChanged();
->>>>>>> 148ce736
     }
 
     public BluetoothDevicePreference(Context context, CachedBluetoothDevice cachedDevice,
@@ -213,7 +200,6 @@
     }
 
     private void onPreferenceAttributesChanged() {
-<<<<<<< HEAD
         ThreadUtils.postOnBackgroundThread(() -> {
             final Pair<Drawable, String> pair =
                     BluetoothUtils.getBtRainbowDrawableWithDescription(getContext(), mCachedDevice);
@@ -226,8 +212,6 @@
             });
         });
 
-=======
->>>>>>> 148ce736
         /*
          * The preference framework takes care of making sure the value has
          * changed before proceeding. It will also call notifyChanged() if
