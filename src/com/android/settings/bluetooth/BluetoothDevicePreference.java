/*
 * Copyright (C) 2008 The Android Open Source Project
 *
 * Licensed under the Apache License, Version 2.0 (the "License");
 * you may not use this file except in compliance with the License.
 * You may obtain a copy of the License at
 *
 *      http://www.apache.org/licenses/LICENSE-2.0
 *
 * Unless required by applicable law or agreed to in writing, software
 * distributed under the License is distributed on an "AS IS" BASIS,
 * WITHOUT WARRANTIES OR CONDITIONS OF ANY KIND, either express or implied.
 * See the License for the specific language governing permissions and
 * limitations under the License.
 */

package com.android.settings.bluetooth;

import static android.os.UserManager.DISALLOW_CONFIG_BLUETOOTH;

import android.app.settings.SettingsEnums;
import android.bluetooth.BluetoothDevice;
import android.content.Context;
import android.content.DialogInterface;
import android.content.res.Resources;
import android.graphics.drawable.Drawable;
import android.os.UserManager;
import android.text.Html;
import android.text.TextUtils;
import android.util.Pair;
import android.util.TypedValue;
import android.view.View;
import android.widget.ImageView;

import androidx.annotation.IntDef;
import androidx.annotation.VisibleForTesting;
import androidx.appcompat.app.AlertDialog;
import androidx.preference.Preference;
import androidx.preference.PreferenceViewHolder;

import com.android.settings.R;
import com.android.settings.overlay.FeatureFactory;
import com.android.settings.widget.GearPreference;
import com.android.settingslib.bluetooth.BluetoothUtils;
import com.android.settingslib.bluetooth.CachedBluetoothDevice;
import com.android.settingslib.core.instrumentation.MetricsFeatureProvider;

import java.lang.annotation.Retention;
import java.lang.annotation.RetentionPolicy;

/**
 * BluetoothDevicePreference is the preference type used to display each remote
 * Bluetooth device in the Bluetooth Settings screen.
 */
public final class BluetoothDevicePreference extends GearPreference {
    private static final String TAG = "BluetoothDevicePref";

    private static int sDimAlpha = Integer.MIN_VALUE;

    @Retention(RetentionPolicy.SOURCE)
    @IntDef({SortType.TYPE_DEFAULT,
            SortType.TYPE_FIFO,
            SortType.TYPE_NO_SORT})
    public @interface SortType {
        int TYPE_DEFAULT = 1;
        int TYPE_FIFO = 2;
        int TYPE_NO_SORT = 3;
    }

    private final CachedBluetoothDevice mCachedDevice;
    private final UserManager mUserManager;
    private final boolean mShowDevicesWithoutNames;
    private final long mCurrentTime;
    private final int mType;

    private AlertDialog mDisconnectDialog;
    private String contentDescription = null;
    private boolean mHideSecondTarget = false;
    private boolean mIsCallbackRemoved = false;
    @VisibleForTesting
    boolean mNeedNotifyHierarchyChanged = false;
    /* Talk-back descriptions for various BT icons */
    Resources mResources;
<<<<<<< HEAD
    private final boolean mHideSummary;
=======
    final BluetoothDevicePreferenceCallback mCallback;

    private class BluetoothDevicePreferenceCallback implements CachedBluetoothDevice.Callback {

        @Override
        public void onDeviceAttributesChanged() {
            onPreferenceAttributesChanged();
        }
    }
>>>>>>> afca31b5

    public BluetoothDevicePreference(Context context, CachedBluetoothDevice cachedDevice,
            boolean showDeviceWithoutNames, @SortType int type) {
        super(context, null);
        mResources = getContext().getResources();
        mUserManager = (UserManager) context.getSystemService(Context.USER_SERVICE);
        mShowDevicesWithoutNames = showDeviceWithoutNames;

        if (sDimAlpha == Integer.MIN_VALUE) {
            TypedValue outValue = new TypedValue();
            context.getTheme().resolveAttribute(android.R.attr.disabledAlpha, outValue, true);
            sDimAlpha = (int) (outValue.getFloat() * 255);
        }

        mCachedDevice = cachedDevice;
        mCallback = new BluetoothDevicePreferenceCallback();
        mCachedDevice.registerCallback(mCallback);
        mCurrentTime = System.currentTimeMillis();
        mType = type;

<<<<<<< HEAD
        mHideSummary = false;
        onDeviceAttributesChanged();
    }

    public BluetoothDevicePreference(Context context, CachedBluetoothDevice cachedDevice,
            boolean showDeviceWithoutNames, @SortType int type, boolean hideSummary) {
        super(context, null);
        mResources = getContext().getResources();
        mUserManager = context.getSystemService(UserManager.class);
        mShowDevicesWithoutNames = showDeviceWithoutNames;
        if (sDimAlpha == Integer.MIN_VALUE) {
            TypedValue outValue = new TypedValue();
            context.getTheme().resolveAttribute(android.R.attr.disabledAlpha, outValue, true);
            sDimAlpha = (int) (outValue.getFloat() * 255);
        }

        mCachedDevice = cachedDevice;
        mCachedDevice.registerCallback(this);
        mCurrentTime = System.currentTimeMillis();
        mType = type;
        mHideSummary = hideSummary;
        onDeviceAttributesChanged();
=======
        onPreferenceAttributesChanged();
>>>>>>> afca31b5
    }

    public void setNeedNotifyHierarchyChanged(boolean needNotifyHierarchyChanged) {
        mNeedNotifyHierarchyChanged = needNotifyHierarchyChanged;
    }

    @Override
    protected boolean shouldHideSecondTarget() {
        return mCachedDevice == null
                || mCachedDevice.getBondState() != BluetoothDevice.BOND_BONDED
                || mUserManager.hasUserRestriction(DISALLOW_CONFIG_BLUETOOTH)
                || mHideSecondTarget;
    }

    @Override
    protected int getSecondTargetResId() {
        return R.layout.preference_widget_gear;
    }

    CachedBluetoothDevice getCachedDevice() {
        return mCachedDevice;
    }

    @Override
    protected void onPrepareForRemoval() {
        super.onPrepareForRemoval();
        if (!mIsCallbackRemoved) {
            mCachedDevice.unregisterCallback(mCallback);
            mIsCallbackRemoved = true;
        }
        if (mDisconnectDialog != null) {
            mDisconnectDialog.dismiss();
            mDisconnectDialog = null;
        }
    }

    @Override
    public void onAttached() {
        super.onAttached();
        if (mIsCallbackRemoved) {
            mCachedDevice.registerCallback(mCallback);
            mIsCallbackRemoved = false;
        }
        onPreferenceAttributesChanged();
    }

    @Override
    public void onDetached() {
        super.onDetached();
        if (!mIsCallbackRemoved) {
            mCachedDevice.unregisterCallback(mCallback);
            mIsCallbackRemoved = true;
        }
    }

    public CachedBluetoothDevice getBluetoothDevice() {
        return mCachedDevice;
    }

    public void hideSecondTarget(boolean hideSecondTarget) {
        mHideSecondTarget = hideSecondTarget;
    }

    private void onPreferenceAttributesChanged() {
        /*
         * The preference framework takes care of making sure the value has
         * changed before proceeding. It will also call notifyChanged() if
         * any preference info has changed from the previous value.
         */
        setTitle(mCachedDevice.getName());
        // Null check is done at the framework
        if (!mHideSummary) {
            setSummary(mCachedDevice.getConnectionSummary());
        }

        final Pair<Drawable, String> pair =
                BluetoothUtils.getBtRainbowDrawableWithDescription(getContext(), mCachedDevice);
        if (pair.first != null) {
            setIcon(pair.first);
            contentDescription = pair.second;
        }

        // Used to gray out the item
        if (mHideSummary) {
            setEnabled(true);
        } else {
            setEnabled(!mCachedDevice.isBusy());
        }

        // Device is only visible in the UI if it has a valid name besides MAC address or when user
        // allows showing devices without user-friendly name in developer settings
        setVisible(mShowDevicesWithoutNames || mCachedDevice.hasHumanReadableName());

        // This could affect ordering, so notify that
        if (mNeedNotifyHierarchyChanged) {
            notifyHierarchyChanged();
        }
    }

    @Override
    public void onBindViewHolder(PreferenceViewHolder view) {
        // Disable this view if the bluetooth enable/disable preference view is off
        if (null != findPreferenceInHierarchy("bt_checkbox")) {
            setDependency("bt_checkbox");
        }

        if (mCachedDevice.getBondState() == BluetoothDevice.BOND_BONDED) {
            ImageView deviceDetails = (ImageView) view.findViewById(R.id.settings_button);

            if (deviceDetails != null) {
                deviceDetails.setOnClickListener(this);
            }
        }
        final ImageView imageView = (ImageView) view.findViewById(android.R.id.icon);
        if (imageView != null) {
            imageView.setContentDescription(contentDescription);
            // Set property to prevent Talkback from reading out.
            imageView.setImportantForAccessibility(View.IMPORTANT_FOR_ACCESSIBILITY_NO);
            imageView.setElevation(
                    getContext().getResources().getDimension(R.dimen.bt_icon_elevation));
        }
        super.onBindViewHolder(view);
    }

    @Override
    public boolean equals(Object o) {
        if ((o == null) || !(o instanceof BluetoothDevicePreference)) {
            return false;
        }
        return mCachedDevice.equals(
                ((BluetoothDevicePreference) o).mCachedDevice);
    }

    @Override
    public int hashCode() {
        return mCachedDevice.hashCode();
    }

    @Override
    public int compareTo(Preference another) {
        if (!(another instanceof BluetoothDevicePreference)) {
            // Rely on default sort
            return super.compareTo(another);
        }

        switch (mType) {
            case SortType.TYPE_DEFAULT:
                return mCachedDevice
                        .compareTo(((BluetoothDevicePreference) another).mCachedDevice);
            case SortType.TYPE_FIFO:
                return mCurrentTime > ((BluetoothDevicePreference) another).mCurrentTime ? 1 : -1;
            default:
                return super.compareTo(another);
        }
    }

    void onClicked() {
        Context context = getContext();
        int bondState = mCachedDevice.getBondState();

        final MetricsFeatureProvider metricsFeatureProvider =
                FeatureFactory.getFactory(context).getMetricsFeatureProvider();

        if (mCachedDevice.isConnected()) {
            metricsFeatureProvider.action(context,
                    SettingsEnums.ACTION_SETTINGS_BLUETOOTH_DISCONNECT);
            askDisconnect();
        } else if (bondState == BluetoothDevice.BOND_BONDED) {
            metricsFeatureProvider.action(context,
                    SettingsEnums.ACTION_SETTINGS_BLUETOOTH_CONNECT);
            mCachedDevice.connect();
        } else if (bondState == BluetoothDevice.BOND_NONE) {
            metricsFeatureProvider.action(context,
                    SettingsEnums.ACTION_SETTINGS_BLUETOOTH_PAIR);
            if (!mCachedDevice.hasHumanReadableName()) {
                metricsFeatureProvider.action(context,
                        SettingsEnums.ACTION_SETTINGS_BLUETOOTH_PAIR_DEVICES_WITHOUT_NAMES);
            }
            pair();
        }
    }

    // Show disconnect confirmation dialog for a device.
    private void askDisconnect() {
        Context context = getContext();
        String name = mCachedDevice.getName();
        if (TextUtils.isEmpty(name)) {
            name = context.getString(R.string.bluetooth_device);
        }
        String message = context.getString(R.string.bluetooth_disconnect_all_profiles, name);
        String title = context.getString(R.string.bluetooth_disconnect_title);

        DialogInterface.OnClickListener disconnectListener = new DialogInterface.OnClickListener() {
            public void onClick(DialogInterface dialog, int which) {
                mCachedDevice.disconnect();
            }
        };

        mDisconnectDialog = Utils.showDisconnectDialog(context,
                mDisconnectDialog, disconnectListener, title, Html.fromHtml(message));
    }

    private void pair() {
        if (!mCachedDevice.startPairing()) {
            Utils.showError(getContext(), mCachedDevice.getName(),
                    R.string.bluetooth_pairing_error_message);
        }
    }
}<|MERGE_RESOLUTION|>--- conflicted
+++ resolved
@@ -81,9 +81,7 @@
     boolean mNeedNotifyHierarchyChanged = false;
     /* Talk-back descriptions for various BT icons */
     Resources mResources;
-<<<<<<< HEAD
     private final boolean mHideSummary;
-=======
     final BluetoothDevicePreferenceCallback mCallback;
 
     private class BluetoothDevicePreferenceCallback implements CachedBluetoothDevice.Callback {
@@ -93,7 +91,6 @@
             onPreferenceAttributesChanged();
         }
     }
->>>>>>> afca31b5
 
     public BluetoothDevicePreference(Context context, CachedBluetoothDevice cachedDevice,
             boolean showDeviceWithoutNames, @SortType int type) {
@@ -114,9 +111,8 @@
         mCurrentTime = System.currentTimeMillis();
         mType = type;
 
-<<<<<<< HEAD
         mHideSummary = false;
-        onDeviceAttributesChanged();
+        onPreferenceAttributesChanged();
     }
 
     public BluetoothDevicePreference(Context context, CachedBluetoothDevice cachedDevice,
@@ -132,14 +128,12 @@
         }
 
         mCachedDevice = cachedDevice;
-        mCachedDevice.registerCallback(this);
+        mCallback = new BluetoothDevicePreferenceCallback();
+        mCachedDevice.registerCallback(mCallback);
         mCurrentTime = System.currentTimeMillis();
         mType = type;
         mHideSummary = hideSummary;
-        onDeviceAttributesChanged();
-=======
         onPreferenceAttributesChanged();
->>>>>>> afca31b5
     }
 
     public void setNeedNotifyHierarchyChanged(boolean needNotifyHierarchyChanged) {
