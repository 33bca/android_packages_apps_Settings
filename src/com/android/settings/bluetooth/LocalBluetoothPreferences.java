--- conflicted
+++ resolved
@@ -148,8 +148,6 @@
         editor.apply();
     }
 
-<<<<<<< HEAD
-=======
     static void persistDiscoveringTimestamp(final Context context) {
         // Load the shared preferences and edit it on a background
         // thread (but serialized!).
@@ -164,7 +162,6 @@
             }, false);
     }
 
->>>>>>> 81758edf
     static boolean hasDockAutoConnectSetting(Context context, String addr) {
         return getSharedPreferences(context).contains(KEY_DOCK_AUTO_CONNECT + addr);
     }
