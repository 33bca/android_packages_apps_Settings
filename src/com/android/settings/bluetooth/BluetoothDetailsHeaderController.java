--- conflicted
+++ resolved
@@ -20,10 +20,7 @@
 import android.content.Context;
 import android.graphics.drawable.Drawable;
 import android.provider.DeviceConfig;
-<<<<<<< HEAD
-=======
 import android.text.TextUtils;
->>>>>>> 490ac798
 import android.util.Pair;
 
 import androidx.preference.PreferenceFragmentCompat;
@@ -78,12 +75,6 @@
         final Pair<Drawable, String> pair =
                 BluetoothUtils.getBtRainbowDrawableWithDescription(mContext, mCachedDevice);
         String summaryText = mCachedDevice.getConnectionSummary();
-<<<<<<< HEAD
-        // If both the hearing aids are connected, two device status should be shown.
-        // If Second Summary is unavailable, to set it to null.
-        mHeaderController.setSecondSummary(
-                mDeviceManager.getSubDeviceSummary(mCachedDevice));
-=======
         if (TextUtils.isEmpty(summaryText)) {
             // If first summary is unavailable, not to show second summary.
             mHeaderController.setSecondSummary((CharSequence)null);
@@ -91,7 +82,6 @@
             // If both the hearing aids are connected, two device status should be shown.
             mHeaderController.setSecondSummary(mDeviceManager.getSubDeviceSummary(mCachedDevice));
         }
->>>>>>> 490ac798
         mHeaderController.setLabel(mCachedDevice.getName());
         mHeaderController.setIcon(pair.first);
         mHeaderController.setIconContentDescription(pair.second);
