--- conflicted
+++ resolved
@@ -138,14 +138,9 @@
                     + cachedDevice.isConnected() +
                     ", is twsplusdevice : " + device.isTwsPlusDevice());
         }
-<<<<<<< HEAD
-        return device.getBondState() == BluetoothDevice.BOND_BONDED && !device.isConnected()
-                && !device.isTwsPlusDevice() && !isGroupDevice(cachedDevice)
-                && !isPrivateAddr(cachedDevice);
-=======
         return device.getBondState() == BluetoothDevice.BOND_BONDED
-                && (mDisplayConnected || !device.isConnected());
->>>>>>> afca31b5
+                && (mDisplayConnected || !device.isConnected())
+                && !isGroupDevice(cachedDevice) && !isPrivateAddr(cachedDevice);
     }
 
     @Override
