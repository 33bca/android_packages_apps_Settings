/*
 * Copyright (C) 2017 The Android Open Source Project
 *
 * Licensed under the Apache License, Version 2.0 (the "License");
 * you may not use this file except in compliance with the License.
 * You may obtain a copy of the License at
 *
 *      http://www.apache.org/licenses/LICENSE-2.0
 *
 * Unless required by applicable law or agreed to in writing, software
 * distributed under the License is distributed on an "AS IS" BASIS,
 * WITHOUT WARRANTIES OR CONDITIONS OF ANY KIND, either express or implied.
 * See the License for the specific language governing permissions and
 * limitations under the License.
 */

package com.android.settings.bluetooth;

import android.content.Context;

import androidx.preference.PreferenceFragmentCompat;
import androidx.preference.PreferenceScreen;

import com.android.settings.R;
import com.android.settingslib.bluetooth.CachedBluetoothDevice;
import com.android.settingslib.core.lifecycle.Lifecycle;
import com.android.settingslib.widget.FooterPreference;
<<<<<<< HEAD
import com.android.settingslib.widget.FooterPreferenceMixinCompat;
=======
>>>>>>> 490ac798

/**
 * This class adds the device MAC address to a footer.
 */
public class BluetoothDetailsMacAddressController extends BluetoothDetailsController {
<<<<<<< HEAD
    FooterPreferenceMixinCompat mFooterPreferenceMixin;
=======
    public static final String KEY_DEVICE_DETAILS_FOOTER = "device_details_footer";

>>>>>>> 490ac798
    FooterPreference mFooterPreference;

    public BluetoothDetailsMacAddressController(Context context,
            PreferenceFragmentCompat fragment,
            CachedBluetoothDevice device,
            Lifecycle lifecycle) {
        super(context, fragment, device, lifecycle);
<<<<<<< HEAD
        mFooterPreferenceMixin = new FooterPreferenceMixinCompat(fragment, lifecycle);
=======
>>>>>>> 490ac798
    }

    @Override
    protected void init(PreferenceScreen screen) {
        mFooterPreference = screen.findPreference(KEY_DEVICE_DETAILS_FOOTER);
        mFooterPreference.setTitle(mContext.getString(
                R.string.bluetooth_device_mac_address, mCachedDevice.getAddress()));
    }

    @Override
    protected void refresh() {
        mFooterPreference.setTitle(mContext.getString(
                R.string.bluetooth_device_mac_address, mCachedDevice.getAddress()));
    }

    @Override
    public String getPreferenceKey() {
        return KEY_DEVICE_DETAILS_FOOTER;
    }
}<|MERGE_RESOLUTION|>--- conflicted
+++ resolved
@@ -25,21 +25,13 @@
 import com.android.settingslib.bluetooth.CachedBluetoothDevice;
 import com.android.settingslib.core.lifecycle.Lifecycle;
 import com.android.settingslib.widget.FooterPreference;
-<<<<<<< HEAD
-import com.android.settingslib.widget.FooterPreferenceMixinCompat;
-=======
->>>>>>> 490ac798
 
 /**
  * This class adds the device MAC address to a footer.
  */
 public class BluetoothDetailsMacAddressController extends BluetoothDetailsController {
-<<<<<<< HEAD
-    FooterPreferenceMixinCompat mFooterPreferenceMixin;
-=======
     public static final String KEY_DEVICE_DETAILS_FOOTER = "device_details_footer";
 
->>>>>>> 490ac798
     FooterPreference mFooterPreference;
 
     public BluetoothDetailsMacAddressController(Context context,
@@ -47,10 +39,6 @@
             CachedBluetoothDevice device,
             Lifecycle lifecycle) {
         super(context, fragment, device, lifecycle);
-<<<<<<< HEAD
-        mFooterPreferenceMixin = new FooterPreferenceMixinCompat(fragment, lifecycle);
-=======
->>>>>>> 490ac798
     }
 
     @Override
