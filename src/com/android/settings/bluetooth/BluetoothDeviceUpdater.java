--- conflicted
+++ resolved
@@ -226,12 +226,8 @@
         if (!mPreferenceMap.containsKey(device)) {
             BluetoothDevicePreference btPreference =
                     new BluetoothDevicePreference(mPrefContext, cachedDevice,
-<<<<<<< HEAD
-                            true /* showDeviceWithoutNames */);
-=======
                             true /* showDeviceWithoutNames */,
                             BluetoothDevicePreference.SortType.TYPE_DEFAULT);
->>>>>>> 490ac798
             btPreference.setOnGearClickListener(mDeviceProfilesListener);
             if (this instanceof Preference.OnPreferenceClickListener) {
                 btPreference.setOnPreferenceClickListener(
