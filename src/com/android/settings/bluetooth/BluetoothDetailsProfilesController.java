--- conflicted
+++ resolved
@@ -16,11 +16,8 @@
 
 package com.android.settings.bluetooth;
 
-<<<<<<< HEAD
 import android.bluetooth.BluetoothCodecStatus;
-=======
 import android.bluetooth.BluetoothCsipSetCoordinator;
->>>>>>> def4e8d2
 import android.bluetooth.BluetoothDevice;
 import android.bluetooth.BluetoothProfile;
 import android.content.Context;
@@ -52,25 +49,18 @@
 import java.util.ArrayList;
 import java.util.HashMap;
 import java.util.List;
-<<<<<<< HEAD
-=======
 import java.util.Map;
 
->>>>>>> def4e8d2
 /**
  * This class adds switches for toggling the individual profiles that a Bluetooth device
  * supports, such as "Phone audio", "Media audio", "Contact sharing", etc.
  */
 public class BluetoothDetailsProfilesController extends BluetoothDetailsController
         implements Preference.OnPreferenceClickListener,
-<<<<<<< HEAD
         LocalBluetoothProfileManager.ServiceListener, BluetoothCallback,
         BluetoothProfileConfirmListener {
-=======
-        LocalBluetoothProfileManager.ServiceListener {
     private static final String TAG = "BtDetailsProfilesCtrl";
 
->>>>>>> def4e8d2
     private static final String KEY_PROFILES_GROUP = "bluetooth_profiles";
     private static final String KEY_BOTTOM_PREFERENCE = "bottom_preference";
     private static final String HEADSET_CLIENT = "HEADSET_CLIENT";
