/*
 * Copyright (C) 2017 The Android Open Source Project
 *
 * Licensed under the Apache License, Version 2.0 (the "License"); you may not use this file
 * except in compliance with the License. You may obtain a copy of the License at
 *
 *      http://www.apache.org/licenses/LICENSE-2.0
 *
 * Unless required by applicable law or agreed to in writing, software distributed under the
 * License is distributed on an "AS IS" BASIS, WITHOUT WARRANTIES OR CONDITIONS OF ANY
 * KIND, either express or implied. See the License for the specific language governing
 * permissions and limitations under the License.
 */
package com.android.settings.display;

import static com.android.settingslib.display.BrightnessUtils.GAMMA_SPACE_MAX;
import static com.android.settingslib.display.BrightnessUtils.GAMMA_SPACE_MIN;
import static com.android.settingslib.display.BrightnessUtils.convertLinearToGammaFloat;

import android.content.ContentResolver;
import android.content.Context;
import android.database.ContentObserver;
import android.hardware.display.BrightnessInfo;
import android.hardware.display.DisplayManager;
import android.hardware.display.DisplayManager.DisplayListener;
import android.net.Uri;
import android.os.Handler;
import android.os.Looper;
import android.os.PowerManager;
import android.os.RemoteException;
import android.os.ServiceManager;
import android.provider.Settings.System;
import android.service.vr.IVrManager;
import android.util.Log;

import androidx.annotation.VisibleForTesting;
import androidx.preference.Preference;
import androidx.preference.PreferenceScreen;

import com.android.settings.core.PreferenceControllerMixin;
import com.android.settingslib.core.AbstractPreferenceController;
import com.android.settingslib.core.lifecycle.Lifecycle;
import com.android.settingslib.core.lifecycle.LifecycleObserver;
import com.android.settingslib.core.lifecycle.events.OnStart;
import com.android.settingslib.core.lifecycle.events.OnStop;

import java.text.NumberFormat;

public class BrightnessLevelPreferenceController extends AbstractPreferenceController implements
        PreferenceControllerMixin, LifecycleObserver, OnStart, OnStop {

    private static final String TAG = "BrightnessPrefCtrl";
    private static final String KEY_BRIGHTNESS = "brightness";
    private static final Uri BRIGHTNESS_FOR_VR_URI;
    private static final Uri BRIGHTNESS_ADJ_URI;

<<<<<<< HEAD
    private final float mMinBrightness;
    private final float mMaxBrightness;
    private final float mDefaultBrightness;
=======
>>>>>>> b81ef59e
    private final float mMinVrBrightness;
    private final float mMaxVrBrightness;
    private final ContentResolver mContentResolver;
    private final Handler mHandler = new Handler(Looper.getMainLooper());
    private final DisplayManager mDisplayManager;

    private Preference mPreference;

    static {
        BRIGHTNESS_FOR_VR_URI = System.getUriFor(System.SCREEN_BRIGHTNESS_FOR_VR);
        BRIGHTNESS_ADJ_URI = System.getUriFor(System.SCREEN_AUTO_BRIGHTNESS_ADJ);
    }

    private ContentObserver mBrightnessObserver =
            new ContentObserver(mHandler) {
                @Override
                public void onChange(boolean selfChange) {
                    updatedSummary(mPreference);
                }
            };

    private final DisplayListener mDisplayListener = new DisplayListener() {
        @Override
        public void onDisplayAdded(int displayId) {}

        @Override
        public void onDisplayRemoved(int displayId) {}

        @Override
        public void onDisplayChanged(int displayId) {
            updatedSummary(mPreference);
        }
    };


    public BrightnessLevelPreferenceController(Context context, Lifecycle lifecycle) {
        super(context);
        mDisplayManager = context.getSystemService(DisplayManager.class);

        if (lifecycle != null) {
            lifecycle.addObserver(this);
        }
<<<<<<< HEAD
        PowerManager powerManager = (PowerManager) context.getSystemService(Context.POWER_SERVICE);
        mMinBrightness = powerManager.getBrightnessConstraint(
                PowerManager.BRIGHTNESS_CONSTRAINT_TYPE_MINIMUM);
        mMaxBrightness = powerManager.getBrightnessConstraint(
                PowerManager.BRIGHTNESS_CONSTRAINT_TYPE_MAXIMUM);
        mDefaultBrightness = powerManager.getBrightnessConstraint(
                PowerManager.BRIGHTNESS_CONSTRAINT_TYPE_DEFAULT);
=======
        final PowerManager powerManager = context.getSystemService(PowerManager.class);

>>>>>>> b81ef59e
        mMinVrBrightness = powerManager.getBrightnessConstraint(
                PowerManager.BRIGHTNESS_CONSTRAINT_TYPE_MINIMUM_VR);
        mMaxVrBrightness = powerManager.getBrightnessConstraint(
                PowerManager.BRIGHTNESS_CONSTRAINT_TYPE_MAXIMUM_VR);
        mContentResolver = mContext.getContentResolver();
    }

    @Override
    public boolean isAvailable() {
        return true;
    }

    @Override
    public String getPreferenceKey() {
        return KEY_BRIGHTNESS;
    }

    @Override
    public void displayPreference(PreferenceScreen screen) {
        super.displayPreference(screen);
        mPreference = screen.findPreference(KEY_BRIGHTNESS);
    }

    @Override
    public void updateState(Preference preference) {
        updatedSummary(preference);
    }

    @Override
    public void onStart() {
        mContentResolver.registerContentObserver(BRIGHTNESS_FOR_VR_URI, false, mBrightnessObserver);
        mContentResolver.registerContentObserver(BRIGHTNESS_ADJ_URI, false, mBrightnessObserver);
        mDisplayManager.registerDisplayListener(mDisplayListener, mHandler,
                DisplayManager.EVENT_FLAG_DISPLAY_BRIGHTNESS);
    }

    @Override
    public void onStop() {
        mContentResolver.unregisterContentObserver(mBrightnessObserver);
        mDisplayManager.unregisterDisplayListener(mDisplayListener);
    }

    private void updatedSummary(Preference preference) {
        if (preference != null) {
            preference.setSummary(NumberFormat.getPercentInstance().format(getCurrentBrightness()));
        }
    }

    private double getCurrentBrightness() {
        int value = 0;
        if (isInVrMode()) {
            value = convertLinearToGammaFloat(System.getFloat(mContentResolver,
                    System.SCREEN_BRIGHTNESS_FOR_VR_FLOAT, mMaxVrBrightness),
                    mMinVrBrightness, mMaxVrBrightness);
        } else {
<<<<<<< HEAD
            value = convertLinearToGammaFloat(Settings.System.getFloat(mContentResolver,
                    System.SCREEN_BRIGHTNESS_FLOAT, mDefaultBrightness),
                    mMinBrightness, mMaxBrightness);
=======
            final BrightnessInfo info = mContext.getDisplay().getBrightnessInfo();
            if (info != null) {
                value = convertLinearToGammaFloat(info.brightness, info.brightnessMinimum,
                        info.brightnessMaximum);
            }
>>>>>>> b81ef59e
        }
        return getPercentage(value, GAMMA_SPACE_MIN, GAMMA_SPACE_MAX);
    }

    private double getPercentage(double value, int min, int max) {
        if (value > max) {
            return 1.0;
        }
        if (value < min) {
            return 0.0;
        }
        return (value - min) / (max - min);
    }

    @VisibleForTesting
    IVrManager safeGetVrManager() {
        return IVrManager.Stub.asInterface(ServiceManager.getService(
                Context.VR_SERVICE));
    }

    @VisibleForTesting
    boolean isInVrMode() {
        IVrManager vrManager = safeGetVrManager();
        if (vrManager != null) {
            try {
                return vrManager.getVrModeState();
            } catch (RemoteException e) {
                Log.e(TAG, "Failed to check vr mode!", e);
            }
        }
        return false;
    }
}<|MERGE_RESOLUTION|>--- conflicted
+++ resolved
@@ -54,12 +54,6 @@
     private static final Uri BRIGHTNESS_FOR_VR_URI;
     private static final Uri BRIGHTNESS_ADJ_URI;
 
-<<<<<<< HEAD
-    private final float mMinBrightness;
-    private final float mMaxBrightness;
-    private final float mDefaultBrightness;
-=======
->>>>>>> b81ef59e
     private final float mMinVrBrightness;
     private final float mMaxVrBrightness;
     private final ContentResolver mContentResolver;
@@ -102,18 +96,8 @@
         if (lifecycle != null) {
             lifecycle.addObserver(this);
         }
-<<<<<<< HEAD
-        PowerManager powerManager = (PowerManager) context.getSystemService(Context.POWER_SERVICE);
-        mMinBrightness = powerManager.getBrightnessConstraint(
-                PowerManager.BRIGHTNESS_CONSTRAINT_TYPE_MINIMUM);
-        mMaxBrightness = powerManager.getBrightnessConstraint(
-                PowerManager.BRIGHTNESS_CONSTRAINT_TYPE_MAXIMUM);
-        mDefaultBrightness = powerManager.getBrightnessConstraint(
-                PowerManager.BRIGHTNESS_CONSTRAINT_TYPE_DEFAULT);
-=======
+
         final PowerManager powerManager = context.getSystemService(PowerManager.class);
-
->>>>>>> b81ef59e
         mMinVrBrightness = powerManager.getBrightnessConstraint(
                 PowerManager.BRIGHTNESS_CONSTRAINT_TYPE_MINIMUM_VR);
         mMaxVrBrightness = powerManager.getBrightnessConstraint(
@@ -169,17 +153,11 @@
                     System.SCREEN_BRIGHTNESS_FOR_VR_FLOAT, mMaxVrBrightness),
                     mMinVrBrightness, mMaxVrBrightness);
         } else {
-<<<<<<< HEAD
-            value = convertLinearToGammaFloat(Settings.System.getFloat(mContentResolver,
-                    System.SCREEN_BRIGHTNESS_FLOAT, mDefaultBrightness),
-                    mMinBrightness, mMaxBrightness);
-=======
             final BrightnessInfo info = mContext.getDisplay().getBrightnessInfo();
             if (info != null) {
                 value = convertLinearToGammaFloat(info.brightness, info.brightnessMinimum,
                         info.brightnessMaximum);
             }
->>>>>>> b81ef59e
         }
         return getPercentage(value, GAMMA_SPACE_MIN, GAMMA_SPACE_MAX);
     }
