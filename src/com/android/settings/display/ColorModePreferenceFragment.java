/*
 * Copyright (C) 2017 The Android Open Source Project
 *
 * Licensed under the Apache License, Version 2.0 (the "License"); you may not use this file
 * except in compliance with the License. You may obtain a copy of the License at
 *
 *      http://www.apache.org/licenses/LICENSE-2.0
 *
 * Unless required by applicable law or agreed to in writing, software distributed under the
 * License is distributed on an "AS IS" BASIS, WITHOUT WARRANTIES OR CONDITIONS OF ANY
 * KIND, either express or implied. See the License for the specific language governing
 * permissions and limitations under the License.
 */
package com.android.settings.display;

import android.app.settings.SettingsEnums;
import android.content.ContentResolver;
import android.content.Context;
import android.database.ContentObserver;
import android.graphics.drawable.Drawable;
import android.hardware.display.ColorDisplayManager;
import android.net.Uri;
import android.os.Handler;
import android.os.Looper;
import android.provider.SearchIndexableResource;

import android.provider.Settings.Secure;
import androidx.annotation.VisibleForTesting;
import androidx.preference.PreferenceScreen;

import com.android.settings.R;
import com.android.settings.search.BaseSearchIndexProvider;
import com.android.settings.search.Indexable;
import com.android.settings.widget.RadioButtonPickerFragment;
import com.android.settingslib.search.SearchIndexable;
import com.android.settingslib.widget.CandidateInfo;
import com.android.settingslib.widget.LayoutPreference;

import java.util.ArrayList;
import java.util.Arrays;
import java.util.List;

@SuppressWarnings("WeakerAccess")
@SearchIndexable
public class ColorModePreferenceFragment extends RadioButtonPickerFragment {

    @VisibleForTesting
    static final String KEY_COLOR_MODE_NATURAL = "color_mode_natural";
    @VisibleForTesting
    static final String KEY_COLOR_MODE_BOOSTED = "color_mode_boosted";
    @VisibleForTesting
    static final String KEY_COLOR_MODE_SATURATED = "color_mode_saturated";
    @VisibleForTesting
    static final String KEY_COLOR_MODE_AUTOMATIC = "color_mode_automatic";

    private ContentObserver mContentObserver;
    private ColorDisplayManager mColorDisplayManager;

    @Override
    public void onAttach(Context context) {
        super.onAttach(context);

        mColorDisplayManager = context.getSystemService(ColorDisplayManager.class);

        final ContentResolver cr = context.getContentResolver();
        mContentObserver = new ContentObserver(new Handler(Looper.getMainLooper())) {
            @Override
            public void onChange(boolean selfChange, Uri uri) {
                super.onChange(selfChange, uri);
                if (ColorDisplayManager.areAccessibilityTransformsEnabled(getContext())) {
                    // Color modes are not configurable when Accessibility transforms are enabled.
                    // Close this fragment in that case.
                    getActivity().finish();
                }
            }
        };
        cr.registerContentObserver(
                Secure.getUriFor(Secure.ACCESSIBILITY_DISPLAY_INVERSION_ENABLED),
                false /* notifyForDescendants */, mContentObserver, mUserId);
        cr.registerContentObserver(
                Secure.getUriFor(Secure.ACCESSIBILITY_DISPLAY_DALTONIZER_ENABLED),
                false /* notifyForDescendants */, mContentObserver, mUserId);
    }

    @Override
    public void onDetach() {
        super.onDetach();
        if (mContentObserver != null) {
            getContext().getContentResolver().unregisterContentObserver(mContentObserver);
            mContentObserver = null;
        }
    }

    @Override
    protected int getPreferenceScreenResId() {
        return R.xml.color_mode_settings;
    }

    @VisibleForTesting
    void configureAndInstallPreview(LayoutPreference preview, PreferenceScreen screen) {
        preview.setSelectable(false);
        screen.addPreference(preview);
    }

    @Override
    protected void addStaticPreferences(PreferenceScreen screen) {
        final LayoutPreference preview = new LayoutPreference(screen.getContext(),
                R.layout.color_mode_preview);
        configureAndInstallPreview(preview, screen);
    }

    @Override
    protected List<? extends CandidateInfo> getCandidates() {
        final Context c = getContext();
        final int[] availableColorModes = c.getResources().getIntArray(
                com.android.internal.R.array.config_availableColorModes);

        List<ColorModeCandidateInfo> candidates = new ArrayList<>();
        if (availableColorModes != null) {
            for (int colorMode : availableColorModes) {
                if (colorMode == ColorDisplayManager.COLOR_MODE_NATURAL) {
                    candidates.add(new ColorModeCandidateInfo(
                                c.getText(R.string.color_mode_option_natural),
                                KEY_COLOR_MODE_NATURAL, true /* enabled */));
                } else if (colorMode == ColorDisplayManager.COLOR_MODE_BOOSTED) {
                    candidates.add(new ColorModeCandidateInfo(
                                c.getText(R.string.color_mode_option_boosted),
                                KEY_COLOR_MODE_BOOSTED, true /* enabled */));
                } else if (colorMode == ColorDisplayManager.COLOR_MODE_SATURATED) {
                    candidates.add(new ColorModeCandidateInfo(
                                c.getText(R.string.color_mode_option_saturated),
                                KEY_COLOR_MODE_SATURATED, true /* enabled */));
                } else if (colorMode == ColorDisplayManager.COLOR_MODE_AUTOMATIC) {
                    candidates.add(new ColorModeCandidateInfo(
                                c.getText(R.string.color_mode_option_automatic),
                                KEY_COLOR_MODE_AUTOMATIC, true /* enabled */));
                }
            }
        }
        return candidates;
    }

    @Override
    protected String getDefaultKey() {
        final int colorMode = mColorDisplayManager.getColorMode();
        if (colorMode == ColorDisplayManager.COLOR_MODE_AUTOMATIC) {
            return KEY_COLOR_MODE_AUTOMATIC;
        } else if (colorMode == ColorDisplayManager.COLOR_MODE_SATURATED) {
            return KEY_COLOR_MODE_SATURATED;
        } else if (colorMode == ColorDisplayManager.COLOR_MODE_BOOSTED) {
            return KEY_COLOR_MODE_BOOSTED;
        }
        return KEY_COLOR_MODE_NATURAL;
    }

    @Override
    protected boolean setDefaultKey(String key) {
        switch (key) {
            case KEY_COLOR_MODE_NATURAL:
                mColorDisplayManager.setColorMode(ColorDisplayManager.COLOR_MODE_NATURAL);
                break;
            case KEY_COLOR_MODE_BOOSTED:
                mColorDisplayManager.setColorMode(ColorDisplayManager.COLOR_MODE_BOOSTED);
                break;
            case KEY_COLOR_MODE_SATURATED:
                mColorDisplayManager.setColorMode(ColorDisplayManager.COLOR_MODE_SATURATED);
                break;
            case KEY_COLOR_MODE_AUTOMATIC:
                mColorDisplayManager.setColorMode(ColorDisplayManager.COLOR_MODE_AUTOMATIC);
                break;
        }
        return true;
    }

    @Override
    public int getMetricsCategory() {
        return SettingsEnums.COLOR_MODE_SETTINGS;
    }

    @VisibleForTesting
    static class ColorModeCandidateInfo extends CandidateInfo {
        private final CharSequence mLabel;
        private final String mKey;

        ColorModeCandidateInfo(CharSequence label, String key, boolean enabled) {
            super(enabled);
            mLabel = label;
            mKey = key;
        }

        @Override
        public CharSequence loadLabel() {
            return mLabel;
        }

        @Override
        public Drawable loadIcon() {
            return null;
        }

        @Override
        public String getKey() {
            return mKey;
        }
    }

    public static final Indexable.SearchIndexProvider SEARCH_INDEX_DATA_PROVIDER =
            new BaseSearchIndexProvider() {
                @Override
                public List<SearchIndexableResource> getXmlResourcesToIndex(
                        Context context, boolean enabled) {
                    final SearchIndexableResource sir = new SearchIndexableResource(context);
                    sir.xmlResId = R.xml.color_mode_settings;
                    return Arrays.asList(sir);
                }
<<<<<<< HEAD
=======

                @Override
                protected boolean isPageSearchEnabled(Context context) {
                    final int[] availableColorModes = context.getResources().getIntArray(
                            com.android.internal.R.array.config_availableColorModes);
                    return availableColorModes != null && availableColorModes.length > 0
                            && !ColorDisplayManager.areAccessibilityTransformsEnabled(context);
                }
>>>>>>> 490ac798
            };
}<|MERGE_RESOLUTION|>--- conflicted
+++ resolved
@@ -213,8 +213,6 @@
                     sir.xmlResId = R.xml.color_mode_settings;
                     return Arrays.asList(sir);
                 }
-<<<<<<< HEAD
-=======
 
                 @Override
                 protected boolean isPageSearchEnabled(Context context) {
@@ -223,6 +221,5 @@
                     return availableColorModes != null && availableColorModes.length > 0
                             && !ColorDisplayManager.areAccessibilityTransformsEnabled(context);
                 }
->>>>>>> 490ac798
             };
 }