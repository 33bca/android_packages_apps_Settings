/*
 * Copyright (C) 2010 The Android Open Source Project
 *
 * Licensed under the Apache License, Version 2.0 (the "License");
 * you may not use this file except in compliance with the License.
 * You may obtain a copy of the License at
 *
 *      http://www.apache.org/licenses/LICENSE-2.0
 *
 * Unless required by applicable law or agreed to in writing, software
 * distributed under the License is distributed on an "AS IS" BASIS,
 * WITHOUT WARRANTIES OR CONDITIONS OF ANY KIND, either express or implied.
 * See the License for the specific language governing permissions and
 * limitations under the License.
 */

package com.android.settings.password;

import static com.android.settings.Utils.SETTINGS_PACKAGE_NAME;

import android.annotation.Nullable;
import android.app.Activity;
import android.app.KeyguardManager;
import android.app.admin.DevicePolicyManager;
import android.content.Intent;
import android.content.IntentSender;
import android.os.Bundle;
import android.os.UserManager;

import androidx.annotation.VisibleForTesting;
import androidx.fragment.app.Fragment;

import com.android.internal.widget.LockPatternUtils;
import com.android.settings.SetupWizardUtils;
import com.android.settings.Utils;

import com.google.android.setupcompat.util.WizardManagerHelper;

public final class ChooseLockSettingsHelper {

    public static final String EXTRA_KEY_TYPE = "type";
    public static final String EXTRA_KEY_PASSWORD = "password";
    public static final String EXTRA_KEY_RETURN_CREDENTIALS = "return_credentials";
    public static final String EXTRA_KEY_HAS_CHALLENGE = "has_challenge";
    public static final String EXTRA_KEY_CHALLENGE = "challenge";
    public static final String EXTRA_KEY_CHALLENGE_TOKEN = "hw_auth_token";
    public static final String EXTRA_KEY_FOR_FINGERPRINT = "for_fingerprint";
    public static final String EXTRA_KEY_FOR_FACE = "for_face";
    public static final String EXTRA_KEY_FOR_CHANGE_CRED_REQUIRED_FOR_BOOT = "for_cred_req_boot";
    public static final String EXTRA_KEY_FOREGROUND_ONLY = "foreground_only";

    /**
     * Intent extra for passing the requested min password complexity to later steps in the set new
     * screen lock flow.
     */
    public static final String EXTRA_KEY_REQUESTED_MIN_COMPLEXITY = "requested_min_complexity";

    /**
     * Intent extra for passing the label of the calling app to later steps in the set new screen
     * lock flow.
     */
    public static final String EXTRA_KEY_CALLER_APP_NAME = "caller_app_name";

    /**
     * Intent extra indicating that the calling app is an admin, such as a Device Adimn, Device
     * Owner, or Profile Owner.
     */
    public static final String EXTRA_KEY_IS_CALLING_APP_ADMIN = "is_calling_app_admin";

    /**
     * Intent extra for passing the requested min password complexity to later steps in the set new
     * screen lock flow.
     */
    public static final String EXTRA_KEY_REQUESTED_MIN_COMPLEXITY = "requested_min_complexity";

    /**
     * Intent extra for passing the label of the calling app to later steps in the set new screen
     * lock flow.
     */
    public static final String EXTRA_KEY_CALLER_APP_NAME = "caller_app_name";

    /**
     * Intent extra indicating that the calling app is an admin, such as a Device Adimn, Device
     * Owner, or Profile Owner.
     */
    public static final String EXTRA_KEY_IS_CALLING_APP_ADMIN = "is_calling_app_admin";

    /**
     * When invoked via {@link ConfirmLockPassword.InternalActivity}, this flag
     * controls if we relax the enforcement of
     * {@link Utils#enforceSameOwner(android.content.Context, int)}.
     */
    public static final String EXTRA_ALLOW_ANY_USER = "allow_any_user";

    @VisibleForTesting LockPatternUtils mLockPatternUtils;
    private Activity mActivity;
    private Fragment mFragment;

    public ChooseLockSettingsHelper(Activity activity) {
        mActivity = activity;
        mLockPatternUtils = new LockPatternUtils(activity);
    }

    public ChooseLockSettingsHelper(Activity activity, Fragment fragment) {
        this(activity);
        mFragment = fragment;
    }

    public LockPatternUtils utils() {
        return mLockPatternUtils;
    }

    /**
     * If a pattern, password or PIN exists, prompt the user before allowing them to change it.
     *
     * @param title title of the confirmation screen; shown in the action bar
     * @return true if one exists and we launched an activity to confirm it
     * @see Activity#onActivityResult(int, int, android.content.Intent)
     */
    public boolean launchConfirmationActivity(int request, CharSequence title) {
        return launchConfirmationActivity(
                request /* request */,
                title /* title */,
                null /* header */,
                null /* description */,
                false /* returnCredentials */,
<<<<<<< HEAD
                false /* external */);
=======
                false /* external */,
                false /* foregroundOnly */);
>>>>>>> 490ac798
    }

    /**
     * If a pattern, password or PIN exists, prompt the user before allowing them to change it.
     *
     * @param title title of the confirmation screen; shown in the action bar
     * @param returnCredentials if true, put credentials into intent. Note that if this is true,
     *                          this can only be called internally.
     * @return true if one exists and we launched an activity to confirm it
     * @see Activity#onActivityResult(int, int, android.content.Intent)
     */
    public boolean launchConfirmationActivity(int request, CharSequence title, boolean returnCredentials) {
        return launchConfirmationActivity(
                request /* request */,
                title /* title */,
                null /* header */,
                null /* description */,
                returnCredentials /* returnCredentials */,
<<<<<<< HEAD
                false /* external */);
=======
                false /* external */,
                false /* foregroundOnly */);
>>>>>>> 490ac798
    }

    /**
     * If a pattern, password or PIN exists, prompt the user before allowing them to change it.
     *
     * @param title title of the confirmation screen; shown in the action bar
     * @param returnCredentials if true, put credentials into intent. Note that if this is true,
     *                          this can only be called internally.
     * @param userId The userId for whom the lock should be confirmed.
     * @return true if one exists and we launched an activity to confirm it
     * @see Activity#onActivityResult(int, int, android.content.Intent)
     */
    public boolean launchConfirmationActivity(int request, CharSequence title,
            boolean returnCredentials, int userId) {
        return launchConfirmationActivity(
                request /* request */,
                title /* title */,
                null /* header */,
                null /* description */,
                returnCredentials /* returnCredentials */,
                false /* external */,
                false /* hasChallenge */,
                0 /* challenge */,
<<<<<<< HEAD
                Utils.enforceSameOwner(mActivity, userId) /* userId */);
=======
                Utils.enforceSameOwner(mActivity, userId) /* userId */,
                false /* foregroundOnly */);
>>>>>>> 490ac798
    }

    /**
     * If a pattern, password or PIN exists, prompt the user before allowing them to change it.
     *
     * @param title title of the confirmation screen; shown in the action bar
     * @param header header of the confirmation screen; shown as large text
     * @param description description of the confirmation screen
     * @param returnCredentials if true, put credentials into intent. Note that if this is true,
     *                          this can only be called internally.
     * @param external specifies whether this activity is launched externally, meaning that it will
     *                 get a dark theme, allow fingerprint authentication and it will forward
     *                 activity result.
     * @param foregroundOnly if the confirmation activity should be finished if it loses foreground.
     * @return true if one exists and we launched an activity to confirm it
     * @see Activity#onActivityResult(int, int, android.content.Intent)
     */
    boolean launchConfirmationActivity(int request, @Nullable CharSequence title,
            @Nullable CharSequence header, @Nullable CharSequence description,
<<<<<<< HEAD
            boolean returnCredentials, boolean external) {
=======
            boolean returnCredentials, boolean external, boolean foregroundOnly) {
>>>>>>> 490ac798
        return launchConfirmationActivity(
                request /* request */,
                title /* title */,
                header /* header */,
                description /* description */,
                returnCredentials /* returnCredentials */,
                external /* external */,
                false /* hasChallenge */,
                0 /* challenge */,
<<<<<<< HEAD
                Utils.getCredentialOwnerUserId(mActivity) /* userId */);
=======
                Utils.getCredentialOwnerUserId(mActivity) /* userId */,
                foregroundOnly /* foregroundOnly */);
>>>>>>> 490ac798
    }

    /**
     * If a pattern, password or PIN exists, prompt the user before allowing them to change it.
     *
     * @param title title of the confirmation screen; shown in the action bar
     * @param header header of the confirmation screen; shown as large text
     * @param description description of the confirmation screen
     * @param returnCredentials if true, put credentials into intent. Note that if this is true,
     *                          this can only be called internally.
     * @param external specifies whether this activity is launched externally, meaning that it will
     *                 get a dark theme, allow fingerprint authentication and it will forward
     *                 activity result.
     * @param userId The userId for whom the lock should be confirmed.
     * @return true if one exists and we launched an activity to confirm it
     * @see Activity#onActivityResult(int, int, android.content.Intent)
     */
    boolean launchConfirmationActivity(int request, @Nullable CharSequence title,
            @Nullable CharSequence header, @Nullable CharSequence description,
            boolean returnCredentials, boolean external, int userId) {
        return launchConfirmationActivity(
                request /* request */,
                title /* title */,
                header /* header */,
                description /* description */,
                returnCredentials /* returnCredentials */,
                external /* external */,
                false /* hasChallenge */,
                0 /* challenge */,
<<<<<<< HEAD
                Utils.enforceSameOwner(mActivity, userId) /* userId */);
=======
                Utils.enforceSameOwner(mActivity, userId) /* userId */,
                false /* foregroundOnly */);
>>>>>>> 490ac798
    }

    /**
     * If a pattern, password or PIN exists, prompt the user before allowing them to change it.
     *
     * @param title title of the confirmation screen; shown in the action bar
     * @param header header of the confirmation screen; shown as large text
     * @param description description of the confirmation screen
     * @param challenge a challenge to be verified against the device credential.
     * @param foregroundOnly if the confirmation activity should be finished if it loses foreground.
     * @return true if one exists and we launched an activity to confirm it
     * @see Activity#onActivityResult(int, int, android.content.Intent)
     */
    public boolean launchConfirmationActivity(int request, @Nullable CharSequence title,
            @Nullable CharSequence header, @Nullable CharSequence description,
<<<<<<< HEAD
            long challenge) {
=======
            long challenge, boolean foregroundOnly) {
>>>>>>> 490ac798
        return launchConfirmationActivity(
                request /* request */,
                title /* title */,
                header /* header */,
                description /* description */,
                true /* returnCredentials */,
                false /* external */,
                true /* hasChallenge */,
                challenge /* challenge */,
<<<<<<< HEAD
                Utils.getCredentialOwnerUserId(mActivity) /* userId */);
=======
                Utils.getCredentialOwnerUserId(mActivity) /* userId */,
                foregroundOnly /* foregroundOnly */);
>>>>>>> 490ac798
    }

    /**
     * If a pattern, password or PIN exists, prompt the user before allowing them to change it.
     *
     * @param title title of the confirmation screen; shown in the action bar
     * @param header header of the confirmation screen; shown as large text
     * @param description description of the confirmation screen
     * @param challenge a challenge to be verified against the device credential.
     * @param userId The userId for whom the lock should be confirmed.
     * @param foregroundOnly if the confirmation activity should be finished if it loses foreground.
     * @return true if one exists and we launched an activity to confirm it
     * @see Activity#onActivityResult(int, int, android.content.Intent)
     */
    public boolean launchConfirmationActivity(int request, @Nullable CharSequence title,
            @Nullable CharSequence header, @Nullable CharSequence description,
<<<<<<< HEAD
            long challenge, int userId) {
=======
            long challenge, int userId, boolean foregroundOnly) {
>>>>>>> 490ac798
        return launchConfirmationActivity(
                request /* request */,
                title /* title */,
                header /* header */,
                description /* description */,
                true /* returnCredentials */,
                false /* external */,
                true /* hasChallenge */,
                challenge /* challenge */,
<<<<<<< HEAD
                Utils.enforceSameOwner(mActivity, userId) /* userId */);
=======
                Utils.enforceSameOwner(mActivity, userId) /* userId */,
                foregroundOnly);
>>>>>>> 490ac798
    }

    /**
     * If a pattern, password or PIN exists, prompt the user before allowing them to change it.
     *
     * @param title title of the confirmation screen; shown in the action bar
     * @param header header of the confirmation screen; shown as large text
     * @param description description of the confirmation screen
     * @param external specifies whether this activity is launched externally, meaning that it will
     *                 get a dark theme, allow fingerprint authentication and it will forward
     *                 activity result.
     * @param challenge a challenge to be verified against the device credential.
     * @param userId The userId for whom the lock should be confirmed.
     * @return true if one exists and we launched an activity to confirm it
     * @see Activity#onActivityResult(int, int, android.content.Intent)
     */
    public boolean launchConfirmationActivityWithExternalAndChallenge(int request,
            @Nullable CharSequence title, @Nullable CharSequence header,
            @Nullable CharSequence description, boolean external, long challenge, int userId) {
        return launchConfirmationActivity(
                request /* request */,
                title /* title */,
                header /* header */,
                description /* description */,
                false /* returnCredentials */,
                external /* external */,
                true /* hasChallenge */,
                challenge /* challenge */,
<<<<<<< HEAD
                Utils.enforceSameOwner(mActivity, userId) /* userId */);
=======
                Utils.enforceSameOwner(mActivity, userId) /* userId */,
                false /* foregroundOnly */);
>>>>>>> 490ac798
    }

    /**
     * Variant that allows you to prompt for credentials of any user, including
     * those which aren't associated with the current user. As an example, this
     * is useful when unlocking the storage for secondary users.
     */
    public boolean launchConfirmationActivityForAnyUser(int request,
            @Nullable CharSequence title, @Nullable CharSequence header,
            @Nullable CharSequence description, int userId) {
        final Bundle extras = new Bundle();
        extras.putBoolean(EXTRA_ALLOW_ANY_USER, true);
        return launchConfirmationActivity(
                request /* request */,
                title /* title */,
                header /* header */,
                description /* description */,
                false /* returnCredentials */,
                false /* external */,
                true /* hasChallenge */,
                0 /* challenge */,
                userId /* userId */,
                extras /* extras */);
    }

    private boolean launchConfirmationActivity(int request, @Nullable CharSequence title,
            @Nullable CharSequence header, @Nullable CharSequence description,
            boolean returnCredentials, boolean external, boolean hasChallenge,
<<<<<<< HEAD
            long challenge, int userId) {
=======
            long challenge, int userId, boolean foregroundOnly) {
>>>>>>> 490ac798
        return launchConfirmationActivity(
                request /* request */,
                title /* title */,
                header /* header */,
                description /* description */,
                returnCredentials /* returnCredentials */,
                external /* external */,
                hasChallenge /* hasChallenge */,
                challenge /* challenge */,
                userId /* userId */,
                null /* alternateButton */,
<<<<<<< HEAD
                null /* extras */);
=======
                null /* extras */,
                foregroundOnly /* foregroundOnly */);
>>>>>>> 490ac798
    }

    private boolean launchConfirmationActivity(int request, @Nullable CharSequence title,
            @Nullable CharSequence header, @Nullable CharSequence description,
            boolean returnCredentials, boolean external, boolean hasChallenge,
            long challenge, int userId, Bundle extras) {
        return launchConfirmationActivity(
                request /* request */,
                title /* title */,
                header /* header */,
                description /* description */,
                returnCredentials /* returnCredentials */,
                external /* external */,
                hasChallenge /* hasChallenge */,
                challenge /* challenge */,
                userId /* userId */,
                null /* alternateButton */,
<<<<<<< HEAD
                extras /* extras */);
=======
                extras /* extras */,
                false /* foregroundOnly */);
>>>>>>> 490ac798
    }

    public boolean launchFrpConfirmationActivity(int request, @Nullable CharSequence header,
            @Nullable CharSequence description, @Nullable CharSequence alternateButton) {
        return launchConfirmationActivity(
                request /* request */,
                null /* title */,
                header /* header */,
                description /* description */,
                false /* returnCredentials */,
                true /* external */,
                false /* hasChallenge */,
                0 /* challenge */,
                LockPatternUtils.USER_FRP /* userId */,
                alternateButton /* alternateButton */,
<<<<<<< HEAD
                null /* extras */);
=======
                null /* extras */,
                false /* foregroundOnly */);
>>>>>>> 490ac798
    }

    private boolean launchConfirmationActivity(int request, @Nullable CharSequence title,
            @Nullable CharSequence header, @Nullable CharSequence description,
            boolean returnCredentials, boolean external, boolean hasChallenge,
            long challenge, int userId, @Nullable CharSequence alternateButton, Bundle extras,
            boolean foregroundOnly) {
        final int effectiveUserId = UserManager.get(mActivity).getCredentialOwnerProfile(userId);
        boolean launched = false;

        switch (mLockPatternUtils.getKeyguardStoredPasswordQuality(effectiveUserId)) {
            case DevicePolicyManager.PASSWORD_QUALITY_SOMETHING:
                launched = launchConfirmationActivity(request, title, header, description,
                        returnCredentials || hasChallenge
                                ? ConfirmLockPattern.InternalActivity.class
                                : ConfirmLockPattern.class, returnCredentials, external,
                                hasChallenge, challenge, userId, alternateButton, extras,
                                foregroundOnly);
                break;
            case DevicePolicyManager.PASSWORD_QUALITY_NUMERIC:
            case DevicePolicyManager.PASSWORD_QUALITY_NUMERIC_COMPLEX:
            case DevicePolicyManager.PASSWORD_QUALITY_ALPHABETIC:
            case DevicePolicyManager.PASSWORD_QUALITY_ALPHANUMERIC:
            case DevicePolicyManager.PASSWORD_QUALITY_COMPLEX:
            case DevicePolicyManager.PASSWORD_QUALITY_MANAGED:
                launched = launchConfirmationActivity(request, title, header, description,
                        returnCredentials || hasChallenge
                                ? ConfirmLockPassword.InternalActivity.class
                                : ConfirmLockPassword.class, returnCredentials, external,
                                hasChallenge, challenge, userId, alternateButton, extras,
                                foregroundOnly);
                break;
        }
        return launched;
    }

    private boolean launchConfirmationActivity(int request, CharSequence title, CharSequence header,
            CharSequence message, Class<?> activityClass, boolean returnCredentials,
            boolean external, boolean hasChallenge, long challenge,
            int userId, @Nullable CharSequence alternateButton, Bundle extras,
            boolean foregroundOnly) {
        final Intent intent = new Intent();
        intent.putExtra(ConfirmDeviceCredentialBaseFragment.TITLE_TEXT, title);
        intent.putExtra(ConfirmDeviceCredentialBaseFragment.HEADER_TEXT, header);
        intent.putExtra(ConfirmDeviceCredentialBaseFragment.DETAILS_TEXT, message);
        // TODO: Remove dark theme and show_cancel_button options since they are no longer used
        intent.putExtra(ConfirmDeviceCredentialBaseFragment.DARK_THEME, false);
        intent.putExtra(ConfirmDeviceCredentialBaseFragment.SHOW_CANCEL_BUTTON, false);
        intent.putExtra(ConfirmDeviceCredentialBaseFragment.SHOW_WHEN_LOCKED, external);
        intent.putExtra(ConfirmDeviceCredentialBaseFragment.USE_FADE_ANIMATION, external);
        intent.putExtra(ChooseLockSettingsHelper.EXTRA_KEY_RETURN_CREDENTIALS, returnCredentials);
        intent.putExtra(ChooseLockSettingsHelper.EXTRA_KEY_HAS_CHALLENGE, hasChallenge);
        intent.putExtra(ChooseLockSettingsHelper.EXTRA_KEY_CHALLENGE, challenge);
        intent.putExtra(Intent.EXTRA_USER_ID, userId);
        intent.putExtra(KeyguardManager.EXTRA_ALTERNATE_BUTTON_LABEL, alternateButton);
        intent.putExtra(ChooseLockSettingsHelper.EXTRA_KEY_FOREGROUND_ONLY, foregroundOnly);
        if (extras != null) {
            intent.putExtras(extras);
        }
        intent.setClassName(SETTINGS_PACKAGE_NAME, activityClass.getName());
        if (external) {
            intent.addFlags(Intent.FLAG_ACTIVITY_FORWARD_RESULT);
            if (mFragment != null) {
                copyOptionalExtras(mFragment.getActivity().getIntent(), intent);
                mFragment.startActivity(intent);
            } else {
                copyOptionalExtras(mActivity.getIntent(), intent);
                mActivity.startActivity(intent);
            }
        } else {
            if (mFragment != null) {
                copyInternalExtras(mFragment.getActivity().getIntent(), intent);
                mFragment.startActivityForResult(intent, request);
            } else {
                copyInternalExtras(mActivity.getIntent(), intent);
                mActivity.startActivityForResult(intent, request);
            }
        }
        return true;
    }

    private void copyOptionalExtras(Intent inIntent, Intent outIntent) {
        IntentSender intentSender = inIntent.getParcelableExtra(Intent.EXTRA_INTENT);
        if (intentSender != null) {
            outIntent.putExtra(Intent.EXTRA_INTENT, intentSender);
        }
        int taskId = inIntent.getIntExtra(Intent.EXTRA_TASK_ID, -1);
        if (taskId != -1) {
            outIntent.putExtra(Intent.EXTRA_TASK_ID, taskId);
        }
        // If we will launch another activity once credentials are confirmed, exclude from recents.
        // This is a workaround to a framework bug where affinity is incorrect for activities
        // that are started from a no display activity, as is ConfirmDeviceCredentialActivity.
        // TODO: Remove once that bug is fixed.
        if (intentSender != null || taskId != -1) {
            outIntent.addFlags(Intent.FLAG_ACTIVITY_EXCLUDE_FROM_RECENTS);
            outIntent.addFlags(Intent.FLAG_ACTIVITY_NO_HISTORY);
        }
    }

    private void copyInternalExtras(Intent inIntent, Intent outIntent) {
        SetupWizardUtils.copySetupExtras(inIntent, outIntent);
        String theme = inIntent.getStringExtra(WizardManagerHelper.EXTRA_THEME);
        if (theme != null) {
            outIntent.putExtra(WizardManagerHelper.EXTRA_THEME, theme);
        }
    }
}<|MERGE_RESOLUTION|>--- conflicted
+++ resolved
@@ -68,24 +68,6 @@
     public static final String EXTRA_KEY_IS_CALLING_APP_ADMIN = "is_calling_app_admin";
 
     /**
-     * Intent extra for passing the requested min password complexity to later steps in the set new
-     * screen lock flow.
-     */
-    public static final String EXTRA_KEY_REQUESTED_MIN_COMPLEXITY = "requested_min_complexity";
-
-    /**
-     * Intent extra for passing the label of the calling app to later steps in the set new screen
-     * lock flow.
-     */
-    public static final String EXTRA_KEY_CALLER_APP_NAME = "caller_app_name";
-
-    /**
-     * Intent extra indicating that the calling app is an admin, such as a Device Adimn, Device
-     * Owner, or Profile Owner.
-     */
-    public static final String EXTRA_KEY_IS_CALLING_APP_ADMIN = "is_calling_app_admin";
-
-    /**
      * When invoked via {@link ConfirmLockPassword.InternalActivity}, this flag
      * controls if we relax the enforcement of
      * {@link Utils#enforceSameOwner(android.content.Context, int)}.
@@ -124,12 +106,8 @@
                 null /* header */,
                 null /* description */,
                 false /* returnCredentials */,
-<<<<<<< HEAD
-                false /* external */);
-=======
-                false /* external */,
-                false /* foregroundOnly */);
->>>>>>> 490ac798
+                false /* external */,
+                false /* foregroundOnly */);
     }
 
     /**
@@ -148,12 +126,8 @@
                 null /* header */,
                 null /* description */,
                 returnCredentials /* returnCredentials */,
-<<<<<<< HEAD
-                false /* external */);
-=======
-                false /* external */,
-                false /* foregroundOnly */);
->>>>>>> 490ac798
+                false /* external */,
+                false /* foregroundOnly */);
     }
 
     /**
@@ -177,12 +151,8 @@
                 false /* external */,
                 false /* hasChallenge */,
                 0 /* challenge */,
-<<<<<<< HEAD
-                Utils.enforceSameOwner(mActivity, userId) /* userId */);
-=======
                 Utils.enforceSameOwner(mActivity, userId) /* userId */,
                 false /* foregroundOnly */);
->>>>>>> 490ac798
     }
 
     /**
@@ -202,11 +172,7 @@
      */
     boolean launchConfirmationActivity(int request, @Nullable CharSequence title,
             @Nullable CharSequence header, @Nullable CharSequence description,
-<<<<<<< HEAD
-            boolean returnCredentials, boolean external) {
-=======
             boolean returnCredentials, boolean external, boolean foregroundOnly) {
->>>>>>> 490ac798
         return launchConfirmationActivity(
                 request /* request */,
                 title /* title */,
@@ -216,12 +182,8 @@
                 external /* external */,
                 false /* hasChallenge */,
                 0 /* challenge */,
-<<<<<<< HEAD
-                Utils.getCredentialOwnerUserId(mActivity) /* userId */);
-=======
                 Utils.getCredentialOwnerUserId(mActivity) /* userId */,
                 foregroundOnly /* foregroundOnly */);
->>>>>>> 490ac798
     }
 
     /**
@@ -251,12 +213,8 @@
                 external /* external */,
                 false /* hasChallenge */,
                 0 /* challenge */,
-<<<<<<< HEAD
-                Utils.enforceSameOwner(mActivity, userId) /* userId */);
-=======
                 Utils.enforceSameOwner(mActivity, userId) /* userId */,
                 false /* foregroundOnly */);
->>>>>>> 490ac798
     }
 
     /**
@@ -272,11 +230,7 @@
      */
     public boolean launchConfirmationActivity(int request, @Nullable CharSequence title,
             @Nullable CharSequence header, @Nullable CharSequence description,
-<<<<<<< HEAD
-            long challenge) {
-=======
             long challenge, boolean foregroundOnly) {
->>>>>>> 490ac798
         return launchConfirmationActivity(
                 request /* request */,
                 title /* title */,
@@ -286,12 +240,8 @@
                 false /* external */,
                 true /* hasChallenge */,
                 challenge /* challenge */,
-<<<<<<< HEAD
-                Utils.getCredentialOwnerUserId(mActivity) /* userId */);
-=======
                 Utils.getCredentialOwnerUserId(mActivity) /* userId */,
                 foregroundOnly /* foregroundOnly */);
->>>>>>> 490ac798
     }
 
     /**
@@ -308,11 +258,7 @@
      */
     public boolean launchConfirmationActivity(int request, @Nullable CharSequence title,
             @Nullable CharSequence header, @Nullable CharSequence description,
-<<<<<<< HEAD
-            long challenge, int userId) {
-=======
             long challenge, int userId, boolean foregroundOnly) {
->>>>>>> 490ac798
         return launchConfirmationActivity(
                 request /* request */,
                 title /* title */,
@@ -322,12 +268,8 @@
                 false /* external */,
                 true /* hasChallenge */,
                 challenge /* challenge */,
-<<<<<<< HEAD
-                Utils.enforceSameOwner(mActivity, userId) /* userId */);
-=======
                 Utils.enforceSameOwner(mActivity, userId) /* userId */,
                 foregroundOnly);
->>>>>>> 490ac798
     }
 
     /**
@@ -356,12 +298,8 @@
                 external /* external */,
                 true /* hasChallenge */,
                 challenge /* challenge */,
-<<<<<<< HEAD
-                Utils.enforceSameOwner(mActivity, userId) /* userId */);
-=======
                 Utils.enforceSameOwner(mActivity, userId) /* userId */,
                 false /* foregroundOnly */);
->>>>>>> 490ac798
     }
 
     /**
@@ -390,11 +328,7 @@
     private boolean launchConfirmationActivity(int request, @Nullable CharSequence title,
             @Nullable CharSequence header, @Nullable CharSequence description,
             boolean returnCredentials, boolean external, boolean hasChallenge,
-<<<<<<< HEAD
-            long challenge, int userId) {
-=======
             long challenge, int userId, boolean foregroundOnly) {
->>>>>>> 490ac798
         return launchConfirmationActivity(
                 request /* request */,
                 title /* title */,
@@ -406,12 +340,8 @@
                 challenge /* challenge */,
                 userId /* userId */,
                 null /* alternateButton */,
-<<<<<<< HEAD
-                null /* extras */);
-=======
                 null /* extras */,
                 foregroundOnly /* foregroundOnly */);
->>>>>>> 490ac798
     }
 
     private boolean launchConfirmationActivity(int request, @Nullable CharSequence title,
@@ -429,12 +359,8 @@
                 challenge /* challenge */,
                 userId /* userId */,
                 null /* alternateButton */,
-<<<<<<< HEAD
-                extras /* extras */);
-=======
                 extras /* extras */,
                 false /* foregroundOnly */);
->>>>>>> 490ac798
     }
 
     public boolean launchFrpConfirmationActivity(int request, @Nullable CharSequence header,
@@ -450,12 +376,8 @@
                 0 /* challenge */,
                 LockPatternUtils.USER_FRP /* userId */,
                 alternateButton /* alternateButton */,
-<<<<<<< HEAD
-                null /* extras */);
-=======
                 null /* extras */,
                 false /* foregroundOnly */);
->>>>>>> 490ac798
     }
 
     private boolean launchConfirmationActivity(int request, @Nullable CharSequence title,
