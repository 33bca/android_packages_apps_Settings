/*
 * Copyright (C) 2010 The Android Open Source Project
 *
 * Licensed under the Apache License, Version 2.0 (the "License");
 * you may not use this file except in compliance with the License.
 * You may obtain a copy of the License at
 *
 *      http://www.apache.org/licenses/LICENSE-2.0
 *
 * Unless required by applicable law or agreed to in writing, software
 * distributed under the License is distributed on an "AS IS" BASIS,
 * WITHOUT WARRANTIES OR CONDITIONS OF ANY KIND, either express or implied.
 * See the License for the specific language governing permissions and
 * limitations under the License.
 */

package com.android.settings.password;

import static android.app.admin.DevicePolicyManager.ACTION_SET_NEW_PARENT_PROFILE_PASSWORD;
import static android.app.admin.DevicePolicyManager.ACTION_SET_NEW_PASSWORD;
import static android.app.admin.DevicePolicyManager.PASSWORD_COMPLEXITY_HIGH;
import static android.app.admin.DevicePolicyManager.PASSWORD_COMPLEXITY_LOW;
import static android.app.admin.DevicePolicyManager.PASSWORD_COMPLEXITY_MEDIUM;
import static android.app.admin.DevicePolicyManager.PASSWORD_COMPLEXITY_NONE;

import static com.android.settings.password.ChooseLockPassword.ChooseLockPasswordFragment.RESULT_FINISHED;
import static com.android.settings.password.ChooseLockSettingsHelper.EXTRA_KEY_CALLER_APP_NAME;
import static com.android.settings.password.ChooseLockSettingsHelper.EXTRA_KEY_IS_CALLING_APP_ADMIN;
import static com.android.settings.password.ChooseLockSettingsHelper.EXTRA_KEY_REQUESTED_MIN_COMPLEXITY;

import android.accessibilityservice.AccessibilityServiceInfo;
import android.app.Activity;
import android.app.Dialog;
import android.app.admin.DevicePolicyManager;
import android.app.admin.DevicePolicyManager.PasswordComplexity;
import android.app.settings.SettingsEnums;
import android.content.Context;
import android.content.Intent;
import android.content.pm.UserInfo;
import android.hardware.face.Face;
import android.hardware.face.FaceManager;
import android.hardware.fingerprint.Fingerprint;
import android.hardware.fingerprint.FingerprintManager;
import android.hardware.fingerprint.FingerprintManager.RemovalCallback;
import android.os.Bundle;
import android.os.UserHandle;
import android.os.UserManager;
import android.os.storage.StorageManager;
import android.text.TextUtils;
import android.util.EventLog;
import android.util.Log;
import android.view.accessibility.AccessibilityManager;
import android.widget.TextView;

import androidx.annotation.StringRes;
import androidx.annotation.VisibleForTesting;
import androidx.appcompat.app.AlertDialog;
import androidx.fragment.app.Fragment;
import androidx.fragment.app.FragmentManager;
import androidx.preference.Preference;
import androidx.preference.PreferenceScreen;

import com.android.internal.widget.LockPatternUtils;
import com.android.settings.EncryptionInterstitial;
import com.android.settings.EventLogTags;
import com.android.settings.R;
import com.android.settings.SettingsActivity;
import com.android.settings.SettingsPreferenceFragment;
import com.android.settings.Utils;
import com.android.settings.biometrics.BiometricEnrollActivity;
import com.android.settings.biometrics.BiometricEnrollBase;
import com.android.settings.core.instrumentation.InstrumentedDialogFragment;
import com.android.settings.search.SearchFeatureProvider;
import com.android.settingslib.RestrictedLockUtils.EnforcedAdmin;
import com.android.settingslib.RestrictedLockUtilsInternal;
import com.android.settingslib.RestrictedPreference;
import com.android.settingslib.widget.FooterPreference;
import com.android.settingslib.widget.FooterPreferenceMixinCompat;

import java.util.List;

public class ChooseLockGeneric extends SettingsActivity {
    public static final String CONFIRM_CREDENTIALS = "confirm_credentials";

    @Override
    public Intent getIntent() {
        Intent modIntent = new Intent(super.getIntent());
        modIntent.putExtra(EXTRA_SHOW_FRAGMENT, getFragmentClass().getName());
        return modIntent;
    }

    @Override
    protected boolean isValidFragment(String fragmentName) {
        if (ChooseLockGenericFragment.class.getName().equals(fragmentName)) return true;
        return false;
    }

    /* package */ Class<? extends Fragment> getFragmentClass() {
        return ChooseLockGenericFragment.class;
    }

    public static class InternalActivity extends ChooseLockGeneric {
    }

    public static class ChooseLockGenericFragment extends SettingsPreferenceFragment {

        private static final String TAG = "ChooseLockGenericFragment";
        private static final String KEY_SKIP_FINGERPRINT = "unlock_skip_fingerprint";
        private static final String KEY_SKIP_FACE = "unlock_skip_face";
        private static final String PASSWORD_CONFIRMED = "password_confirmed";
        private static final String WAITING_FOR_CONFIRMATION = "waiting_for_confirmation";
        public static final String MINIMUM_QUALITY_KEY = "minimum_quality";
        public static final String HIDE_DISABLED_PREFS = "hide_disabled_prefs";
        public static final String TAG_FRP_WARNING_DIALOG = "frp_warning_dialog";
        public static final String KEY_LOCK_SETTINGS_FOOTER ="lock_settings_footer";

        /**
         * Boolean extra determining whether a "screen lock options" button should be shown. This
         * extra is both sent and received by ChooseLockGeneric.
         *
         * When this extra is false, nothing will be done.
         * When ChooseLockGeneric receives this extra set as true, and if ChooseLockGeneric is
         * starting ChooseLockPassword or ChooseLockPattern automatically without user interaction,
         * ChooseLockGeneric will set this extra to true when starting ChooseLockPassword/Pattern.
         *
         * This gives the user the choice to select a different screen lock type, even if
         * ChooseLockGeneric selected a default.
         */
        public static final String EXTRA_SHOW_OPTIONS_BUTTON = "show_options_button";

        /**
         * Original intent extras used to start this activity. This is passed to ChooseLockPassword
         * when the "screen lock options" button is shown, so that when that button is clicked,
         * ChooseLockGeneric can be relaunched with the same extras.
         */
        public static final String EXTRA_CHOOSE_LOCK_GENERIC_EXTRAS = "choose_lock_generic_extras";

        @VisibleForTesting
        static final int CONFIRM_EXISTING_REQUEST = 100;
        @VisibleForTesting
        static final int ENABLE_ENCRYPTION_REQUEST = 101;
        @VisibleForTesting
        static final int CHOOSE_LOCK_REQUEST = 102;
        @VisibleForTesting
        static final int CHOOSE_LOCK_BEFORE_BIOMETRIC_REQUEST = 103;
        @VisibleForTesting
        static final int SKIP_FINGERPRINT_REQUEST = 104;

        private ChooseLockSettingsHelper mChooseLockSettingsHelper;
        private DevicePolicyManager mDPM;
        private boolean mHasChallenge = false;
        private long mChallenge;
        private boolean mPasswordConfirmed = false;
        private boolean mWaitingForConfirmation = false;
        private boolean mForChangeCredRequiredForBoot = false;
        private byte[] mUserPassword;
        private LockPatternUtils mLockPatternUtils;
        private FingerprintManager mFingerprintManager;
        private FaceManager mFaceManager;
        private int mUserId;
        private ManagedLockPasswordProvider mManagedPasswordProvider;
        private boolean mIsSetNewPassword = false;
        private UserManager mUserManager;
        private ChooseLockGenericController mController;

        /**
         * From intent extra {@link ChooseLockSettingsHelper#EXTRA_KEY_REQUESTED_MIN_COMPLEXITY}.
         */
        @PasswordComplexity private int mRequestedMinComplexity;

        /** From intent extra {@link ChooseLockSettingsHelper#EXTRA_KEY_CALLER_APP_NAME}. */
        private String mCallerAppName = null;

        /**
         * The value from the intent extra {@link
         * ChooseLockSettingsHelper#EXTRA_KEY_IS_CALLING_APP_ADMIN}.
         */
        private boolean mIsCallingAppAdmin;

        protected boolean mForFingerprint = false;
        protected boolean mForFace = false;

        @Override
        public int getMetricsCategory() {
            return SettingsEnums.CHOOSE_LOCK_GENERIC;
        }

        @Override
        public void onCreate(Bundle savedInstanceState) {
            super.onCreate(savedInstanceState);
            final Activity activity = getActivity();
            if (!Utils.isDeviceProvisioned(activity) && !canRunBeforeDeviceProvisioned()) {
                Log.i(TAG, "Refusing to start because device is not provisioned");
                activity.finish();
                return;
            }

            String chooseLockAction = getActivity().getIntent().getAction();
            mFingerprintManager = Utils.getFingerprintManagerOrNull(getActivity());
            mFaceManager = Utils.getFaceManagerOrNull(getActivity());
            mDPM = (DevicePolicyManager) getSystemService(Context.DEVICE_POLICY_SERVICE);
            mChooseLockSettingsHelper = new ChooseLockSettingsHelper(this.getActivity());
            mLockPatternUtils = new LockPatternUtils(getActivity());
            mIsSetNewPassword = ACTION_SET_NEW_PARENT_PROFILE_PASSWORD.equals(chooseLockAction)
                    || ACTION_SET_NEW_PASSWORD.equals(chooseLockAction);
            mLockPatternUtils.sanitizePassword();

            // Defaults to needing to confirm credentials
            final boolean confirmCredentials = getActivity().getIntent()
                .getBooleanExtra(CONFIRM_CREDENTIALS, true);
            if (getActivity() instanceof ChooseLockGeneric.InternalActivity) {
                mPasswordConfirmed = !confirmCredentials;
                mUserPassword = getActivity().getIntent().getByteArrayExtra(
                        ChooseLockSettingsHelper.EXTRA_KEY_PASSWORD);
            }

            mHasChallenge = getActivity().getIntent().getBooleanExtra(
                    ChooseLockSettingsHelper.EXTRA_KEY_HAS_CHALLENGE, false);
            mChallenge = getActivity().getIntent().getLongExtra(
                    ChooseLockSettingsHelper.EXTRA_KEY_CHALLENGE, 0);
            mForFingerprint = getActivity().getIntent().getBooleanExtra(
                    ChooseLockSettingsHelper.EXTRA_KEY_FOR_FINGERPRINT, false);
            mForFace = getActivity().getIntent().getBooleanExtra(
                    ChooseLockSettingsHelper.EXTRA_KEY_FOR_FACE, false);
            mRequestedMinComplexity = getActivity().getIntent()
                    .getIntExtra(EXTRA_KEY_REQUESTED_MIN_COMPLEXITY, PASSWORD_COMPLEXITY_NONE);
            mCallerAppName =
                    getActivity().getIntent().getStringExtra(EXTRA_KEY_CALLER_APP_NAME);
            mIsCallingAppAdmin = getActivity().getIntent()
                    .getBooleanExtra(EXTRA_KEY_IS_CALLING_APP_ADMIN, /* defValue= */ false);
            mForChangeCredRequiredForBoot = getArguments() != null && getArguments().getBoolean(
                    ChooseLockSettingsHelper.EXTRA_KEY_FOR_CHANGE_CRED_REQUIRED_FOR_BOOT);
            mUserManager = UserManager.get(getActivity());

            if (savedInstanceState != null) {
                mPasswordConfirmed = savedInstanceState.getBoolean(PASSWORD_CONFIRMED);
                mWaitingForConfirmation = savedInstanceState.getBoolean(WAITING_FOR_CONFIRMATION);
                if (mUserPassword == null) {
                    mUserPassword = savedInstanceState.getByteArray(
                            ChooseLockSettingsHelper.EXTRA_KEY_PASSWORD);
                }
            }

            // a) If this is started from other user, use that user id.
            // b) If this is started from the same user, read the extra if this is launched
            //    from Settings app itself.
            // c) Otherwise, use UserHandle.myUserId().
            mUserId = Utils.getSecureTargetUser(
                    getActivity().getActivityToken(),
                    UserManager.get(getActivity()),
                    getArguments(),
                    getActivity().getIntent().getExtras()).getIdentifier();
            mController = new ChooseLockGenericController(
                    getContext(), mUserId, mRequestedMinComplexity, mLockPatternUtils);
            if (ACTION_SET_NEW_PASSWORD.equals(chooseLockAction)
                    && UserManager.get(getActivity()).isManagedProfile(mUserId)
                    && mLockPatternUtils.isSeparateProfileChallengeEnabled(mUserId)) {
                getActivity().setTitle(R.string.lock_settings_picker_title_profile);
            }

            mManagedPasswordProvider = ManagedLockPasswordProvider.get(getActivity(), mUserId);

            if (mPasswordConfirmed) {
                updatePreferencesOrFinish(savedInstanceState != null);
                if (mForChangeCredRequiredForBoot) {
                    maybeEnableEncryption(mLockPatternUtils.getKeyguardStoredPasswordQuality(
                            mUserId), false);
                }
            } else if (!mWaitingForConfirmation) {
                ChooseLockSettingsHelper helper =
                        new ChooseLockSettingsHelper(this.getActivity(), this);
                boolean managedProfileWithUnifiedLock =
                        UserManager.get(getActivity()).isManagedProfile(mUserId)
                        && !mLockPatternUtils.isSeparateProfileChallengeEnabled(mUserId);
                boolean skipConfirmation = managedProfileWithUnifiedLock && !mIsSetNewPassword;
                if (skipConfirmation
                        || !helper.launchConfirmationActivity(CONFIRM_EXISTING_REQUEST,
                        getString(R.string.unlock_set_unlock_launch_picker_title), true, mUserId)) {
                    mPasswordConfirmed = true; // no password set, so no need to confirm
                    updatePreferencesOrFinish(savedInstanceState != null);
                } else {
                    mWaitingForConfirmation = true;
                }
            }
            addHeaderView();
        }

        protected boolean canRunBeforeDeviceProvisioned() {
            return false;
        }

        protected Class<? extends ChooseLockGeneric.InternalActivity> getInternalActivityClass() {
            return ChooseLockGeneric.InternalActivity.class;
        }

        protected void addHeaderView() {
            if (mForFingerprint) {
                setHeaderView(R.layout.choose_lock_generic_fingerprint_header);
                if (mIsSetNewPassword) {
                    ((TextView) getHeaderView().findViewById(R.id.fingerprint_header_description))
                            .setText(R.string.fingerprint_unlock_title);
                }
            } else if (mForFace) {
                setHeaderView(R.layout.choose_lock_generic_face_header);
                if (mIsSetNewPassword) {
                    ((TextView) getHeaderView().findViewById(R.id.face_header_description))
                            .setText(R.string.face_unlock_title);
                }
            }
        }

        @Override
        public boolean onPreferenceTreeClick(Preference preference) {
            final String key = preference.getKey();

            if (!isUnlockMethodSecure(key) && mLockPatternUtils.isSecure(mUserId)) {
                // Show the disabling FRP warning only when the user is switching from a secure
                // unlock method to an insecure one
                showFactoryResetProtectionWarningDialog(key);
                return true;
            } else if (KEY_SKIP_FINGERPRINT.equals(key) || KEY_SKIP_FACE.equals(key)) {
                Intent chooseLockGenericIntent = new Intent(getActivity(),
                    getInternalActivityClass());
                chooseLockGenericIntent.setAction(getIntent().getAction());
                // Forward the target user id to  ChooseLockGeneric.
                chooseLockGenericIntent.putExtra(Intent.EXTRA_USER_ID, mUserId);
                chooseLockGenericIntent.putExtra(CONFIRM_CREDENTIALS, !mPasswordConfirmed);
                chooseLockGenericIntent.putExtra(EXTRA_KEY_REQUESTED_MIN_COMPLEXITY,
                        mRequestedMinComplexity);
                chooseLockGenericIntent.putExtra(EXTRA_KEY_CALLER_APP_NAME, mCallerAppName);
                if (mUserPassword != null) {
                    chooseLockGenericIntent.putExtra(ChooseLockSettingsHelper.EXTRA_KEY_PASSWORD,
                            mUserPassword);
                }
                startActivityForResult(chooseLockGenericIntent, SKIP_FINGERPRINT_REQUEST);
                return true;
            } else {
                return setUnlockMethod(key);
            }
        }

        /**
         * If the device has encryption already enabled, then ask the user if they
         * also want to encrypt the phone with this password.
         *
         * @param quality
         * @param disabled
         */
        // TODO: why does this take disabled, its always called with a quality higher than
        // what makes sense with disabled == true
        private void maybeEnableEncryption(int quality, boolean disabled) {
            DevicePolicyManager dpm = (DevicePolicyManager) getSystemService(DEVICE_POLICY_SERVICE);
            if (UserManager.get(getActivity()).isAdminUser()
                    && mUserId == UserHandle.myUserId()
                    && LockPatternUtils.isDeviceEncryptionEnabled()
                    && !LockPatternUtils.isFileEncryptionEnabled()
                    && !dpm.getDoNotAskCredentialsOnBoot()) {
                // Get the intent that the encryption interstitial should start for creating
                // the new unlock method.
                Intent unlockMethodIntent = getIntentForUnlockMethod(quality);
                unlockMethodIntent.putExtra(
                        ChooseLockSettingsHelper.EXTRA_KEY_FOR_CHANGE_CRED_REQUIRED_FOR_BOOT,
                        mForChangeCredRequiredForBoot);
                final Context context = getActivity();
                // If accessibility is enabled and the user hasn't seen this dialog before, set the
                // default state to agree with that which is compatible with accessibility
                // (password not required).
                final boolean accEn = AccessibilityManager.getInstance(context).isEnabled();
                final boolean required = mLockPatternUtils.isCredentialRequiredToDecrypt(!accEn);
                Intent intent = getEncryptionInterstitialIntent(context, quality, required,
                        unlockMethodIntent);
                intent.putExtra(ChooseLockSettingsHelper.EXTRA_KEY_FOR_FINGERPRINT,
                        mForFingerprint);
                intent.putExtra(ChooseLockSettingsHelper.EXTRA_KEY_FOR_FACE,
                        mForFace);
                startActivityForResult(
                        intent,
                        mIsSetNewPassword && mHasChallenge
                                ? CHOOSE_LOCK_BEFORE_BIOMETRIC_REQUEST
                                : ENABLE_ENCRYPTION_REQUEST);
            } else {
                if (mForChangeCredRequiredForBoot) {
                    // Welp, couldn't change it. Oh well.
                    finish();
                    return;
                }
                updateUnlockMethodAndFinish(quality, disabled, false /* chooseLockSkipped */);
            }
        }

        @Override
        public void onActivityResult(int requestCode, int resultCode, Intent data) {
            super.onActivityResult(requestCode, resultCode, data);
            mWaitingForConfirmation = false;
            if (requestCode == CONFIRM_EXISTING_REQUEST && resultCode == Activity.RESULT_OK) {
                mPasswordConfirmed = true;
                mUserPassword = data != null
                    ? data.getByteArrayExtra(ChooseLockSettingsHelper.EXTRA_KEY_PASSWORD)
                    : null;
                updatePreferencesOrFinish(false /* isRecreatingActivity */);
                if (mForChangeCredRequiredForBoot) {
                    if (!(mUserPassword == null || mUserPassword.length == 0)) {
                        maybeEnableEncryption(
                                mLockPatternUtils.getKeyguardStoredPasswordQuality(mUserId), false);
                    } else {
                        finish();
                    }
                }
            } else if (requestCode == CHOOSE_LOCK_REQUEST
                    || requestCode == ENABLE_ENCRYPTION_REQUEST) {
                if (resultCode != RESULT_CANCELED || mForChangeCredRequiredForBoot) {
                    getActivity().setResult(resultCode, data);
                    finish();
                } else {
                    // If PASSWORD_TYPE_KEY is set, this activity is used as a trampoline to start
                    // the actual password enrollment. If the result is canceled, which means the
                    // user pressed back, finish the activity with result canceled.
                    int quality = getIntent().getIntExtra(LockPatternUtils.PASSWORD_TYPE_KEY, -1);
                    if (quality != -1) {
                        getActivity().setResult(RESULT_CANCELED, data);
                        finish();
                    }
                }
            } else if (requestCode == CHOOSE_LOCK_BEFORE_BIOMETRIC_REQUEST
                    && resultCode == BiometricEnrollBase.RESULT_FINISHED) {
                Intent intent = getBiometricEnrollIntent(getActivity());
                if (data != null) {
                    intent.putExtras(data.getExtras());
                }
                // Forward the target user id to fingerprint setup page.
                intent.putExtra(Intent.EXTRA_USER_ID, mUserId);
                startActivity(intent);
                finish();
            } else if (requestCode == SKIP_FINGERPRINT_REQUEST) {
                if (resultCode != RESULT_CANCELED) {
                    getActivity().setResult(
                            resultCode == RESULT_FINISHED ? RESULT_OK : resultCode, data);
                    finish();
                }
            } else if (requestCode == SearchFeatureProvider.REQUEST_CODE) {
                return;
            } else {
                getActivity().setResult(Activity.RESULT_CANCELED);
                finish();
            }
            if (requestCode == Activity.RESULT_CANCELED && mForChangeCredRequiredForBoot) {
                finish();
            }
        }

        protected Intent getBiometricEnrollIntent(Context context) {
            final Intent intent =
                    new Intent(context, BiometricEnrollActivity.InternalActivity.class);
            intent.putExtra(BiometricEnrollActivity.EXTRA_SKIP_INTRO, true);
            return intent;
        }

        @Override
        public void onSaveInstanceState(Bundle outState) {
            super.onSaveInstanceState(outState);
            // Saved so we don't force user to re-enter their password if configuration changes
            outState.putBoolean(PASSWORD_CONFIRMED, mPasswordConfirmed);
            outState.putBoolean(WAITING_FOR_CONFIRMATION, mWaitingForConfirmation);
            if (mUserPassword != null) {
                outState.putByteArray(ChooseLockSettingsHelper.EXTRA_KEY_PASSWORD, mUserPassword);
            }
        }

        @VisibleForTesting
        void updatePreferencesOrFinish(boolean isRecreatingActivity) {
            Intent intent = getActivity().getIntent();
            int quality = -1;
            if (StorageManager.isFileEncryptedNativeOrEmulated()) {
                quality = intent.getIntExtra(LockPatternUtils.PASSWORD_TYPE_KEY, -1);
            } else {
                // For non-file encrypted devices we need to show encryption interstitial, so always
                // show the lock type picker and ignore PASSWORD_TYPE_KEY.
                Log.i(TAG, "Ignoring PASSWORD_TYPE_KEY because device is not file encrypted");
            }
            if (quality == -1) {
                // If caller didn't specify password quality, show UI and allow the user to choose.
                quality = intent.getIntExtra(MINIMUM_QUALITY_KEY, -1);
                quality = mController.upgradeQuality(quality);
                final boolean hideDisabledPrefs = intent.getBooleanExtra(
                        HIDE_DISABLED_PREFS, false);
                final PreferenceScreen prefScreen = getPreferenceScreen();
                if (prefScreen != null) {
                    prefScreen.removeAll();
                }
                addPreferences();
                disableUnusablePreferences(quality, hideDisabledPrefs);
                updatePreferenceText();
                updateCurrentPreference();
                updatePreferenceSummaryIfNeeded();
            } else if (!isRecreatingActivity) {
                // Don't start the activity again if we are recreated for configuration change
                updateUnlockMethodAndFinish(quality, false, true /* chooseLockSkipped */);
            }
        }

        protected void addPreferences() {
            addPreferencesFromResource(R.xml.security_settings_picker);

<<<<<<< HEAD
            if (!TextUtils.isEmpty(mCallerAppName) && !mIsCallingAppAdmin) {
                FooterPreferenceMixinCompat footerMixin =
                        new FooterPreferenceMixinCompat(this, getSettingsLifecycle());
                FooterPreference footer = footerMixin.createFooterPreference();
                footer.setTitle(getFooterString());
=======
            final Preference footer = findPreference(KEY_LOCK_SETTINGS_FOOTER);
            if (!TextUtils.isEmpty(mCallerAppName) && !mIsCallingAppAdmin) {
                footer.setVisible(true);
                footer.setTitle(getFooterString());
            } else {
                footer.setVisible(false);
>>>>>>> 490ac798
            }

            // Used for testing purposes
            findPreference(ScreenLockType.NONE.preferenceKey).setViewId(R.id.lock_none);
            findPreference(KEY_SKIP_FINGERPRINT).setViewId(R.id.lock_none);
            findPreference(KEY_SKIP_FACE).setViewId(R.id.lock_none);
            findPreference(ScreenLockType.PIN.preferenceKey).setViewId(R.id.lock_pin);
            findPreference(ScreenLockType.PASSWORD.preferenceKey).setViewId(R.id.lock_password);
        }

        private String getFooterString() {
            @StringRes int stringId;
            switch (mRequestedMinComplexity) {
                case PASSWORD_COMPLEXITY_HIGH:
                    stringId = R.string.unlock_footer_high_complexity_requested;
                    break;
                case PASSWORD_COMPLEXITY_MEDIUM:
                    stringId = R.string.unlock_footer_medium_complexity_requested;
                    break;
                case PASSWORD_COMPLEXITY_LOW:
                    stringId = R.string.unlock_footer_low_complexity_requested;
                    break;
                case PASSWORD_COMPLEXITY_NONE:
                default:
                    stringId = R.string.unlock_footer_none_complexity_requested;
                    break;
            }

            return getResources().getString(stringId, mCallerAppName);
        }

        private void updatePreferenceText() {
            if (mForFingerprint) {
                setPreferenceTitle(ScreenLockType.PATTERN,
                        R.string.fingerprint_unlock_set_unlock_pattern);
                setPreferenceTitle(ScreenLockType.PIN, R.string.fingerprint_unlock_set_unlock_pin);
                setPreferenceTitle(ScreenLockType.PASSWORD,
                        R.string.fingerprint_unlock_set_unlock_password);
            } else if (mForFace) {
                setPreferenceTitle(ScreenLockType.PATTERN,
                        R.string.face_unlock_set_unlock_pattern);
                setPreferenceTitle(ScreenLockType.PIN, R.string.face_unlock_set_unlock_pin);
                setPreferenceTitle(ScreenLockType.PASSWORD,
                        R.string.face_unlock_set_unlock_password);
            }

            if (mManagedPasswordProvider.isSettingManagedPasswordSupported()) {
                setPreferenceTitle(ScreenLockType.MANAGED,
                        mManagedPasswordProvider.getPickerOptionTitle(mForFingerprint));
            } else {
                removePreference(ScreenLockType.MANAGED.preferenceKey);
            }

            if (!(mForFingerprint && mIsSetNewPassword)) {
                removePreference(KEY_SKIP_FINGERPRINT);
            }
            if (!(mForFace && mIsSetNewPassword)) {
                removePreference(KEY_SKIP_FACE);
            }
        }

        private void setPreferenceTitle(ScreenLockType lock, @StringRes int title) {
            Preference preference = findPreference(lock.preferenceKey);
            if (preference != null) {
                preference.setTitle(title);
            }
        }

        private void setPreferenceTitle(ScreenLockType lock, CharSequence title) {
            Preference preference = findPreference(lock.preferenceKey);
            if (preference != null) {
                preference.setTitle(title);
            }
        }

        private void setPreferenceSummary(ScreenLockType lock, @StringRes int summary) {
            Preference preference = findPreference(lock.preferenceKey);
            if (preference != null) {
                preference.setSummary(summary);
            }
        }

        private void updateCurrentPreference() {
            String currentKey = getKeyForCurrent();
            Preference preference = findPreference(currentKey);
            if (preference != null) {
                preference.setSummary(R.string.current_screen_lock);
            }
        }

        private String getKeyForCurrent() {
            final int credentialOwner = UserManager.get(getContext())
                    .getCredentialOwnerProfile(mUserId);
            if (mLockPatternUtils.isLockScreenDisabled(credentialOwner)) {
                return ScreenLockType.NONE.preferenceKey;
            }
            ScreenLockType lock =
                    ScreenLockType.fromQuality(
                            mLockPatternUtils.getKeyguardStoredPasswordQuality(credentialOwner));
            return lock != null ? lock.preferenceKey : null;
        }

        /***
         * Disables preferences that are less secure than required quality. The actual
         * implementation is in disableUnusablePreferenceImpl.
         *
         * @param quality the requested quality.
         * @param hideDisabledPrefs if false preferences show why they were disabled; otherwise
         * they're not shown at all.
         */
        protected void disableUnusablePreferences(final int quality, boolean hideDisabledPrefs) {
            disableUnusablePreferencesImpl(quality, hideDisabledPrefs);
        }

        /***
         * Disables preferences that are less secure than required quality.
         *
         * @param quality the requested quality.
         * @param hideDisabled whether to hide disable screen lock options.
         */
        protected void disableUnusablePreferencesImpl(final int quality,
                boolean hideDisabled) {
            final PreferenceScreen entries = getPreferenceScreen();

            int adminEnforcedQuality = mDPM.getPasswordQuality(null, mUserId);
            EnforcedAdmin enforcedAdmin = RestrictedLockUtilsInternal.checkIfPasswordQualityIsSet(
                    getActivity(), mUserId);

            for (ScreenLockType lock : ScreenLockType.values()) {
                String key = lock.preferenceKey;
                Preference pref = findPreference(key);
                if (pref instanceof RestrictedPreference) {
                    boolean visible = mController.isScreenLockVisible(lock);
                    boolean enabled = mController.isScreenLockEnabled(lock, quality);
                    boolean disabledByAdmin =
                            mController.isScreenLockDisabledByAdmin(lock, adminEnforcedQuality);
                    if (hideDisabled) {
                        visible = visible && enabled;
                    }
                    if (!visible) {
                        entries.removePreference(pref);
                    } else if (disabledByAdmin && enforcedAdmin != null) {
                        ((RestrictedPreference) pref).setDisabledByAdmin(enforcedAdmin);
                    } else if (!enabled) {
                        // we need to setDisabledByAdmin to null first to disable the padlock
                        // in case it was set earlier.
                        ((RestrictedPreference) pref).setDisabledByAdmin(null);
                        pref.setSummary(R.string.unlock_set_unlock_disabled_summary);
                        pref.setEnabled(false);
                    } else {
                        ((RestrictedPreference) pref).setDisabledByAdmin(null);
                    }
                }
            }
        }

        private void updatePreferenceSummaryIfNeeded() {
            // On a default block encrypted device with accessibility, add a warning
            // that your data is not credential encrypted
            if (!StorageManager.isBlockEncrypted()) {
                return;
            }

            if (StorageManager.isNonDefaultBlockEncrypted()) {
                return;
            }

            if (AccessibilityManager.getInstance(getActivity()).getEnabledAccessibilityServiceList(
                    AccessibilityServiceInfo.FEEDBACK_ALL_MASK).isEmpty()) {
                return;
            }

            setPreferenceSummary(ScreenLockType.PATTERN, R.string.secure_lock_encryption_warning);
            setPreferenceSummary(ScreenLockType.PIN, R.string.secure_lock_encryption_warning);
            setPreferenceSummary(ScreenLockType.PASSWORD, R.string.secure_lock_encryption_warning);
            setPreferenceSummary(ScreenLockType.MANAGED, R.string.secure_lock_encryption_warning);
        }

        protected Intent getLockManagedPasswordIntent(byte[] password) {
            return mManagedPasswordProvider.createIntent(false, password);
        }

        protected Intent getLockPasswordIntent(int quality) {
            ChooseLockPassword.IntentBuilder builder =
                    new ChooseLockPassword.IntentBuilder(getContext())
                            .setPasswordQuality(quality)
                            .setRequestedMinComplexity(mRequestedMinComplexity)
                            .setForFingerprint(mForFingerprint)
                            .setForFace(mForFace)
                            .setUserId(mUserId);
            if (mHasChallenge) {
                builder.setChallenge(mChallenge);
            }
            if (mUserPassword != null) {
                builder.setPassword(mUserPassword);
            }
            return builder.build();
        }

        protected Intent getLockPatternIntent() {
            ChooseLockPattern.IntentBuilder builder =
                    new ChooseLockPattern.IntentBuilder(getContext())
                            .setForFingerprint(mForFingerprint)
                            .setForFace(mForFace)
                            .setUserId(mUserId);
            if (mHasChallenge) {
                builder.setChallenge(mChallenge);
            }
            if (mUserPassword != null) {
                builder.setPattern(mUserPassword);
            }
            return builder.build();
        }

        protected Intent getEncryptionInterstitialIntent(Context context, int quality,
                boolean required, Intent unlockMethodIntent) {
            return EncryptionInterstitial.createStartIntent(context, quality, required,
                    unlockMethodIntent);
        }

        /**
         * Keeps track of the biometric removal status. When all biometrics (including managed
         * profiles) are removed, finishes the activity. Otherwise, it's possible the UI still
         * shows enrolled biometrics due to the async remove.
         */
        private class RemovalTracker {
            boolean mFingerprintDone;
            boolean mFaceDone;

            void onFingerprintDone() {
                mFingerprintDone = true;
                if (mFingerprintDone && mFaceDone) {
                    finish();
                }
            }

            void onFaceDone() {
                mFaceDone = true;
                if (mFingerprintDone && mFaceDone) {
                    finish();
                }
            }
        }

        /**
         * Invokes an activity to change the user's pattern, password or PIN based on given quality
         * and minimum quality specified by DevicePolicyManager. If quality is
         * {@link DevicePolicyManager#PASSWORD_QUALITY_UNSPECIFIED}, password is cleared.
         *
         * @param quality the desired quality. Ignored if DevicePolicyManager requires more security
         * @param disabled whether or not to show LockScreen at all. Only meaningful when quality is
         * @param chooseLockSkipped whether or not this activity is skipped. This is true when this
         * activity was not shown to the user at all, instead automatically proceeding based on
         * the given intent extras, typically {@link LockPatternUtils#PASSWORD_TYPE_KEY}.
         * {@link DevicePolicyManager#PASSWORD_QUALITY_UNSPECIFIED}
         */
        void updateUnlockMethodAndFinish(int quality, boolean disabled, boolean chooseLockSkipped) {
            // Sanity check. We should never get here without confirming user's existing password.
            if (!mPasswordConfirmed) {
                throw new IllegalStateException("Tried to update password without confirming it");
            }

            quality = mController.upgradeQuality(quality);
            Intent intent = getIntentForUnlockMethod(quality);
            if (intent != null) {
                if (getIntent().getBooleanExtra(EXTRA_SHOW_OPTIONS_BUTTON, false)) {
                    intent.putExtra(EXTRA_SHOW_OPTIONS_BUTTON, chooseLockSkipped);
                }
                intent.putExtra(EXTRA_CHOOSE_LOCK_GENERIC_EXTRAS, getIntent().getExtras());
                startActivityForResult(intent,
                        mIsSetNewPassword && mHasChallenge
                                ? CHOOSE_LOCK_BEFORE_BIOMETRIC_REQUEST
                                : CHOOSE_LOCK_REQUEST);
                return;
            }

            if (quality == DevicePolicyManager.PASSWORD_QUALITY_UNSPECIFIED) {
                mChooseLockSettingsHelper.utils().clearLock(mUserPassword, mUserId);
                mChooseLockSettingsHelper.utils().setLockScreenDisabled(disabled, mUserId);
                getActivity().setResult(Activity.RESULT_OK);
                removeAllBiometricsForUserAndFinish(mUserId);
            } else {
                removeAllBiometricsForUserAndFinish(mUserId);
            }
        }

        private void removeAllBiometricsForUserAndFinish(final int userId) {
            final RemovalTracker tracker = new RemovalTracker();
            removeAllFingerprintForUserAndFinish(userId, tracker);
            removeAllFaceForUserAndFinish(userId, tracker);
        }

        private Intent getIntentForUnlockMethod(int quality) {
            Intent intent = null;
            if (quality >= DevicePolicyManager.PASSWORD_QUALITY_MANAGED) {
                intent = getLockManagedPasswordIntent(mUserPassword);
            } else if (quality >= DevicePolicyManager.PASSWORD_QUALITY_NUMERIC) {
                intent = getLockPasswordIntent(quality);
            } else if (quality == DevicePolicyManager.PASSWORD_QUALITY_SOMETHING) {
                intent = getLockPatternIntent();
            }
            return intent;
        }

        private void removeAllFingerprintForUserAndFinish(final int userId,
                RemovalTracker tracker) {
            if (mFingerprintManager != null && mFingerprintManager.isHardwareDetected()) {
                if (mFingerprintManager.hasEnrolledFingerprints(userId)) {
                    mFingerprintManager.setActiveUser(userId);
                    // For the purposes of M and N, groupId is the same as userId.
                    final int groupId = userId;
                    Fingerprint finger = new Fingerprint(null, groupId, 0, 0);
                    mFingerprintManager.remove(finger, userId,
                            new RemovalCallback() {
                                @Override
                                public void onRemovalError(Fingerprint fp, int errMsgId,
                                        CharSequence errString) {
                                    Log.e(TAG, String.format(
                                            "Can't remove fingerprint %d in group %d. Reason: %s",
                                            fp.getBiometricId(), fp.getGroupId(), errString));
                                    // TODO: need to proceed with the removal of managed profile
                                    // fingerprints and finish() gracefully.
                                }

                                @Override
                                public void onRemovalSucceeded(Fingerprint fp, int remaining) {
                                    if (remaining == 0) {
                                        removeManagedProfileFingerprintsAndFinishIfNecessary(userId,
                                                tracker);
                                    }
                                }
                            });
                } else {
                    // No fingerprints in this user, we may also want to delete managed profile
                    // fingerprints
                    removeManagedProfileFingerprintsAndFinishIfNecessary(userId, tracker);
                }
            } else {
                // The removal callback will call finish, once all fingerprints are removed.
                // We need to wait for that to occur, otherwise, the UI will still show that
                // fingerprints exist even though they are (about to) be removed depending on
                // the race condition.
                tracker.onFingerprintDone();
            }
        }

        private void removeManagedProfileFingerprintsAndFinishIfNecessary(final int parentUserId,
                RemovalTracker tracker) {
            if (mFingerprintManager != null && mFingerprintManager.isHardwareDetected()) {
                mFingerprintManager.setActiveUser(UserHandle.myUserId());
            }
            boolean hasChildProfile = false;
            if (!mUserManager.getUserInfo(parentUserId).isManagedProfile()) {
                // Current user is primary profile, remove work profile fingerprints if necessary
                final List<UserInfo> profiles = mUserManager.getProfiles(parentUserId);
                final int profilesSize = profiles.size();
                for (int i = 0; i < profilesSize; i++) {
                    final UserInfo userInfo = profiles.get(i);
                    if (userInfo.isManagedProfile() && !mLockPatternUtils
                            .isSeparateProfileChallengeEnabled(userInfo.id)) {
                        removeAllFingerprintForUserAndFinish(userInfo.id, tracker);
                        hasChildProfile = true;
                        break;
                    }
                }
            }
            if (!hasChildProfile) {
                tracker.onFingerprintDone();
            }
        }

        // TODO: figure out how to eliminate duplicated code. It's a bit hard due to the async-ness
        private void removeAllFaceForUserAndFinish(final int userId, RemovalTracker tracker) {
            if (mFaceManager != null && mFaceManager.isHardwareDetected()) {
                if (mFaceManager.hasEnrolledTemplates(userId)) {
                    mFaceManager.setActiveUser(userId);
                    Face face = new Face(null, 0, 0);
                    mFaceManager.remove(face, userId,
                            new FaceManager.RemovalCallback() {
                        @Override
                        public void onRemovalError(Face face, int errMsgId, CharSequence err) {
                            Log.e(TAG, String.format("Can't remove face %d. Reason: %s",
                                    face.getBiometricId(), err));
                        }
                        @Override
                        public void onRemovalSucceeded(Face face, int remaining) {
                            if (remaining == 0) {
                                removeManagedProfileFacesAndFinishIfNecessary(userId, tracker);
                            }
                        }
                    });
                } else {
                    // No faces in this user, we may also want to delete managed profile faces
                    removeManagedProfileFacesAndFinishIfNecessary(userId, tracker);
                }
            } else {
                tracker.onFaceDone();
            }
        }

        // TODO: figure out how to eliminate duplicated code. It's a bit hard due to the async-ness
        private void removeManagedProfileFacesAndFinishIfNecessary(final int parentUserId,
                RemovalTracker tracker) {
            if (mFaceManager != null && mFaceManager.isHardwareDetected()) {
                mFaceManager.setActiveUser(UserHandle.myUserId());
            }
            boolean hasChildProfile = false;
            if (!mUserManager.getUserInfo(parentUserId).isManagedProfile()) {
                // Current user is primary profile, remove work profile faces if necessary
                final List<UserInfo> profiles = mUserManager.getProfiles(parentUserId);
                final int profilesSize = profiles.size();
                for (int i = 0; i < profilesSize; i++) {
                    final UserInfo userInfo = profiles.get(i);
                    if (userInfo.isManagedProfile() && !mLockPatternUtils
                            .isSeparateProfileChallengeEnabled(userInfo.id)) {
                        removeAllFaceForUserAndFinish(userInfo.id, tracker);
                        hasChildProfile = true;
                        break;
                    }
                }
            }
            if (!hasChildProfile) {
                tracker.onFaceDone();
            }
        }

        @Override
        public void onDestroy() {
            super.onDestroy();
            mLockPatternUtils.sanitizePassword();
        }

        @Override
        public int getHelpResource() {
            return R.string.help_url_choose_lockscreen;
        }

        private int getResIdForFactoryResetProtectionWarningTitle() {
            boolean isProfile = UserManager.get(getActivity()).isManagedProfile(mUserId);
            return isProfile ? R.string.unlock_disable_frp_warning_title_profile
                    : R.string.unlock_disable_frp_warning_title;
        }

        private int getResIdForFactoryResetProtectionWarningMessage() {
            final boolean hasFingerprints;
            if (mFingerprintManager != null && mFingerprintManager.isHardwareDetected()) {
                hasFingerprints = mFingerprintManager.hasEnrolledFingerprints(mUserId);
            } else {
                hasFingerprints = false;
            }
            boolean isProfile = UserManager.get(getActivity()).isManagedProfile(mUserId);
            switch (mLockPatternUtils.getKeyguardStoredPasswordQuality(mUserId)) {
                case DevicePolicyManager.PASSWORD_QUALITY_SOMETHING:
                    if (hasFingerprints && isProfile) {
                        return R.string
                                .unlock_disable_frp_warning_content_pattern_fingerprint_profile;
                    } else if (hasFingerprints && !isProfile) {
                        return R.string.unlock_disable_frp_warning_content_pattern_fingerprint;
                    } else if (isProfile) {
                        return R.string.unlock_disable_frp_warning_content_pattern_profile;
                    } else {
                        return R.string.unlock_disable_frp_warning_content_pattern;
                    }
                case DevicePolicyManager.PASSWORD_QUALITY_NUMERIC:
                case DevicePolicyManager.PASSWORD_QUALITY_NUMERIC_COMPLEX:
                    if (hasFingerprints && isProfile) {
                        return R.string.unlock_disable_frp_warning_content_pin_fingerprint_profile;
                    } else if (hasFingerprints && !isProfile) {
                        return R.string.unlock_disable_frp_warning_content_pin_fingerprint;
                    } else if (isProfile) {
                        return R.string.unlock_disable_frp_warning_content_pin_profile;
                    } else {
                        return R.string.unlock_disable_frp_warning_content_pin;
                    }
                case DevicePolicyManager.PASSWORD_QUALITY_ALPHABETIC:
                case DevicePolicyManager.PASSWORD_QUALITY_ALPHANUMERIC:
                case DevicePolicyManager.PASSWORD_QUALITY_COMPLEX:
                case DevicePolicyManager.PASSWORD_QUALITY_MANAGED:
                    if (hasFingerprints && isProfile) {
                        return R.string
                                .unlock_disable_frp_warning_content_password_fingerprint_profile;
                    } else if (hasFingerprints && !isProfile) {
                        return R.string.unlock_disable_frp_warning_content_password_fingerprint;
                    } else if (isProfile) {
                        return R.string.unlock_disable_frp_warning_content_password_profile;
                    } else {
                        return R.string.unlock_disable_frp_warning_content_password;
                    }
                default:
                    if (hasFingerprints && isProfile) {
                        return R.string
                                .unlock_disable_frp_warning_content_unknown_fingerprint_profile;
                    } else if (hasFingerprints && !isProfile) {
                        return R.string.unlock_disable_frp_warning_content_unknown_fingerprint;
                    } else if (isProfile) {
                        return R.string.unlock_disable_frp_warning_content_unknown_profile;
                    } else {
                        return R.string.unlock_disable_frp_warning_content_unknown;
                    }
            }
        }

        private boolean isUnlockMethodSecure(String unlockMethod) {
            return !(ScreenLockType.SWIPE.preferenceKey.equals(unlockMethod) ||
                    ScreenLockType.NONE.preferenceKey.equals(unlockMethod));
        }

        private boolean setUnlockMethod(String unlockMethod) {
            EventLog.writeEvent(EventLogTags.LOCK_SCREEN_TYPE, unlockMethod);

            ScreenLockType lock = ScreenLockType.fromKey(unlockMethod);
            if (lock != null) {
                switch (lock) {
                    case NONE:
                    case SWIPE:
                        updateUnlockMethodAndFinish(
                                lock.defaultQuality,
                                lock == ScreenLockType.NONE,
                                false /* chooseLockSkipped */);
                        return true;
                    case PATTERN:
                    case PIN:
                    case PASSWORD:
                    case MANAGED:
                        maybeEnableEncryption(lock.defaultQuality, false);
                        return true;
                }
            }
            Log.e(TAG, "Encountered unknown unlock method to set: " + unlockMethod);
            return false;
        }

        private void showFactoryResetProtectionWarningDialog(String unlockMethodToSet) {
            int title = getResIdForFactoryResetProtectionWarningTitle();
            int message = getResIdForFactoryResetProtectionWarningMessage();
            FactoryResetProtectionWarningDialog dialog =
                    FactoryResetProtectionWarningDialog.newInstance(
                            title, message, unlockMethodToSet);
            dialog.show(getChildFragmentManager(), TAG_FRP_WARNING_DIALOG);
        }

        public static class FactoryResetProtectionWarningDialog extends InstrumentedDialogFragment {

            private static final String ARG_TITLE_RES = "titleRes";
            private static final String ARG_MESSAGE_RES = "messageRes";
            private static final String ARG_UNLOCK_METHOD_TO_SET = "unlockMethodToSet";

            public static FactoryResetProtectionWarningDialog newInstance(
                    int titleRes, int messageRes, String unlockMethodToSet) {
                FactoryResetProtectionWarningDialog frag =
                        new FactoryResetProtectionWarningDialog();
                Bundle args = new Bundle();
                args.putInt(ARG_TITLE_RES, titleRes);
                args.putInt(ARG_MESSAGE_RES, messageRes);
                args.putString(ARG_UNLOCK_METHOD_TO_SET, unlockMethodToSet);
                frag.setArguments(args);
                return frag;
            }

            @Override
            public void show(FragmentManager manager, String tag) {
                if (manager.findFragmentByTag(tag) == null) {
                    // Prevent opening multiple dialogs if tapped on button quickly
                    super.show(manager, tag);
                }
            }

            @Override
            public Dialog onCreateDialog(Bundle savedInstanceState) {
                final Bundle args = getArguments();

                return new AlertDialog.Builder(getActivity())
                        .setTitle(args.getInt(ARG_TITLE_RES))
                        .setMessage(args.getInt(ARG_MESSAGE_RES))
                        .setPositiveButton(R.string.unlock_disable_frp_warning_ok,
                                (dialog, whichButton) -> {
                                    String unlockMethod = args.getString(ARG_UNLOCK_METHOD_TO_SET);
                                    ((ChooseLockGenericFragment) getParentFragment())
                                            .setUnlockMethod(unlockMethod);
                                })
                        .setNegativeButton(R.string.cancel, (dialog, whichButton) -> dismiss())
                        .create();
            }

            @Override
            public int getMetricsCategory() {
                return SettingsEnums.DIALOG_FRP;
            }
        }
    }
}<|MERGE_RESOLUTION|>--- conflicted
+++ resolved
@@ -74,8 +74,6 @@
 import com.android.settingslib.RestrictedLockUtils.EnforcedAdmin;
 import com.android.settingslib.RestrictedLockUtilsInternal;
 import com.android.settingslib.RestrictedPreference;
-import com.android.settingslib.widget.FooterPreference;
-import com.android.settingslib.widget.FooterPreferenceMixinCompat;
 
 import java.util.List;
 
@@ -501,20 +499,12 @@
         protected void addPreferences() {
             addPreferencesFromResource(R.xml.security_settings_picker);
 
-<<<<<<< HEAD
-            if (!TextUtils.isEmpty(mCallerAppName) && !mIsCallingAppAdmin) {
-                FooterPreferenceMixinCompat footerMixin =
-                        new FooterPreferenceMixinCompat(this, getSettingsLifecycle());
-                FooterPreference footer = footerMixin.createFooterPreference();
-                footer.setTitle(getFooterString());
-=======
             final Preference footer = findPreference(KEY_LOCK_SETTINGS_FOOTER);
             if (!TextUtils.isEmpty(mCallerAppName) && !mIsCallingAppAdmin) {
                 footer.setVisible(true);
                 footer.setTitle(getFooterString());
             } else {
                 footer.setVisible(false);
->>>>>>> 490ac798
             }
 
             // Used for testing purposes
