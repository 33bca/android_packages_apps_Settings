--- conflicted
+++ resolved
@@ -172,13 +172,10 @@
             mBiometricManager.onConfirmDeviceCredentialError(
                     BiometricConstants.BIOMETRIC_ERROR_USER_CANCELED,
                     getString(com.android.internal.R.string.biometric_error_user_canceled));
-<<<<<<< HEAD
-=======
             if (getIntent().getBooleanExtra(
                     ChooseLockSettingsHelper.EXTRA_KEY_FOREGROUND_ONLY, false)) {
                 finish();
             }
->>>>>>> 490ac798
         }
     }
 
