--- conflicted
+++ resolved
@@ -36,11 +36,7 @@
     private static final String DATABASE_NAME = "slices_index.db";
     private static final String SHARED_PREFS_TAG = "slices_shared_prefs";
 
-<<<<<<< HEAD
-    private static final int DATABASE_VERSION = 5;
-=======
     private static final int DATABASE_VERSION = 7;
->>>>>>> 490ac798
 
     public interface Tables {
         String TABLE_SLICES_INDEX = "slices_index";
@@ -96,21 +92,12 @@
         /**
          * Customized subtitle if it's a unavailable slice
          */
-<<<<<<< HEAD
-        String SLICE_TYPE = "slice_type";
-
-        /**
-         * Customized subtitle if it's a unavailable slice
-         */
         String UNAVAILABLE_SLICE_SUBTITLE = "unavailable_slice_subtitle";
-=======
-        String UNAVAILABLE_SLICE_SUBTITLE = "unavailable_slice_subtitle";
 
         /**
          * The uri of slice.
          */
         String SLICE_URI = "slice_uri";
->>>>>>> 490ac798
     }
 
     private static final String CREATE_SLICES_TABLE =
