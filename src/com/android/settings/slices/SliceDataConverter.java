/*
 * Copyright (C) 2017 The Android Open Source Project
 *
 * Licensed under the Apache License, Version 2.0 (the "License");
 * you may not use this file except in compliance with the License.
 * You may obtain a copy of the License at
 *
 *      http://www.apache.org/licenses/LICENSE-2.0
 *
 * Unless required by applicable law or agreed to in writing, software
 * distributed under the License is distributed on an "AS IS" BASIS,
 * WITHOUT WARRANTIES OR CONDITIONS OF ANY KIND, either express or implied.
 * See the License for the specific language governing permissions and
 * limitations under the License
 */

package com.android.settings.slices;

import static com.android.settings.core.PreferenceXmlParserUtils.METADATA_CONTROLLER;
import static com.android.settings.core.PreferenceXmlParserUtils.METADATA_ICON;
import static com.android.settings.core.PreferenceXmlParserUtils.METADATA_KEY;
import static com.android.settings.core.PreferenceXmlParserUtils.METADATA_SUMMARY;
import static com.android.settings.core.PreferenceXmlParserUtils.METADATA_TITLE;
import static com.android.settings.core.PreferenceXmlParserUtils.METADATA_UNAVAILABLE_SLICE_SUBTITLE;

import android.accessibilityservice.AccessibilityServiceInfo;
import android.app.settings.SettingsEnums;
import android.content.ComponentName;
import android.content.ContentResolver;
import android.content.Context;
import android.content.pm.PackageManager;
import android.content.pm.ResolveInfo;
import android.content.pm.ServiceInfo;
import android.content.res.Resources;
import android.content.res.XmlResourceParser;
import android.net.Uri;
import android.os.Bundle;
import android.provider.SearchIndexableResource;
import android.provider.SettingsSlicesContract;
import android.text.TextUtils;
import android.util.AttributeSet;
import android.util.Log;
import android.util.Xml;
import android.view.accessibility.AccessibilityManager;

import androidx.annotation.VisibleForTesting;

import com.android.settings.R;
import com.android.settings.accessibility.AccessibilitySettings;
import com.android.settings.accessibility.AccessibilitySlicePreferenceController;
import com.android.settings.core.BasePreferenceController;
import com.android.settings.core.PreferenceXmlParserUtils;
import com.android.settings.core.PreferenceXmlParserUtils.MetadataFlag;
import com.android.settings.dashboard.DashboardFragment;
import com.android.settings.overlay.FeatureFactory;
import com.android.settings.search.DatabaseIndexingUtils;
import com.android.settings.search.Indexable.SearchIndexProvider;
import com.android.settingslib.core.instrumentation.MetricsFeatureProvider;

import org.xmlpull.v1.XmlPullParser;
import org.xmlpull.v1.XmlPullParserException;

import java.io.IOException;
import java.util.ArrayList;
import java.util.Collection;
import java.util.Collections;
import java.util.HashSet;
import java.util.List;
import java.util.Set;

/**
 * Converts all Slice sources into {@link SliceData}.
 * This includes:
 * - All {@link DashboardFragment DashboardFragments} indexed by settings search
 * - Accessibility services
 */
class SliceDataConverter {

    private static final String TAG = "SliceDataConverter";

    private static final String NODE_NAME_PREFERENCE_SCREEN = "PreferenceScreen";

    private final MetricsFeatureProvider mMetricsFeatureProvider;
    private Context mContext;

    public SliceDataConverter(Context context) {
        mContext = context;
        mMetricsFeatureProvider = FeatureFactory.getFactory(context).getMetricsFeatureProvider();
    }

    /**
     * @return a list of {@link SliceData} to be indexed and later referenced as a Slice.
     *
     * The collection works as follows:
     * - Collects a list of Fragments from
     * {@link FeatureFactory#getSearchFeatureProvider()}.
     * - From each fragment, grab a {@link SearchIndexProvider}.
     * - For each provider, collect XML resource layout and a list of
     * {@link com.android.settings.core.BasePreferenceController}.
     */
    public List<SliceData> getSliceData() {
        List<SliceData> sliceData = new ArrayList<>();

        final Collection<Class> indexableClasses = FeatureFactory.getFactory(mContext)
                .getSearchFeatureProvider().getSearchIndexableResources().getProviderValues();

        for (Class clazz : indexableClasses) {
            final String fragmentName = clazz.getName();

            final SearchIndexProvider provider = DatabaseIndexingUtils.getSearchIndexProvider(
                    clazz);

            // CodeInspection test guards against the null check. Keep check in case of bad actors.
            if (provider == null) {
                Log.e(TAG, fragmentName + " dose not implement Search Index Provider");
                continue;
            }

            final List<SliceData> providerSliceData = getSliceDataFromProvider(provider,
                    fragmentName);
            sliceData.addAll(providerSliceData);
        }

        final List<SliceData> a11ySliceData = getAccessibilitySliceData();
        sliceData.addAll(a11ySliceData);
        return sliceData;
    }

    private List<SliceData> getSliceDataFromProvider(SearchIndexProvider provider,
            String fragmentName) {
        final List<SliceData> sliceData = new ArrayList<>();

        final List<SearchIndexableResource> resList =
                provider.getXmlResourcesToIndex(mContext, true /* enabled */);

        if (resList == null) {
            return sliceData;
        }

        // TODO (b/67996923) get a list of permanent NIKs and skip the invalid keys.

        for (SearchIndexableResource resource : resList) {
            int xmlResId = resource.xmlResId;
            if (xmlResId == 0) {
                Log.e(TAG, fragmentName + " provides invalid XML (0) in search provider.");
                continue;
            }

            List<SliceData> xmlSliceData = getSliceDataFromXML(xmlResId, fragmentName);
            sliceData.addAll(xmlSliceData);
        }

        return sliceData;
    }

    private List<SliceData> getSliceDataFromXML(int xmlResId, String fragmentName) {
        XmlResourceParser parser = null;

        final List<SliceData> xmlSliceData = new ArrayList<>();
        String controllerClassName = "";

        try {
            parser = mContext.getResources().getXml(xmlResId);

            int type;
            while ((type = parser.next()) != XmlPullParser.END_DOCUMENT
                    && type != XmlPullParser.START_TAG) {
                // Parse next until start tag is found
            }

            String nodeName = parser.getName();
            if (!NODE_NAME_PREFERENCE_SCREEN.equals(nodeName)) {
                throw new RuntimeException(
                        "XML document must start with <PreferenceScreen> tag; found"
                                + nodeName + " at " + parser.getPositionDescription());
            }

            final AttributeSet attrs = Xml.asAttributeSet(parser);
            final String screenTitle = PreferenceXmlParserUtils.getDataTitle(mContext, attrs);

            // TODO (b/67996923) Investigate if we need headers for Slices, since they never
            // correspond to an actual setting.

            final List<Bundle> metadata = PreferenceXmlParserUtils.extractMetadata(mContext,
                    xmlResId,
                    MetadataFlag.FLAG_NEED_KEY
                            | MetadataFlag.FLAG_NEED_PREF_CONTROLLER
                            | MetadataFlag.FLAG_NEED_PREF_TYPE
                            | MetadataFlag.FLAG_NEED_PREF_TITLE
                            | MetadataFlag.FLAG_NEED_PREF_ICON
                            | MetadataFlag.FLAG_NEED_PREF_SUMMARY
<<<<<<< HEAD
                            | MetadataFlag.FLAG_NEED_PLATFORM_SLICE_FLAG
=======
>>>>>>> 490ac798
                            | MetadataFlag.FLAG_UNAVAILABLE_SLICE_SUBTITLE);

            for (Bundle bundle : metadata) {
                // TODO (b/67996923) Non-controller Slices should become intent-only slices.
                // Note that without a controller, dynamic summaries are impossible.
                controllerClassName = bundle.getString(METADATA_CONTROLLER);
                if (TextUtils.isEmpty(controllerClassName)) {
                    continue;
                }

                final String key = bundle.getString(METADATA_KEY);
                final BasePreferenceController controller = SliceBuilderUtils
                        .getPreferenceController(mContext, controllerClassName, key);
                // Only add pre-approved Slices available on the device.
                if (!controller.isSliceable() || !controller.isAvailable()) {
                    continue;
                }
                final String title = bundle.getString(METADATA_TITLE);
                final String summary = bundle.getString(METADATA_SUMMARY);
                final int iconResId = bundle.getInt(METADATA_ICON);
<<<<<<< HEAD
                final int sliceType = SliceBuilderUtils.getSliceType(mContext, controllerClassName,
                        key);
                final boolean isPlatformSlice = bundle.getBoolean(METADATA_PLATFORM_SLICE_FLAG);
=======

                final int sliceType = controller.getSliceType();
>>>>>>> 490ac798
                final String unavailableSliceSubtitle = bundle.getString(
                        METADATA_UNAVAILABLE_SLICE_SUBTITLE);

                final SliceData xmlSlice = new SliceData.Builder()
                        .setKey(key)
                        .setUri(controller.getSliceUri())
                        .setTitle(title)
                        .setSummary(summary)
                        .setIcon(iconResId)
                        .setScreenTitle(screenTitle)
                        .setPreferenceControllerClassName(controllerClassName)
                        .setFragmentName(fragmentName)
                        .setSliceType(sliceType)
<<<<<<< HEAD
                        .setPlatformDefined(isPlatformSlice)
                        .setUnavailableSliceSubtitle(unavailableSliceSubtitle)
                        .build();

                final BasePreferenceController controller =
                        SliceBuilderUtils.getPreferenceController(mContext, xmlSlice);

                // Only add pre-approved Slices available on the device.
                if (controller.isSliceable() && controller.isAvailable()) {
                    xmlSliceData.add(xmlSlice);
                }
=======
                        .setUnavailableSliceSubtitle(unavailableSliceSubtitle)
                        .build();

                xmlSliceData.add(xmlSlice);
>>>>>>> 490ac798
            }
        } catch (SliceData.InvalidSliceDataException e) {
            Log.w(TAG, "Invalid data when building SliceData for " + fragmentName, e);
            mMetricsFeatureProvider.action(SettingsEnums.PAGE_UNKNOWN,
                    SettingsEnums.ACTION_VERIFY_SLICE_ERROR_INVALID_DATA,
                    SettingsEnums.PAGE_UNKNOWN,
                    controllerClassName,
                    1);
        } catch (XmlPullParserException | IOException | Resources.NotFoundException e) {
            Log.w(TAG, "Error parsing PreferenceScreen: ", e);
            mMetricsFeatureProvider.action(SettingsEnums.PAGE_UNKNOWN,
                    SettingsEnums.ACTION_VERIFY_SLICE_PARSING_ERROR,
                    SettingsEnums.PAGE_UNKNOWN,
                    fragmentName,
                    1);
        } catch (Exception e) {
            Log.w(TAG, "Get slice data from XML failed ", e);
            mMetricsFeatureProvider.action(SettingsEnums.PAGE_UNKNOWN,
                    SettingsEnums.ACTION_VERIFY_SLICE_OTHER_EXCEPTION,
                    SettingsEnums.PAGE_UNKNOWN,
                    fragmentName + "_" + controllerClassName,
                    1);
        } finally {
            if (parser != null) parser.close();
        }
        return xmlSliceData;
    }

    private List<SliceData> getAccessibilitySliceData() {
        final List<SliceData> sliceData = new ArrayList<>();

        final String accessibilityControllerClassName =
                AccessibilitySlicePreferenceController.class.getName();
        final String fragmentClassName = AccessibilitySettings.class.getName();
        final CharSequence screenTitle = mContext.getText(R.string.accessibility_settings);

        final SliceData.Builder sliceDataBuilder = new SliceData.Builder()
                .setFragmentName(fragmentClassName)
                .setScreenTitle(screenTitle)
                .setPreferenceControllerClassName(accessibilityControllerClassName);

        final Set<String> a11yServiceNames = new HashSet<>();
        Collections.addAll(a11yServiceNames, mContext.getResources()
                .getStringArray(R.array.config_settings_slices_accessibility_components));
        final List<AccessibilityServiceInfo> installedServices = getAccessibilityServiceInfoList();
        final PackageManager packageManager = mContext.getPackageManager();

        for (AccessibilityServiceInfo a11yServiceInfo : installedServices) {
            final ResolveInfo resolveInfo = a11yServiceInfo.getResolveInfo();
            final ServiceInfo serviceInfo = resolveInfo.serviceInfo;
            final String packageName = serviceInfo.packageName;
            final ComponentName componentName = new ComponentName(packageName, serviceInfo.name);
            final String flattenedName = componentName.flattenToString();

            if (!a11yServiceNames.contains(flattenedName)) {
                continue;
            }

            final String title = resolveInfo.loadLabel(packageManager).toString();
            int iconResource = resolveInfo.getIconResource();
            if (iconResource == 0) {
                iconResource = R.drawable.ic_accessibility_generic;
            }

            sliceDataBuilder.setKey(flattenedName)
                    .setTitle(title)
                    .setUri(new Uri.Builder()
                            .scheme(ContentResolver.SCHEME_CONTENT)
                            .authority(SettingsSliceProvider.SLICE_AUTHORITY)
                            .appendPath(SettingsSlicesContract.PATH_SETTING_ACTION)
                            .appendPath(flattenedName)
                            .build())
                    .setIcon(iconResource)
                    .setSliceType(SliceData.SliceType.SWITCH);
            try {
                sliceData.add(sliceDataBuilder.build());
            } catch (SliceData.InvalidSliceDataException e) {
                Log.w(TAG, "Invalid data when building a11y SliceData for " + flattenedName, e);
            }
        }

        return sliceData;
    }

    @VisibleForTesting
    List<AccessibilityServiceInfo> getAccessibilityServiceInfoList() {
        final AccessibilityManager accessibilityManager = AccessibilityManager.getInstance(
                mContext);
        return accessibilityManager.getInstalledAccessibilityServiceList();
    }
}<|MERGE_RESOLUTION|>--- conflicted
+++ resolved
@@ -189,10 +189,6 @@
                             | MetadataFlag.FLAG_NEED_PREF_TITLE
                             | MetadataFlag.FLAG_NEED_PREF_ICON
                             | MetadataFlag.FLAG_NEED_PREF_SUMMARY
-<<<<<<< HEAD
-                            | MetadataFlag.FLAG_NEED_PLATFORM_SLICE_FLAG
-=======
->>>>>>> 490ac798
                             | MetadataFlag.FLAG_UNAVAILABLE_SLICE_SUBTITLE);
 
             for (Bundle bundle : metadata) {
@@ -213,14 +209,8 @@
                 final String title = bundle.getString(METADATA_TITLE);
                 final String summary = bundle.getString(METADATA_SUMMARY);
                 final int iconResId = bundle.getInt(METADATA_ICON);
-<<<<<<< HEAD
-                final int sliceType = SliceBuilderUtils.getSliceType(mContext, controllerClassName,
-                        key);
-                final boolean isPlatformSlice = bundle.getBoolean(METADATA_PLATFORM_SLICE_FLAG);
-=======
 
                 final int sliceType = controller.getSliceType();
->>>>>>> 490ac798
                 final String unavailableSliceSubtitle = bundle.getString(
                         METADATA_UNAVAILABLE_SLICE_SUBTITLE);
 
@@ -234,24 +224,10 @@
                         .setPreferenceControllerClassName(controllerClassName)
                         .setFragmentName(fragmentName)
                         .setSliceType(sliceType)
-<<<<<<< HEAD
-                        .setPlatformDefined(isPlatformSlice)
                         .setUnavailableSliceSubtitle(unavailableSliceSubtitle)
                         .build();
 
-                final BasePreferenceController controller =
-                        SliceBuilderUtils.getPreferenceController(mContext, xmlSlice);
-
-                // Only add pre-approved Slices available on the device.
-                if (controller.isSliceable() && controller.isAvailable()) {
-                    xmlSliceData.add(xmlSlice);
-                }
-=======
-                        .setUnavailableSliceSubtitle(unavailableSliceSubtitle)
-                        .build();
-
                 xmlSliceData.add(xmlSlice);
->>>>>>> 490ac798
             }
         } catch (SliceData.InvalidSliceDataException e) {
             Log.w(TAG, "Invalid data when building SliceData for " + fragmentName, e);
