/*
 * Copyright (C) 2017 The Android Open Source Project
 *
 * Licensed under the Apache License, Version 2.0 (the "License");
 * you may not use this file except in compliance with the License.
 * You may obtain a copy of the License at
 *
 *      http://www.apache.org/licenses/LICENSE-2.0
 *
 * Unless required by applicable law or agreed to in writing, software
 * distributed under the License is distributed on an "AS IS" BASIS,
 * WITHOUT WARRANTIES OR CONDITIONS OF ANY KIND, either express or implied.
 * See the License for the specific language governing permissions and
 * limitations under the License
 */

package com.android.settings.slices;

import static com.android.settings.slices.SlicesDatabaseHelper.Tables.TABLE_SLICES_INDEX;

import android.content.Context;
import android.database.Cursor;
import android.database.sqlite.SQLiteDatabase;
import android.net.Uri;
import android.os.Binder;
import android.text.TextUtils;
import android.util.Pair;

import androidx.slice.Slice;

import com.android.settings.overlay.FeatureFactory;
import com.android.settings.slices.SlicesDatabaseHelper.IndexColumns;

import java.util.ArrayList;
import java.util.List;

/**
 * Class used to map a {@link Uri} from {@link SettingsSliceProvider} to a Slice.
 */
public class SlicesDatabaseAccessor {

    public static final String[] SELECT_COLUMNS_ALL = {
            IndexColumns.KEY,
            IndexColumns.TITLE,
            IndexColumns.SUMMARY,
            IndexColumns.SCREENTITLE,
            IndexColumns.KEYWORDS,
            IndexColumns.ICON_RESOURCE,
            IndexColumns.FRAGMENT,
            IndexColumns.CONTROLLER,
            IndexColumns.SLICE_TYPE,
            IndexColumns.UNAVAILABLE_SLICE_SUBTITLE,
    };

<<<<<<< HEAD
    // Cursor value for boolean true
    private static final int TRUE = 1;

=======
>>>>>>> 733eed05
    private final Context mContext;
    private final SlicesDatabaseHelper mHelper;

    public SlicesDatabaseAccessor(Context context) {
        mContext = context;
        mHelper = SlicesDatabaseHelper.getInstance(mContext);
    }

    /**
     * Query the slices database and return a {@link SliceData} object corresponding to the row
     * matching the key provided by the {@param uri}. Additionally adds the {@param uri} to the
     * {@link SliceData} object so the {@link Slice} can bind to the {@link Uri}.
     * Used when building a {@link Slice}.
     */
    public SliceData getSliceDataFromUri(Uri uri) {
        Pair<Boolean, String> pathData = SliceBuilderUtils.getPathData(uri);
        if (pathData == null) {
            throw new IllegalStateException("Invalid Slices uri: " + uri);
        }
        try (Cursor cursor = getIndexedSliceData(pathData.second /* key */)) {
            return buildSliceData(cursor, uri, pathData.first /* isIntentOnly */);
        }
    }

    /**
     * Query the slices database and return a {@link SliceData} object corresponding to the row
     * matching the {@param key}.
     * Used when handling the action of the {@link Slice}.
     */
    public SliceData getSliceDataFromKey(String key) {
        try (Cursor cursor = getIndexedSliceData(key)) {
            return buildSliceData(cursor, null /* uri */, false /* isIntentOnly */);
        }
    }

    /**
     * @return a list of Slice {@link Uri}s based on their visibility {@param isPublicSlice } and
     * {@param authority}.
     */
    public List<Uri> getSliceUris(String authority, boolean isPublicSlice) {
        verifyIndexing();
        final List<Uri> uris = new ArrayList<>();
        final String whereClause = IndexColumns.PUBLIC_SLICE + (isPublicSlice ? "=1" : "=0");
        final SQLiteDatabase database = mHelper.getReadableDatabase();
        final String[] columns = new String[]{IndexColumns.SLICE_URI};
        try (Cursor resultCursor = database.query(TABLE_SLICES_INDEX, columns,
                whereClause /* where */, null /* selection */, null /* groupBy */,
                null /* having */, null /* orderBy */)) {
            if (!resultCursor.moveToFirst()) {
                return uris;
            }

            do {
                final Uri uri = Uri.parse(resultCursor.getString(0 /* SLICE_URI */));
                if (TextUtils.isEmpty(authority)
                        || TextUtils.equals(authority, uri.getAuthority())) {
                    uris.add(uri);
                }
            } while (resultCursor.moveToNext());
        }
        return uris;
    }

    private Cursor getIndexedSliceData(String path) {
        verifyIndexing();

        final String whereClause = buildKeyMatchWhereClause();
        final SQLiteDatabase database = mHelper.getReadableDatabase();
        final String[] selection = new String[]{path};
        final Cursor resultCursor = database.query(TABLE_SLICES_INDEX, SELECT_COLUMNS_ALL,
                whereClause, selection, null /* groupBy */, null /* having */, null /* orderBy */);

        int numResults = resultCursor.getCount();

        if (numResults == 0) {
            resultCursor.close();
            throw new IllegalStateException("Invalid Slices key from path: " + path);
        }

        if (numResults > 1) {
            resultCursor.close();
            throw new IllegalStateException(
                    "Should not match more than 1 slice with path: " + path);
        }

        resultCursor.moveToFirst();
        return resultCursor;
    }

    private String buildKeyMatchWhereClause() {
        return new StringBuilder(IndexColumns.KEY)
                .append(" = ?")
                .toString();
    }

    private static SliceData buildSliceData(Cursor cursor, Uri uri, boolean isIntentOnly) {
        final String key = cursor.getString(cursor.getColumnIndex(IndexColumns.KEY));
        final String title = cursor.getString(cursor.getColumnIndex(IndexColumns.TITLE));
        final String summary = cursor.getString(cursor.getColumnIndex(IndexColumns.SUMMARY));
        final String screenTitle = cursor.getString(
                cursor.getColumnIndex(IndexColumns.SCREENTITLE));
        final String keywords = cursor.getString(cursor.getColumnIndex(IndexColumns.KEYWORDS));
        final int iconResource = cursor.getInt(cursor.getColumnIndex(IndexColumns.ICON_RESOURCE));
        final String fragmentClassName = cursor.getString(
                cursor.getColumnIndex(IndexColumns.FRAGMENT));
        final String controllerClassName = cursor.getString(
                cursor.getColumnIndex(IndexColumns.CONTROLLER));
        int sliceType = cursor.getInt(
                cursor.getColumnIndex(IndexColumns.SLICE_TYPE));
        final String unavailableSliceSubtitle = cursor.getString(
                cursor.getColumnIndex(IndexColumns.UNAVAILABLE_SLICE_SUBTITLE));

        if (isIntentOnly) {
            sliceType = SliceData.SliceType.INTENT;
        }

        return new SliceData.Builder()
                .setKey(key)
                .setTitle(title)
                .setSummary(summary)
                .setScreenTitle(screenTitle)
                .setKeywords(keywords)
                .setIcon(iconResource)
                .setFragmentName(fragmentClassName)
                .setPreferenceControllerClassName(controllerClassName)
                .setUri(uri)
                .setSliceType(sliceType)
                .setUnavailableSliceSubtitle(unavailableSliceSubtitle)
                .build();
    }

    private void verifyIndexing() {
        final long uidToken = Binder.clearCallingIdentity();
        try {
            FeatureFactory.getFactory(
                    mContext).getSlicesFeatureProvider().indexSliceData(mContext);
        } finally {
            Binder.restoreCallingIdentity(uidToken);
        }
    }
}<|MERGE_RESOLUTION|>--- conflicted
+++ resolved
@@ -52,12 +52,6 @@
             IndexColumns.UNAVAILABLE_SLICE_SUBTITLE,
     };
 
-<<<<<<< HEAD
-    // Cursor value for boolean true
-    private static final int TRUE = 1;
-
-=======
->>>>>>> 733eed05
     private final Context mContext;
     private final SlicesDatabaseHelper mHelper;
 
