/*
 * Copyright (C) 2006 The Android Open Source Project
 *
 * Licensed under the Apache License, Version 2.0 (the "License");
 * you may not use this file except in compliance with the License.
 * You may obtain a copy of the License at
 *
 *      http://www.apache.org/licenses/LICENSE-2.0
 *
 * Unless required by applicable law or agreed to in writing, software
 * distributed under the License is distributed on an "AS IS" BASIS,
 * WITHOUT WARRANTIES OR CONDITIONS OF ANY KIND, either express or implied.
 * See the License for the specific language governing permissions and
 * limitations under the License.
 */

package com.android.settings.network;

import static android.content.Context.TELEPHONY_SERVICE;

import android.app.Dialog;
import android.app.settings.SettingsEnums;
import android.content.ContentValues;
import android.content.Context;
import android.content.Intent;
import android.database.Cursor;
import android.net.Uri;
import android.os.Bundle;
import android.os.PersistableBundle;
import android.provider.Telephony;
import android.telephony.CarrierConfigManager;
import android.telephony.ServiceState;
import android.telephony.SubscriptionManager;
import android.telephony.TelephonyManager;
import android.text.TextUtils;
import android.util.Log;
import android.view.KeyEvent;
import android.view.Menu;
import android.view.MenuInflater;
import android.view.MenuItem;
import android.view.View;
import android.view.View.OnKeyListener;

import androidx.annotation.VisibleForTesting;
import androidx.appcompat.app.AlertDialog;
import androidx.preference.EditTextPreference;
import androidx.preference.ListPreference;
import androidx.preference.MultiSelectListPreference;
import androidx.preference.Preference;
import androidx.preference.Preference.OnPreferenceChangeListener;
import androidx.preference.SwitchPreference;

import com.android.internal.telephony.PhoneConstants;
import com.android.internal.util.ArrayUtils;
import com.android.settings.R;
import com.android.settings.SettingsPreferenceFragment;
import com.android.settings.core.instrumentation.InstrumentedDialogFragment;
import com.android.settingslib.utils.ThreadUtils;
import com.android.settings.Utils;

import java.util.Arrays;
import java.util.HashSet;
import java.util.List;
import java.util.Set;

public class ApnEditor extends SettingsPreferenceFragment
        implements OnPreferenceChangeListener, OnKeyListener {

    private final static String TAG = ApnEditor.class.getSimpleName();
    private final static boolean VDBG = false;   // STOPSHIP if true

    private final static String KEY_AUTH_TYPE = "auth_type";
    private final static String KEY_PROTOCOL = "apn_protocol";
    private final static String KEY_ROAMING_PROTOCOL = "apn_roaming_protocol";
    private final static String KEY_CARRIER_ENABLED = "carrier_enabled";
    private final static String KEY_BEARER_MULTI = "bearer_multi";
    private final static String KEY_MVNO_TYPE = "mvno_type";
    private final static String KEY_PASSWORD = "apn_password";

    private static final int MENU_DELETE = Menu.FIRST;
    private static final int MENU_SAVE = Menu.FIRST + 1;
    private static final int MENU_CANCEL = Menu.FIRST + 2;

    @VisibleForTesting
    static String sNotSet;
    @VisibleForTesting
    EditTextPreference mName;
    @VisibleForTesting
    EditTextPreference mApn;
    @VisibleForTesting
    EditTextPreference mProxy;
    @VisibleForTesting
    EditTextPreference mPort;
    @VisibleForTesting
    EditTextPreference mUser;
    @VisibleForTesting
    EditTextPreference mServer;
    @VisibleForTesting
    EditTextPreference mPassword;
    @VisibleForTesting
    EditTextPreference mMmsc;
    @VisibleForTesting
    EditTextPreference mMcc;
    @VisibleForTesting
    EditTextPreference mMnc;
    @VisibleForTesting
    EditTextPreference mMmsProxy;
    @VisibleForTesting
    EditTextPreference mMmsPort;
    @VisibleForTesting
    ListPreference mAuthType;
    @VisibleForTesting
    EditTextPreference mApnType;
    @VisibleForTesting
    ListPreference mProtocol;
    @VisibleForTesting
    ListPreference mRoamingProtocol;
    @VisibleForTesting
    SwitchPreference mCarrierEnabled;
    @VisibleForTesting
    MultiSelectListPreference mBearerMulti;
    @VisibleForTesting
    ListPreference mMvnoType;
    @VisibleForTesting
    EditTextPreference mMvnoMatchData;

    @VisibleForTesting
    ApnData mApnData;

    private String mCurMnc;
    private String mCurMcc;

    private boolean mNewApn;
    private int mSubId;
    private TelephonyManager mTelephonyManager;
    private int mBearerInitialVal = 0;
    private String mMvnoTypeStr;
    private String mMvnoMatchDataStr;
    @VisibleForTesting
    String[] mReadOnlyApnTypes;
    @VisibleForTesting
    String[] mDefaultApnTypes;
    private String[] mReadOnlyApnFields;
    private boolean mReadOnlyApn;
    private Uri mCarrierUri;

    private static final String APN_DEFALUT_VALUES_STRING_ARRAY = "apn_default_values_strings_array";

    /**
     * Standard projection for the interesting columns of a normal note.
     */
    private static final String[] sProjection = new String[] {
            Telephony.Carriers._ID,     // 0
            Telephony.Carriers.NAME,    // 1
            Telephony.Carriers.APN,     // 2
            Telephony.Carriers.PROXY,   // 3
            Telephony.Carriers.PORT,    // 4
            Telephony.Carriers.USER,    // 5
            Telephony.Carriers.SERVER,  // 6
            Telephony.Carriers.PASSWORD, // 7
            Telephony.Carriers.MMSC, // 8
            Telephony.Carriers.MCC, // 9
            Telephony.Carriers.MNC, // 10
            Telephony.Carriers.NUMERIC, // 11
            Telephony.Carriers.MMSPROXY,// 12
            Telephony.Carriers.MMSPORT, // 13
            Telephony.Carriers.AUTH_TYPE, // 14
            Telephony.Carriers.TYPE, // 15
            Telephony.Carriers.PROTOCOL, // 16
            Telephony.Carriers.CARRIER_ENABLED, // 17
            Telephony.Carriers.BEARER, // 18
            Telephony.Carriers.BEARER_BITMASK, // 19
            Telephony.Carriers.ROAMING_PROTOCOL, // 20
            Telephony.Carriers.MVNO_TYPE,   // 21
            Telephony.Carriers.MVNO_MATCH_DATA,  // 22
            Telephony.Carriers.EDITED_STATUS,   // 23
            Telephony.Carriers.USER_EDITABLE    //24
    };

    private static final String[] sUIConfigurableItems = new String[] {
        Telephony.Carriers.NAME,
        Telephony.Carriers.APN,
        Telephony.Carriers.PROXY,
        Telephony.Carriers.PORT,
        Telephony.Carriers.USER,
        Telephony.Carriers.SERVER,
        Telephony.Carriers.PASSWORD,
        Telephony.Carriers.MMSC,
        Telephony.Carriers.MMSPROXY,
        Telephony.Carriers.MMSPORT,
        Telephony.Carriers.AUTH_TYPE,
        Telephony.Carriers.TYPE,
        Telephony.Carriers.PROTOCOL,
        Telephony.Carriers.CARRIER_ENABLED,
        Telephony.Carriers.BEARER,
        Telephony.Carriers.BEARER_BITMASK,
        Telephony.Carriers.ROAMING_PROTOCOL,
    };

    private static final int ID_INDEX = 0;
    @VisibleForTesting
    static final int NAME_INDEX = 1;
    @VisibleForTesting
    static final int APN_INDEX = 2;
    private static final int PROXY_INDEX = 3;
    private static final int PORT_INDEX = 4;
    private static final int USER_INDEX = 5;
    private static final int SERVER_INDEX = 6;
    private static final int PASSWORD_INDEX = 7;
    private static final int MMSC_INDEX = 8;
    @VisibleForTesting
    static final int MCC_INDEX = 9;
    @VisibleForTesting
    static final int MNC_INDEX = 10;
    private static final int MMSPROXY_INDEX = 12;
    private static final int MMSPORT_INDEX = 13;
    private static final int AUTH_TYPE_INDEX = 14;
    @VisibleForTesting
    static final int TYPE_INDEX = 15;
    private static final int PROTOCOL_INDEX = 16;
    @VisibleForTesting
    static final int CARRIER_ENABLED_INDEX = 17;
    private static final int BEARER_INDEX = 18;
    private static final int BEARER_BITMASK_INDEX = 19;
    private static final int ROAMING_PROTOCOL_INDEX = 20;
    private static final int MVNO_TYPE_INDEX = 21;
    private static final int MVNO_MATCH_DATA_INDEX = 22;
    private static final int EDITED_INDEX = 23;
    private static final int USER_EDITABLE_INDEX = 24;

    @Override
    public void onCreate(Bundle icicle) {
        super.onCreate(icicle);

        addPreferencesFromResource(R.xml.apn_editor);

        sNotSet = getResources().getString(R.string.apn_not_set);
        mName = (EditTextPreference) findPreference("apn_name");
        mApn = (EditTextPreference) findPreference("apn_apn");
        mProxy = (EditTextPreference) findPreference("apn_http_proxy");
        mPort = (EditTextPreference) findPreference("apn_http_port");
        mUser = (EditTextPreference) findPreference("apn_user");
        mServer = (EditTextPreference) findPreference("apn_server");
        mPassword = (EditTextPreference) findPreference(KEY_PASSWORD);
        mMmsProxy = (EditTextPreference) findPreference("apn_mms_proxy");
        mMmsPort = (EditTextPreference) findPreference("apn_mms_port");
        mMmsc = (EditTextPreference) findPreference("apn_mmsc");
        mMcc = (EditTextPreference) findPreference("apn_mcc");
        mMnc = (EditTextPreference) findPreference("apn_mnc");
        mApnType = (EditTextPreference) findPreference("apn_type");
        mAuthType = (ListPreference) findPreference(KEY_AUTH_TYPE);
        mProtocol = (ListPreference) findPreference(KEY_PROTOCOL);
        mRoamingProtocol = (ListPreference) findPreference(KEY_ROAMING_PROTOCOL);
        mCarrierEnabled = (SwitchPreference) findPreference(KEY_CARRIER_ENABLED);
        mBearerMulti = (MultiSelectListPreference) findPreference(KEY_BEARER_MULTI);
        mMvnoType = (ListPreference) findPreference(KEY_MVNO_TYPE);
        mMvnoMatchData = (EditTextPreference) findPreference("mvno_match_data");

        final Intent intent = getIntent();
        final String action = intent.getAction();
        if (TextUtils.isEmpty(action)) {
            finish();
            return;
        }

        mSubId = intent.getIntExtra(ApnSettings.SUB_ID,
                SubscriptionManager.INVALID_SUBSCRIPTION_ID);
        mReadOnlyApn = false;
        mReadOnlyApnTypes = null;
        mReadOnlyApnFields = null;

        CarrierConfigManager configManager = (CarrierConfigManager)
                getSystemService(Context.CARRIER_CONFIG_SERVICE);
        if (configManager != null) {
            PersistableBundle b = configManager.getConfigForSubId(mSubId);
            if (b != null) {
                mReadOnlyApnTypes = b.getStringArray(
                        CarrierConfigManager.KEY_READ_ONLY_APN_TYPES_STRING_ARRAY);
                if (!ArrayUtils.isEmpty(mReadOnlyApnTypes)) {
                    Log.d(TAG,
                            "onCreate: read only APN type: " + Arrays.toString(mReadOnlyApnTypes));
                }
                mReadOnlyApnFields = b.getStringArray(
                        CarrierConfigManager.KEY_READ_ONLY_APN_FIELDS_STRING_ARRAY);

                mDefaultApnTypes = b.getStringArray(
                        CarrierConfigManager.KEY_APN_SETTINGS_DEFAULT_APN_TYPES_STRING_ARRAY);
                if (!ArrayUtils.isEmpty(mDefaultApnTypes)) {
                    Log.d(TAG, "onCreate: default apn types: " + Arrays.toString(mDefaultApnTypes));
                }
            }
        }

        Uri uri = null;
        if (action.equals(Intent.ACTION_EDIT)) {
            uri = intent.getData();
            if (!uri.isPathPrefixMatch(Telephony.Carriers.CONTENT_URI)) {
                Log.e(TAG, "Edit request not for carrier table. Uri: " + uri);
                finish();
                return;
            }
        } else if (action.equals(Intent.ACTION_INSERT)) {
            mCarrierUri = intent.getData();
            if (!mCarrierUri.isPathPrefixMatch(Telephony.Carriers.CONTENT_URI)) {
                Log.e(TAG, "Insert request not for carrier table. Uri: " + mCarrierUri);
                finish();
                return;
            }
            mNewApn = true;
            mMvnoTypeStr = intent.getStringExtra(ApnSettings.MVNO_TYPE);
            mMvnoMatchDataStr = intent.getStringExtra(ApnSettings.MVNO_MATCH_DATA);
        } else {
            finish();
            return;
        }

        // Creates an ApnData to store the apn data temporary, so that we don't need the cursor to
        // get the apn data. The uri is null if the action is ACTION_INSERT, that mean there is no
        // record in the database, so create a empty ApnData to represent a empty row of database.
        if (uri != null) {
            mApnData = getApnDataFromUri(uri);
        } else {
            mApnData = new ApnData(sProjection.length);
            if (action.equals(Intent.ACTION_INSERT)) {
                setDefaultData();
            }
        }

        mTelephonyManager = (TelephonyManager) getSystemService(TELEPHONY_SERVICE);

        boolean isUserEdited = mApnData.getInteger(EDITED_INDEX, Telephony.Carriers.USER_EDITED)
                == Telephony.Carriers.USER_EDITED;

        Log.d(TAG, "onCreate: EDITED " + isUserEdited);
        // if it's not a USER_EDITED apn, check if it's read-only
        if (!isUserEdited && (mApnData.getInteger(USER_EDITABLE_INDEX, 1) == 0
                || apnTypesMatch(mReadOnlyApnTypes, mApnData.getString(TYPE_INDEX)))) {
            Log.d(TAG, "onCreate: apnTypesMatch; read-only APN");
            mReadOnlyApn = true;
            disableAllFields();
        } else if (!ArrayUtils.isEmpty(mReadOnlyApnFields)) {
            disableFields(mReadOnlyApnFields);
        }

        for (int i = 0; i < getPreferenceScreen().getPreferenceCount(); i++) {
            getPreferenceScreen().getPreference(i).setOnPreferenceChangeListener(this);
        }

        fillUI(icicle == null);
    }

    @VisibleForTesting
    static String formatInteger(String value) {
        try {
            final int intValue = Integer.parseInt(value);
            return String.format(getCorrectDigitsFormat(value), intValue);
        } catch (NumberFormatException e) {
            return value;
        }
    }

    /**
     * Get the digits format so we preserve leading 0's.
     * MCCs are 3 digits and MNCs are either 2 or 3.
     */
    static String getCorrectDigitsFormat(String value) {
        if (value.length() == 2) return "%02d";
        else return "%03d";
    }


    /**
     * Check if passed in array of APN types indicates all APN types
     * @param apnTypes array of APN types. "*" indicates all types.
     * @return true if all apn types are included in the array, false otherwise
     */
    static boolean hasAllApns(String[] apnTypes) {
        if (ArrayUtils.isEmpty(apnTypes)) {
            return false;
        }

        List apnList = Arrays.asList(apnTypes);
        if (apnList.contains(PhoneConstants.APN_TYPE_ALL)) {
            Log.d(TAG, "hasAllApns: true because apnList.contains(PhoneConstants.APN_TYPE_ALL)");
            return true;
        }
        for (String apn : PhoneConstants.APN_TYPES) {
            if (!apnList.contains(apn)) {
                return false;
            }
        }

        Log.d(TAG, "hasAllApns: true");
        return true;
    }

    /**
     * Check if APN types overlap.
     * @param apnTypesArray1 array of APNs. Empty array indicates no APN type; "*" indicates all
     *                       types
     * @param apnTypes2 comma separated string of APN types. Empty string represents all types.
     * @return if any apn type matches return true, otherwise return false
     */
    private boolean apnTypesMatch(String[] apnTypesArray1, String apnTypes2) {
        if (ArrayUtils.isEmpty(apnTypesArray1)) {
            return false;
        }

        if (hasAllApns(apnTypesArray1) || TextUtils.isEmpty(apnTypes2)) {
            return true;
        }

        List apnTypesList1 = Arrays.asList(apnTypesArray1);
        String[] apnTypesArray2 = apnTypes2.split(",");

        for (String apn : apnTypesArray2) {
            if (apnTypesList1.contains(apn.trim())) {
                Log.d(TAG, "apnTypesMatch: true because match found for " + apn.trim());
                return true;
            }
        }

        Log.d(TAG, "apnTypesMatch: false");
        return false;
    }

    /**
     * Function to get Preference obj corresponding to an apnField
     * @param apnField apn field name for which pref is needed
     * @return Preference obj corresponding to passed in apnField
     */
    private Preference getPreferenceFromFieldName(String apnField) {
        switch (apnField) {
            case Telephony.Carriers.NAME:
                return mName;
            case Telephony.Carriers.APN:
                return mApn;
            case Telephony.Carriers.PROXY:
                return mProxy;
            case Telephony.Carriers.PORT:
                return mPort;
            case Telephony.Carriers.USER:
                return mUser;
            case Telephony.Carriers.SERVER:
                return mServer;
            case Telephony.Carriers.PASSWORD:
                return mPassword;
            case Telephony.Carriers.MMSPROXY:
                return mMmsProxy;
            case Telephony.Carriers.MMSPORT:
                return mMmsPort;
            case Telephony.Carriers.MMSC:
                return mMmsc;
            case Telephony.Carriers.MCC:
                return mMcc;
            case Telephony.Carriers.MNC:
                return mMnc;
            case Telephony.Carriers.TYPE:
                return mApnType;
            case Telephony.Carriers.AUTH_TYPE:
                return mAuthType;
            case Telephony.Carriers.PROTOCOL:
                return mProtocol;
            case Telephony.Carriers.ROAMING_PROTOCOL:
                return mRoamingProtocol;
            case Telephony.Carriers.CARRIER_ENABLED:
                return mCarrierEnabled;
            case Telephony.Carriers.BEARER:
            case Telephony.Carriers.BEARER_BITMASK:
                return mBearerMulti;
            case Telephony.Carriers.MVNO_TYPE:
                return mMvnoType;
            case Telephony.Carriers.MVNO_MATCH_DATA:
                return mMvnoMatchData;
        }
        return null;
    }

    /**
     * Disables given fields so that user cannot modify them
     *
     * @param apnFields fields to be disabled
     */
    private void disableFields(String[] apnFields) {
        for (String apnField : apnFields) {
            Preference preference = getPreferenceFromFieldName(apnField);
            if (preference != null) {
                preference.setEnabled(false);
            }
        }
    }

    /**
     * Disables all fields so that user cannot modify the APN
     */
    private void disableAllFields() {
        mName.setEnabled(false);
        mApn.setEnabled(false);
        mProxy.setEnabled(false);
        mPort.setEnabled(false);
        mUser.setEnabled(false);
        mServer.setEnabled(false);
        mPassword.setEnabled(false);
        mMmsProxy.setEnabled(false);
        mMmsPort.setEnabled(false);
        mMmsc.setEnabled(false);
        mMcc.setEnabled(false);
        mMnc.setEnabled(false);
        mApnType.setEnabled(false);
        mAuthType.setEnabled(false);
        mProtocol.setEnabled(false);
        mRoamingProtocol.setEnabled(false);
        mCarrierEnabled.setEnabled(false);
        mBearerMulti.setEnabled(false);
        mMvnoType.setEnabled(false);
        mMvnoMatchData.setEnabled(false);
    }

    @Override
    public int getMetricsCategory() {
        return SettingsEnums.APN_EDITOR;
    }

    @VisibleForTesting
    void fillUI(boolean firstTime) {
        if (firstTime) {
            // Fill in all the values from the db in both text editor and summary
            mName.setText(mApnData.getString(NAME_INDEX));
            mApn.setText(mApnData.getString(APN_INDEX));
            mProxy.setText(mApnData.getString(PROXY_INDEX));
            mPort.setText(mApnData.getString(PORT_INDEX));
            mUser.setText(mApnData.getString(USER_INDEX));
            mServer.setText(mApnData.getString(SERVER_INDEX));
            mPassword.setText(mApnData.getString(PASSWORD_INDEX));
            mMmsProxy.setText(mApnData.getString(MMSPROXY_INDEX));
            mMmsPort.setText(mApnData.getString(MMSPORT_INDEX));
            mMmsc.setText(mApnData.getString(MMSC_INDEX));
            mMcc.setText(mApnData.getString(MCC_INDEX));
            mMnc.setText(mApnData.getString(MNC_INDEX));
            mApnType.setText(mApnData.getString(TYPE_INDEX));
            if (mNewApn) {
                String numeric = mTelephonyManager.getSimOperator(mSubId);
                // MCC is first 3 chars and then in 2 - 3 chars of MNC
                if (numeric != null && numeric.length() > 4) {
                    // Country code
                    String mcc = numeric.substring(0, 3);
                    // Network code
                    String mnc = numeric.substring(3);
                    // Auto populate MNC and MCC for new entries, based on what SIM reports
                    mMcc.setText(mcc);
                    mMnc.setText(mnc);
                    mCurMnc = mnc;
                    mCurMcc = mcc;
                }
            }
            int authVal = mApnData.getInteger(AUTH_TYPE_INDEX, -1);
            if (authVal != -1) {
                mAuthType.setValueIndex(authVal);
            } else {
                mAuthType.setValue(null);
            }

            mProtocol.setValue(mApnData.getString(PROTOCOL_INDEX));
            mRoamingProtocol.setValue(mApnData.getString(ROAMING_PROTOCOL_INDEX));
            mCarrierEnabled.setChecked(mApnData.getInteger(CARRIER_ENABLED_INDEX, 1) == 1);
            mBearerInitialVal = mApnData.getInteger(BEARER_INDEX, 0);

            HashSet<String> bearers = new HashSet<String>();
            int bearerBitmask = mApnData.getInteger(BEARER_BITMASK_INDEX, 0);
            if (bearerBitmask == 0) {
                if (mBearerInitialVal == 0) {
                    bearers.add("" + 0);
                }
            } else {
                int i = 1;
                while (bearerBitmask != 0) {
                    if ((bearerBitmask & 1) == 1) {
                        bearers.add("" + i);
                    }
                    bearerBitmask >>= 1;
                    i++;
                }
            }

            if (mBearerInitialVal != 0 && bearers.contains("" + mBearerInitialVal) == false) {
                // add mBearerInitialVal to bearers
                bearers.add("" + mBearerInitialVal);
            }
            mBearerMulti.setValues(bearers);

            mMvnoType.setValue(mApnData.getString(MVNO_TYPE_INDEX));
            mMvnoMatchData.setEnabled(false);
            mMvnoMatchData.setText(mApnData.getString(MVNO_MATCH_DATA_INDEX));
            if (mNewApn && mMvnoTypeStr != null && mMvnoMatchDataStr != null) {
                mMvnoType.setValue(mMvnoTypeStr);
                mMvnoMatchData.setText(mMvnoMatchDataStr);
            }
            String localizedName = Utils.getLocalizedName(getActivity(), mApnData.getString(NAME_INDEX));
            if (!TextUtils.isEmpty(localizedName)) {
                mName.setText(localizedName);
            }
        }

        mName.setSummary(checkNull(mName.getText()));
        mApn.setSummary(checkNull(mApn.getText()));
        mProxy.setSummary(checkNull(mProxy.getText()));
        mPort.setSummary(checkNull(mPort.getText()));
        mUser.setSummary(checkNull(mUser.getText()));
        mServer.setSummary(checkNull(mServer.getText()));
        mPassword.setSummary(starify(mPassword.getText()));
        mMmsProxy.setSummary(checkNull(mMmsProxy.getText()));
        mMmsPort.setSummary(checkNull(mMmsPort.getText()));
        mMmsc.setSummary(checkNull(mMmsc.getText()));
        mMcc.setSummary(formatInteger(checkNull(mMcc.getText())));
        mMnc.setSummary(formatInteger(checkNull(mMnc.getText())));
        mApnType.setSummary(checkNull(mApnType.getText()));

        String authVal = mAuthType.getValue();
        if (authVal != null) {
            int authValIndex = Integer.parseInt(authVal);
            mAuthType.setValueIndex(authValIndex);

            String[] values = getResources().getStringArray(R.array.apn_auth_entries);
            mAuthType.setSummary(values[authValIndex]);
        } else {
            mAuthType.setSummary(sNotSet);
        }

        mProtocol.setSummary(checkNull(protocolDescription(mProtocol.getValue(), mProtocol)));
        mRoamingProtocol.setSummary(
                checkNull(protocolDescription(mRoamingProtocol.getValue(), mRoamingProtocol)));
        mBearerMulti.setSummary(
                checkNull(bearerMultiDescription(mBearerMulti.getValues())));
        mMvnoType.setSummary(
                checkNull(mvnoDescription(mMvnoType.getValue())));
        mMvnoMatchData.setSummary(checkNull(mMvnoMatchData.getText()));
        // allow user to edit carrier_enabled for some APN
        boolean ceEditable = getResources().getBoolean(R.bool.config_allow_edit_carrier_enabled);
        if (ceEditable) {
            mCarrierEnabled.setEnabled(true);
        } else {
            mCarrierEnabled.setEnabled(false);
        }
    }

    /**
     * Returns the UI choice (e.g., "IPv4/IPv6") corresponding to the given
     * raw value of the protocol preference (e.g., "IPV4V6"). If unknown,
     * return null.
     */
    private String protocolDescription(String raw, ListPreference protocol) {
        int protocolIndex = protocol.findIndexOfValue(raw);
        if (protocolIndex == -1) {
            return null;
        } else {
            String[] values = getResources().getStringArray(R.array.apn_protocol_entries);
            try {
                return values[protocolIndex];
            } catch (ArrayIndexOutOfBoundsException e) {
                return null;
            }
        }
    }

    private String bearerMultiDescription(Set<String> raw) {
        String[] values = getResources().getStringArray(R.array.bearer_entries);
        StringBuilder retVal = new StringBuilder();
        boolean first = true;
        for (String bearer : raw) {
            int bearerIndex = mBearerMulti.findIndexOfValue(bearer);
            try {
                if (first) {
                    retVal.append(values[bearerIndex]);
                    first = false;
                } else {
                    retVal.append(", " + values[bearerIndex]);
                }
            } catch (ArrayIndexOutOfBoundsException e) {
                // ignore
            }
        }
        String val = retVal.toString();
        if (!TextUtils.isEmpty(val)) {
            return val;
        }
        return null;
    }

    private String mvnoDescription(String newValue) {
        int mvnoIndex = mMvnoType.findIndexOfValue(newValue);
        String oldValue = mMvnoType.getValue();

        if (mvnoIndex == -1) {
            return null;
        } else {
            String[] values = getResources().getStringArray(R.array.mvno_type_entries);
            boolean mvnoMatchDataUneditable =
                    mReadOnlyApn || (mReadOnlyApnFields != null
                            && Arrays.asList(mReadOnlyApnFields)
                            .contains(Telephony.Carriers.MVNO_MATCH_DATA));
            mMvnoMatchData.setEnabled(!mvnoMatchDataUneditable && mvnoIndex != 0);
            if (newValue != null && newValue.equals(oldValue) == false) {
                if (values[mvnoIndex].equals("SPN")) {
                    mMvnoMatchData.setText(mTelephonyManager.getSimOperatorName());
                } else if (values[mvnoIndex].equals("IMSI")) {
                    String numeric = mTelephonyManager.getSimOperator(mSubId);
                    mMvnoMatchData.setText(numeric + "x");
                } else if (values[mvnoIndex].equals("GID")) {
                    mMvnoMatchData.setText(mTelephonyManager.getGroupIdLevel1());
                } else if (values[mvnoIndex].equals("ICCID")) {
                    if (mMvnoMatchDataStr != null) {
                        Log.d(TAG, "mMvnoMatchDataStr: " + mMvnoMatchDataStr);
                        mMvnoMatchData.setText(mMvnoMatchDataStr);
                    }
                }
            }

            try {
                return values[mvnoIndex];
            } catch (ArrayIndexOutOfBoundsException e) {
                return null;
            }
        }
    }

    public boolean onPreferenceChange(Preference preference, Object newValue) {
        String key = preference.getKey();
        if (KEY_AUTH_TYPE.equals(key)) {
            try {
                int index = Integer.parseInt((String) newValue);
                mAuthType.setValueIndex(index);

                String[] values = getResources().getStringArray(R.array.apn_auth_entries);
                mAuthType.setSummary(values[index]);
            } catch (NumberFormatException e) {
                return false;
            }
        } else if (KEY_PROTOCOL.equals(key)) {
            String protocol = protocolDescription((String) newValue, mProtocol);
            if (protocol == null) {
                return false;
            }
            mProtocol.setSummary(protocol);
            mProtocol.setValue((String) newValue);
        } else if (KEY_ROAMING_PROTOCOL.equals(key)) {
            String protocol = protocolDescription((String) newValue, mRoamingProtocol);
            if (protocol == null) {
                return false;
            }
            mRoamingProtocol.setSummary(protocol);
            mRoamingProtocol.setValue((String) newValue);
        } else if (KEY_BEARER_MULTI.equals(key)) {
            String bearer = bearerMultiDescription((Set<String>) newValue);
            if (bearer == null) {
                return false;
            }
            mBearerMulti.setValues((Set<String>) newValue);
            mBearerMulti.setSummary(bearer);
        } else if (KEY_MVNO_TYPE.equals(key)) {
            String mvno = mvnoDescription((String) newValue);
            if (mvno == null) {
                return false;
            }
            mMvnoType.setValue((String) newValue);
            mMvnoType.setSummary(mvno);
        } else if (KEY_PASSWORD.equals(key)) {
            mPassword.setSummary(starify(newValue != null ? String.valueOf(newValue) : ""));
        } else if (KEY_CARRIER_ENABLED.equals(key)) {
            // do nothing
        } else {
            preference.setSummary(checkNull(newValue != null ? String.valueOf(newValue) : null));
        }

        return true;
    }

    @Override
    public void onCreateOptionsMenu(Menu menu, MenuInflater inflater) {
        super.onCreateOptionsMenu(menu, inflater);
        // If it's a new APN, then cancel will delete the new entry in onPause
        if (!mNewApn && !mReadOnlyApn) {
            menu.add(0, MENU_DELETE, 0, R.string.menu_delete)
                .setIcon(R.drawable.ic_delete);
        }
        menu.add(0, MENU_SAVE, 0, R.string.menu_save)
            .setIcon(android.R.drawable.ic_menu_save);
        menu.add(0, MENU_CANCEL, 0, R.string.menu_cancel)
            .setIcon(android.R.drawable.ic_menu_close_clear_cancel);
    }

    @Override
    public boolean onOptionsItemSelected(MenuItem item) {
        switch (item.getItemId()) {
            case MENU_DELETE:
                deleteApn();
                finish();
                return true;
            case MENU_SAVE:
                if (validateAndSaveApnData()) {
                    finish();
                }
                return true;
            case MENU_CANCEL:
                finish();
                return true;
            default:
                return super.onOptionsItemSelected(item);
        }
    }

    @Override
    public void onViewCreated(View view, Bundle savedInstanceState) {
        super.onViewCreated(view, savedInstanceState);
        view.setOnKeyListener(this);
        view.setFocusableInTouchMode(true);
        view.requestFocus();
    }

    /**
     * Try to save the apn data when pressed the back button. An error message will be displayed if
     * the apn data is invalid.
     *
     * TODO(b/77339593): Try to keep the same behavior between back button and up navigate button.
     * We will save the valid apn data to the database when pressed the back button, but discard all
     * user changed when pressed the up navigate button.
     */
    @Override
    public boolean onKey(View v, int keyCode, KeyEvent event) {
        if (event.getAction() != KeyEvent.ACTION_DOWN) return false;
        switch (keyCode) {
            case KeyEvent.KEYCODE_BACK: {
                if (validateAndSaveApnData()) {
                    finish();
                }
                return true;
            }
        }
        return false;
    }

    /**
     * Add key, value to {@code cv} and compare the value against the value at index in
     * {@link #mApnData}.
     *
     * <p>
     * The key, value will not add to {@code cv} if value is null.
     *
     * @return true if values are different. {@code assumeDiff} indicates if values can be assumed
     * different in which case no comparison is needed.
     */
    boolean setStringValueAndCheckIfDiff(
            ContentValues cv, String key, String value, boolean assumeDiff, int index) {
        String valueFromLocalCache = mApnData.getString(index);
        if (VDBG) {
            Log.d(TAG, "setStringValueAndCheckIfDiff: assumeDiff: " + assumeDiff
                    + " key: " + key
                    + " value: '" + value
                    + "' valueFromDb: '" + valueFromLocalCache + "'");
        }
        boolean isDiff = assumeDiff
                || !((TextUtils.isEmpty(value) && TextUtils.isEmpty(valueFromLocalCache))
                || (value != null && value.equals(valueFromLocalCache)));

        if (isDiff && value != null) {
            cv.put(key, value);
        }
        return isDiff;
    }

    /**
     * Add key, value to {@code cv} and compare the value against the value at index in
     * {@link #mApnData}.
     *
     * @return true if values are different. {@code assumeDiff} indicates if values can be assumed
     * different in which case no comparison is needed.
     */
    boolean setIntValueAndCheckIfDiff(
            ContentValues cv, String key, int value, boolean assumeDiff, int index) {
        Integer valueFromLocalCache = mApnData.getInteger(index);
        if (VDBG) {
            Log.d(TAG, "setIntValueAndCheckIfDiff: assumeDiff: " + assumeDiff
                    + " key: " + key
                    + " value: '" + value
                    + "' valueFromDb: '" + valueFromLocalCache + "'");
        }

        boolean isDiff = assumeDiff || value != valueFromLocalCache;
        if (isDiff) {
            cv.put(key, value);
        }
        return isDiff;
    }

    /**
     * Validates the apn data and save it to the database if it's valid.
     *
     * <p>
     * A dialog with error message will be displayed if the APN data is invalid.
     *
     * @return true if there is no error
     */
    @VisibleForTesting
    boolean validateAndSaveApnData() {
        // Nothing to do if it's a read only APN
        if (mReadOnlyApn) {
            return true;
        }

        String name = checkNotSet(mName.getText());
        String apn = checkNotSet(mApn.getText());
        String mcc = checkNotSet(mMcc.getText());
        String mnc = checkNotSet(mMnc.getText());

        String errorMsg = validateApnData();
        if (errorMsg != null) {
            showError();
            return false;
        }

        ContentValues values = new ContentValues();
        // call update() if it's a new APN. If not, check if any field differs from the db value;
        // if any diff is found update() should be called
        boolean callUpdate = mNewApn;
        callUpdate = setStringValueAndCheckIfDiff(values,
                Telephony.Carriers.NAME,
                name,
                callUpdate,
                NAME_INDEX);

        callUpdate = setStringValueAndCheckIfDiff(values,
                Telephony.Carriers.APN,
                apn,
                callUpdate,
                APN_INDEX);

        callUpdate = setStringValueAndCheckIfDiff(values,
                Telephony.Carriers.PROXY,
                checkNotSet(mProxy.getText()),
                callUpdate,
                PROXY_INDEX);

        callUpdate = setStringValueAndCheckIfDiff(values,
                Telephony.Carriers.PORT,
                checkNotSet(mPort.getText()),
                callUpdate,
                PORT_INDEX);

        callUpdate = setStringValueAndCheckIfDiff(values,
                Telephony.Carriers.MMSPROXY,
                checkNotSet(mMmsProxy.getText()),
                callUpdate,
                MMSPROXY_INDEX);

        callUpdate = setStringValueAndCheckIfDiff(values,
                Telephony.Carriers.MMSPORT,
                checkNotSet(mMmsPort.getText()),
                callUpdate,
                MMSPORT_INDEX);

        callUpdate = setStringValueAndCheckIfDiff(values,
                Telephony.Carriers.USER,
                checkNotSet(mUser.getText()),
                callUpdate,
                USER_INDEX);

        callUpdate = setStringValueAndCheckIfDiff(values,
                Telephony.Carriers.SERVER,
                checkNotSet(mServer.getText()),
                callUpdate,
                SERVER_INDEX);

        callUpdate = setStringValueAndCheckIfDiff(values,
                Telephony.Carriers.PASSWORD,
                checkNotSet(mPassword.getText()),
                callUpdate,
                PASSWORD_INDEX);

        callUpdate = setStringValueAndCheckIfDiff(values,
                Telephony.Carriers.MMSC,
                checkNotSet(mMmsc.getText()),
                callUpdate,
                MMSC_INDEX);

        String authVal = mAuthType.getValue();
        if (authVal != null) {
            callUpdate = setIntValueAndCheckIfDiff(values,
                    Telephony.Carriers.AUTH_TYPE,
                    Integer.parseInt(authVal),
                    callUpdate,
                    AUTH_TYPE_INDEX);
        }

        callUpdate = setStringValueAndCheckIfDiff(values,
                Telephony.Carriers.PROTOCOL,
                checkNotSet(mProtocol.getValue()),
                callUpdate,
                PROTOCOL_INDEX);

        callUpdate = setStringValueAndCheckIfDiff(values,
                Telephony.Carriers.ROAMING_PROTOCOL,
                checkNotSet(mRoamingProtocol.getValue()),
                callUpdate,
                ROAMING_PROTOCOL_INDEX);

        callUpdate = setStringValueAndCheckIfDiff(values,
                Telephony.Carriers.TYPE,
                checkNotSet(getUserEnteredApnType()),
                callUpdate,
                TYPE_INDEX);

        callUpdate = setStringValueAndCheckIfDiff(values,
                Telephony.Carriers.MCC,
                mcc,
                callUpdate,
                MCC_INDEX);

        callUpdate = setStringValueAndCheckIfDiff(values,
                Telephony.Carriers.MNC,
                mnc,
                callUpdate,
                MNC_INDEX);

        values.put(Telephony.Carriers.NUMERIC, mcc + mnc);

        if (mCurMnc != null && mCurMcc != null) {
            if (mCurMnc.equals(mnc) && mCurMcc.equals(mcc)) {
                values.put(Telephony.Carriers.CURRENT, 1);
            }
        }

        Set<String> bearerSet = mBearerMulti.getValues();
        int bearerBitmask = 0;
        for (String bearer : bearerSet) {
            if (Integer.parseInt(bearer) == 0) {
                bearerBitmask = 0;
                break;
            } else {
                bearerBitmask |= ServiceState.getBitmaskForTech(Integer.parseInt(bearer));
            }
        }
        callUpdate = setIntValueAndCheckIfDiff(values,
                Telephony.Carriers.BEARER_BITMASK,
                bearerBitmask,
                callUpdate,
                BEARER_BITMASK_INDEX);

        int bearerVal;
        if (bearerBitmask == 0 || mBearerInitialVal == 0) {
            bearerVal = 0;
        } else if (ServiceState.bitmaskHasTech(bearerBitmask, mBearerInitialVal)) {
            bearerVal = mBearerInitialVal;
        } else {
            // bearer field was being used but bitmask has changed now and does not include the
            // initial bearer value -- setting bearer to 0 but maybe better behavior is to choose a
            // random tech from the new bitmask??
            bearerVal = 0;
        }
        callUpdate = setIntValueAndCheckIfDiff(values,
                Telephony.Carriers.BEARER,
                bearerVal,
                callUpdate,
                BEARER_INDEX);

        callUpdate = setStringValueAndCheckIfDiff(values,
                Telephony.Carriers.MVNO_TYPE,
                checkNotSet(mMvnoType.getValue()),
                callUpdate,
                MVNO_TYPE_INDEX);

        callUpdate = setStringValueAndCheckIfDiff(values,
                Telephony.Carriers.MVNO_MATCH_DATA,
                checkNotSet(mMvnoMatchData.getText()),
                callUpdate,
                MVNO_MATCH_DATA_INDEX);

        callUpdate = setIntValueAndCheckIfDiff(values,
                Telephony.Carriers.CARRIER_ENABLED,
                mCarrierEnabled.isChecked() ? 1 : 0,
                callUpdate,
                CARRIER_ENABLED_INDEX);

        values.put(Telephony.Carriers.EDITED_STATUS, Telephony.Carriers.USER_EDITED);

        if (callUpdate) {
            final Uri uri = mApnData.getUri() == null ? mCarrierUri : mApnData.getUri();
            updateApnDataToDatabase(uri, values);
        } else {
            if (VDBG) Log.d(TAG, "validateAndSaveApnData: not calling update()");
        }

        return true;
    }

    private void updateApnDataToDatabase(Uri uri, ContentValues values) {
        ThreadUtils.postOnBackgroundThread(() -> {
            if (uri.equals(mCarrierUri)) {
                // Add a new apn to the database
                final Uri newUri = getContentResolver().insert(mCarrierUri, values);
                if (newUri == null) {
                    Log.e(TAG, "Can't add a new apn to database " + mCarrierUri);
                }
            } else {
                // Update the existing apn
                getContentResolver().update(
                        uri, values, null /* where */, null /* selection Args */);
            }
        });
    }

    /**
     * Validates whether the apn data is valid.
     *
     * @return An error message if the apn data is invalid, otherwise return null.
     */
    @VisibleForTesting
    String validateApnData() {
        String errorMsg = null;

        String name = checkNotSet(mName.getText());
        String apn = checkNotSet(mApn.getText());
        String mcc = checkNotSet(mMcc.getText());
        String mnc = checkNotSet(mMnc.getText());

        if (TextUtils.isEmpty(name)) {
            errorMsg = getResources().getString(R.string.error_name_empty);
        } else if (TextUtils.isEmpty(apn)) {
            errorMsg = getResources().getString(R.string.error_apn_empty);
        } else if (mcc == null || mcc.length() != 3) {
            errorMsg = getResources().getString(R.string.error_mcc_not3);
        } else if ((mnc == null || (mnc.length() & 0xFFFE) != 2)) {
            errorMsg = getResources().getString(R.string.error_mnc_not23);
        }

        if (errorMsg == null) {
            // if carrier does not allow editing certain apn types, make sure type does not include
            // those
            if (!ArrayUtils.isEmpty(mReadOnlyApnTypes)
                    && apnTypesMatch(mReadOnlyApnTypes, getUserEnteredApnType())) {
                StringBuilder stringBuilder = new StringBuilder();
                for (String type : mReadOnlyApnTypes) {
                    stringBuilder.append(type).append(", ");
                    Log.d(TAG, "validateApnData: appending type: " + type);
                }
                // remove last ", "
                if (stringBuilder.length() >= 2) {
                    stringBuilder.delete(stringBuilder.length() - 2, stringBuilder.length());
                }
                errorMsg = String.format(getResources().getString(R.string.error_adding_apn_type),
                        stringBuilder);
            }
        }

        return errorMsg;
    }

    @VisibleForTesting
    void showError() {
        ErrorDialog.showError(this);
    }

    private void deleteApn() {
        if (mApnData.getUri() != null) {
            getContentResolver().delete(mApnData.getUri(), null, null);
            mApnData = new ApnData(sProjection.length);
        }
    }

    private String starify(String value) {
        if (value == null || value.length() == 0) {
            return sNotSet;
        } else {
            char[] password = new char[value.length()];
            for (int i = 0; i < password.length; i++) {
                password[i] = '*';
            }
            return new String(password);
        }
    }

    /**
     * Returns {@link #sNotSet} if the given string {@code value} is null or empty. The string
     * {@link #sNotSet} typically used as the default display when an entry in the preference is
     * null or empty.
     */
    private String checkNull(String value) {
        return TextUtils.isEmpty(value) ? sNotSet : value;
    }

    /**
     * Returns null if the given string {@code value} equals to {@link #sNotSet}. This method
     * should be used when convert a string value from preference to database.
     */
    private String checkNotSet(String value) {
        return sNotSet.equals(value) ? null : value;
    }

<<<<<<< HEAD
    private void setDefaultData() {
        CarrierConfigManager configManager = (CarrierConfigManager)
                getSystemService(Context.CARRIER_CONFIG_SERVICE);
        if (configManager != null) {
            PersistableBundle b = configManager.getConfigForSubId(mSubId);
            if (b != null) {
                PersistableBundle defaultValues = b.getPersistableBundle(
                        APN_DEFALUT_VALUES_STRING_ARRAY);
                if (defaultValues != null && !defaultValues.isEmpty()) {
                    Set<String> keys = defaultValues.keySet();
                    for (String key : keys) {
                        if (fieldValidate(key)) {
                            setAppData(key, defaultValues.get(key));
                        }
                    }
                }
            }
        }
    }

    private void setAppData(String key, Object object) {
        int index = findIndexOfKey(key);
        if (index >= 0) {
            mApnData.setObject(index, object);
        }
    }

    private int findIndexOfKey(String key) {
        for(int i = 0; i < sProjection.length; i++) {
            if (sProjection[i].equals(key)) {
                return i;
            }
        }
        return -1;
    }

    private boolean fieldValidate(String field){
        for(String tableField : sUIConfigurableItems){
            if(tableField.equalsIgnoreCase(field))
                return true;
        }
        Log.w(TAG, field + " is not configurable");
        return false;
    }

    private String getUserEnteredApnType() {
=======
    @VisibleForTesting
    String getUserEnteredApnType() {
>>>>>>> 9f75893c
        // if user has not specified a type, map it to "ALL APN TYPES THAT ARE NOT READ-ONLY"
        // but if user enter empty type, map it just for default
        String userEnteredApnType = mApnType.getText();
        if (userEnteredApnType != null) userEnteredApnType = userEnteredApnType.trim();
        if ((TextUtils.isEmpty(userEnteredApnType)
                || PhoneConstants.APN_TYPE_ALL.equals(userEnteredApnType))
                && !ArrayUtils.isEmpty(mReadOnlyApnTypes)) {
            String[] apnTypeList = PhoneConstants.APN_TYPES;
            if (TextUtils.isEmpty(userEnteredApnType) && !ArrayUtils.isEmpty(mDefaultApnTypes)) {
                apnTypeList = mDefaultApnTypes;
            }

            StringBuilder editableApnTypes = new StringBuilder();
            List<String> readOnlyApnTypes = Arrays.asList(mReadOnlyApnTypes);
            boolean first = true;
            for (String apnType : apnTypeList) {
                // add APN type if it is not read-only and is not wild-cardable
                if (!readOnlyApnTypes.contains(apnType)
                        && !apnType.equals(PhoneConstants.APN_TYPE_IA)
                        && !apnType.equals(PhoneConstants.APN_TYPE_EMERGENCY)
                        && !apnType.equals(PhoneConstants.APN_TYPE_MCX)) {
                    if (first) {
                        first = false;
                    } else {
                        editableApnTypes.append(",");
                    }
                    editableApnTypes.append(apnType);
                }
            }
            userEnteredApnType = editableApnTypes.toString();
            Log.d(TAG, "getUserEnteredApnType: changed apn type to editable apn types: "
                    + userEnteredApnType);
        }

        return userEnteredApnType;
    }

    public static class ErrorDialog extends InstrumentedDialogFragment {

        public static void showError(ApnEditor editor) {
            ErrorDialog dialog = new ErrorDialog();
            dialog.setTargetFragment(editor, 0);
            dialog.show(editor.getFragmentManager(), "error");
        }

        @Override
        public Dialog onCreateDialog(Bundle savedInstanceState) {
            String msg = ((ApnEditor) getTargetFragment()).validateApnData();

            return new AlertDialog.Builder(getContext())
                    .setTitle(R.string.error_title)
                    .setPositiveButton(android.R.string.ok, null)
                    .setMessage(msg)
                    .create();
        }

        @Override
        public int getMetricsCategory() {
            return SettingsEnums.DIALOG_APN_EDITOR_ERROR;
        }
    }

    @VisibleForTesting
    ApnData getApnDataFromUri(Uri uri) {
        ApnData apnData = null;
        try (Cursor cursor = getContentResolver().query(
                uri,
                sProjection,
                null /* selection */,
                null /* selectionArgs */,
                null /* sortOrder */)) {
            if (cursor != null) {
                cursor.moveToFirst();
                apnData = new ApnData(uri, cursor);
            }
        }

        if (apnData == null) {
            Log.d(TAG, "Can't get apnData from Uri " + uri);
        }

        return apnData;
    }

    @VisibleForTesting
    static class ApnData {
        /**
         * The uri correspond to a database row of the apn data. This should be null if the apn
         * is not in the database.
         */
        Uri mUri;

        /** Each element correspond to a column of the database row. */
        Object[] mData;

        ApnData(int numberOfField) {
            mData = new Object[numberOfField];
        }

        ApnData(Uri uri, Cursor cursor) {
            mUri = uri;
            mData = new Object[cursor.getColumnCount()];
            for (int i = 0; i < mData.length; i++) {
                switch (cursor.getType(i)) {
                    case Cursor.FIELD_TYPE_FLOAT:
                        mData[i] = cursor.getFloat(i);
                        break;
                    case Cursor.FIELD_TYPE_INTEGER:
                        mData[i] = cursor.getInt(i);
                        break;
                    case Cursor.FIELD_TYPE_STRING:
                        mData[i] = cursor.getString(i);
                        break;
                    case Cursor.FIELD_TYPE_BLOB:
                        mData[i] = cursor.getBlob(i);
                        break;
                    default:
                        mData[i] = null;
                }
            }
        }

        Uri getUri() {
            return mUri;
        }

        void setUri(Uri uri) {
            mUri = uri;
        }

        Integer getInteger(int index) {
            return (Integer) mData[index];
        }

        Integer getInteger(int index, Integer defaultValue) {
            Integer val = getInteger(index);
            return val == null ? defaultValue : val;
        }

        String getString(int index) {
            return (String) mData[index];
        }

        void setObject(int index, Object value) {
            mData[index] = value;
        }
    }
}<|MERGE_RESOLUTION|>--- conflicted
+++ resolved
@@ -1194,7 +1194,6 @@
         return sNotSet.equals(value) ? null : value;
     }
 
-<<<<<<< HEAD
     private void setDefaultData() {
         CarrierConfigManager configManager = (CarrierConfigManager)
                 getSystemService(Context.CARRIER_CONFIG_SERVICE);
@@ -1240,11 +1239,8 @@
         return false;
     }
 
-    private String getUserEnteredApnType() {
-=======
     @VisibleForTesting
     String getUserEnteredApnType() {
->>>>>>> 9f75893c
         // if user has not specified a type, map it to "ALL APN TYPES THAT ARE NOT READ-ONLY"
         // but if user enter empty type, map it just for default
         String userEnteredApnType = mApnType.getText();
