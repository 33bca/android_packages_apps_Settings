--- conflicted
+++ resolved
@@ -756,17 +756,14 @@
                         telephonyManager = telephonyManagerForSubId;
                     }
                     mMvnoMatchData.setText(telephonyManager.getGroupIdLevel1());
-<<<<<<< HEAD
                 } else if (values[mvnoIndex].equals("ICCID")) {
                     if (mMvnoMatchDataStr != null) {
                         Log.d(TAG, "mMvnoMatchDataStr: " + mMvnoMatchDataStr);
                         mMvnoMatchData.setText(mMvnoMatchDataStr);
                     }
-=======
                 } else {
                     // mvno type 'none' case. At this time, mvnoIndex should be 0.
                     mMvnoMatchData.setText("");
->>>>>>> 4c3c27dc
                 }
             }
 
