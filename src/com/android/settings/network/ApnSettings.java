--- conflicted
+++ resolved
@@ -175,14 +175,6 @@
                 if (mRestoreDefaultApnMode) {
                     return;
                 }
-<<<<<<< HEAD
-            } else if (intent.getAction().equals(ACTION_VOLTE_ENABLED_STATE_CHANGED)) {
-                if (!mRestoreDefaultApnMode) {
-                    fillList();
-                } else {
-                    showDialog(DIALOG_RESTORE_DEFAULTAPN);
-                }
-=======
                 final int extraSubId = intent.getIntExtra(TelephonyManager.EXTRA_SUBSCRIPTION_ID,
                         SubscriptionManager.INVALID_SUBSCRIPTION_ID);
                 if (SubscriptionManager.isValidSubscriptionId(extraSubId)
@@ -194,7 +186,12 @@
                     restartPhoneStateListener(mSubId);
                 }
                 fillList();
->>>>>>> ca3146f9
+            } else if (intent.getAction().equals(ACTION_VOLTE_ENABLED_STATE_CHANGED)) {
+                if (!mRestoreDefaultApnMode) {
+                    fillList();
+                } else {
+                    showDialog(DIALOG_RESTORE_DEFAULTAPN);
+                }
             }
         }
     };
@@ -353,15 +350,11 @@
             where.append(" AND NOT (type='ims')");
         }
 
-<<<<<<< HEAD
         appendFilter(where);
 
         Log.d(TAG, "where = " + where.toString());
 
-        Cursor cursor = getContentResolver().query(simApnUri,
-=======
         final Cursor cursor = getContentResolver().query(simApnUri,
->>>>>>> ca3146f9
                 CARRIERS_PROJECTION, where.toString(), null,
                 Telephony.Carriers.DEFAULT_SORT_ORDER);
 
@@ -387,7 +380,6 @@
                 mMvnoType = cursor.getString(MVNO_TYPE_INDEX);
                 mMvnoMatchData = cursor.getString(MVNO_MATCH_DATA_INDEX);
 
-<<<<<<< HEAD
                 //Special requirement of some operators, need change APN name follow language.
                 String localizedName = Utils.getLocalizedName(getActivity(), cursor.getString(NAME_INDEX));
 
@@ -408,10 +400,7 @@
                         continue;
                     }
                 }
-                ApnPreference pref = new ApnPreference(getPrefContext());
-=======
                 final ApnPreference pref = new ApnPreference(getPrefContext());
->>>>>>> ca3146f9
 
                 pref.setKey(key);
                 pref.setTitle(name);
@@ -424,14 +413,10 @@
                     pref.setSummary(apn);
                 }
 
-<<<<<<< HEAD
                 boolean selectable = ((type == null) || !type.equals("mms"));
                 if (isVoLTEEnabled && selectable && Utils.isSupportCTPA(appContext)) {
                     selectable = ((type == null) || !type.equals("ims"));
                 }
-=======
-                final boolean selectable = ((type == null) || !type.equals("mms"));
->>>>>>> ca3146f9
                 pref.setSelectable(selectable);
                 if (selectable) {
                     if ((mSelectedKey != null) && mSelectedKey.equals(key)) {
