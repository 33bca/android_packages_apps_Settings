/*
 * Copyright (C) 2016 The Android Open Source Project
 *
 * Licensed under the Apache License, Version 2.0 (the "License");
 * you may not use this file except in compliance with the License.
 * You may obtain a copy of the License at
 *
 *      http://www.apache.org/licenses/LICENSE-2.0
 *
 * Unless required by applicable law or agreed to in writing, software
 * distributed under the License is distributed on an "AS IS" BASIS,
 * WITHOUT WARRANTIES OR CONDITIONS OF ANY KIND, either express or implied.
 * See the License for the specific language governing permissions and
 * limitations under the License.
 */
package com.android.settings.network;

import static android.os.UserHandle.myUserId;
import static android.os.UserManager.DISALLOW_CONFIG_MOBILE_NETWORKS;

import android.content.ComponentName;
import android.content.Context;
import android.content.Intent;
import android.os.UserManager;
import android.support.annotation.VisibleForTesting;
import android.support.v7.preference.Preference;
import android.support.v7.preference.PreferenceScreen;
import android.telephony.PhoneStateListener;
import android.telephony.ServiceState;
import android.telephony.TelephonyManager;

import com.android.settings.core.PreferenceControllerMixin;
import com.android.settings.wrapper.RestrictedLockUtilsWrapper;
import com.android.settings.Utils;
import com.android.settingslib.core.AbstractPreferenceController;
import com.android.settingslib.core.lifecycle.LifecycleObserver;
import com.android.settingslib.core.lifecycle.events.OnStart;
import com.android.settingslib.core.lifecycle.events.OnStop;

public class MobileNetworkPreferenceController extends AbstractPreferenceController
        implements PreferenceControllerMixin, LifecycleObserver, OnStart, OnStop {

    private static final String KEY_MOBILE_NETWORK_SETTINGS = "mobile_network_settings";

    private final boolean mIsSecondaryUser;
    private final TelephonyManager mTelephonyManager;
    private final UserManager mUserManager;
    private Preference mPreference;
    @VisibleForTesting
    PhoneStateListener mPhoneStateListener;

    public MobileNetworkPreferenceController(Context context) {
        super(context);
        mUserManager = (UserManager) context.getSystemService(Context.USER_SERVICE);
        mTelephonyManager = (TelephonyManager) context.getSystemService(Context.TELEPHONY_SERVICE);
        mIsSecondaryUser = !mUserManager.isAdminUser();
    }

    @Override
    public boolean isAvailable() {
        return !isUserRestricted() && !Utils.isWifiOnly(mContext);
    }

    public boolean isUserRestricted() {
        final RestrictedLockUtilsWrapper wrapper = new RestrictedLockUtilsWrapper();
        return mIsSecondaryUser ||
                wrapper.hasBaseUserRestriction(
                        mContext,
                        DISALLOW_CONFIG_MOBILE_NETWORKS,
                        myUserId());
    }

    @Override
    public void displayPreference(PreferenceScreen screen) {
        super.displayPreference(screen);
        mPreference = screen.findPreference(getPreferenceKey());
    }

    @Override
    public String getPreferenceKey() {
        return KEY_MOBILE_NETWORK_SETTINGS;
    }

    @Override
    public void onStart() {
        if (isAvailable()) {
            if (mPhoneStateListener == null) {
                mPhoneStateListener = new PhoneStateListener() {
                    @Override
                    public void onServiceStateChanged(ServiceState serviceState) {
                        updateState(mPreference);
                    }
                };
            }
            mTelephonyManager.listen(mPhoneStateListener, PhoneStateListener.LISTEN_SERVICE_STATE);
        }
    }

    @Override
    public void onStop() {
        if (mPhoneStateListener != null) {
            mTelephonyManager.listen(mPhoneStateListener, PhoneStateListener.LISTEN_NONE);
        }
    }

    @Override
<<<<<<< HEAD
    public boolean handlePreferenceTreeClick(Preference preference) {
        if (KEY_MOBILE_NETWORK_SETTINGS.equals(preference.getKey()) &&
                Utils.isNetworkSettingsApkAvailable()) {
            final Intent intent = new Intent(Intent.ACTION_MAIN);
            intent.setComponent(new ComponentName("com.qualcomm.qti.networksetting",
                    "com.qualcomm.qti.networksetting.MobileNetworkSettings"));
            mContext.startActivity(intent);
            return true;
        }
        return false;
=======
    public CharSequence getSummary() {
        return mTelephonyManager.getNetworkOperatorName();
>>>>>>> 6ac0d6ef
    }
}<|MERGE_RESOLUTION|>--- conflicted
+++ resolved
@@ -104,7 +104,6 @@
     }
 
     @Override
-<<<<<<< HEAD
     public boolean handlePreferenceTreeClick(Preference preference) {
         if (KEY_MOBILE_NETWORK_SETTINGS.equals(preference.getKey()) &&
                 Utils.isNetworkSettingsApkAvailable()) {
@@ -115,9 +114,9 @@
             return true;
         }
         return false;
-=======
+    }
+
     public CharSequence getSummary() {
         return mTelephonyManager.getNetworkOperatorName();
->>>>>>> 6ac0d6ef
     }
 }