--- conflicted
+++ resolved
@@ -19,6 +19,7 @@
 import static android.os.UserManager.DISALLOW_CONFIG_MOBILE_NETWORKS;
 
 import android.content.BroadcastReceiver;
+import android.content.ComponentName;
 import android.content.Context;
 import android.content.Intent;
 import android.content.IntentFilter;
@@ -194,26 +195,16 @@
     @Override
     public boolean handlePreferenceTreeClick(Preference preference) {
         if (KEY_MOBILE_NETWORK_SETTINGS.equals(preference.getKey())) {
-<<<<<<< HEAD
             if (Utils.isNetworkSettingsApkAvailable()) {
                 final Intent intent = new Intent(Intent.ACTION_MAIN);
                 intent.setComponent(
                         new ComponentName("com.qualcomm.qti.networksetting",
                         "com.qualcomm.qti.networksetting.MobileNetworkSettings"));
                 mContext.startActivity(intent);
-            } else if (FeatureFlagUtils.isEnabled(mContext, FeatureFlags.MOBILE_NETWORK_V2)) {
+            } else {
                 final Intent intent = new Intent(mContext, MobileNetworkActivity.class);
                 mContext.startActivity(intent);
-            } else {
-                final Intent intent = new Intent(Intent.ACTION_MAIN);
-                intent.setComponent(
-                        new ComponentName(MOBILE_NETWORK_PACKAGE, MOBILE_NETWORK_CLASS));
-                mContext.startActivity(intent);
-            }
-=======
-            final Intent intent = new Intent(mContext, MobileNetworkActivity.class);
-            mContext.startActivity(intent);
->>>>>>> 9f774e0a
+            }
             return true;
         }
         return false;
