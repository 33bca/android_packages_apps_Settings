--- conflicted
+++ resolved
@@ -29,12 +29,9 @@
 import android.provider.Settings;
 import android.telephony.PhoneStateListener;
 import android.telephony.ServiceState;
-<<<<<<< HEAD
 import android.telephony.SubscriptionInfo;
 import android.telephony.SubscriptionManager;
-=======
 import android.telephony.TelephonyCallback;
->>>>>>> 932c7dcf
 import android.telephony.TelephonyManager;
 
 import androidx.annotation.VisibleForTesting;
@@ -64,12 +61,8 @@
     private final UserManager mUserManager;
     private Preference mPreference;
     @VisibleForTesting
-<<<<<<< HEAD
-    PhoneStateListener mPhoneStateListener;
+    MobileNetworkTelephonyCallback mTelephonyCallback;
     private SubscriptionManager mSubscriptionManager;
-=======
-    MobileNetworkTelephonyCallback mTelephonyCallback;
->>>>>>> 932c7dcf
 
     private BroadcastReceiver mAirplanModeChangedReceiver;
 
@@ -119,6 +112,7 @@
             TelephonyCallback.ServiceStateListener {
         @Override
         public void onServiceStateChanged(ServiceState serviceState) {
+            updateDisplayName();
             updateState(mPreference);
         }
     }
@@ -128,19 +122,8 @@
         if (mSubscriptionManager != null)
             mSubscriptionManager.addOnSubscriptionsChangedListener(mOnSubscriptionsChangeListener);
         if (isAvailable()) {
-<<<<<<< HEAD
-            if (mPhoneStateListener == null) {
-                mPhoneStateListener = new PhoneStateListener() {
-                    @Override
-                    public void onServiceStateChanged(ServiceState serviceState) {
-                        updateDisplayName();
-                        updateState(mPreference);
-                    }
-                };
-=======
             if (mTelephonyCallback == null) {
                 mTelephonyCallback = new MobileNetworkTelephonyCallback();
->>>>>>> 932c7dcf
             }
             mTelephonyManager.registerTelephonyCallback(
                     mContext.getMainExecutor(), mTelephonyCallback);
