/*
 * Copyright (C) 2020 The Android Open Source Project
 *
 * Licensed under the Apache License, Version 2.0 (the "License");
 * you may not use this file except in compliance with the License.
 * You may obtain a copy of the License at
 *
 *      http://www.apache.org/licenses/LICENSE-2.0
 *
 * Unless required by applicable law or agreed to in writing, software
 * distributed under the License is distributed on an "AS IS" BASIS,
 * WITHOUT WARRANTIES OR CONDITIONS OF ANY KIND, either express or implied.
 * See the License for the specific language governing permissions and
 * limitations under the License.
 */

package com.android.settings.network;

import android.annotation.IntDef;
import android.content.Context;
import android.provider.Settings;
import android.telephony.SubscriptionInfo;
import android.telephony.TelephonyManager;
import android.telephony.UiccSlotInfo;
import android.telephony.UiccSlotMapping;
import android.util.Log;

import com.android.settingslib.utils.ThreadUtils;

import com.google.common.collect.ImmutableList;

import java.lang.annotation.Retention;
import java.lang.annotation.RetentionPolicy;
<<<<<<< HEAD
import java.util.Arrays;
=======
import java.util.ArrayList;
import java.util.Collection;
>>>>>>> 8c1ce146
import java.util.concurrent.CountDownLatch;
import java.util.concurrent.TimeUnit;
import java.util.stream.Collectors;

// ToDo: to do the refactor for renaming
public class UiccSlotUtil {

    private static final String TAG = "UiccSlotUtil";

    private static final long DEFAULT_WAIT_AFTER_SWITCH_TIMEOUT_MILLIS = 25 * 1000L;

    public static final int INVALID_PHYSICAL_SLOT_ID = -1;
    public static final int INVALID_PORT_ID = -1;

    /**
     * Mode for switching to eSIM slot which decides whether there is cleanup process, e.g.
     * disabling test profile, after eSIM slot is activated and whether we will wait it finished.
     */
    @Retention(RetentionPolicy.SOURCE)
    @IntDef({
            SwitchingEsimMode.NO_CLEANUP,
            SwitchingEsimMode.ASYNC_CLEANUP,
            SwitchingEsimMode.SYNC_CLEANUP
    })
    public @interface SwitchingEsimMode {
        /** No cleanup process after switching to eSIM slot */
        int NO_CLEANUP = 0;
        /** Has cleanup process, but we will not wait it finished. */
        int ASYNC_CLEANUP = 1;
        /** Has cleanup process and we will wait until it's finished */
        int SYNC_CLEANUP = 2;
    }

    /**
     * Returns an immutable list of all UICC slots. If TelephonyManager#getUiccSlotsInfo returns, it
     * returns an empty list instead.
     */
    public static ImmutableList<UiccSlotInfo> getSlotInfos(TelephonyManager telMgr) {
        UiccSlotInfo[] slotInfos = telMgr.getUiccSlotsInfo();
        if (slotInfos == null) {
            return ImmutableList.of();
        }
        slotInfos = Arrays.stream(slotInfos)
                .filter(s -> (s != null))
                .toArray(UiccSlotInfo[]::new);
        return ImmutableList.copyOf(slotInfos);
    }

    /**
     * Switches to the removable slot. It waits for SIM_STATE_LOADED after switch. If slotId is
     * INVALID_PHYSICAL_SLOT_ID, the method will use the first detected inactive removable slot.
     *
     * @param slotId  the physical removable slot id.
     * @param context the application context.
     * @throws UiccSlotsException if there is an error.
     */
    //ToDo: delete this api and refactor the related code.
    public static synchronized void switchToRemovableSlot(int slotId, Context context)
            throws UiccSlotsException {
        switchToRemovableSlot(context, slotId, null);
    }

    /**
     * Switches to the removable slot. It waits for SIM_STATE_LOADED after switch. If slotId is
     * INVALID_PHYSICAL_SLOT_ID, the method will use the first detected inactive removable slot.
     *
     * @param slotId  the physical removable slot id.
     * @param context the application context.
     * @param removedSubInfo In the DSDS+MEP mode, if the all of slots have sims, it should
     *                        remove the one of active sim.
     *                       If the removedSubInfo is null, then use the default value.
     *                       The default value is the esim slot and portId 0.
     * @throws UiccSlotsException if there is an error.
     */
    public static synchronized void switchToRemovableSlot(Context context, int slotId,
            SubscriptionInfo removedSubInfo) throws UiccSlotsException {
        if (ThreadUtils.isMainThread()) {
            throw new IllegalThreadStateException(
                    "Do not call switchToRemovableSlot on the main thread.");
        }
        TelephonyManager telMgr = context.getSystemService(TelephonyManager.class);
        int inactiveRemovableSlot = getInactiveRemovableSlot(telMgr.getUiccSlotsInfo(), slotId);
        performSwitchToSlot(telMgr,
                prepareUiccSlotMappingsForRemovableSlot(telMgr.getSimSlotMapping(),
                        inactiveRemovableSlot, removedSubInfo, telMgr.isMultiSimEnabled()),
                context);
    }

    /**
     * Switches to the Euicc slot. It waits for SIM_STATE_LOADED after switch.
     *
     * @param context the application context.
     * @param slotId the Euicc slot id.
     * @param port the Euicc slot port id.
     * @param removedSubInfo In the DSDS+MEP mode, if the all of slots have sims, it should
     *                       remove the one of active sim.
     *                       If the removedSubInfo is null, then it uses the default value.
     *                       The default value is the esim slot and portId 0.
     * @throws UiccSlotsException if there is an error.
     */
    public static synchronized void switchToEuiccSlot(Context context, int slotId, int port,
            SubscriptionInfo removedSubInfo) throws UiccSlotsException {
        if (ThreadUtils.isMainThread()) {
            throw new IllegalThreadStateException(
                    "Do not call switchToRemovableSlot on the main thread.");
        }
        TelephonyManager telMgr = context.getSystemService(TelephonyManager.class);
        Collection<UiccSlotMapping> uiccSlotMappings = telMgr.getSimSlotMapping();
        Log.i(TAG, "The SimSlotMapping: " + uiccSlotMappings);

        if (isTargetSlotActive(uiccSlotMappings, slotId, port)) {
            Log.i(TAG, "The slot is active, then the sim can enable directly.");
            return;
        }
<<<<<<< HEAD
        ImmutableList<UiccSlotInfo> slots = getSlotInfos(telMgr);
        int length = slots.size();
        if (slotId == INVALID_PHYSICAL_SLOT_ID) {
            for (int i = 0; i < length; i++) {
                UiccSlotInfo slotInfo = slots.get(i);
                if (slotInfo.isRemovable()
                        && !slotInfo.getPorts().stream().findFirst().get().isActive()
                        && slotInfo.getCardStateInfo() != UiccSlotInfo.CARD_STATE_INFO_ERROR
                        && slotInfo.getCardStateInfo() != UiccSlotInfo.CARD_STATE_INFO_RESTRICTED) {
                    performSwitchToRemovableSlot(i, context);
                    return;
                }
            }
        } else {
            if (slotId >= length || !slots.get(slotId).isRemovable()) {
                throw new UiccSlotsException("The given slotId is not a removable slot: " + slotId);
            }
            if (!slots.get(slotId).getPorts().stream().findFirst().get().isActive()) {
                performSwitchToRemovableSlot(slotId, context);
            }
=======

        Collection<UiccSlotMapping> newUiccSlotMappings = new ArrayList<>();
        if (!telMgr.isMultiSimEnabled()) {
            // In the 'SS mode', the port is 0.
            newUiccSlotMappings.add(new UiccSlotMapping(port, slotId, 0));
        } else {
            // DSDS+MEP
            // The target slot+port is not active, but the all of logical slots are full. It
            // needs to replace one of logical slots.
            int removedSlot =
                    (removedSubInfo != null) ? removedSubInfo.getSimSlotIndex() : slotId;
            int removedPort = (removedSubInfo != null) ? removedSubInfo.getPortIndex() : 0;
            Log.i(TAG,
                    String.format("Start to set SimSlotMapping from slot%d-port%d to slot%d-port%d",
                            slotId, port, removedSlot, removedPort));
            newUiccSlotMappings =
                    uiccSlotMappings.stream().map(uiccSlotMapping -> {
                        if (uiccSlotMapping.getPhysicalSlotIndex() == removedSlot
                                && uiccSlotMapping.getPortIndex() == removedPort) {
                            return new UiccSlotMapping(port, slotId,
                                    uiccSlotMapping.getLogicalSlotIndex());
                        }
                        return uiccSlotMapping;
                    }).collect(Collectors.toList());
>>>>>>> 8c1ce146
        }

        Log.i(TAG, "The SimSlotMapping: " + newUiccSlotMappings);
        performSwitchToSlot(telMgr, newUiccSlotMappings, context);
    }

    private static boolean isTargetSlotActive(Collection<UiccSlotMapping> uiccSlotMappings,
            int slotId, int port) {
        return uiccSlotMappings.stream()
                .anyMatch(
                        uiccSlotMapping -> uiccSlotMapping.getPhysicalSlotIndex() == slotId
                                && uiccSlotMapping.getPortIndex() == port);
    }

    private static void performSwitchToSlot(TelephonyManager telMgr,
            Collection<UiccSlotMapping> uiccSlotMappings, Context context)
            throws UiccSlotsException {
        CarrierConfigChangedReceiver receiver = null;
        long waitingTimeMillis =
                Settings.Global.getLong(
                        context.getContentResolver(),
                        Settings.Global.EUICC_SWITCH_SLOT_TIMEOUT_MILLIS,
                        DEFAULT_WAIT_AFTER_SWITCH_TIMEOUT_MILLIS);
        try {
            CountDownLatch latch = new CountDownLatch(1);
            receiver = new CarrierConfigChangedReceiver(latch);
            receiver.registerOn(context);
            telMgr.setSimSlotMapping(uiccSlotMappings);
            latch.await(waitingTimeMillis, TimeUnit.MILLISECONDS);
        } catch (InterruptedException e) {
            Thread.currentThread().interrupt();
            Log.e(TAG, "Failed switching to physical slot.", e);
        } finally {
            if (receiver != null) {
                context.unregisterReceiver(receiver);
            }
        }
    }

    /**
     * @param slots  The UiccSlotInfo list.
     * @param slotId The physical removable slot id.
     * @return The inactive physical removable slot id. If the physical removable slot id is
     * active, then return -1.
     * @throws UiccSlotsException if there is an error.
     */
    private static int getInactiveRemovableSlot(UiccSlotInfo[] slots, int slotId)
            throws UiccSlotsException {
        if (slots == null) {
            throw new UiccSlotsException("UiccSlotInfo is null");
        }
        if (slotId == INVALID_PHYSICAL_SLOT_ID) {
            for (int i = 0; i < slots.length; i++) {
                if (slots[i].isRemovable()
                        && !slots[i].getPorts().stream().findFirst().get().isActive()
                        && slots[i].getCardStateInfo() != UiccSlotInfo.CARD_STATE_INFO_ERROR
                        && slots[i].getCardStateInfo() != UiccSlotInfo.CARD_STATE_INFO_RESTRICTED) {
                    return i;
                }
            }
        } else {
            if (slotId >= slots.length || !slots[slotId].isRemovable()) {
                throw new UiccSlotsException("The given slotId is not a removable slot: " + slotId);
            }
            if (!slots[slotId].getPorts().stream().findFirst().get().isActive()) {
                return slotId;
            }
        }
        return INVALID_PHYSICAL_SLOT_ID;
    }

    private static Collection<UiccSlotMapping> prepareUiccSlotMappingsForRemovableSlot(
            Collection<UiccSlotMapping> uiccSlotMappings, int slotId,
            SubscriptionInfo removedSubInfo, boolean isMultiSimEnabled) {
        if (slotId == INVALID_PHYSICAL_SLOT_ID
                || uiccSlotMappings.stream().anyMatch(uiccSlotMapping ->
                        uiccSlotMapping.getPhysicalSlotIndex() == slotId
                                && uiccSlotMapping.getPortIndex() == 0)) {
            // The slot is invalid slot id, then to skip this.
            // The slot is active, then the sim can enable directly.
            return uiccSlotMappings;
        }

        Collection<UiccSlotMapping> newUiccSlotMappings = new ArrayList<>();
        if (!isMultiSimEnabled) {
            // In the 'SS mode', the port is 0.
            newUiccSlotMappings.add(new UiccSlotMapping(0, slotId, 0));
        } else if (removedSubInfo != null) {
            // DSDS+MEP
            // The target slot+port is not active, but the all of logical slots are full. It
            // needs to replace one of logical slots.
            Log.i(TAG,
                    String.format("Start to set SimSlotMapping from slot%d-port%d to slot%d-port%d",
                            slotId, 0, removedSubInfo.getSimSlotIndex(),
                            removedSubInfo.getPortIndex()));
            newUiccSlotMappings =
                    uiccSlotMappings.stream().map(uiccSlotMapping -> {
                        if (uiccSlotMapping.getPhysicalSlotIndex()
                                == removedSubInfo.getSimSlotIndex()
                                && uiccSlotMapping.getPortIndex()
                                == removedSubInfo.getPortIndex()) {
                            return new UiccSlotMapping(0, slotId,
                                    uiccSlotMapping.getLogicalSlotIndex());
                        }
                        return uiccSlotMapping;
                    }).collect(Collectors.toList());
        } else {
            // DSDS+no MEP
            // The removable slot should be in UiccSlotMapping.
            newUiccSlotMappings = uiccSlotMappings;
            Log.i(TAG, "The removedSubInfo is null");
        }

        Log.i(TAG, "The SimSlotMapping: " + newUiccSlotMappings);
        return newUiccSlotMappings;
    }
}<|MERGE_RESOLUTION|>--- conflicted
+++ resolved
@@ -31,12 +31,9 @@
 
 import java.lang.annotation.Retention;
 import java.lang.annotation.RetentionPolicy;
-<<<<<<< HEAD
 import java.util.Arrays;
-=======
 import java.util.ArrayList;
 import java.util.Collection;
->>>>>>> 8c1ce146
 import java.util.concurrent.CountDownLatch;
 import java.util.concurrent.TimeUnit;
 import java.util.stream.Collectors;
@@ -151,28 +148,6 @@
             Log.i(TAG, "The slot is active, then the sim can enable directly.");
             return;
         }
-<<<<<<< HEAD
-        ImmutableList<UiccSlotInfo> slots = getSlotInfos(telMgr);
-        int length = slots.size();
-        if (slotId == INVALID_PHYSICAL_SLOT_ID) {
-            for (int i = 0; i < length; i++) {
-                UiccSlotInfo slotInfo = slots.get(i);
-                if (slotInfo.isRemovable()
-                        && !slotInfo.getPorts().stream().findFirst().get().isActive()
-                        && slotInfo.getCardStateInfo() != UiccSlotInfo.CARD_STATE_INFO_ERROR
-                        && slotInfo.getCardStateInfo() != UiccSlotInfo.CARD_STATE_INFO_RESTRICTED) {
-                    performSwitchToRemovableSlot(i, context);
-                    return;
-                }
-            }
-        } else {
-            if (slotId >= length || !slots.get(slotId).isRemovable()) {
-                throw new UiccSlotsException("The given slotId is not a removable slot: " + slotId);
-            }
-            if (!slots.get(slotId).getPorts().stream().findFirst().get().isActive()) {
-                performSwitchToRemovableSlot(slotId, context);
-            }
-=======
 
         Collection<UiccSlotMapping> newUiccSlotMappings = new ArrayList<>();
         if (!telMgr.isMultiSimEnabled()) {
@@ -197,7 +172,6 @@
                         }
                         return uiccSlotMapping;
                     }).collect(Collectors.toList());
->>>>>>> 8c1ce146
         }
 
         Log.i(TAG, "The SimSlotMapping: " + newUiccSlotMappings);
