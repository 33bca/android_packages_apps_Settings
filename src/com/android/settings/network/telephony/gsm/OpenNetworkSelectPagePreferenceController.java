/*
 * Copyright (C) 2018 The Android Open Source Project
 *
 * Licensed under the Apache License, Version 2.0 (the "License");
 * you may not use this file except in compliance with the License.
 * You may obtain a copy of the License at
 *
 *      http://www.apache.org/licenses/LICENSE-2.0
 *
 * Unless required by applicable law or agreed to in writing, software
 * distributed under the License is distributed on an "AS IS" BASIS,
 * WITHOUT WARRANTIES OR CONDITIONS OF ANY KIND, either express or implied.
 * See the License for the specific language governing permissions and
 * limitations under the License.
 */

package com.android.settings.network.telephony.gsm;

import static androidx.lifecycle.Lifecycle.Event.ON_START;
import static androidx.lifecycle.Lifecycle.Event.ON_STOP;

import android.content.Context;
import android.content.Intent;
import android.provider.Settings;
import android.telephony.ServiceState;
import android.telephony.SubscriptionManager;
import android.telephony.TelephonyManager;

import androidx.lifecycle.Lifecycle;
import androidx.lifecycle.LifecycleObserver;
import androidx.lifecycle.OnLifecycleEvent;
import androidx.preference.Preference;
import androidx.preference.PreferenceScreen;

import com.android.settings.R;
import com.android.settings.network.AllowedNetworkTypesListener;
import com.android.settings.network.SubscriptionsChangeListener;
import com.android.settings.network.telephony.Enhanced4gBasePreferenceController;
import com.android.settings.network.telephony.MobileNetworkUtils;
import com.android.settings.network.telephony.TelephonyBasePreferenceController;

/**
 * Preference controller for "Open network select"
 */
public class OpenNetworkSelectPagePreferenceController extends
        TelephonyBasePreferenceController implements
        AutoSelectPreferenceController.OnNetworkSelectModeListener,
        Enhanced4gBasePreferenceController.On4gLteUpdateListener,
        LifecycleObserver,
        SubscriptionsChangeListener.SubscriptionsChangeListenerClient {

    private TelephonyManager mTelephonyManager;
    private Preference mPreference;
    private PreferenceScreen mPreferenceScreen;
    private AllowedNetworkTypesListener mAllowedNetworkTypesListener;
<<<<<<< HEAD
    private SubscriptionsChangeListener mSubscriptionsListener;
=======
    private int mCacheOfModeStatus;
>>>>>>> 202bc491

    public OpenNetworkSelectPagePreferenceController(Context context, String key) {
        super(context, key);
        mTelephonyManager = context.getSystemService(TelephonyManager.class);
        mSubId = SubscriptionManager.INVALID_SUBSCRIPTION_ID;
        mCacheOfModeStatus = TelephonyManager.NETWORK_SELECTION_MODE_UNKNOWN;
        mAllowedNetworkTypesListener = new AllowedNetworkTypesListener(
                context.getMainExecutor());
        mAllowedNetworkTypesListener.setAllowedNetworkTypesListener(
                () -> updatePreference());
        mSubscriptionsListener = new SubscriptionsChangeListener(context, this);

    }

    @Override
    public void on4gLteUpdated() {
        updateState(mPreference);
    }

    private void updatePreference() {
        if (mPreferenceScreen != null) {
            displayPreference(mPreferenceScreen);
        }
        if (mPreference != null) {
            updateState(mPreference);
        }
    }

    @Override
    public int getAvailabilityStatus(int subId) {
        return MobileNetworkUtils.shouldDisplayNetworkSelectOptions(mContext, subId)
                ? AVAILABLE
                : CONDITIONALLY_UNAVAILABLE;
    }

    @OnLifecycleEvent(ON_START)
    public void onStart() {
        mAllowedNetworkTypesListener.register(mContext, mSubId);
        mSubscriptionsListener.start();
    }

    @OnLifecycleEvent(ON_STOP)
    public void onStop() {
        mAllowedNetworkTypesListener.unregister(mContext, mSubId);
        mSubscriptionsListener.stop();
    }

    @Override
    public void displayPreference(PreferenceScreen screen) {
        super.displayPreference(screen);
        mPreferenceScreen = screen;
        mPreference = screen.findPreference(getPreferenceKey());
    }

    @Override
    public void updateState(Preference preference) {
        super.updateState(preference);
<<<<<<< HEAD
        final int phoneType = mTelephonyManager.getPhoneType();
        if (phoneType == TelephonyManager.PHONE_TYPE_CDMA) {
             preference.setEnabled(false);
        } else {
        preference.setEnabled(mTelephonyManager.getNetworkSelectionMode()
=======
        preference.setEnabled(mCacheOfModeStatus
>>>>>>> 202bc491
                != TelephonyManager.NETWORK_SELECTION_MODE_AUTO);
        }

        Intent intent = new Intent();
        intent.setClassName("com.android.settings",
                "com.android.settings.Settings$NetworkSelectActivity");
        intent.putExtra(Settings.EXTRA_SUB_ID, mSubId);
        preference.setIntent(intent);
    }

    @Override
    public CharSequence getSummary() {
        final ServiceState ss = mTelephonyManager.getServiceState();
        if (ss != null && ss.getState() == ServiceState.STATE_IN_SERVICE) {
            return MobileNetworkUtils.getCurrentCarrierNameForDisplay(mContext, mSubId);
        } else {
            return mContext.getString(R.string.network_disconnected);
        }
    }

    public OpenNetworkSelectPagePreferenceController init(Lifecycle lifecycle, int subId) {
        mSubId = subId;
        mTelephonyManager = mContext.getSystemService(TelephonyManager.class)
                .createForSubscriptionId(mSubId);
        lifecycle.addObserver(this);
        return this;
    }

    @Override
    public void onNetworkSelectModeUpdated(int mode) {
        mCacheOfModeStatus = mode;
        if (mPreference != null) {
            updateState(mPreference);
        }
    }

    @Override
    public void onAirplaneModeChanged(boolean airplaneModeEnabled) {
    }

    @Override
    public void onSubscriptionsChanged() {
        updateState(mPreference);
    }
}<|MERGE_RESOLUTION|>--- conflicted
+++ resolved
@@ -53,11 +53,8 @@
     private Preference mPreference;
     private PreferenceScreen mPreferenceScreen;
     private AllowedNetworkTypesListener mAllowedNetworkTypesListener;
-<<<<<<< HEAD
+    private int mCacheOfModeStatus;
     private SubscriptionsChangeListener mSubscriptionsListener;
-=======
-    private int mCacheOfModeStatus;
->>>>>>> 202bc491
 
     public OpenNetworkSelectPagePreferenceController(Context context, String key) {
         super(context, key);
@@ -115,15 +112,11 @@
     @Override
     public void updateState(Preference preference) {
         super.updateState(preference);
-<<<<<<< HEAD
         final int phoneType = mTelephonyManager.getPhoneType();
         if (phoneType == TelephonyManager.PHONE_TYPE_CDMA) {
              preference.setEnabled(false);
         } else {
-        preference.setEnabled(mTelephonyManager.getNetworkSelectionMode()
-=======
         preference.setEnabled(mCacheOfModeStatus
->>>>>>> 202bc491
                 != TelephonyManager.NETWORK_SELECTION_MODE_AUTO);
         }
 
