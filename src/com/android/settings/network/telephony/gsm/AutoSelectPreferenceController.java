--- conflicted
+++ resolved
@@ -44,13 +44,9 @@
 
 import com.android.settings.R;
 import com.android.settings.core.SubSettingLauncher;
-<<<<<<< HEAD
-import com.android.settings.network.PreferredNetworkModeContentObserver;
+import com.android.settings.network.AllowedNetworkTypesListener;
 import com.android.settings.network.SubscriptionsChangeListener;
 import com.android.settings.network.telephony.Enhanced4gBasePreferenceController;
-=======
-import com.android.settings.network.AllowedNetworkTypesListener;
->>>>>>> b39f3b21
 import com.android.settings.network.telephony.MobileNetworkUtils;
 import com.android.settings.network.telephony.NetworkSelectSettings;
 import com.android.settings.network.telephony.TelephonyTogglePreferenceController;
@@ -111,22 +107,14 @@
 
     @OnLifecycleEvent(ON_START)
     public void onStart() {
-<<<<<<< HEAD
-        mPreferredNetworkModeObserver.register(mContext, mSubId);
+        mAllowedNetworkTypesListener.register(mContext, mSubId);
         mSubscriptionsListener.start();
-=======
-        mAllowedNetworkTypesListener.register(mContext, mSubId);
->>>>>>> b39f3b21
     }
 
     @OnLifecycleEvent(ON_STOP)
     public void onStop() {
-<<<<<<< HEAD
-        mPreferredNetworkModeObserver.unregister(mContext);
+        mAllowedNetworkTypesListener.unregister(mContext, mSubId);
         mSubscriptionsListener.stop();
-=======
-        mAllowedNetworkTypesListener.unregister(mContext, mSubId);
->>>>>>> b39f3b21
     }
 
     @Override
