--- conflicted
+++ resolved
@@ -29,10 +29,6 @@
 import android.telephony.TelephonyManager;
 import android.util.Log;
 
-<<<<<<< HEAD
-import androidx.annotation.VisibleForTesting;
-=======
->>>>>>> 733eed05
 import androidx.lifecycle.Lifecycle;
 import androidx.lifecycle.LifecycleObserver;
 import androidx.lifecycle.OnLifecycleEvent;
@@ -40,13 +36,8 @@
 import androidx.preference.Preference;
 import androidx.preference.PreferenceScreen;
 
-<<<<<<< HEAD
-import com.android.internal.telephony.PhoneConstants;
-import com.android.settings.R;
-=======
 import com.android.settings.R;
 import com.android.settings.network.PreferredNetworkModeContentObserver;
->>>>>>> 733eed05
 import com.android.settings.network.telephony.TelephonyConstants.TelephonyManagerConstants;
 
 import java.util.ArrayList;
@@ -122,13 +113,6 @@
     public void updateState(Preference preference) {
         super.updateState(preference);
         final ListPreference listPreference = (ListPreference) preference;
-<<<<<<< HEAD
-        final int networkMode = getPreferredNetworkMode();
-        Log.d(LOG_TAG, "updateState networkMode: " + networkMode);
-
-        updatePreferenceEntries(listPreference);
-        updatePreferenceValueAndSummary(listPreference, networkMode);
-=======
 
         mBuilder.setPreferenceEntries();
         mBuilder.setPreferenceValueAndSummary();
@@ -137,18 +121,11 @@
         listPreference.setEntryValues(mBuilder.getEntryValues());
         listPreference.setValue(Integer.toString(mBuilder.getSelectedEntryValue()));
         listPreference.setSummary(mBuilder.getSummary());
->>>>>>> 733eed05
     }
 
     @Override
     public boolean onPreferenceChange(Preference preference, Object object) {
         final int newPreferredNetworkMode = Integer.parseInt((String) object);
-<<<<<<< HEAD
-
-        if (mTelephonyManager.setPreferredNetworkTypeBitmask(
-                MobileNetworkUtils.getRafFromNetworkType(newPreferredNetworkMode))) {
-            updatePreferenceValueAndSummary((ListPreference) preference, newPreferredNetworkMode);
-=======
         final ListPreference listPreference = (ListPreference) preference;
 
         if (mTelephonyManager.setPreferredNetworkTypeBitmask(
@@ -156,7 +133,6 @@
             mBuilder.setPreferenceValueAndSummary(newPreferredNetworkMode);
             listPreference.setValue(Integer.toString(mBuilder.getSelectedEntryValue()));
             listPreference.setSummary(mBuilder.getSummary());
->>>>>>> 733eed05
             return true;
         }
         return false;
@@ -166,111 +142,6 @@
         mSubId = subId;
         mTelephonyManager = mContext.getSystemService(TelephonyManager.class)
                 .createForSubscriptionId(mSubId);
-<<<<<<< HEAD
-
-        mIsGlobalCdma = mTelephonyManager.isLteCdmaEvdoGsmWcdmaEnabled()
-                && carrierConfig.getBoolean(CarrierConfigManager.KEY_SHOW_CDMA_CHOICES_BOOL);
-        mShow4GForLTE = carrierConfig != null
-                ? carrierConfig.getBoolean(
-                CarrierConfigManager.KEY_SHOW_4G_FOR_LTE_DATA_ICON_BOOL)
-                : false;
-
-        final long supportedRadioBitmask = mTelephonyManager.getSupportedRadioAccessFamily();
-        final boolean is5gEnabledByCarrier = (mTelephonyManager.getAllowedNetworkTypes()
-                & TelephonyManager.NETWORK_TYPE_BITMASK_NR) > 0;
-        mDisplay5gList = checkSupportedRadioBitmask(
-                supportedRadioBitmask, mTelephonyManager.NETWORK_TYPE_BITMASK_NR)
-                && is5gEnabledByCarrier;
-        lifecycle.addObserver(this);
-    }
-
-    private int getPreferredNetworkMode() {
-        long preferredNetworkBitMask = MobileNetworkUtils.getRafFromNetworkType(
-                Settings.Global.getInt(mContext.getContentResolver(),
-                Settings.Global.PREFERRED_NETWORK_MODE + mSubId,
-                TelephonyManager.DEFAULT_PREFERRED_NETWORK_MODE));
-        return  MobileNetworkUtils.getNetworkTypeFromRaf((int)
-                (preferredNetworkBitMask & mTelephonyManager.getAllowedNetworkTypes()));
-    }
-
-    private void updatePreferenceEntries(ListPreference preference) {
-        final int phoneType = mTelephonyManager.getPhoneType();
-        final PersistableBundle carrierConfig = mCarrierConfigManager.getConfigForSubId(mSubId);
-        if (phoneType == TelephonyManager.PHONE_TYPE_CDMA) {
-            final int lteForced = android.provider.Settings.Global.getInt(
-                    mContext.getContentResolver(),
-                    android.provider.Settings.Global.LTE_SERVICE_FORCED + mSubId,
-                    0);
-            final int settingsNetworkMode = getPreferredNetworkMode();
-            if (mTelephonyManager.isLteCdmaEvdoGsmWcdmaEnabled()) {
-                if (lteForced == 0) {
-                    preference.setEntries(
-                            R.array.enabled_networks_cdma_choices);
-                    preference.setEntryValues(
-                            R.array.enabled_networks_cdma_values);
-                } else {
-                    switch (settingsNetworkMode) {
-                        case TelephonyManagerConstants.NETWORK_MODE_CDMA_EVDO:
-                        case TelephonyManagerConstants.NETWORK_MODE_CDMA_NO_EVDO:
-                        case TelephonyManagerConstants.NETWORK_MODE_EVDO_NO_CDMA:
-                            preference.setEntries(
-                                    R.array.enabled_networks_cdma_no_lte_choices);
-                            preference.setEntryValues(
-                                    R.array.enabled_networks_cdma_no_lte_values);
-                            break;
-                        case TelephonyManagerConstants.NETWORK_MODE_GLOBAL:
-                        case TelephonyManagerConstants.NETWORK_MODE_LTE_CDMA_EVDO:
-                        case TelephonyManagerConstants.NETWORK_MODE_LTE_CDMA_EVDO_GSM_WCDMA:
-                        case TelephonyManagerConstants.NETWORK_MODE_LTE_ONLY:
-                            preference.setEntries(
-                                    R.array.enabled_networks_cdma_only_lte_choices);
-                            preference.setEntryValues(
-                                    R.array.enabled_networks_cdma_only_lte_values);
-                            break;
-                        default:
-                            preference.setEntries(
-                                    R.array.enabled_networks_cdma_choices);
-                            preference.setEntryValues(
-                                    R.array.enabled_networks_cdma_values);
-                            break;
-                    }
-                }
-            }
-        } else if (phoneType == TelephonyManager.PHONE_TYPE_GSM) {
-            if (MobileNetworkUtils.isTdscdmaSupported(mContext, mSubId)) {
-                preference.setEntries(
-                        R.array.enabled_networks_tdscdma_choices);
-                preference.setEntryValues(
-                        R.array.enabled_networks_tdscdma_values);
-            } else if (carrierConfig != null
-                    && !carrierConfig.getBoolean(CarrierConfigManager.KEY_PREFER_2G_BOOL)
-                    && !carrierConfig.getBoolean(CarrierConfigManager.KEY_LTE_ENABLED_BOOL)) {
-                preference.setEntries(R.array.enabled_networks_except_gsm_lte_choices);
-                preference.setEntryValues(R.array.enabled_networks_except_gsm_lte_values);
-            } else if (carrierConfig != null
-                    && !carrierConfig.getBoolean(CarrierConfigManager.KEY_PREFER_2G_BOOL)) {
-                int select = mShow4GForLTE
-                        ? R.array.enabled_networks_except_gsm_4g_choices
-                        : R.array.enabled_networks_except_gsm_choices;
-                preference.setEntries(select);
-                preference.setEntryValues(
-                        R.array.enabled_networks_except_gsm_values);
-            } else if (carrierConfig != null
-                    && !carrierConfig.getBoolean(CarrierConfigManager.KEY_LTE_ENABLED_BOOL)) {
-                preference.setEntries(
-                        R.array.enabled_networks_except_lte_choices);
-                preference.setEntryValues(
-                        R.array.enabled_networks_except_lte_values);
-            } else if (mIsGlobalCdma) {
-                preference.setEntries(R.array.enabled_networks_cdma_choices);
-                preference.setEntryValues(R.array.enabled_networks_cdma_values);
-            } else {
-                int select = mShow4GForLTE ? R.array.enabled_networks_4g_choices
-                        : R.array.enabled_networks_choices;
-                preference.setEntries(select);
-                preference.setEntryValues(R.array.enabled_networks_values);
-            }
-=======
         mCarrierConfigManager = mContext.getSystemService(CarrierConfigManager.class);
         mBuilder = new PreferenceEntriesBuilder(mContext, mSubId);
 
@@ -287,7 +158,6 @@
     private void updatePreference() {
         if (mPreferenceScreen != null) {
             displayPreference(mPreferenceScreen);
->>>>>>> 733eed05
         }
         if (mPreference != null) {
             updateState(mPreference);
@@ -583,83 +453,12 @@
                             TelephonyManagerConstants.NETWORK_MODE_TDSCDMA_GSM_WCDMA);
                     setSummary(R.string.network_3G);
                     break;
-<<<<<<< HEAD
-                }
-            case TelephonyManagerConstants.NETWORK_MODE_LTE_ONLY:
-            case TelephonyManagerConstants.NETWORK_MODE_LTE_WCDMA:
-                if (!mIsGlobalCdma) {
-                    preference.setValue(
-                            Integer.toString(TelephonyManagerConstants.NETWORK_MODE_LTE_GSM_WCDMA));
-                    preference.setSummary(
-                            mShow4GForLTE ? R.string.network_4G : R.string.network_lte);
-                } else {
-                    preference.setValue(
-                            Integer.toString(TelephonyManagerConstants
-                                    .NETWORK_MODE_LTE_CDMA_EVDO_GSM_WCDMA));
-                    preference.setSummary(R.string.network_global);
-                }
-                break;
-            case TelephonyManagerConstants.NETWORK_MODE_LTE_CDMA_EVDO:
-                if (MobileNetworkUtils.isWorldMode(mContext, mSubId)) {
-                    preference.setSummary(
-                            R.string.preferred_network_mode_lte_cdma_summary);
-                } else {
-                    preference.setValue(
-                            Integer.toString(TelephonyManagerConstants.NETWORK_MODE_LTE_CDMA_EVDO));
-                    preference.setSummary(
-                            mDisplay5gList ? R.string.network_lte_pure : R.string.network_lte);
-                }
-                break;
-            case TelephonyManagerConstants.NETWORK_MODE_TDSCDMA_CDMA_EVDO_GSM_WCDMA:
-                preference.setValue(Integer.toString(TelephonyManagerConstants
-                        .NETWORK_MODE_TDSCDMA_CDMA_EVDO_GSM_WCDMA));
-                preference.setSummary(R.string.network_3G);
-                break;
-            case TelephonyManagerConstants.NETWORK_MODE_CDMA_EVDO:
-            case TelephonyManagerConstants.NETWORK_MODE_EVDO_NO_CDMA:
-            case TelephonyManagerConstants.NETWORK_MODE_GLOBAL:
-                preference.setValue(
-                        Integer.toString(TelephonyManagerConstants.NETWORK_MODE_CDMA_EVDO));
-                preference.setSummary(R.string.network_3G);
-                break;
-            case TelephonyManagerConstants.NETWORK_MODE_CDMA_NO_EVDO:
-                preference.setValue(
-                        Integer.toString(TelephonyManagerConstants.NETWORK_MODE_CDMA_NO_EVDO));
-                preference.setSummary(R.string.network_1x);
-                break;
-            case TelephonyManagerConstants.NETWORK_MODE_TDSCDMA_ONLY:
-                preference.setValue(
-                        Integer.toString(TelephonyManagerConstants.NETWORK_MODE_TDSCDMA_ONLY));
-                preference.setSummary(R.string.network_3G);
-                break;
-            case TelephonyManagerConstants.NETWORK_MODE_LTE_TDSCDMA_GSM:
-            case TelephonyManagerConstants.NETWORK_MODE_LTE_TDSCDMA_GSM_WCDMA:
-            case TelephonyManagerConstants.NETWORK_MODE_LTE_TDSCDMA:
-            case TelephonyManagerConstants.NETWORK_MODE_LTE_TDSCDMA_WCDMA:
-            case TelephonyManagerConstants.NETWORK_MODE_LTE_TDSCDMA_CDMA_EVDO_GSM_WCDMA:
-            case TelephonyManagerConstants.NETWORK_MODE_LTE_CDMA_EVDO_GSM_WCDMA:
-                if (MobileNetworkUtils.isTdscdmaSupported(mContext, mSubId)) {
-                    preference.setValue(
-                            Integer.toString(TelephonyManagerConstants
-                                    .NETWORK_MODE_LTE_TDSCDMA_CDMA_EVDO_GSM_WCDMA));
-                    preference.setSummary(
-                            mDisplay5gList ? R.string.network_lte_pure : R.string.network_lte);
-                } else {
-                    preference.setValue(
-                            Integer.toString(TelephonyManagerConstants
-                                    .NETWORK_MODE_LTE_CDMA_EVDO_GSM_WCDMA));
-                    if (mTelephonyManager.getPhoneType() == TelephonyManager.PHONE_TYPE_CDMA
-                            || mIsGlobalCdma
-                            || MobileNetworkUtils.isWorldMode(mContext, mSubId)) {
-                        preference.setSummary(R.string.network_global);
-=======
                 case TelephonyManagerConstants.NETWORK_MODE_WCDMA_ONLY:
                 case TelephonyManagerConstants.NETWORK_MODE_GSM_UMTS:
                 case TelephonyManagerConstants.NETWORK_MODE_WCDMA_PREF:
                     if (!mIsGlobalCdma) {
                         setSelectedEntry(TelephonyManagerConstants.NETWORK_MODE_WCDMA_PREF);
                         setSummary(R.string.network_3G);
->>>>>>> 733eed05
                     } else {
                         setSelectedEntry(
                                 TelephonyManagerConstants.NETWORK_MODE_LTE_CDMA_EVDO_GSM_WCDMA);
@@ -699,25 +498,6 @@
                                 TelephonyManagerConstants.NETWORK_MODE_LTE_CDMA_EVDO_GSM_WCDMA);
                         setSummary(R.string.network_global);
                     }
-<<<<<<< HEAD
-                }
-                break;
-            case TelephonyManagerConstants.NETWORK_MODE_NR_LTE_CDMA_EVDO:
-            case TelephonyManagerConstants.NETWORK_MODE_NR_LTE_TDSCDMA_CDMA_EVDO_GSM_WCDMA:
-                preference.setValue(Integer.toString(networkMode));
-                preference.setSummary(mContext.getString(R.string.network_5G)
-                        + mContext.getString(R.string.network_recommended));
-                break;
-            case TelephonyManagerConstants.NETWORK_MODE_NR_LTE_CDMA_EVDO_GSM_WCDMA:
-                preference.setValue(
-                        Integer.toString(TelephonyManagerConstants.NETWORK_MODE_NR_LTE_CDMA_EVDO_GSM_WCDMA));
-                if (mTelephonyManager.getPhoneType() == TelephonyManager.PHONE_TYPE_CDMA
-                        || mIsGlobalCdma
-                        || MobileNetworkUtils.isWorldMode(mContext, mSubId)) {
-                    preference.setSummary(R.string.network_global);
-                } else {
-                    preference.setSummary(mContext.getString(R.string.network_5G)
-=======
                     break;
                 case TelephonyManagerConstants.NETWORK_MODE_LTE_CDMA_EVDO:
                     if (MobileNetworkUtils.isWorldMode(mContext, mSubId)) {
@@ -786,7 +566,6 @@
                     setSelectedEntry(
                             TelephonyManagerConstants.NETWORK_MODE_NR_LTE_GSM_WCDMA);
                     setSummary(mContext.getString(R.string.network_5G)
->>>>>>> 733eed05
                             + mContext.getString(R.string.network_recommended));
                     break;
                 case TelephonyManagerConstants.NETWORK_MODE_NR_LTE_TDSCDMA:
