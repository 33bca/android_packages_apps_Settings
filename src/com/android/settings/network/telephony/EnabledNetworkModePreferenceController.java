/*
 * Copyright (C) 2018 The Android Open Source Project
 *
 * Licensed under the Apache License, Version 2.0 (the "License");
 * you may not use this file except in compliance with the License.
 * You may obtain a copy of the License at
 *
 *      http://www.apache.org/licenses/LICENSE-2.0
 *
 * Unless required by applicable law or agreed to in writing, software
 * distributed under the License is distributed on an "AS IS" BASIS,
 * WITHOUT WARRANTIES OR CONDITIONS OF ANY KIND, either express or implied.
 * See the License for the specific language governing permissions and
 * limitations under the License.
 */

package com.android.settings.network.telephony;

import static androidx.lifecycle.Lifecycle.Event.ON_START;
import static androidx.lifecycle.Lifecycle.Event.ON_STOP;

import android.content.Context;
import android.database.ContentObserver;
import android.os.Handler;
import android.os.Looper;
import android.os.PersistableBundle;
import android.provider.Settings;
import android.telephony.CarrierConfigManager;
import android.telephony.PhoneStateListener;
import android.telephony.SubscriptionManager;
import android.telephony.TelephonyManager;
import android.util.Log;

import androidx.annotation.VisibleForTesting;
import androidx.lifecycle.Lifecycle;
import androidx.lifecycle.LifecycleObserver;
import androidx.lifecycle.OnLifecycleEvent;
import androidx.preference.ListPreference;
import androidx.preference.Preference;
import androidx.preference.PreferenceScreen;

import com.android.settings.R;
import com.android.settings.network.AllowedNetworkTypesListener;
import com.android.settings.network.SubscriptionsChangeListener;
import com.android.settings.network.telephony.TelephonyConstants.TelephonyManagerConstants;

import java.util.ArrayList;
import java.util.Arrays;
import java.util.List;
import java.util.stream.Stream;

/**
 * Preference controller for "Enabled network mode"
 */
public class EnabledNetworkModePreferenceController extends
        TelephonyBasePreferenceController implements
        ListPreference.OnPreferenceChangeListener, LifecycleObserver,
        SubscriptionsChangeListener.SubscriptionsChangeListenerClient {

    private static final String LOG_TAG = "EnabledNetworkMode";
    private AllowedNetworkTypesListener mAllowedNetworkTypesListener;
    private ContentObserver mSubsidySettingsObserver;
    private Preference mPreference;
    private PreferenceScreen mPreferenceScreen;
    private TelephonyManager mTelephonyManager;
    private CarrierConfigManager mCarrierConfigManager;
    private PreferenceEntriesBuilder mBuilder;
<<<<<<< HEAD
    private PhoneCallStateListener mPhoneStateListener;
    @VisibleForTesting
    Integer mCallState;

    // Local cache for Primary Card and Subsidy Lock related vendor properties. Reading these
    // properties are a costly affair since they involve two IPC calls, an AIDL and another HIDL.
    // So we cache these and reuse them as and when applicable.
    boolean mIsPrimaryCardEnabled = false;
    boolean mIsPrimaryCardLWEnabled = false;
    boolean mIsSubsidyLockFeatureEnabled = false;
=======
    private SubscriptionsChangeListener mSubscriptionsListener;
>>>>>>> c20cce63

    public EnabledNetworkModePreferenceController(Context context, String key) {
        super(context, key);
        mSubscriptionsListener = new SubscriptionsChangeListener(context, this);
    }

    @Override
    public int getAvailabilityStatus(int subId) {
        boolean visible;
        final PersistableBundle carrierConfig = mCarrierConfigManager.getConfigForSubId(subId);
        if (subId == SubscriptionManager.INVALID_SUBSCRIPTION_ID) {
            visible = false;
        } else if (carrierConfig == null) {
            visible = false;
        } else if (carrierConfig.getBoolean(
                CarrierConfigManager.KEY_HIDE_CARRIER_NETWORK_SETTINGS_BOOL)
                || carrierConfig.getBoolean(
                CarrierConfigManager.KEY_HIDE_PREFERRED_NETWORK_TYPE_BOOL)) {
            visible = false;
        } else if (carrierConfig.getBoolean(CarrierConfigManager.KEY_WORLD_PHONE_BOOL)) {
            visible = false;
        } else {
            visible = true;
        }

        return visible ? AVAILABLE : CONDITIONALLY_UNAVAILABLE;
    }

    @OnLifecycleEvent(ON_START)
    public void onStart() {
<<<<<<< HEAD
        if (mAllowedNetworkTypesListener == null || mSubsidySettingsObserver == null) {
=======
        mSubscriptionsListener.start();
        if (mAllowedNetworkTypesListener == null) {
>>>>>>> c20cce63
            return;
        }
        if (mPhoneStateListener != null) {
            mPhoneStateListener.register(mContext, mSubId);
        }

        loadPrimaryCardAndSubsidyLockValues();
        mAllowedNetworkTypesListener.register(mContext, mSubId);
        if (mIsSubsidyLockFeatureEnabled) {
            mContext.getContentResolver().registerContentObserver(
                    Settings.Secure.getUriFor(PrimaryCardAndSubsidyLockUtils.SUBSIDY_STATUS), false,
                    mSubsidySettingsObserver);
        }
    }

    @OnLifecycleEvent(ON_STOP)
    public void onStop() {
        mSubscriptionsListener.stop();
        if (mAllowedNetworkTypesListener == null) {
            return;
        }
        if (mPhoneStateListener != null) {
            mPhoneStateListener.unregister();
        }
        mAllowedNetworkTypesListener.unregister(mContext, mSubId);
        if (mSubsidySettingsObserver != null) {
            mContext.getContentResolver().unregisterContentObserver(mSubsidySettingsObserver);
        }
    }

    @Override
    public void displayPreference(PreferenceScreen screen) {
        super.displayPreference(screen);
        mPreferenceScreen = screen;
        mPreference = screen.findPreference(getPreferenceKey());
    }

    @Override
    public void updateState(Preference preference) {
        super.updateState(preference);
        final ListPreference listPreference = (ListPreference) preference;

        mBuilder.setPreferenceEntries();
        mBuilder.setPreferenceValueAndSummary();

        listPreference.setEntries(mBuilder.getEntries());
        listPreference.setEntryValues(mBuilder.getEntryValues());
        listPreference.setValue(Integer.toString(mBuilder.getSelectedEntryValue()));
        listPreference.setSummary(mBuilder.getSummary());
        listPreference.setEnabled(isCallStateIdle());
    }

    @Override
    public boolean onPreferenceChange(Preference preference, Object object) {
        final int newPreferredNetworkMode = Integer.parseInt((String) object);
        final ListPreference listPreference = (ListPreference) preference;

        if (mTelephonyManager.setPreferredNetworkTypeBitmask(
                MobileNetworkUtils.getRafFromNetworkType(newPreferredNetworkMode))) {
            mBuilder.setPreferenceValueAndSummary(newPreferredNetworkMode);
            listPreference.setValue(Integer.toString(mBuilder.getSelectedEntryValue()));
            listPreference.setSummary(mBuilder.getSummary());
            return true;
        }
        return false;
    }

    public void init(Lifecycle lifecycle, int subId) {
        mSubId = subId;
        mTelephonyManager = mContext.getSystemService(TelephonyManager.class)
                .createForSubscriptionId(mSubId);
        mCarrierConfigManager = mContext.getSystemService(CarrierConfigManager.class);
        mBuilder = new PreferenceEntriesBuilder(mContext, mSubId);

        if (mPhoneStateListener == null) {
            mPhoneStateListener = new PhoneCallStateListener();
        }
        if (mAllowedNetworkTypesListener == null) {
            mAllowedNetworkTypesListener = new AllowedNetworkTypesListener(
                    mContext.getMainExecutor());
            mAllowedNetworkTypesListener.setAllowedNetworkTypesListener(
                    () -> updatePreference());
        }
        if (mSubsidySettingsObserver == null) {
            mSubsidySettingsObserver = new ContentObserver(new Handler(Looper.getMainLooper())) {
                @Override
                public void onChange(boolean selfChange) {
                    if (mPreference != null) {
                        if (PrimaryCardAndSubsidyLockUtils.DBG) {
                            Log.d(LOG_TAG, "mSubsidySettingsObserver#onChange");
                        }
                        updateState(mPreference);
                    }
                }
            };
        }

        lifecycle.addObserver(this);
    }

    private void updatePreference() {
        if (mPreferenceScreen != null) {
            displayPreference(mPreferenceScreen);
        }
        if (mPreference != null) {
            updateState(mPreference);
        }
    }

    enum EnabledNetworks {
        ENABLED_NETWORKS_UNKNOWN,
        ENABLED_NETWORKS_CDMA_CHOICES,
        ENABLED_NETWORKS_CDMA_NO_LTE_CHOICES,
        ENABLED_NETWORKS_CDMA_ONLY_LTE_CHOICES,
        ENABLED_NETWORKS_TDSCDMA_CHOICES,
        ENABLED_NETWORKS_EXCEPT_GSM_LTE_CHOICES,
        ENABLED_NETWORKS_EXCEPT_GSM_4G_CHOICES,
        ENABLED_NETWORKS_EXCEPT_GSM_CHOICES,
        ENABLED_NETWORKS_EXCEPT_LTE_CHOICES,
        ENABLED_NETWORKS_4G_CHOICES,
        ENABLED_NETWORKS_CHOICES,
        PREFERRED_NETWORK_MODE_CHOICES_WORLD_MODE
    }

    private final class PreferenceEntriesBuilder {
        private CarrierConfigManager mCarrierConfigManager;
        private Context mContext;
        private TelephonyManager mTelephonyManager;

        private boolean mAllowed5gNetworkType;
        private boolean mIsGlobalCdma;
        private boolean mIs5gEntryDisplayed;
        private boolean mShow4gForLTE;
        private boolean mSupported5gRadioAccessFamily;
        private int mSelectedEntry;
        private int mSubId;
        private String mSummary;

        private List<String> mEntries = new ArrayList<>();
        private List<Integer> mEntriesValue = new ArrayList<>();

        PreferenceEntriesBuilder(Context context, int subId) {
            this.mContext = context;
            this.mSubId = subId;
            mCarrierConfigManager = mContext.getSystemService(CarrierConfigManager.class);
            mTelephonyManager = mContext.getSystemService(TelephonyManager.class)
                    .createForSubscriptionId(mSubId);
            updateConfig();
        }

        public void updateConfig() {
            mTelephonyManager = mTelephonyManager.createForSubscriptionId(mSubId);
            final PersistableBundle carrierConfig = mCarrierConfigManager.getConfigForSubId(mSubId);
            mAllowed5gNetworkType = checkSupportedRadioBitmask(
                    mTelephonyManager.getAllowedNetworkTypesForReason(
                            TelephonyManager.ALLOWED_NETWORK_TYPES_REASON_CARRIER),
                    TelephonyManager.NETWORK_TYPE_BITMASK_NR);
            mSupported5gRadioAccessFamily = checkSupportedRadioBitmask(
                    mTelephonyManager.getSupportedRadioAccessFamily(),
                    TelephonyManager.NETWORK_TYPE_BITMASK_NR);
            mIsGlobalCdma = mTelephonyManager.isLteCdmaEvdoGsmWcdmaEnabled()
                    && carrierConfig != null
                    && carrierConfig.getBoolean(CarrierConfigManager.KEY_SHOW_CDMA_CHOICES_BOOL);
            mShow4gForLTE = carrierConfig != null && carrierConfig.getBoolean(
                    CarrierConfigManager.KEY_SHOW_4G_FOR_LTE_DATA_ICON_BOOL);
            Log.d(LOG_TAG, "PreferenceEntriesBuilder: subId" + mSubId
                    + ",Supported5gRadioAccessFamily :" + mSupported5gRadioAccessFamily
                    + ",mAllowed5gNetworkType :" + mAllowed5gNetworkType
                    + ",IsGlobalCdma :" + mIsGlobalCdma
                    + ",Show4gForLTE :" + mShow4gForLTE);
        }

        void setPreferenceEntries() {
            clearAllEntries();
            String[] entryValues;
            int[] entryValuesInt;
            switch (getEnabledNetworkType()) {
                case ENABLED_NETWORKS_CDMA_CHOICES:
                    entryValues = getResourcesForSubId().getStringArray(
                            R.array.enabled_networks_cdma_values);
                    entryValuesInt = Stream.of(entryValues).mapToInt(Integer::parseInt).toArray();
                    if (entryValuesInt.length < 4) {
                        throw new IllegalArgumentException(
                                "ENABLED_NETWORKS_CDMA_CHOICES index error.");
                    }
                    add5gEntry(addNrToLteNetworkType(entryValuesInt[0]));
                    addLteEntry(entryValuesInt[0]);
                    add3gEntry(entryValuesInt[1]);
                    add1xEntry(entryValuesInt[2]);
                    addGlobalEntry(entryValuesInt[3]);
                    break;
                case ENABLED_NETWORKS_CDMA_NO_LTE_CHOICES:
                    entryValues = getResourcesForSubId().getStringArray(
                            R.array.enabled_networks_cdma_no_lte_values);
                    entryValuesInt = Stream.of(entryValues).mapToInt(Integer::parseInt).toArray();
                    if (entryValuesInt.length < 2) {
                        throw new IllegalArgumentException(
                                "ENABLED_NETWORKS_CDMA_NO_LTE_CHOICES index error.");
                    }
                    add3gEntry(entryValuesInt[0]);
                    add1xEntry(entryValuesInt[1]);
                    break;
                case ENABLED_NETWORKS_CDMA_ONLY_LTE_CHOICES:
                    entryValues = getResourcesForSubId().getStringArray(
                            R.array.enabled_networks_cdma_only_lte_values);
                    entryValuesInt = Stream.of(entryValues).mapToInt(Integer::parseInt).toArray();
                    if (entryValuesInt.length < 2) {
                        throw new IllegalArgumentException(
                                "ENABLED_NETWORKS_CDMA_ONLY_LTE_CHOICES index error.");
                    }
                    addLteEntry(entryValuesInt[0]);
                    addGlobalEntry(entryValuesInt[1]);
                    break;
                case ENABLED_NETWORKS_TDSCDMA_CHOICES:
                    entryValues = getResourcesForSubId().getStringArray(
                            R.array.enabled_networks_tdscdma_values);
                    entryValuesInt = Stream.of(entryValues).mapToInt(Integer::parseInt).toArray();
                    if (entryValuesInt.length < 3) {
                        throw new IllegalArgumentException(
                                "ENABLED_NETWORKS_TDSCDMA_CHOICES index error.");
                    }
                    add5gEntry(addNrToLteNetworkType(entryValuesInt[0]));
                    addLteEntry(entryValuesInt[0]);
                    add3gEntry(entryValuesInt[1]);
                    add2gEntry(entryValuesInt[2]);
                    break;
                case ENABLED_NETWORKS_EXCEPT_GSM_LTE_CHOICES:
                    entryValues = getResourcesForSubId().getStringArray(
                            R.array.enabled_networks_except_gsm_lte_values);
                    entryValuesInt = Stream.of(entryValues).mapToInt(Integer::parseInt).toArray();
                    if (entryValuesInt.length < 1) {
                        throw new IllegalArgumentException(
                                "ENABLED_NETWORKS_EXCEPT_GSM_LTE_CHOICES index error.");
                    }
                    add3gEntry(entryValuesInt[0]);
                    break;
                case ENABLED_NETWORKS_EXCEPT_GSM_4G_CHOICES:
                    entryValues = getResourcesForSubId().getStringArray(
                            R.array.enabled_networks_except_gsm_values);
                    entryValuesInt = Stream.of(entryValues).mapToInt(Integer::parseInt).toArray();
                    if (entryValuesInt.length < 2) {
                        throw new IllegalArgumentException(
                                "ENABLED_NETWORKS_EXCEPT_GSM_4G_CHOICES index error.");
                    }
                    add5gEntry(addNrToLteNetworkType(entryValuesInt[0]));
                    add4gEntry(entryValuesInt[0]);
                    add3gEntry(entryValuesInt[1]);
                    break;
                case ENABLED_NETWORKS_EXCEPT_GSM_CHOICES:
                    entryValues = getResourcesForSubId().getStringArray(
                            R.array.enabled_networks_except_gsm_values);
                    entryValuesInt = Stream.of(entryValues).mapToInt(Integer::parseInt).toArray();
                    if (entryValuesInt.length < 2) {
                        throw new IllegalArgumentException(
                                "ENABLED_NETWORKS_EXCEPT_GSM_CHOICES index error.");
                    }
                    add5gEntry(addNrToLteNetworkType(entryValuesInt[0]));
                    addLteEntry(entryValuesInt[0]);
                    add3gEntry(entryValuesInt[1]);
                    break;
                case ENABLED_NETWORKS_EXCEPT_LTE_CHOICES:
                    entryValues = getResourcesForSubId().getStringArray(
                            R.array.enabled_networks_except_lte_values);
                    entryValuesInt = Stream.of(entryValues).mapToInt(Integer::parseInt).toArray();
                    if (entryValuesInt.length < 2) {
                        throw new IllegalArgumentException(
                                "ENABLED_NETWORKS_EXCEPT_LTE_CHOICES index error.");
                    }
                    add3gEntry(entryValuesInt[0]);
                    add2gEntry(entryValuesInt[1]);
                    break;
                case ENABLED_NETWORKS_4G_CHOICES:
                    entryValues = getResourcesForSubId().getStringArray(
                            R.array.enabled_networks_values);
                    entryValuesInt = Stream.of(entryValues).mapToInt(Integer::parseInt).toArray();
                    if (entryValuesInt.length < 3) {
                        throw new IllegalArgumentException(
                                "ENABLED_NETWORKS_4G_CHOICES index error.");
                    }
                    add5gEntry(addNrToLteNetworkType(
                            entryValuesInt[0]));
                    add4gEntry(entryValuesInt[0]);
                    add3gEntry(entryValuesInt[1]);
                    add2gEntry(entryValuesInt[2]);
                    break;
                case ENABLED_NETWORKS_CHOICES:
                    entryValues = getResourcesForSubId().getStringArray(
                            R.array.enabled_networks_values);
                    entryValuesInt = Stream.of(entryValues).mapToInt(Integer::parseInt).toArray();
                    if (entryValuesInt.length < 3) {
                        throw new IllegalArgumentException("ENABLED_NETWORKS_CHOICES index error.");
                    }
                    add5gLteEntry(addNrToLteNetworkType(entryValuesInt[0]));
                    addLteEntry(entryValuesInt[0]);
                    add3gEntry(entryValuesInt[1]);
                    add2gEntry(entryValuesInt[2]);
                    break;
                case PREFERRED_NETWORK_MODE_CHOICES_WORLD_MODE:
                    entryValues = getResourcesForSubId().getStringArray(
                            R.array.preferred_network_mode_values_world_mode);
                    entryValuesInt = Stream.of(entryValues).mapToInt(Integer::parseInt).toArray();
                    if (entryValuesInt.length < 3) {
                        throw new IllegalArgumentException(
                                "PREFERRED_NETWORK_MODE_CHOICES_WORLD_MODE index error.");
                    }
                    addGlobalEntry(entryValuesInt[0]);

                    addCustomEntry(
                            getResourcesForSubId().getString(
                                    R.string.network_world_mode_cdma_lte),
                            entryValuesInt[1]);
                    addCustomEntry(
                            getResourcesForSubId().getString(
                                    R.string.network_world_mode_gsm_lte),
                            entryValuesInt[2]);
                    break;
                default:
                    throw new IllegalArgumentException("Not supported enabled network types.");
            }

            /* TODO(b/151744192) - Update Primary Card and Subsidy Lock for 75867d8f634ce62f4787dbf2aef71312308dd415
            // Primary Card Feature
            // If the current SIM is not the primary card
            //     1. If PrimaryCardL_W is enabled, restrict mode selection to GSM and WCDMA options.
            //     2. If the current mode is GSM_only, disable the network mode preference on the UI.
            final int currentPrimarySlot = Settings.Global.getInt(mContext.getContentResolver(),
                    PrimaryCardAndSubsidyLockUtils.CONFIG_CURRENT_PRIMARY_SUB,
                    SubscriptionManager.INVALID_SIM_SLOT_INDEX);

            boolean isCurrentPrimarySlotValid = currentPrimarySlot >= 0
                    && currentPrimarySlot < mTelephonyManager.getActiveModemCount();

            int currentPhoneId = SubscriptionManager.getPhoneId(mSubId);

            Log.d(LOG_TAG, "currentPrimarySlot: " + currentPrimarySlot
                    + ", isCurrentPrimarySlotValid: " + isCurrentPrimarySlotValid
                    + ", currentPhoneId: " + currentPhoneId);

            if (mIsPrimaryCardEnabled) {
                if (PrimaryCardAndSubsidyLockUtils.DBG) {
                    Log.d(LOG_TAG, "isPrimaryCardEnabled: true");
                }
                if (isCurrentPrimarySlotValid
                        && currentPhoneId != currentPrimarySlot) {
                    if (mIsPrimaryCardLWEnabled) {
                        Log.d(LOG_TAG, "Primary card LW is enabled");
                        preference.setEntries(R.array.enabled_networks_gsm_wcdma_choices);
                        preference.setEntryValues(R.array.enabled_networks_gsm_wcdma_values);
                    } else if (getPreferredNetworkMode() == TelephonyManager.NETWORK_MODE_GSM_ONLY) {
                        Log.d(LOG_TAG, "Network mode is GSM only, disabling the preference");
                        preference.setEnabled(false);
                    }
                }
            }

            // Subsidy Lock Feature
            // If subsidy is unlocked,
            //     1. Change the entries in the network mode choices for the primary sub.
            //     2. Disable the network mode preference on the UI for the non-primary sub.
            if (PrimaryCardAndSubsidyLockUtils.DBG) {
                Log.d(LOG_TAG, "isSubsidyLockFeatureEnabled: " + mIsSubsidyLockFeatureEnabled);
                Log.d(LOG_TAG, "isSubsidyUnlocked: "
                        + PrimaryCardAndSubsidyLockUtils.isSubsidyUnlocked(mContext));
            }

            if (mIsSubsidyLockFeatureEnabled
                    && PrimaryCardAndSubsidyLockUtils.isSubsidyUnlocked(mContext)) {
                if (PrimaryCardAndSubsidyLockUtils.DBG) {
                    Log.d(LOG_TAG, "Subsidy is unlocked");
                }
                if (isCurrentPrimarySlotValid) {
                    if (currentPhoneId == currentPrimarySlot) {
                        Log.d(LOG_TAG, "Primary sub, change to subsidy choices");
                        preference.setEntries(R.array.enabled_networks_subsidy_locked_choices);
                        preference.setEntryValues(R.array.enabled_networks_subsidy_locked_values);
                    } else {
                        Log.d(LOG_TAG, "Non-primary sub, disable the preference");
                        preference.setEnabled(false);
                    }
                }
            }
            */
        }

        private int getPreferredNetworkMode() {
            int networkMode = MobileNetworkUtils.getNetworkTypeFromRaf(
                    (int) mTelephonyManager.getAllowedNetworkTypesForReason(
                            TelephonyManager.ALLOWED_NETWORK_TYPES_REASON_USER));
            if (!showNrList()) {
                Log.d(LOG_TAG, "Network mode :" + networkMode + " reduce NR");
                networkMode = reduceNrToLteNetworkType(networkMode);
            }
            Log.d(LOG_TAG, "getPreferredNetworkMode: " + networkMode);
            return networkMode;
        }

        private EnabledNetworks getEnabledNetworkType() {
            EnabledNetworks enabledNetworkType = EnabledNetworks.ENABLED_NETWORKS_UNKNOWN;
            final int phoneType = mTelephonyManager.getPhoneType();
            final PersistableBundle carrierConfig = mCarrierConfigManager.getConfigForSubId(mSubId);

            if (phoneType == TelephonyManager.PHONE_TYPE_CDMA) {
                final int lteForced = android.provider.Settings.Global.getInt(
                        mContext.getContentResolver(),
                        android.provider.Settings.Global.LTE_SERVICE_FORCED + mSubId,
                        0);
                final int settingsNetworkMode = getPreferredNetworkMode();
                if (mTelephonyManager.isLteCdmaEvdoGsmWcdmaEnabled()) {
                    if (lteForced == 0) {
                        enabledNetworkType = EnabledNetworks.ENABLED_NETWORKS_CDMA_CHOICES;
                    } else {
                        switch (settingsNetworkMode) {
                            case TelephonyManagerConstants.NETWORK_MODE_CDMA_EVDO:
                            case TelephonyManagerConstants.NETWORK_MODE_CDMA_NO_EVDO:
                            case TelephonyManagerConstants.NETWORK_MODE_EVDO_NO_CDMA:
                                enabledNetworkType =
                                        EnabledNetworks.ENABLED_NETWORKS_CDMA_NO_LTE_CHOICES;
                                break;
                            case TelephonyManagerConstants.NETWORK_MODE_GLOBAL:
                            case TelephonyManagerConstants.NETWORK_MODE_LTE_CDMA_EVDO:
                            case TelephonyManagerConstants.NETWORK_MODE_LTE_CDMA_EVDO_GSM_WCDMA:
                            case TelephonyManagerConstants.NETWORK_MODE_LTE_ONLY:
                                enabledNetworkType =
                                        EnabledNetworks.ENABLED_NETWORKS_CDMA_ONLY_LTE_CHOICES;
                                break;
                            default:
                                enabledNetworkType = EnabledNetworks.ENABLED_NETWORKS_CDMA_CHOICES;
                                break;
                        }
                    }
                }
            } else if (phoneType == TelephonyManager.PHONE_TYPE_GSM) {
                if (MobileNetworkUtils.isTdscdmaSupported(mContext, mSubId)) {
                    enabledNetworkType = EnabledNetworks.ENABLED_NETWORKS_TDSCDMA_CHOICES;
                } else if (carrierConfig != null
                        && !carrierConfig.getBoolean(CarrierConfigManager.KEY_PREFER_2G_BOOL)
                        && !carrierConfig.getBoolean(CarrierConfigManager.KEY_LTE_ENABLED_BOOL)) {
                    enabledNetworkType = EnabledNetworks.ENABLED_NETWORKS_EXCEPT_GSM_LTE_CHOICES;
                } else if (carrierConfig != null
                        && !carrierConfig.getBoolean(CarrierConfigManager.KEY_PREFER_2G_BOOL)) {
                    enabledNetworkType = mShow4gForLTE
                            ? EnabledNetworks.ENABLED_NETWORKS_EXCEPT_GSM_4G_CHOICES
                            : EnabledNetworks.ENABLED_NETWORKS_EXCEPT_GSM_CHOICES;
                } else if (carrierConfig != null
                        && !carrierConfig.getBoolean(CarrierConfigManager.KEY_LTE_ENABLED_BOOL)) {
                    enabledNetworkType = EnabledNetworks.ENABLED_NETWORKS_EXCEPT_LTE_CHOICES;
                } else if (mIsGlobalCdma) {
                    enabledNetworkType = EnabledNetworks.ENABLED_NETWORKS_CDMA_CHOICES;
                } else {
                    enabledNetworkType = mShow4gForLTE ? EnabledNetworks.ENABLED_NETWORKS_4G_CHOICES
                            : EnabledNetworks.ENABLED_NETWORKS_CHOICES;
                }
            }
            //TODO(b/117881708): figure out what world mode is, then we can optimize code. Otherwise
            // I prefer to keep this old code
            if (MobileNetworkUtils.isWorldMode(mContext, mSubId)) {
                enabledNetworkType = EnabledNetworks.PREFERRED_NETWORK_MODE_CHOICES_WORLD_MODE;
            }

            Log.d(LOG_TAG, "enabledNetworkType: " + enabledNetworkType);
            return enabledNetworkType;
        }

        /**
         * Sets the display string for the network mode choice and selects the corresponding item
         *
         * @param networkMode the current network mode. The current mode might not be an option in
         *                    the choice list. The nearest choice is selected instead
         */
        void setPreferenceValueAndSummary(int networkMode) {
            setSelectedEntry(networkMode);
            switch (networkMode) {
                case TelephonyManagerConstants.NETWORK_MODE_TDSCDMA_WCDMA:
                case TelephonyManagerConstants.NETWORK_MODE_TDSCDMA_GSM_WCDMA:
                case TelephonyManagerConstants.NETWORK_MODE_TDSCDMA_GSM:
                    setSelectedEntry(
                            TelephonyManagerConstants.NETWORK_MODE_TDSCDMA_GSM_WCDMA);
                    setSummary(R.string.network_3G);
                    break;
                case TelephonyManagerConstants.NETWORK_MODE_WCDMA_ONLY:
                case TelephonyManagerConstants.NETWORK_MODE_GSM_UMTS:
                case TelephonyManagerConstants.NETWORK_MODE_WCDMA_PREF:
                    if (!mIsGlobalCdma) {
                        setSelectedEntry(TelephonyManagerConstants.NETWORK_MODE_WCDMA_PREF);
                        setSummary(R.string.network_3G);
                    } else {
                        setSelectedEntry(
                                TelephonyManagerConstants.NETWORK_MODE_LTE_CDMA_EVDO_GSM_WCDMA);
                        setSummary(R.string.network_global);
                    }
                    break;
                case TelephonyManagerConstants.NETWORK_MODE_GSM_ONLY:
                    if (!mIsGlobalCdma) {
                        setSelectedEntry(TelephonyManagerConstants.NETWORK_MODE_GSM_ONLY);
                        setSummary(R.string.network_2G);
                    } else {
                        setSelectedEntry(
                                TelephonyManagerConstants.NETWORK_MODE_LTE_CDMA_EVDO_GSM_WCDMA);
                        setSummary(R.string.network_global);
                    }
                    break;
                case TelephonyManagerConstants.NETWORK_MODE_LTE_GSM_WCDMA:
                    if (MobileNetworkUtils.isWorldMode(mContext, mSubId)) {
                        setSummary(
                                R.string.preferred_network_mode_lte_gsm_umts_summary);
                        break;
                    }
                case TelephonyManagerConstants.NETWORK_MODE_LTE_ONLY:
                case TelephonyManagerConstants.NETWORK_MODE_LTE_WCDMA:
                    if (!mIsGlobalCdma) {
                        setSelectedEntry(
                                TelephonyManagerConstants.NETWORK_MODE_LTE_GSM_WCDMA);
                        if (is5gEntryDisplayed()) {
                            setSummary(mShow4gForLTE
                                    ? R.string.network_4G_pure : R.string.network_lte_pure);
                        } else {
                            setSummary(mShow4gForLTE
                                    ? R.string.network_4G : R.string.network_lte);
                        }
                    } else {
                        setSelectedEntry(
                                TelephonyManagerConstants.NETWORK_MODE_LTE_CDMA_EVDO_GSM_WCDMA);
                        setSummary(R.string.network_global);
                    }
                    break;
                case TelephonyManagerConstants.NETWORK_MODE_LTE_CDMA_EVDO:
                    if (MobileNetworkUtils.isWorldMode(mContext, mSubId)) {
                        setSummary(
                                R.string.preferred_network_mode_lte_cdma_summary);
                    } else {
                        setSelectedEntry(
                                TelephonyManagerConstants.NETWORK_MODE_LTE_CDMA_EVDO);
                        setSummary(is5gEntryDisplayed()
                                ? R.string.network_lte_pure : R.string.network_lte);
                    }
                    break;
                case TelephonyManagerConstants.NETWORK_MODE_TDSCDMA_CDMA_EVDO_GSM_WCDMA:
                    setSelectedEntry(
                            TelephonyManagerConstants.NETWORK_MODE_TDSCDMA_CDMA_EVDO_GSM_WCDMA);
                    setSummary(R.string.network_3G);
                    break;
                case TelephonyManagerConstants.NETWORK_MODE_CDMA_EVDO:
                case TelephonyManagerConstants.NETWORK_MODE_EVDO_NO_CDMA:
                case TelephonyManagerConstants.NETWORK_MODE_GLOBAL:
                    setSelectedEntry(TelephonyManagerConstants.NETWORK_MODE_CDMA_EVDO);
                    setSummary(R.string.network_3G);
                    break;
                case TelephonyManagerConstants.NETWORK_MODE_CDMA_NO_EVDO:
                    setSelectedEntry(TelephonyManagerConstants.NETWORK_MODE_CDMA_NO_EVDO);
                    setSummary(R.string.network_1x);
                    break;
                case TelephonyManagerConstants.NETWORK_MODE_TDSCDMA_ONLY:
                    setSelectedEntry(TelephonyManagerConstants.NETWORK_MODE_TDSCDMA_ONLY);
                    setSummary(R.string.network_3G);
                    break;
                case TelephonyManagerConstants.NETWORK_MODE_LTE_TDSCDMA_GSM:
                case TelephonyManagerConstants.NETWORK_MODE_LTE_TDSCDMA_GSM_WCDMA:
                case TelephonyManagerConstants.NETWORK_MODE_LTE_TDSCDMA:
                case TelephonyManagerConstants.NETWORK_MODE_LTE_TDSCDMA_WCDMA:
                case TelephonyManagerConstants.NETWORK_MODE_LTE_TDSCDMA_CDMA_EVDO_GSM_WCDMA:
                case TelephonyManagerConstants.NETWORK_MODE_LTE_CDMA_EVDO_GSM_WCDMA:
                    if (MobileNetworkUtils.isTdscdmaSupported(mContext, mSubId)) {
                        setSelectedEntry(TelephonyManagerConstants
                                .NETWORK_MODE_LTE_TDSCDMA_CDMA_EVDO_GSM_WCDMA);
                        setSummary(is5gEntryDisplayed()
                                ? R.string.network_lte_pure : R.string.network_lte);
                    } else {
                        setSelectedEntry(
                                TelephonyManagerConstants.NETWORK_MODE_LTE_CDMA_EVDO_GSM_WCDMA);
                        if (mTelephonyManager.getPhoneType() == TelephonyManager.PHONE_TYPE_CDMA
                                || mIsGlobalCdma
                                || MobileNetworkUtils.isWorldMode(mContext, mSubId)) {
                            setSummary(R.string.network_global);
                        } else {
                            if (is5gEntryDisplayed()) {
                                setSummary(mShow4gForLTE
                                        ? R.string.network_4G_pure : R.string.network_lte_pure);
                            } else {
                                setSummary(mShow4gForLTE
                                        ? R.string.network_4G : R.string.network_lte);
                            }
                        }
                    }
                    break;

                case TelephonyManagerConstants.NETWORK_MODE_NR_ONLY:
                case TelephonyManagerConstants.NETWORK_MODE_NR_LTE:
                case TelephonyManagerConstants.NETWORK_MODE_NR_LTE_GSM_WCDMA:
                case TelephonyManagerConstants.NETWORK_MODE_NR_LTE_WCDMA:
                    setSelectedEntry(
                            TelephonyManagerConstants.NETWORK_MODE_NR_LTE_GSM_WCDMA);
                    setSummary((mShow4gForLTE ? getResourcesForSubId().getString(R.string.network_5G)
                            : getResourcesForSubId().getString(R.string.network_5G_lte))
                            + getResourcesForSubId().getString(R.string.network_recommended));
                    break;
                case TelephonyManagerConstants.NETWORK_MODE_NR_LTE_TDSCDMA:
                case TelephonyManagerConstants.NETWORK_MODE_NR_LTE_TDSCDMA_GSM:
                case TelephonyManagerConstants.NETWORK_MODE_NR_LTE_TDSCDMA_WCDMA:
                case TelephonyManagerConstants.NETWORK_MODE_NR_LTE_TDSCDMA_GSM_WCDMA:
                case TelephonyManagerConstants.NETWORK_MODE_NR_LTE_TDSCDMA_CDMA_EVDO_GSM_WCDMA:
                    setSelectedEntry(TelephonyManagerConstants
                            .NETWORK_MODE_NR_LTE_TDSCDMA_CDMA_EVDO_GSM_WCDMA);
                    setSummary((mShow4gForLTE ? getResourcesForSubId().getString(R.string.network_5G)
                            : getResourcesForSubId().getString(R.string.network_5G_lte))
                            + getResourcesForSubId().getString(R.string.network_recommended));
                    break;
                case TelephonyManagerConstants.NETWORK_MODE_NR_LTE_CDMA_EVDO:
                    setSelectedEntry(TelephonyManagerConstants.NETWORK_MODE_NR_LTE_CDMA_EVDO);
                    setSummary((mShow4gForLTE ? getResourcesForSubId().getString(R.string.network_5G)
                            : getResourcesForSubId().getString(R.string.network_5G_lte))
                            + getResourcesForSubId().getString(R.string.network_recommended));
                    break;
                case TelephonyManagerConstants.NETWORK_MODE_NR_LTE_CDMA_EVDO_GSM_WCDMA:
                    setSelectedEntry(
                            TelephonyManagerConstants.NETWORK_MODE_NR_LTE_CDMA_EVDO_GSM_WCDMA);
                    if (mTelephonyManager.getPhoneType() == TelephonyManager.PHONE_TYPE_CDMA
                            || mIsGlobalCdma
                            || MobileNetworkUtils.isWorldMode(mContext, mSubId)) {
                        setSummary(R.string.network_global);
                    } else {
                        setSummary((mShow4gForLTE ? getResourcesForSubId().getString(R.string.network_5G)
                                : getResourcesForSubId().getString(R.string.network_5G_lte))
                                + getResourcesForSubId().getString(R.string.network_recommended));
                    }
                    break;
                default:
                    setSummary(
                            getResourcesForSubId().getString(
                                    R.string.mobile_network_mode_error, networkMode));
            }
        }

        /**
         * Transform LTE network mode to 5G network mode.
         *
         * @param networkType an LTE network mode without 5G.
         * @return the corresponding network mode with 5G.
         */
        private int addNrToLteNetworkType(int networkType) {
            switch (networkType) {
                case TelephonyManagerConstants.NETWORK_MODE_LTE_ONLY:
                    return TelephonyManagerConstants.NETWORK_MODE_NR_LTE;
                case TelephonyManagerConstants.NETWORK_MODE_LTE_CDMA_EVDO:
                    return TelephonyManagerConstants.NETWORK_MODE_NR_LTE_CDMA_EVDO;
                case TelephonyManagerConstants.NETWORK_MODE_LTE_GSM_WCDMA:
                    return TelephonyManagerConstants.NETWORK_MODE_NR_LTE_GSM_WCDMA;
                case TelephonyManagerConstants.NETWORK_MODE_LTE_CDMA_EVDO_GSM_WCDMA:
                    return TelephonyManagerConstants.NETWORK_MODE_NR_LTE_CDMA_EVDO_GSM_WCDMA;
                case TelephonyManagerConstants.NETWORK_MODE_LTE_WCDMA:
                    return TelephonyManagerConstants.NETWORK_MODE_NR_LTE_WCDMA;
                case TelephonyManagerConstants.NETWORK_MODE_LTE_TDSCDMA:
                    return TelephonyManagerConstants.NETWORK_MODE_NR_LTE_TDSCDMA;
                case TelephonyManagerConstants.NETWORK_MODE_LTE_TDSCDMA_GSM:
                    return TelephonyManagerConstants.NETWORK_MODE_NR_LTE_TDSCDMA_GSM;
                case TelephonyManagerConstants.NETWORK_MODE_LTE_TDSCDMA_WCDMA:
                    return TelephonyManagerConstants.NETWORK_MODE_NR_LTE_TDSCDMA_WCDMA;
                case TelephonyManagerConstants.NETWORK_MODE_LTE_TDSCDMA_GSM_WCDMA:
                    return TelephonyManagerConstants.NETWORK_MODE_NR_LTE_TDSCDMA_GSM_WCDMA;
                case TelephonyManagerConstants.NETWORK_MODE_LTE_TDSCDMA_CDMA_EVDO_GSM_WCDMA:
                    return TelephonyManagerConstants
                            .NETWORK_MODE_NR_LTE_TDSCDMA_CDMA_EVDO_GSM_WCDMA;
                default:
                    return networkType; // not LTE
            }
        }

        /**
         * Transform NR5G network mode to LTE network mode.
         *
         * @param networkType an 5G network mode.
         * @return the corresponding network mode without 5G.
         */
        private int reduceNrToLteNetworkType(int networkType) {
            switch (networkType) {
                case TelephonyManagerConstants.NETWORK_MODE_NR_LTE:
                    return TelephonyManagerConstants.NETWORK_MODE_LTE_ONLY;
                case TelephonyManagerConstants.NETWORK_MODE_NR_LTE_CDMA_EVDO:
                    return TelephonyManagerConstants.NETWORK_MODE_LTE_CDMA_EVDO;
                case TelephonyManagerConstants.NETWORK_MODE_NR_LTE_GSM_WCDMA:
                    return TelephonyManagerConstants.NETWORK_MODE_LTE_GSM_WCDMA;
                case TelephonyManagerConstants.NETWORK_MODE_NR_LTE_CDMA_EVDO_GSM_WCDMA:
                    return TelephonyManagerConstants.NETWORK_MODE_LTE_CDMA_EVDO_GSM_WCDMA;
                case TelephonyManagerConstants.NETWORK_MODE_NR_LTE_WCDMA:
                    return TelephonyManagerConstants.NETWORK_MODE_LTE_WCDMA;
                case TelephonyManagerConstants.NETWORK_MODE_NR_LTE_TDSCDMA:
                    return TelephonyManagerConstants.NETWORK_MODE_LTE_TDSCDMA;
                case TelephonyManagerConstants.NETWORK_MODE_NR_LTE_TDSCDMA_GSM:
                    return TelephonyManagerConstants.NETWORK_MODE_LTE_TDSCDMA_GSM;
                case TelephonyManagerConstants.NETWORK_MODE_NR_LTE_TDSCDMA_WCDMA:
                    return TelephonyManagerConstants.NETWORK_MODE_LTE_TDSCDMA_WCDMA;
                case TelephonyManagerConstants.NETWORK_MODE_NR_LTE_TDSCDMA_GSM_WCDMA:
                    return TelephonyManagerConstants.NETWORK_MODE_LTE_TDSCDMA_GSM_WCDMA;
                case TelephonyManagerConstants.NETWORK_MODE_NR_LTE_TDSCDMA_CDMA_EVDO_GSM_WCDMA:
                    return TelephonyManagerConstants
                            .NETWORK_MODE_LTE_TDSCDMA_CDMA_EVDO_GSM_WCDMA;
                default:
                    return networkType; // do nothing
            }
        }

        private void setPreferenceValueAndSummary() {
            setPreferenceValueAndSummary(getPreferredNetworkMode());
        }

        private boolean checkSupportedRadioBitmask(long supportedRadioBitmask, long targetBitmask) {
            return (targetBitmask & supportedRadioBitmask) > 0;
        }

        /**
         * Add 5G option. Only show the UI when device supported 5G and allowed 5G.
         */
        private void add5gEntry(int value) {
            boolean isNRValue = value >= TelephonyManagerConstants.NETWORK_MODE_NR_ONLY;
            if (showNrList() && isNRValue) {
                mEntries.add(getResourcesForSubId().getString(R.string.network_5G)
                        + getResourcesForSubId().getString(R.string.network_recommended));
                mEntriesValue.add(value);
                mIs5gEntryDisplayed = true;
            } else {
                mIs5gEntryDisplayed = false;
                Log.d(LOG_TAG, "Hide 5G option. "
                        + " supported5GRadioAccessFamily: " + mSupported5gRadioAccessFamily
                        + " allowed5GNetworkType: " + mAllowed5gNetworkType
                        + " isNRValue: " + isNRValue);
            }
        }

        // This entry is used to support for 5G/LTE display in resource overlay
        private void add5gLteEntry(int value) {
            boolean isNRValue = value >= TelephonyManagerConstants.NETWORK_MODE_NR_ONLY;
            if (showNrList() && isNRValue) {
                mEntries.add(mContext.getString(R.string.network_5G_lte)
                        + mContext.getString(R.string.network_recommended));
                mEntriesValue.add(value);
                mIs5gEntryDisplayed = true;
            } else {
                mIs5gEntryDisplayed = false;
                Log.d(LOG_TAG, "Hide 5G option. "
                        + " supported5GRadioAccessFamily: " + mSupported5gRadioAccessFamily
                        + " allowed5GNetworkType: " + mAllowed5gNetworkType
                        + " isNRValue: " + isNRValue);
            }
        }

        private void addGlobalEntry(int value) {
            Log.d(LOG_TAG, "addGlobalEntry. "
                    + " supported5GRadioAccessFamily: " + mSupported5gRadioAccessFamily
                    + " allowed5GNetworkType: " + mAllowed5gNetworkType);
            mEntries.add(getResourcesForSubId().getString(R.string.network_global));
            if (showNrList()) {
                value = addNrToLteNetworkType(value);
            }
            mEntriesValue.add(value);
        }

        private boolean showNrList() {
            return mSupported5gRadioAccessFamily && mAllowed5gNetworkType;
        }

        /**
         * Add LTE entry. If device supported 5G, show "LTE" instead of "LTE (recommended)".
         */
        private void addLteEntry(int value) {
            if (showNrList()) {
                mEntries.add(getResourcesForSubId().getString(R.string.network_lte_pure));
            } else {
                mEntries.add(getResourcesForSubId().getString(R.string.network_lte));
            }
            mEntriesValue.add(value);
        }

        /**
         * Add 4G entry. If device supported 5G, show "4G" instead of "4G (recommended)".
         */
        private void add4gEntry(int value) {
            if (showNrList()) {
                mEntries.add(getResourcesForSubId().getString(R.string.network_4G_pure));
            } else {
                mEntries.add(getResourcesForSubId().getString(R.string.network_4G));
            }
            mEntriesValue.add(value);
        }

        private void add3gEntry(int value) {
            mEntries.add(getResourcesForSubId().getString(R.string.network_3G));
            mEntriesValue.add(value);
        }

        private void add2gEntry(int value) {
            mEntries.add(getResourcesForSubId().getString(R.string.network_2G));
            mEntriesValue.add(value);
        }

        private void add1xEntry(int value) {
            mEntries.add(getResourcesForSubId().getString(R.string.network_1x));
            mEntriesValue.add(value);
        }

        private void addCustomEntry(String name, int value) {
            mEntries.add(name);
            mEntriesValue.add(value);
        }

        private String[] getEntries() {
            return mEntries.toArray(new String[0]);
        }

        private void clearAllEntries() {
            mEntries.clear();
            mEntriesValue.clear();
        }

        private String[] getEntryValues() {
            final Integer[] intArr = mEntriesValue.toArray(new Integer[0]);
            return Arrays.stream(intArr)
                    .map(String::valueOf)
                    .toArray(String[]::new);
        }

        private int getSelectedEntryValue() {
            return mSelectedEntry;
        }

        private void setSelectedEntry(int value) {
            boolean isInEntriesValue = mEntriesValue.stream()
                    .anyMatch(v -> v == value);

            if (isInEntriesValue) {
                mSelectedEntry = value;
            } else if (mEntriesValue.size() > 0) {
                // if the value isn't in entriesValue, select on the first one.
                mSelectedEntry = mEntriesValue.get(0);
            } else {
                Log.e(LOG_TAG, "entriesValue is empty");
            }
        }

        private String getSummary() {
            return mSummary;
        }

        private void setSummary(int summaryResId) {
            setSummary(getResourcesForSubId().getString(summaryResId));
        }

        private void setSummary(String summary) {
            this.mSummary = summary;
        }

        private boolean is5gEntryDisplayed() {
            return mIs5gEntryDisplayed;
        }

    }

<<<<<<< HEAD
    private void loadPrimaryCardAndSubsidyLockValues() {
        Log.d(LOG_TAG, "loadPrimaryCardAndSubsidyLockValues");
        mIsPrimaryCardEnabled = PrimaryCardAndSubsidyLockUtils.isPrimaryCardEnabled();
        mIsPrimaryCardLWEnabled = PrimaryCardAndSubsidyLockUtils.isPrimaryCardLWEnabled();
        mIsSubsidyLockFeatureEnabled = PrimaryCardAndSubsidyLockUtils.isSubsidyLockFeatureEnabled();

        if (PrimaryCardAndSubsidyLockUtils.DBG) {
            Log.d(LOG_TAG, "mIsPrimaryCardEnabled: " + mIsPrimaryCardEnabled);
            Log.d(LOG_TAG, "mIsPrimaryCardLWEnabled: " + mIsPrimaryCardLWEnabled);
            Log.d(LOG_TAG, "mIsSubsidyLockFeatureEnabled: " + mIsSubsidyLockFeatureEnabled);
        }
    }

    private boolean isCallStateIdle() {
        boolean callStateIdle = true;
        if (mCallState != null && mCallState != TelephonyManager.CALL_STATE_IDLE) {
            callStateIdle = false;
        }
        Log.d(LOG_TAG, "isCallStateIdle:" + callStateIdle);
        return callStateIdle;
    }

    private class PhoneCallStateListener extends PhoneStateListener {

        PhoneCallStateListener() {
            super(Looper.getMainLooper());
        }

        private TelephonyManager mTelephonyManager;

        @Override
        public void onCallStateChanged(int state, String incomingNumber) {
            mCallState = state;
            updateState(mPreference);
        }

        public void register(Context context, int subId) {
            mTelephonyManager = context.getSystemService(TelephonyManager.class);
            if (SubscriptionManager.isValidSubscriptionId(subId)) {
                mTelephonyManager = mTelephonyManager.createForSubscriptionId(subId);
            }
            mTelephonyManager.listen(this, PhoneStateListener.LISTEN_CALL_STATE);

        }

        public void unregister() {
            mCallState = null;
            mTelephonyManager.listen(this, PhoneStateListener.LISTEN_NONE);
        }
=======
    @Override
    public void onAirplaneModeChanged(boolean airplaneModeEnabled) {
    }

    @Override
    public void onSubscriptionsChanged() {
        mBuilder.updateConfig();
>>>>>>> c20cce63
    }
}<|MERGE_RESOLUTION|>--- conflicted
+++ resolved
@@ -65,7 +65,7 @@
     private TelephonyManager mTelephonyManager;
     private CarrierConfigManager mCarrierConfigManager;
     private PreferenceEntriesBuilder mBuilder;
-<<<<<<< HEAD
+    private SubscriptionsChangeListener mSubscriptionsListener;
     private PhoneCallStateListener mPhoneStateListener;
     @VisibleForTesting
     Integer mCallState;
@@ -76,9 +76,6 @@
     boolean mIsPrimaryCardEnabled = false;
     boolean mIsPrimaryCardLWEnabled = false;
     boolean mIsSubsidyLockFeatureEnabled = false;
-=======
-    private SubscriptionsChangeListener mSubscriptionsListener;
->>>>>>> c20cce63
 
     public EnabledNetworkModePreferenceController(Context context, String key) {
         super(context, key);
@@ -109,12 +106,8 @@
 
     @OnLifecycleEvent(ON_START)
     public void onStart() {
-<<<<<<< HEAD
+        mSubscriptionsListener.start();
         if (mAllowedNetworkTypesListener == null || mSubsidySettingsObserver == null) {
-=======
-        mSubscriptionsListener.start();
-        if (mAllowedNetworkTypesListener == null) {
->>>>>>> c20cce63
             return;
         }
         if (mPhoneStateListener != null) {
@@ -970,7 +963,15 @@
 
     }
 
-<<<<<<< HEAD
+    @Override
+    public void onAirplaneModeChanged(boolean airplaneModeEnabled) {
+    }
+
+    @Override
+    public void onSubscriptionsChanged() {
+        mBuilder.updateConfig();
+    }
+
     private void loadPrimaryCardAndSubsidyLockValues() {
         Log.d(LOG_TAG, "loadPrimaryCardAndSubsidyLockValues");
         mIsPrimaryCardEnabled = PrimaryCardAndSubsidyLockUtils.isPrimaryCardEnabled();
@@ -1020,14 +1021,5 @@
             mCallState = null;
             mTelephonyManager.listen(this, PhoneStateListener.LISTEN_NONE);
         }
-=======
-    @Override
-    public void onAirplaneModeChanged(boolean airplaneModeEnabled) {
-    }
-
-    @Override
-    public void onSubscriptionsChanged() {
-        mBuilder.updateConfig();
->>>>>>> c20cce63
     }
 }