/*
 * Copyright (C) 2018 The Android Open Source Project
 *
 * Licensed under the Apache License, Version 2.0 (the "License");
 * you may not use this file except in compliance with the License.
 * You may obtain a copy of the License at
 *
 *      http://www.apache.org/licenses/LICENSE-2.0
 *
 * Unless required by applicable law or agreed to in writing, software
 * distributed under the License is distributed on an "AS IS" BASIS,
 * WITHOUT WARRANTIES OR CONDITIONS OF ANY KIND, either express or implied.
 * See the License for the specific language governing permissions and
 * limitations under the License.
 */

package com.android.settings.network.telephony;

import android.content.Context;
import android.os.Looper;
import android.os.PersistableBundle;
import android.telephony.CarrierConfigManager;
import android.telephony.PhoneStateListener;
import android.telephony.SubscriptionManager;
import android.telephony.TelephonyManager;
import android.telephony.ims.ImsMmTelManager;
import android.util.Log;

import androidx.annotation.VisibleForTesting;
import androidx.preference.Preference;
import androidx.preference.PreferenceScreen;
import androidx.preference.SwitchPreference;

<<<<<<< HEAD
import com.android.ims.ImsManager;
import com.android.settings.network.MobileDataEnabledListener;
=======
import com.android.settings.network.MobileDataEnabledListener;
import com.android.settings.network.ims.VolteQueryImsState;
import com.android.settings.network.ims.VtQueryImsState;
>>>>>>> 733eed05
import com.android.settingslib.core.lifecycle.LifecycleObserver;
import com.android.settingslib.core.lifecycle.events.OnStart;
import com.android.settingslib.core.lifecycle.events.OnStop;

/**
 * Preference controller for "Video Calling"
 */
public class VideoCallingPreferenceController extends TelephonyTogglePreferenceController implements
        LifecycleObserver, OnStart, OnStop,
        MobileDataEnabledListener.Client,
<<<<<<< HEAD
        Enhanced4gLtePreferenceController.On4gLteUpdateListener {
=======
        Enhanced4gBasePreferenceController.On4gLteUpdateListener {

    private static final String TAG = "VideoCallingPreference";
>>>>>>> 733eed05

    private Preference mPreference;
    private CarrierConfigManager mCarrierConfigManager;
    private PhoneCallStateListener mPhoneStateListener;
    @VisibleForTesting
    Integer mCallState;
    private MobileDataEnabledListener mDataContentObserver;

    public VideoCallingPreferenceController(Context context, String key) {
        super(context, key);
        mCarrierConfigManager = context.getSystemService(CarrierConfigManager.class);
        mDataContentObserver = new MobileDataEnabledListener(context, this);
<<<<<<< HEAD
        mPhoneStateListener = new PhoneCallStateListener(Looper.getMainLooper());
=======
        mPhoneStateListener = new PhoneCallStateListener();
>>>>>>> 733eed05
    }

    @Override
    public int getAvailabilityStatus(int subId) {
        return SubscriptionManager.isValidSubscriptionId(subId)
                && isVideoCallEnabled(subId)
                ? AVAILABLE
                : CONDITIONALLY_UNAVAILABLE;
    }

    @Override
    public void displayPreference(PreferenceScreen screen) {
        super.displayPreference(screen);
        mPreference = screen.findPreference(getPreferenceKey());
    }

    @Override
    public void onStart() {
<<<<<<< HEAD
        mPhoneStateListener.register(mSubId);
=======
        mPhoneStateListener.register(mContext, mSubId);
>>>>>>> 733eed05
        mDataContentObserver.start(mSubId);
    }

    @Override
    public void onStop() {
        mPhoneStateListener.unregister();
        mDataContentObserver.stop();
    }

    @Override
    public void updateState(Preference preference) {
        super.updateState(preference);
<<<<<<< HEAD
        if (mCallState == null) {
=======
        if ((mCallState == null) || (preference == null)) {
            Log.d(TAG, "Skip update under mCallState=" + mCallState);
>>>>>>> 733eed05
            return;
        }
        final SwitchPreference switchPreference = (SwitchPreference) preference;
        final boolean videoCallEnabled = isVideoCallEnabled(mSubId);
        switchPreference.setVisible(videoCallEnabled);
        if (videoCallEnabled) {
<<<<<<< HEAD
            final boolean is4gLteEnabled = mImsManager.isEnhanced4gLteModeSettingEnabledByUser()
                    && mImsManager.isNonTtyOrTtyOnVolteEnabled();
            preference.setEnabled(is4gLteEnabled &&
                    mCallState == TelephonyManager.CALL_STATE_IDLE);
            switchPreference.setChecked(is4gLteEnabled && mImsManager.isVtEnabledByUser());
=======
            final boolean videoCallEditable = queryVoLteState(mSubId).isEnabledByUser()
                    && queryImsState(mSubId).isAllowUserControl();
            preference.setEnabled(videoCallEditable
                    && mCallState == TelephonyManager.CALL_STATE_IDLE);
            switchPreference.setChecked(videoCallEditable && isChecked());
>>>>>>> 733eed05
        }
    }

    @Override
    public boolean setChecked(boolean isChecked) {
        if (!SubscriptionManager.isValidSubscriptionId(mSubId)) {
            return false;
        }
        final ImsMmTelManager imsMmTelManager = ImsMmTelManager.createForSubscriptionId(mSubId);
        if (imsMmTelManager == null) {
            return false;
        }
        try {
            imsMmTelManager.setVtSettingEnabled(isChecked);
            return true;
        } catch (IllegalArgumentException exception) {
            Log.w(TAG, "Unable to set VT status " + isChecked + ". subId=" + mSubId,
                    exception);
        }
        return false;
    }

    @Override
    public boolean isChecked() {
        return queryImsState(mSubId).isEnabledByUser();
    }

    public VideoCallingPreferenceController init(int subId) {
        mSubId = subId;
<<<<<<< HEAD
        mTelephonyManager = mContext.getSystemService(TelephonyManager.class);
        if (mSubId != SubscriptionManager.INVALID_SUBSCRIPTION_ID) {
            mTelephonyManager = mTelephonyManager.createForSubscriptionId(mSubId);
            mImsManager = ImsManager.getInstance(mContext, SubscriptionManager.getPhoneId(mSubId));
        }
=======
>>>>>>> 733eed05

        return this;
    }

    @VisibleForTesting
    boolean isVideoCallEnabled(int subId) {
        if (!SubscriptionManager.isValidSubscriptionId(subId)) {
            return false;
        }

        final PersistableBundle carrierConfig = mCarrierConfigManager.getConfigForSubId(subId);
<<<<<<< HEAD
        TelephonyManager telephonyManager = mContext.getSystemService(TelephonyManager.class);
        if (subId != SubscriptionManager.INVALID_SUBSCRIPTION_ID) {
            telephonyManager = telephonyManager.createForSubscriptionId(subId);
        }
        return carrierConfig != null && imsManager != null
                && imsManager.isVtEnabledByPlatform()
                && imsManager.isVtProvisionedOnDevice()
                && MobileNetworkUtils.isImsServiceStateReady(imsManager)
                && (carrierConfig.getBoolean(
=======
        if (carrierConfig == null) {
            return false;
        }

        if (!carrierConfig.getBoolean(
>>>>>>> 733eed05
                CarrierConfigManager.KEY_IGNORE_DATA_ENABLED_CHANGED_FOR_VIDEO_CALLS)
                && (!mContext.getSystemService(TelephonyManager.class)
                    .createForSubscriptionId(subId).isDataEnabled())) {
            return false;
        }

        return queryImsState(subId).isReadyToVideoCall();
    }

    @Override
    public void on4gLteUpdated() {
        updateState(mPreference);
    }

    private class PhoneCallStateListener extends PhoneStateListener {

        PhoneCallStateListener() {
            super(Looper.getMainLooper());
        }

        private TelephonyManager mTelephonyManager;

        @Override
        public void onCallStateChanged(int state, String incomingNumber) {
            mCallState = state;
            updateState(mPreference);
        }

        public void register(Context context, int subId) {
            mTelephonyManager = context.getSystemService(TelephonyManager.class);
            if (SubscriptionManager.isValidSubscriptionId(subId)) {
                mTelephonyManager = mTelephonyManager.createForSubscriptionId(subId);
            }
            mTelephonyManager.listen(this, PhoneStateListener.LISTEN_CALL_STATE);
        }

        public void unregister() {
            mCallState = null;
            mTelephonyManager.listen(this, PhoneStateListener.LISTEN_NONE);
        }
    }

    /**
     * Implementation of MobileDataEnabledListener.Client
     */
    public void onMobileDataEnabledChange() {
        updateState(mPreference);
<<<<<<< HEAD
=======
    }

    @VisibleForTesting
    VtQueryImsState queryImsState(int subId) {
        return new VtQueryImsState(mContext, subId);
    }

    @VisibleForTesting
    VolteQueryImsState queryVoLteState(int subId) {
        return new VolteQueryImsState(mContext, subId);
>>>>>>> 733eed05
    }
}<|MERGE_RESOLUTION|>--- conflicted
+++ resolved
@@ -31,14 +31,9 @@
 import androidx.preference.PreferenceScreen;
 import androidx.preference.SwitchPreference;
 
-<<<<<<< HEAD
-import com.android.ims.ImsManager;
-import com.android.settings.network.MobileDataEnabledListener;
-=======
 import com.android.settings.network.MobileDataEnabledListener;
 import com.android.settings.network.ims.VolteQueryImsState;
 import com.android.settings.network.ims.VtQueryImsState;
->>>>>>> 733eed05
 import com.android.settingslib.core.lifecycle.LifecycleObserver;
 import com.android.settingslib.core.lifecycle.events.OnStart;
 import com.android.settingslib.core.lifecycle.events.OnStop;
@@ -49,13 +44,9 @@
 public class VideoCallingPreferenceController extends TelephonyTogglePreferenceController implements
         LifecycleObserver, OnStart, OnStop,
         MobileDataEnabledListener.Client,
-<<<<<<< HEAD
-        Enhanced4gLtePreferenceController.On4gLteUpdateListener {
-=======
         Enhanced4gBasePreferenceController.On4gLteUpdateListener {
 
     private static final String TAG = "VideoCallingPreference";
->>>>>>> 733eed05
 
     private Preference mPreference;
     private CarrierConfigManager mCarrierConfigManager;
@@ -68,11 +59,7 @@
         super(context, key);
         mCarrierConfigManager = context.getSystemService(CarrierConfigManager.class);
         mDataContentObserver = new MobileDataEnabledListener(context, this);
-<<<<<<< HEAD
-        mPhoneStateListener = new PhoneCallStateListener(Looper.getMainLooper());
-=======
         mPhoneStateListener = new PhoneCallStateListener();
->>>>>>> 733eed05
     }
 
     @Override
@@ -91,11 +78,7 @@
 
     @Override
     public void onStart() {
-<<<<<<< HEAD
-        mPhoneStateListener.register(mSubId);
-=======
         mPhoneStateListener.register(mContext, mSubId);
->>>>>>> 733eed05
         mDataContentObserver.start(mSubId);
     }
 
@@ -108,31 +91,19 @@
     @Override
     public void updateState(Preference preference) {
         super.updateState(preference);
-<<<<<<< HEAD
-        if (mCallState == null) {
-=======
         if ((mCallState == null) || (preference == null)) {
             Log.d(TAG, "Skip update under mCallState=" + mCallState);
->>>>>>> 733eed05
             return;
         }
         final SwitchPreference switchPreference = (SwitchPreference) preference;
         final boolean videoCallEnabled = isVideoCallEnabled(mSubId);
         switchPreference.setVisible(videoCallEnabled);
         if (videoCallEnabled) {
-<<<<<<< HEAD
-            final boolean is4gLteEnabled = mImsManager.isEnhanced4gLteModeSettingEnabledByUser()
-                    && mImsManager.isNonTtyOrTtyOnVolteEnabled();
-            preference.setEnabled(is4gLteEnabled &&
-                    mCallState == TelephonyManager.CALL_STATE_IDLE);
-            switchPreference.setChecked(is4gLteEnabled && mImsManager.isVtEnabledByUser());
-=======
             final boolean videoCallEditable = queryVoLteState(mSubId).isEnabledByUser()
                     && queryImsState(mSubId).isAllowUserControl();
             preference.setEnabled(videoCallEditable
                     && mCallState == TelephonyManager.CALL_STATE_IDLE);
             switchPreference.setChecked(videoCallEditable && isChecked());
->>>>>>> 733eed05
         }
     }
 
@@ -162,14 +133,6 @@
 
     public VideoCallingPreferenceController init(int subId) {
         mSubId = subId;
-<<<<<<< HEAD
-        mTelephonyManager = mContext.getSystemService(TelephonyManager.class);
-        if (mSubId != SubscriptionManager.INVALID_SUBSCRIPTION_ID) {
-            mTelephonyManager = mTelephonyManager.createForSubscriptionId(mSubId);
-            mImsManager = ImsManager.getInstance(mContext, SubscriptionManager.getPhoneId(mSubId));
-        }
-=======
->>>>>>> 733eed05
 
         return this;
     }
@@ -181,23 +144,11 @@
         }
 
         final PersistableBundle carrierConfig = mCarrierConfigManager.getConfigForSubId(subId);
-<<<<<<< HEAD
-        TelephonyManager telephonyManager = mContext.getSystemService(TelephonyManager.class);
-        if (subId != SubscriptionManager.INVALID_SUBSCRIPTION_ID) {
-            telephonyManager = telephonyManager.createForSubscriptionId(subId);
-        }
-        return carrierConfig != null && imsManager != null
-                && imsManager.isVtEnabledByPlatform()
-                && imsManager.isVtProvisionedOnDevice()
-                && MobileNetworkUtils.isImsServiceStateReady(imsManager)
-                && (carrierConfig.getBoolean(
-=======
         if (carrierConfig == null) {
             return false;
         }
 
         if (!carrierConfig.getBoolean(
->>>>>>> 733eed05
                 CarrierConfigManager.KEY_IGNORE_DATA_ENABLED_CHANGED_FOR_VIDEO_CALLS)
                 && (!mContext.getSystemService(TelephonyManager.class)
                     .createForSubscriptionId(subId).isDataEnabled())) {
@@ -245,8 +196,6 @@
      */
     public void onMobileDataEnabledChange() {
         updateState(mPreference);
-<<<<<<< HEAD
-=======
     }
 
     @VisibleForTesting
@@ -257,6 +206,5 @@
     @VisibleForTesting
     VolteQueryImsState queryVoLteState(int subId) {
         return new VolteQueryImsState(mContext, subId);
->>>>>>> 733eed05
     }
 }