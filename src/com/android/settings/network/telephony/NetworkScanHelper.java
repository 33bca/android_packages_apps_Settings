--- conflicted
+++ resolved
@@ -31,19 +31,8 @@
 import android.telephony.TelephonyScanManager;
 import android.util.Log;
 
-<<<<<<< HEAD
-=======
 import androidx.annotation.VisibleForTesting;
 
-import com.android.internal.telephony.CellNetworkScanResult;
-
-import com.google.common.util.concurrent.FutureCallback;
-import com.google.common.util.concurrent.Futures;
-import com.google.common.util.concurrent.ListenableFuture;
-import com.google.common.util.concurrent.MoreExecutors;
-import com.google.common.util.concurrent.SettableFuture;
-
->>>>>>> c12bdfa4
 import java.lang.annotation.Retention;
 import java.lang.annotation.RetentionPolicy;
 import java.util.ArrayList;
@@ -123,21 +112,14 @@
     public static final int NETWORK_SCAN_TYPE_INCREMENTAL_RESULTS_LEGACY = 2;
 
     /** The constants below are used in the async network scan. */
-<<<<<<< HEAD
-    private static final boolean INCREMENTAL_RESULTS = true;
-    private static final int SEARCH_PERIODICITY_SEC = 5;
-    private static final int MAX_SEARCH_TIME_SEC = 254;
-    private static final int INCREMENTAL_RESULTS_PERIODICITY_SEC = 3;
-=======
     @VisibleForTesting
     static final boolean INCREMENTAL_RESULTS = true;
     @VisibleForTesting
     static final int SEARCH_PERIODICITY_SEC = 5;
     @VisibleForTesting
-    static final int MAX_SEARCH_TIME_SEC = 300;
+    static final int MAX_SEARCH_TIME_SEC = 254;
     @VisibleForTesting
     static final int INCREMENTAL_RESULTS_PERIODICITY_SEC = 3;
->>>>>>> c12bdfa4
 
     private final NetworkScanCallback mNetworkScanCallback;
     private final TelephonyManager mTelephonyManager;
@@ -184,12 +166,6 @@
             radioAccessSpecifiers.add(
                     new RadioAccessSpecifier(AccessNetworkType.EUTRAN, null, null));
         }
-<<<<<<< HEAD
-        if (networkTypeBitmap3gpp == 0
-               || (networkTypeBitmap3gpp & TelephonyManager.NETWORK_CLASS_BITMASK_5G) != 0) {
-            radioAccessSpecifiers.add(
-                    new RadioAccessSpecifier(AccessNetworkType.NGRAN, null, null));
-=======
         // If a device supports 5G stand-alone then the code below should be re-enabled; however
         // a device supporting only non-standalone mode cannot perform PLMN selection and camp on
         // a 5G network, which means that it shouldn't scan for 5G at the expense of battery as
@@ -201,7 +177,6 @@
             radioAccessSpecifiers.add(
                     new RadioAccessSpecifier(AccessNetworkType.NGRAN, null, null));
             Log.d(TAG, "radioAccessSpecifiers add NGRAN.");
->>>>>>> c12bdfa4
         }
 
         return new NetworkScanRequest(
@@ -285,32 +260,12 @@
         mNetworkScanCallback.onError(errCode);
     }
 
-<<<<<<< HEAD
-=======
     private boolean hasNrSaCapability() {
         return Arrays.stream(
                 mTelephonyManager.getPhoneCapability().getDeviceNrCapabilities())
                 .anyMatch(i -> i == PhoneCapability.DEVICE_NR_CAPABILITY_SA);
     }
 
-    /**
-     * Converts the status code of {@link CellNetworkScanResult} to one of the
-     * {@link NetworkScan.ScanErrorCode}.
-     * @param errCode status code from {@link CellNetworkScanResult}.
-     *
-     * @return one of the scan error code from {@link NetworkScan.ScanErrorCode}.
-     */
-    private static int convertToScanErrorCode(int errCode) {
-        switch (errCode) {
-            case CellNetworkScanResult.STATUS_RADIO_NOT_AVAILABLE:
-                return NetworkScan.ERROR_RADIO_INTERFACE_ERROR;
-            case CellNetworkScanResult.STATUS_RADIO_GENERIC_FAILURE:
-            default:
-                return NetworkScan.ERROR_MODEM_ERROR;
-        }
-    }
-
->>>>>>> c12bdfa4
     private final class NetworkScanCallbackImpl extends TelephonyScanManager.NetworkScanCallback {
         public void onResults(List<CellInfo> results) {
             Log.d(TAG, "Async scan onResults() results = "
