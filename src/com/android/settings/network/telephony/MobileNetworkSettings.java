--- conflicted
+++ resolved
@@ -22,6 +22,7 @@
 import android.content.Intent;
 import android.os.Bundle;
 import android.os.UserManager;
+import android.provider.SearchIndexableResource;
 import android.provider.Settings;
 import android.telephony.SubscriptionManager;
 import android.telephony.TelephonyManager;
@@ -36,11 +37,7 @@
 
 import com.android.internal.telephony.TelephonyIntents;
 import com.android.settings.R;
-<<<<<<< HEAD
 import com.android.settings.Utils;
-import com.android.settings.core.FeatureFlags;
-=======
->>>>>>> 9f774e0a
 import com.android.settings.dashboard.RestrictedDashboardFragment;
 import com.android.settings.datausage.BillingCyclePreferenceController;
 import com.android.settings.datausage.DataUsageSummaryPreferenceController;
@@ -265,8 +262,7 @@
     }
 
     public static final BaseSearchIndexProvider SEARCH_INDEX_DATA_PROVIDER =
-<<<<<<< HEAD
-            new BaseSearchIndexProvider() {
+            new BaseSearchIndexProvider(R.xml.mobile_network_settings) {
                 @Override
                 public List<SearchIndexableResource> getXmlResourcesToIndex(Context context,
                         boolean enabled) {
@@ -275,19 +271,8 @@
                                 + " MobileNetworkSettings from Settings app.");
                         return null;
                     }
-                    final ArrayList<SearchIndexableResource> result = new ArrayList<>();
-
-                    final SearchIndexableResource sir = new SearchIndexableResource(context);
-                    sir.xmlResId = FeatureFlagPersistent.isEnabled(context,
-                            FeatureFlags.NETWORK_INTERNET_V2)
-                            ? R.xml.mobile_network_settings_v2
-                            : R.xml.mobile_network_settings;
-                    result.add(sir);
-                    return result;
-                }
-=======
-            new BaseSearchIndexProvider(R.xml.mobile_network_settings) {
->>>>>>> 9f774e0a
+                    return super.getXmlResourcesToIndex(context, enabled);
+                }
 
                 /** suppress full page if user is not admin */
                 @Override
