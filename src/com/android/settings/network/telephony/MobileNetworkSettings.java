/*
 * Copyright (C) 2018 The Android Open Source Project
 *
 * Licensed under the Apache License, Version 2.0 (the "License");
 * you may not use this file except in compliance with the License.
 * You may obtain a copy of the License at
 *
 *      http://www.apache.org/licenses/LICENSE-2.0
 *
 * Unless required by applicable law or agreed to in writing, software
 * distributed under the License is distributed on an "AS IS" BASIS,
 * WITHOUT WARRANTIES OR CONDITIONS OF ANY KIND, either express or implied.
 * See the License for the specific language governing permissions and
 * limitations under the License.
 */

package com.android.settings.network.telephony;

import android.app.Activity;
import android.app.settings.SettingsEnums;
import android.content.BroadcastReceiver;
import android.content.Context;
import android.content.Intent;
import android.content.IntentFilter;
import android.os.Bundle;
import android.os.RemoteException;
import android.os.ServiceManager;
import android.os.UserManager;
import android.provider.SearchIndexableResource;
import android.provider.Settings;
import android.telephony.SubscriptionInfo;
import android.telephony.SubscriptionManager;
import android.telephony.TelephonyManager;
import android.text.TextUtils;
import android.util.Log;
import android.view.Menu;
import android.view.MenuInflater;
import android.view.MenuItem;

import androidx.annotation.VisibleForTesting;
import androidx.preference.Preference;

import com.android.internal.telephony.IccCardConstants;
import com.android.internal.telephony.TelephonyIntents;
import com.android.settings.R;
import com.android.settings.datausage.BillingCyclePreferenceController;
import com.android.settings.datausage.DataUsageSummaryPreferenceController;
import com.android.settings.network.ActiveSubscriptionsListener;
import com.android.settings.network.CarrierWifiTogglePreferenceController;
import com.android.settings.network.telephony.cdma.CdmaSubscriptionPreferenceController;
import com.android.settings.network.telephony.cdma.CdmaSystemSelectPreferenceController;
import com.android.settings.network.telephony.gsm.AutoSelectPreferenceController;
import com.android.settings.network.telephony.gsm.OpenNetworkSelectPagePreferenceController;
import com.android.settings.search.BaseSearchIndexProvider;
import com.android.settings.wifi.WifiPickerTrackerHelper;
import com.android.settingslib.core.AbstractPreferenceController;
import com.android.settingslib.search.SearchIndexable;
import com.android.settingslib.utils.ThreadUtils;

import org.codeaurora.internal.IExtTelephony;

import java.util.Arrays;
import java.util.List;

@SearchIndexable(forTarget = SearchIndexable.ALL & ~SearchIndexable.ARC)
public class MobileNetworkSettings extends AbstractMobileNetworkSettings {

    private static final String LOG_TAG = "NetworkSettings";
    public static final int REQUEST_CODE_EXIT_ECM = 17;
    public static final int REQUEST_CODE_DELETE_SUBSCRIPTION = 18;
    @VisibleForTesting
    static final String KEY_CLICKED_PREF = "key_clicked_pref";

    // UICC provisioning status
    public static final int CARD_NOT_PROVISIONED = 0;
    public static final int CARD_PROVISIONED = 1;

    //String keys for preference lookup
    private static final String BUTTON_CDMA_SYSTEM_SELECT_KEY = "cdma_system_select_key";
    private static final String BUTTON_CDMA_SUBSCRIPTION_KEY = "cdma_subscription_key";

    private TelephonyManager mTelephonyManager;
    private int mSubId = SubscriptionManager.INVALID_SUBSCRIPTION_ID;
    private int mPhoneId = SubscriptionManager.INVALID_PHONE_INDEX;

    private CdmaSystemSelectPreferenceController mCdmaSystemSelectPreferenceController;
    private CdmaSubscriptionPreferenceController mCdmaSubscriptionPreferenceController;

    private UserManager mUserManager;
    private String mClickedPrefKey;

    private ActiveSubscriptionsListener mActiveSubscriptionsListener;
    private boolean mDropFirstSubscriptionChangeNotify;
    private int mActiveSubscriptionsListenerCount;

    private final BroadcastReceiver mSimStateReceiver = new BroadcastReceiver() {
        public void onReceive(Context context, Intent intent) {
            final String action = intent.getAction();
            if (TelephonyIntents.ACTION_SIM_STATE_CHANGED.equals(action)) {
                String state =  intent.getStringExtra(IccCardConstants.INTENT_KEY_ICC_STATE);
                Log.d(LOG_TAG, "Received ACTION_SIM_STATE_CHANGED: " + state);
                setScreenState();
            }
        }
    };

    private void setScreenState() {
        int simState = mTelephonyManager.getSimState();
        boolean screenState = simState != TelephonyManager.SIM_STATE_ABSENT;
        if (screenState) {
            SubscriptionManager subscriptionManager = ((SubscriptionManager) getContext().
                    getSystemService(Context.TELEPHONY_SUBSCRIPTION_SERVICE));
            SubscriptionInfo subInfo = subscriptionManager.getActiveSubscriptionInfo(mSubId);
            Log.d(LOG_TAG, "subInfo: " + subInfo + ", mSubId: " + mSubId);
            if (subInfo != null && !subInfo.areUiccApplicationsEnabled()) {
                screenState = false;
            }
        }
        Log.d(LOG_TAG, "Setting screen state to: " + screenState);
        getPreferenceScreen().setEnabled(screenState);
    }

    public MobileNetworkSettings() {
        super(UserManager.DISALLOW_CONFIG_MOBILE_NETWORKS);
    }

    @Override
    public int getMetricsCategory() {
        return SettingsEnums.MOBILE_NETWORK;
    }

    /**
     * Invoked on each preference click in this hierarchy, overrides
     * PreferenceActivity's implementation.  Used to make sure we track the
     * preference click events.
     */
    @Override
    public boolean onPreferenceTreeClick(Preference preference) {
        if (super.onPreferenceTreeClick(preference)) {
            return true;
        }
        final String key = preference.getKey();

        if (TextUtils.equals(key, BUTTON_CDMA_SYSTEM_SELECT_KEY)
                || TextUtils.equals(key, BUTTON_CDMA_SUBSCRIPTION_KEY)) {
            if (mTelephonyManager.getEmergencyCallbackMode()) {
                startActivityForResult(
                        new Intent(TelephonyManager.ACTION_SHOW_NOTICE_ECM_BLOCK_OTHERS, null),
                        REQUEST_CODE_EXIT_ECM);
                mClickedPrefKey = key;
            }
            return true;
        }

        return false;
    }

    @Override
    protected List<AbstractPreferenceController> createPreferenceControllers(Context context) {
        mSubId = getArguments().getInt(Settings.EXTRA_SUB_ID,
                MobileNetworkUtils.getSearchableSubscriptionId(context));
        mPhoneId = SubscriptionManager.getPhoneId(mSubId);
        Log.i(LOG_TAG, "display subId: " + mSubId + ", phoneId: " + mPhoneId);

        if (!SubscriptionManager.isValidSubscriptionId(mSubId)) {
            return Arrays.asList();
        }
        return Arrays.asList(
                new DataUsageSummaryPreferenceController(getActivity(), getSettingsLifecycle(),
                        this, mSubId));
    }

    @Override
    public void onAttach(Context context) {
        super.onAttach(context);

        final DataUsageSummaryPreferenceController dataUsageSummaryPreferenceController =
                use(DataUsageSummaryPreferenceController.class);
        if (dataUsageSummaryPreferenceController != null) {
            dataUsageSummaryPreferenceController.init(mSubId);
        }
        use(DataDefaultSubscriptionController.class).init(getLifecycle());
        use(CallsDefaultSubscriptionController.class).init(getLifecycle());
        use(SmsDefaultSubscriptionController.class).init(getLifecycle());
        use(MobileNetworkSwitchController.class).init(getLifecycle(), mSubId);
        use(CarrierSettingsVersionPreferenceController.class).init(mSubId);
        use(BillingCyclePreferenceController.class).init(mSubId);
        use(MmsMessagePreferenceController.class).init(mSubId);
        use(DataDuringCallsPreferenceController.class).init(getLifecycle(), mSubId);
        use(DisabledSubscriptionController.class).init(getLifecycle(), mSubId);
        use(DeleteSimProfilePreferenceController.class).init(mSubId, this,
                REQUEST_CODE_DELETE_SUBSCRIPTION);
        use(DisableSimFooterPreferenceController.class).init(mSubId);
        use(NrDisabledInDsdsFooterPreferenceController.class).init(mSubId);
        use(MobileDataPreferenceController.class).init(getFragmentManager(), mSubId);
        use(MobileDataPreferenceController.class).setWifiPickerTrackerHelper(
                new WifiPickerTrackerHelper(getSettingsLifecycle(), context,
                        null /* WifiPickerTrackerCallback */));
        use(RoamingPreferenceController.class).init(getFragmentManager(), mSubId);
        use(ApnPreferenceController.class).init(mSubId);
        use(UserPLMNPreferenceController.class).init(mSubId);
        use(CarrierPreferenceController.class).init(mSubId);
        use(DataUsagePreferenceController.class).init(mSubId);
        use(PreferredNetworkModePreferenceController.class).init(getLifecycle(), mSubId);
        use(EnabledNetworkModePreferenceController.class).init(getLifecycle(), mSubId);
        use(DataServiceSetupPreferenceController.class).init(mSubId);
        use(Enable2gPreferenceController.class).init(mSubId);
        use(CarrierWifiTogglePreferenceController.class).init(getLifecycle(), mSubId);

        final WifiCallingPreferenceController wifiCallingPreferenceController =
                use(WifiCallingPreferenceController.class).init(mSubId);

        final OpenNetworkSelectPagePreferenceController openNetworkSelectPagePreferenceController =
                use(OpenNetworkSelectPagePreferenceController.class).init(getLifecycle(), mSubId);
        final AutoSelectPreferenceController autoSelectPreferenceController =
                use(AutoSelectPreferenceController.class)
                        .init(getLifecycle(), mSubId)
                        .addListener(openNetworkSelectPagePreferenceController);
        use(NetworkPreferenceCategoryController.class).init(getLifecycle(), mSubId)
                .setChildren(Arrays.asList(autoSelectPreferenceController));
        mCdmaSystemSelectPreferenceController = use(CdmaSystemSelectPreferenceController.class);
        mCdmaSystemSelectPreferenceController.init(getPreferenceManager(), mSubId);
        mCdmaSubscriptionPreferenceController = use(CdmaSubscriptionPreferenceController.class);
        mCdmaSubscriptionPreferenceController.init(getPreferenceManager(), mSubId);

        final VideoCallingPreferenceController videoCallingPreferenceController =
                use(VideoCallingPreferenceController.class).init(mSubId);
        final BackupCallingPreferenceController crossSimCallingPreferenceController =
                use(BackupCallingPreferenceController.class).init(mSubId);
        use(Enabled5GPreferenceController.class).init(mSubId);
        use(CallingPreferenceCategoryController.class).setChildren(
                Arrays.asList(wifiCallingPreferenceController, videoCallingPreferenceController,
                        crossSimCallingPreferenceController));
        use(Enhanced4gLtePreferenceController.class).init(mSubId)
                .addListener(videoCallingPreferenceController);
        use(Enhanced4gCallingPreferenceController.class).init(mSubId)
                .addListener(videoCallingPreferenceController);
        use(Enhanced4gAdvancedCallingPreferenceController.class).init(mSubId)
                .addListener(videoCallingPreferenceController);
        use(ContactDiscoveryPreferenceController.class).init(getParentFragmentManager(), mSubId,
                getLifecycle());
    }

    @Override
    public void onCreate(Bundle icicle) {
        Log.i(LOG_TAG, "onCreate:+");

        final TelephonyStatusControlSession session =
                setTelephonyAvailabilityStatus(getPreferenceControllersAsList());

        super.onCreate(icicle);
        final Context context = getContext();
        mUserManager = (UserManager) context.getSystemService(Context.USER_SERVICE);
        mTelephonyManager = context.getSystemService(TelephonyManager.class)
                .createForSubscriptionId(mSubId);

        session.close();

        onRestoreInstance(icicle);
    }

    @Override
    public void onResume() {
        Log.i(LOG_TAG, "onResume:+");
        super.onResume();
        // TODO: remove log after fixing b/182326102
        Log.d(LOG_TAG, "onResume() subId=" + mSubId);
        if (mActiveSubscriptionsListener == null) {
            mActiveSubscriptionsListener = new ActiveSubscriptionsListener(
                    getContext().getMainLooper(), getContext(), mSubId) {
                public void onChanged() {
                    onSubscriptionDetailChanged();
                }
            };
            mDropFirstSubscriptionChangeNotify = true;
        }
<<<<<<< HEAD
        mActiveSubsciptionsListener.start();

        Context context = getContext();
        if (context != null) {
            context.registerReceiver(mSimStateReceiver,
                    new IntentFilter(TelephonyIntents.ACTION_SIM_STATE_CHANGED));
        } else {
            Log.i(LOG_TAG, "context is null, not registering SimStateReceiver");
        }
=======
        mActiveSubscriptionsListener.start();
>>>>>>> c12bdfa4
    }

    private void onSubscriptionDetailChanged() {
        if (mDropFirstSubscriptionChangeNotify) {
            mDropFirstSubscriptionChangeNotify = false;
            Log.d(LOG_TAG, "Callback during onResume()");
            return;
        }
        mActiveSubscriptionsListenerCount++;
        if (mActiveSubscriptionsListenerCount != 1) {
            return;
        }

        ThreadUtils.postOnMainThread(() -> {
            mActiveSubscriptionsListenerCount = 0;
            redrawPreferenceControllers();
        });
    }

    @Override
    public void onDestroy() {
        if (mActiveSubscriptionsListener != null) {
            mActiveSubscriptionsListener.stop();
        }
        super.onDestroy();
    }

    @Override
    public void onPause() {
        Log.i(LOG_TAG, "onPause:+");
        super.onPause();
        Context context = getContext();
        if (context != null) {
            context.unregisterReceiver(mSimStateReceiver);
        } else {
            Log.i(LOG_TAG, "context already null, not unregistering SimStateReceiver");
        }
    }

    @VisibleForTesting
    void onRestoreInstance(Bundle icicle) {
        if (icicle != null) {
            mClickedPrefKey = icicle.getString(KEY_CLICKED_PREF);
        }
    }

    @Override
    protected int getPreferenceScreenResId() {
        return R.xml.mobile_network_settings;
    }

    @Override
    protected String getLogTag() {
        return LOG_TAG;
    }

    @Override
    public void onSaveInstanceState(Bundle outState) {
        super.onSaveInstanceState(outState);
        outState.putString(KEY_CLICKED_PREF, mClickedPrefKey);
    }

    @Override
    public void onActivityResult(int requestCode, int resultCode, Intent data) {
        switch (requestCode) {
            case REQUEST_CODE_EXIT_ECM:
                if (resultCode != Activity.RESULT_CANCELED) {
                    // If the phone exits from ECM mode, show the CDMA
                    final Preference preference = getPreferenceScreen()
                            .findPreference(mClickedPrefKey);
                    if (preference != null) {
                        preference.performClick();
                    }
                }
                break;

            case REQUEST_CODE_DELETE_SUBSCRIPTION:
                if (resultCode != Activity.RESULT_CANCELED) {
                    final Activity activity = getActivity();
                    if (activity != null && !activity.isFinishing()) {
                        activity.finish();
                    }
                }
                break;

            default:
                break;
        }
    }

    @Override
    public void onCreateOptionsMenu(Menu menu, MenuInflater inflater) {
        if (SubscriptionManager.isValidSubscriptionId(mSubId)) {
            final MenuItem item = menu.add(Menu.NONE, R.id.edit_sim_name, Menu.NONE,
                    R.string.mobile_network_sim_name);
            item.setIcon(com.android.internal.R.drawable.ic_mode_edit);
            item.setShowAsAction(MenuItem.SHOW_AS_ACTION_ALWAYS);
        }
        super.onCreateOptionsMenu(menu, inflater);
    }

    @Override
    public boolean onOptionsItemSelected(MenuItem menuItem) {
        if (SubscriptionManager.isValidSubscriptionId(mSubId)) {
            if (menuItem.getItemId() == R.id.edit_sim_name) {
                RenameMobileNetworkDialogFragment.newInstance(mSubId).show(
                        getFragmentManager(), RenameMobileNetworkDialogFragment.TAG);
                return true;
            }
        }
        return super.onOptionsItemSelected(menuItem);
    }

    public static final BaseSearchIndexProvider SEARCH_INDEX_DATA_PROVIDER =
            new BaseSearchIndexProvider(R.xml.mobile_network_settings) {
                @Override
                public List<SearchIndexableResource> getXmlResourcesToIndex(Context context,
                        boolean enabled) {
                    return super.getXmlResourcesToIndex(context, enabled);
                }

                /** suppress full page if user is not admin */
                @Override
                protected boolean isPageSearchEnabled(Context context) {
                    return context.getSystemService(UserManager.class).isAdminUser();
                }
            };
}<|MERGE_RESOLUTION|>--- conflicted
+++ resolved
@@ -274,8 +274,7 @@
             };
             mDropFirstSubscriptionChangeNotify = true;
         }
-<<<<<<< HEAD
-        mActiveSubsciptionsListener.start();
+        mActiveSubscriptionsListener.start();
 
         Context context = getContext();
         if (context != null) {
@@ -284,9 +283,6 @@
         } else {
             Log.i(LOG_TAG, "context is null, not registering SimStateReceiver");
         }
-=======
-        mActiveSubscriptionsListener.start();
->>>>>>> c12bdfa4
     }
 
     private void onSubscriptionDetailChanged() {
