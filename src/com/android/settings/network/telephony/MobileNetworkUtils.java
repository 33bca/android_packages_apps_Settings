--- conflicted
+++ resolved
@@ -26,13 +26,8 @@
 import static com.android.settings.network.telephony.TelephonyConstants.RadioAccessFamily.RAF_TD_SCDMA;
 import static com.android.settings.network.telephony.TelephonyConstants.RadioAccessFamily.RAF_UNKNOWN;
 import static com.android.settings.network.telephony.TelephonyConstants.RadioAccessFamily.WCDMA;
-<<<<<<< HEAD
-import static com.android.settings.network.telephony.TelephonyConstants.TelephonyManagerConstants.NETWORK_MODE_LTE_GSM_WCDMA;
-import static com.android.settings.network.telephony.TelephonyConstants.TelephonyManagerConstants.NETWORK_MODE_LTE_CDMA_EVDO;
-=======
 import static com.android.settings.network.telephony.TelephonyConstants.TelephonyManagerConstants.NETWORK_MODE_LTE_CDMA_EVDO;
 import static com.android.settings.network.telephony.TelephonyConstants.TelephonyManagerConstants.NETWORK_MODE_LTE_GSM_WCDMA;
->>>>>>> 733eed05
 import static com.android.settings.network.telephony.TelephonyConstants.TelephonyManagerConstants.NETWORK_MODE_NR_LTE_CDMA_EVDO;
 import static com.android.settings.network.telephony.TelephonyConstants.TelephonyManagerConstants.NETWORK_MODE_NR_LTE_GSM_WCDMA;
 
@@ -69,16 +64,10 @@
 
 import androidx.annotation.VisibleForTesting;
 
-<<<<<<< HEAD
-import com.android.ims.ImsException;
-import com.android.ims.ImsManager;
-=======
->>>>>>> 733eed05
 import com.android.internal.util.ArrayUtils;
 import com.android.settings.R;
 import com.android.settings.Utils;
 import com.android.settings.core.BasePreferenceController;
-import com.android.settings.network.ims.WifiCallingQueryImsState;
 import com.android.settings.network.telephony.TelephonyConstants.TelephonyManagerConstants;
 import com.android.settingslib.development.DevelopmentSettingsEnabler;
 import com.android.settingslib.graph.SignalDrawable;
@@ -139,35 +128,6 @@
     }
 
     /**
-<<<<<<< HEAD
-     * Returns true if Wifi calling is enabled for the specific subscription with id {@code subId}.
-     */
-    public static boolean isWifiCallingEnabled(Context context, int subId) {
-        final PhoneAccountHandle simCallManager =
-                context.getSystemService(TelecomManager.class)
-                       .getSimCallManagerForSubscription(subId);
-        final int phoneId = SubscriptionManager.getSlotIndex(subId);
-
-        boolean isWifiCallingEnabled;
-        if (simCallManager != null) {
-            final Intent intent = buildPhoneAccountConfigureIntent(
-                    context, simCallManager);
-
-            isWifiCallingEnabled = intent != null;
-        } else {
-            final WifiCallingQueryImsState queryState =
-                    new WifiCallingQueryImsState(context, subId);
-            final ImsManager imsMgr = ImsManager.getInstance(context, phoneId);
-            isWifiCallingEnabled = queryState.isWifiCallingProvisioned()
-                    && isImsServiceStateReady(imsMgr);
-        }
-
-        return isWifiCallingEnabled;
-    }
-
-    /**
-=======
->>>>>>> 733eed05
      * @return The current user setting for whether or not contact discovery is enabled for the
      * subscription id specified.
      * @see RcsUceAdapter#isUceSettingEnabled()
