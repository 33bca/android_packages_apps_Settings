/*
 * Copyright (C) 2019 The Android Open Source Project
 *
 * Licensed under the Apache License, Version 2.0 (the "License");
 * you may not use this file except in compliance with the License.
 * You may obtain a copy of the License at
 *
 *      http://www.apache.org/licenses/LICENSE-2.0
 *
 * Unless required by applicable law or agreed to in writing, software
 * distributed under the License is distributed on an "AS IS" BASIS,
 * WITHOUT WARRANTIES OR CONDITIONS OF ANY KIND, either express or implied.
 * See the License for the specific language governing permissions and
 * limitations under the License.
 */

package com.android.settings.network.telephony;

import static androidx.lifecycle.Lifecycle.Event.ON_PAUSE;
import static androidx.lifecycle.Lifecycle.Event.ON_RESUME;

import android.content.ComponentName;
import android.content.Context;
<<<<<<< HEAD
import android.telephony.PhoneStateListener;
=======
import android.telecom.PhoneAccount;
import android.telecom.PhoneAccountHandle;
import android.telecom.TelecomManager;
>>>>>>> 2436a192
import android.telephony.SubscriptionInfo;
import android.telephony.SubscriptionManager;
import android.telephony.TelephonyManager;
import android.text.TextUtils;
import android.util.Log;

import androidx.lifecycle.Lifecycle;
import androidx.lifecycle.LifecycleObserver;
import androidx.lifecycle.OnLifecycleEvent;
import androidx.preference.ListPreference;
import androidx.preference.Preference;
import androidx.preference.PreferenceScreen;

import com.android.settings.R;
import com.android.settings.Utils;
import com.android.settings.core.BasePreferenceController;
import com.android.settings.network.SubscriptionUtil;
import com.android.settings.network.SubscriptionsChangeListener;

import java.util.ArrayList;
import java.util.List;

<<<<<<< HEAD
import androidx.lifecycle.Lifecycle;
import androidx.lifecycle.LifecycleObserver;
import androidx.lifecycle.OnLifecycleEvent;
import androidx.preference.ListPreference;
import androidx.preference.Preference;
import androidx.preference.PreferenceScreen;

import org.codeaurora.internal.IExtTelephony;

=======
>>>>>>> 2436a192
/**
 * This implements common controller functionality for a Preference letting the user see/change
 * what mobile network subscription is used by default for some service controlled by the
 * SubscriptionManager. This can be used for services such as Calls or SMS.
 */
public abstract class DefaultSubscriptionController extends BasePreferenceController implements
        LifecycleObserver, Preference.OnPreferenceChangeListener,
        SubscriptionsChangeListener.SubscriptionsChangeListenerClient {
    private static final String TAG = "DefaultSubController";

    protected SubscriptionsChangeListener mChangeListener;
    protected ListPreference mPreference;
    protected SubscriptionManager mManager;
<<<<<<< HEAD
    protected TelephonyManager mTelephonyManager;

    //String keys for data preference lookup
    private static final String LIST_DATA_PREFERENCE_KEY = "data_preference";

    private int mPhoneCount;
    private PhoneStateListener[] mPhoneStateListener;
    private int[] mCallState;
    private ArrayList<SubscriptionInfo> mSelectableSubs;
=======
    protected TelecomManager mTelecomManager;

    private static final String EMERGENCY_ACCOUNT_HANDLE_ID = "E";
    private static final ComponentName PSTN_CONNECTION_SERVICE_COMPONENT =
            new ComponentName("com.android.phone",
                    "com.android.services.telephony.TelephonyConnectionService");
>>>>>>> 2436a192

    public DefaultSubscriptionController(Context context, String preferenceKey) {
        super(context, preferenceKey);
        mManager = context.getSystemService(SubscriptionManager.class);
        mTelecomManager = mContext.getSystemService(TelecomManager.class);
        mChangeListener = new SubscriptionsChangeListener(context, this);

        mTelephonyManager = (TelephonyManager) mContext
                .getSystemService(Context.TELEPHONY_SERVICE);
        mPhoneCount = mTelephonyManager.getPhoneCount();
        mPhoneStateListener = new PhoneStateListener[mPhoneCount];
        mCallState = new int[mPhoneCount];
        mSelectableSubs = new ArrayList<SubscriptionInfo>();
    }

    public void init(Lifecycle lifecycle) {
        lifecycle.addObserver(this);
    }

    /** @return SubscriptionInfo for the default subscription for the service, or null if there
     * isn't one. */
    protected abstract SubscriptionInfo getDefaultSubscriptionInfo();

    /** @return the id of the default subscription for the service, or
     * SubscriptionManager.INVALID_SUBSCRIPTION_ID if there isn't one. */
    protected abstract int getDefaultSubscriptionId();

    /** Called to change the default subscription for the service. */
    protected abstract void setDefaultSubscription(int subscriptionId);

    @Override
    public int getAvailabilityStatus() {
        boolean visible = false;
        if (mSelectableSubs != null && mSelectableSubs.size() > 1) {
            visible = true;
        } else {
            visible = false;
        }

        return visible ? AVAILABLE : CONDITIONALLY_UNAVAILABLE;
    }

    @OnLifecycleEvent(ON_RESUME)
    public void onResume() {
        mChangeListener.start();
        registerPhoneStateListener();
        updateEntries();
    }

    @OnLifecycleEvent(ON_PAUSE)
    public void onPause() {
        mChangeListener.stop();
        unRegisterPhoneStateListener();
    }

    @Override
    public void displayPreference(PreferenceScreen screen) {
        super.displayPreference(screen);
        mPreference = screen.findPreference(getPreferenceKey());
        updateEntries();
    }

    @Override
    public CharSequence getSummary() {
        final PhoneAccountHandle handle = getDefaultCallingAccountHandle();
        if ((handle != null) && (!isCallingAccountBindToSubscription(handle))) {
            // display VoIP account in summary when configured through settings within dialer
            return getLabelFromCallingAccount(handle);
        }
        final SubscriptionInfo info = getDefaultSubscriptionInfo();
        if (info != null) {
            // display subscription based account
            return info.getDisplayName();
        } else {
            return mContext.getString(R.string.calls_and_sms_ask_every_time);
        }
    }

    private void updateEntries() {
        if (mPreference == null) {
            return;
        }

        updateSubStatus();
        if (mSelectableSubs.isEmpty()) {
            Log.d(TAG, "updateEntries: mSelectable subs is empty");
            return;
        }

        if (!isAvailable()) {
            mPreference.setVisible(false);
            return;
        }
        mPreference.setVisible(true);

        // TODO(b/135142209) - for now we need to manually ensure we're registered as a change
        // listener, because this might not have happened during displayPreference if
        // getAvailabilityStatus returned CONDITIONALLY_UNAVAILABLE at the time.
        mPreference.setOnPreferenceChangeListener(this);

        // We'll have one entry for each available subscription, plus one for a "ask me every
        // time" entry at the end.
        final ArrayList<CharSequence> displayNames = new ArrayList<>();
        final ArrayList<CharSequence> subscriptionIds = new ArrayList<>();

        final int serviceDefaultSubId = getDefaultSubscriptionId();
        boolean subIsAvailable = false;

        for (SubscriptionInfo sub : mSelectableSubs) {
            if (sub.isOpportunistic()) {
                continue;
            }
            displayNames.add(sub.getDisplayName());
            final int subId = sub.getSubscriptionId();
            subscriptionIds.add(Integer.toString(subId));
            if (subId == serviceDefaultSubId) {
                subIsAvailable = true;
            }
        }
        if (TextUtils.equals(getPreferenceKey(), LIST_DATA_PREFERENCE_KEY)) {
            mPreference.setEnabled(isCallStateIdle());
        } else { 
            // Add the extra "Ask every time" value at the end.
            displayNames.add(mContext.getString(R.string.calls_and_sms_ask_every_time));
        }
        subscriptionIds.add(Integer.toString(SubscriptionManager.INVALID_SUBSCRIPTION_ID));

        mPreference.setEntries(displayNames.toArray(new CharSequence[0]));
        mPreference.setEntryValues(subscriptionIds.toArray(new CharSequence[0]));

        if (subIsAvailable) {
            mPreference.setValue(Integer.toString(serviceDefaultSubId));
        } else {
            mPreference.setValue(Integer.toString(SubscriptionManager.INVALID_SUBSCRIPTION_ID));
        }
    }

<<<<<<< HEAD
    private boolean isCallStateIdle() {
        boolean callStateIdle = true;
        for (int i = 0; i < mPhoneCount; i++) {
            if (TelephonyManager.CALL_STATE_IDLE != mCallState[i]) {
                callStateIdle = false;
            }
        }
        return callStateIdle;
=======
    /**
     * Get default calling account
     *
     * @return current calling account {@link PhoneAccountHandle}
     */
    public PhoneAccountHandle getDefaultCallingAccountHandle() {
        final PhoneAccountHandle currentSelectPhoneAccount =
                mTelecomManager.getUserSelectedOutgoingPhoneAccount();
        if (currentSelectPhoneAccount == null) {
            return null;
        }
        final List<PhoneAccountHandle> accountHandles =
                mTelecomManager.getCallCapablePhoneAccounts(false);
        final PhoneAccountHandle emergencyAccountHandle = new PhoneAccountHandle(
                PSTN_CONNECTION_SERVICE_COMPONENT, EMERGENCY_ACCOUNT_HANDLE_ID);
        if (currentSelectPhoneAccount.equals(emergencyAccountHandle)) {
            return null;
        }
        for (PhoneAccountHandle handle : accountHandles) {
            if (currentSelectPhoneAccount.equals(handle)) {
                return currentSelectPhoneAccount;
            }
        }
        return null;
    }

    /**
     * Check if calling account bind to subscription
     *
     * @param handle {@link PhoneAccountHandle} for specific calling account
     */
    public boolean isCallingAccountBindToSubscription(PhoneAccountHandle handle) {
        return mTelecomManager.getPhoneAccount(handle)
                .hasCapabilities(PhoneAccount.CAPABILITY_SIM_SUBSCRIPTION);
    }

    /**
     * Get label from calling account
     *
     * @param handle to get label from {@link PhoneAccountHandle}
     * @return label of calling account
     */
    public CharSequence getLabelFromCallingAccount(PhoneAccountHandle handle) {
        CharSequence label = mTelecomManager.getPhoneAccount(handle).getLabel();
        if (label != null) {
            label = mContext.getPackageManager().getUserBadgedLabel(label, handle.getUserHandle());
        }
        return (label != null) ? label : "";
>>>>>>> 2436a192
    }

    @Override
    public boolean onPreferenceChange(Preference preference, Object newValue) {
        final int subscriptionId = Integer.parseInt((String) newValue);
        setDefaultSubscription(subscriptionId);
        refreshSummary(mPreference);
        return true;
    }

    @Override
    public void onAirplaneModeChanged(boolean airplaneModeEnabled) {
    }

    @Override
    public void onSubscriptionsChanged() {
        if (mSelectableSubs != null) mSelectableSubs.clear();
        updateSubStatus();

        if (mPreference != null) {
            updateEntries();
            refreshSummary(mPreference);
        }
    }

    private void registerPhoneStateListener() {
        //To make sure subinfo is added, before registering for call state change
        updateSubStatus();

        for (int i = 0; i < mSelectableSubs.size(); i++) {
             int subId = mSelectableSubs.get(i).getSubscriptionId();
             TelephonyManager tm = mTelephonyManager.createForSubscriptionId(subId);
             tm.listen(getPhoneStateListener(i),
                     PhoneStateListener.LISTEN_CALL_STATE);
        }
    }

    private void unRegisterPhoneStateListener() {
        for (int i = 0; i < mPhoneCount; i++) {
            if (mPhoneStateListener[i] != null) {
                mTelephonyManager.listen(mPhoneStateListener[i], PhoneStateListener.LISTEN_NONE);
                mPhoneStateListener[i] = null;
            }
        }
    }

    private PhoneStateListener getPhoneStateListener(int phoneId) {
        // Disable Sim selection for Data when voice call is going on as changing the default data
        // sim causes a modem reset currently and call gets disconnected
        final int i = phoneId;
        mPhoneStateListener[phoneId]  = new PhoneStateListener() {
            @Override
            public void onCallStateChanged(int state, String incomingNumber) {
                mCallState[i] = state;
                updateEntries();
            }
        };
        return mPhoneStateListener[phoneId];
    }

    private void updateSubStatus() {
        if (!mSelectableSubs.isEmpty()) {
            return;
        }

        for (int i = 0; i < mPhoneCount; ++i) {
            final SubscriptionInfo sir = mManager
                    .getActiveSubscriptionInfoForSimSlotIndex(i);
            if (sir != null) {
                int subStatus = PrimaryCardAndSubsidyLockUtils.getUiccCardProvisioningStatus(i);
                if (subStatus == PrimaryCardAndSubsidyLockUtils.CARD_PROVISIONED) {
                    mSelectableSubs.add(sir);
                }
            }
        }
    }
}<|MERGE_RESOLUTION|>--- conflicted
+++ resolved
@@ -21,13 +21,10 @@
 
 import android.content.ComponentName;
 import android.content.Context;
-<<<<<<< HEAD
-import android.telephony.PhoneStateListener;
-=======
 import android.telecom.PhoneAccount;
 import android.telecom.PhoneAccountHandle;
 import android.telecom.TelecomManager;
->>>>>>> 2436a192
+import android.telephony.PhoneStateListener;
 import android.telephony.SubscriptionInfo;
 import android.telephony.SubscriptionManager;
 import android.telephony.TelephonyManager;
@@ -50,18 +47,8 @@
 import java.util.ArrayList;
 import java.util.List;
 
-<<<<<<< HEAD
-import androidx.lifecycle.Lifecycle;
-import androidx.lifecycle.LifecycleObserver;
-import androidx.lifecycle.OnLifecycleEvent;
-import androidx.preference.ListPreference;
-import androidx.preference.Preference;
-import androidx.preference.PreferenceScreen;
-
 import org.codeaurora.internal.IExtTelephony;
 
-=======
->>>>>>> 2436a192
 /**
  * This implements common controller functionality for a Preference letting the user see/change
  * what mobile network subscription is used by default for some service controlled by the
@@ -75,7 +62,13 @@
     protected SubscriptionsChangeListener mChangeListener;
     protected ListPreference mPreference;
     protected SubscriptionManager mManager;
-<<<<<<< HEAD
+    protected TelecomManager mTelecomManager;
+
+    private static final String EMERGENCY_ACCOUNT_HANDLE_ID = "E";
+    private static final ComponentName PSTN_CONNECTION_SERVICE_COMPONENT =
+            new ComponentName("com.android.phone",
+                    "com.android.services.telephony.TelephonyConnectionService");
+
     protected TelephonyManager mTelephonyManager;
 
     //String keys for data preference lookup
@@ -85,14 +78,6 @@
     private PhoneStateListener[] mPhoneStateListener;
     private int[] mCallState;
     private ArrayList<SubscriptionInfo> mSelectableSubs;
-=======
-    protected TelecomManager mTelecomManager;
-
-    private static final String EMERGENCY_ACCOUNT_HANDLE_ID = "E";
-    private static final ComponentName PSTN_CONNECTION_SERVICE_COMPONENT =
-            new ComponentName("com.android.phone",
-                    "com.android.services.telephony.TelephonyConnectionService");
->>>>>>> 2436a192
 
     public DefaultSubscriptionController(Context context, String preferenceKey) {
         super(context, preferenceKey);
@@ -230,16 +215,6 @@
         }
     }
 
-<<<<<<< HEAD
-    private boolean isCallStateIdle() {
-        boolean callStateIdle = true;
-        for (int i = 0; i < mPhoneCount; i++) {
-            if (TelephonyManager.CALL_STATE_IDLE != mCallState[i]) {
-                callStateIdle = false;
-            }
-        }
-        return callStateIdle;
-=======
     /**
      * Get default calling account
      *
@@ -288,7 +263,16 @@
             label = mContext.getPackageManager().getUserBadgedLabel(label, handle.getUserHandle());
         }
         return (label != null) ? label : "";
->>>>>>> 2436a192
+    }
+
+    private boolean isCallStateIdle() {
+        boolean callStateIdle = true;
+        for (int i = 0; i < mPhoneCount; i++) {
+            if (TelephonyManager.CALL_STATE_IDLE != mCallState[i]) {
+                callStateIdle = false;
+            }
+        }
+        return callStateIdle;
     }
 
     @Override
