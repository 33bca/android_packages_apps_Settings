/*
 * Copyright (C) 2019 The Android Open Source Project
 *
 * Licensed under the Apache License, Version 2.0 (the "License");
 * you may not use this file except in compliance with the License.
 * You may obtain a copy of the License at
 *
 *      http://www.apache.org/licenses/LICENSE-2.0
 *
 * Unless required by applicable law or agreed to in writing, software
 * distributed under the License is distributed on an "AS IS" BASIS,
 * WITHOUT WARRANTIES OR CONDITIONS OF ANY KIND, either express or implied.
 * See the License for the specific language governing permissions and
 * limitations under the License.
 */

package com.android.settings.network.telephony;

import static androidx.lifecycle.Lifecycle.Event.ON_PAUSE;
import static androidx.lifecycle.Lifecycle.Event.ON_RESUME;

import android.content.ComponentName;
import android.content.Context;
import android.provider.Settings;
import android.sysprop.TelephonyProperties;
import android.telecom.PhoneAccount;
import android.telecom.PhoneAccountHandle;
import android.telecom.TelecomManager;
import android.telephony.PhoneStateListener;
import android.telephony.SubscriptionInfo;
import android.telephony.SubscriptionManager;
<<<<<<< HEAD
import android.telephony.TelephonyManager;
import android.text.TextUtils;
import android.util.Log;
=======
import android.view.View;
>>>>>>> 32d7c48e

import androidx.lifecycle.Lifecycle;
import androidx.lifecycle.LifecycleObserver;
import androidx.lifecycle.OnLifecycleEvent;
import androidx.preference.ListPreference;
import androidx.preference.Preference;
import androidx.preference.PreferenceScreen;

import com.android.internal.annotations.VisibleForTesting;
import com.android.settings.R;
import com.android.settings.Utils;
import com.android.settings.network.SubscriptionUtil;
import com.android.settings.network.SubscriptionsChangeListener;

import java.util.ArrayList;
import java.util.List;

import org.codeaurora.internal.IExtTelephony;

/**
 * This implements common controller functionality for a Preference letting the user see/change
 * what mobile network subscription is used by default for some service controlled by the
 * SubscriptionManager. This can be used for services such as Calls or SMS.
 */
public abstract class DefaultSubscriptionController extends TelephonyBasePreferenceController
        implements LifecycleObserver, Preference.OnPreferenceChangeListener,
        SubscriptionsChangeListener.SubscriptionsChangeListenerClient {
    private static final String TAG = "DefaultSubController";

    protected SubscriptionsChangeListener mChangeListener;
    protected ListPreference mPreference;
    protected SubscriptionManager mManager;
    protected TelecomManager mTelecomManager;

    private static final String EMERGENCY_ACCOUNT_HANDLE_ID = "E";
    private static final ComponentName PSTN_CONNECTION_SERVICE_COMPONENT =
            new ComponentName("com.android.phone",
                    "com.android.services.telephony.TelephonyConnectionService");
    private boolean mIsRtlMode;

    protected TelephonyManager mTelephonyManager;

    //String keys for data preference lookup
    private static final String LIST_DATA_PREFERENCE_KEY = "data_preference";

    private int mPhoneCount;
    private PhoneStateListener[] mPhoneStateListener;
    private int[] mCallState;
    private ArrayList<SubscriptionInfo> mSelectableSubs;

    public DefaultSubscriptionController(Context context, String preferenceKey) {
        super(context, preferenceKey);
        mManager = context.getSystemService(SubscriptionManager.class);
        mChangeListener = new SubscriptionsChangeListener(context, this);
<<<<<<< HEAD

        mTelephonyManager = (TelephonyManager) mContext
                .getSystemService(Context.TELEPHONY_SERVICE);
        mPhoneCount = mTelephonyManager.getPhoneCount();
        mPhoneStateListener = new PhoneStateListener[mPhoneCount];
        mCallState = new int[mPhoneCount];
        mSelectableSubs = new ArrayList<SubscriptionInfo>();
=======
        mIsRtlMode = context.getResources().getConfiguration().getLayoutDirection()
                == View.LAYOUT_DIRECTION_RTL;
>>>>>>> 32d7c48e
    }

    public void init(Lifecycle lifecycle) {
        lifecycle.addObserver(this);
    }

    /** @return SubscriptionInfo for the default subscription for the service, or null if there
     * isn't one. */
    protected abstract SubscriptionInfo getDefaultSubscriptionInfo();

    /** @return the id of the default subscription for the service, or
     * SubscriptionManager.INVALID_SUBSCRIPTION_ID if there isn't one. */
    protected abstract int getDefaultSubscriptionId();

    /** Called to change the default subscription for the service. */
    protected abstract void setDefaultSubscription(int subscriptionId);

    protected boolean isAskEverytimeSupported() {
        return true;
    }

    @Override
    public int getAvailabilityStatus(int subId) {
        boolean visible = false;
        if (mSelectableSubs != null && mSelectableSubs.size() > 1) {
            visible = true;
        } else {
            visible = false;
        }

        return visible ? AVAILABLE : CONDITIONALLY_UNAVAILABLE;
    }

    @OnLifecycleEvent(ON_RESUME)
    public void onResume() {
        mChangeListener.start();
        registerPhoneStateListener();
        updateEntries();
    }

    @OnLifecycleEvent(ON_PAUSE)
    public void onPause() {
        mChangeListener.stop();
        unRegisterPhoneStateListener();
    }

    @Override
    public void displayPreference(PreferenceScreen screen) {
        super.displayPreference(screen);
        mPreference = screen.findPreference(getPreferenceKey());
        updateEntries();
    }

    @Override
    public CharSequence getSummary() {
        final PhoneAccountHandle handle = getDefaultCallingAccountHandle();
        if ((handle != null) && (!isCallingAccountBindToSubscription(handle))) {
            // display VoIP account in summary when configured through settings within dialer
            return getLabelFromCallingAccount(handle);
        }
        final SubscriptionInfo info = getDefaultSubscriptionInfo();
        if (info != null) {
            // display subscription based account
            return SubscriptionUtil.getUniqueSubscriptionDisplayName(info, mContext);
        } else {
            if (isAskEverytimeSupported()) {
                return mContext.getString(R.string.calls_and_sms_ask_every_time);
            } else {
                return "";
            }
        }
    }

    private void updateEntries() {
        if (mPreference == null) {
            return;
        }

        updateSubStatus();
        if (mSelectableSubs.isEmpty()) {
            Log.d(TAG, "updateEntries: mSelectable subs is empty");
            return;
        }

        if (!isAvailable()) {
            mPreference.setVisible(false);
            return;
        }
        mPreference.setVisible(true);

        // TODO(b/135142209) - for now we need to manually ensure we're registered as a change
        // listener, because this might not have happened during displayPreference if
        // getAvailabilityStatus returned CONDITIONALLY_UNAVAILABLE at the time.
        mPreference.setOnPreferenceChangeListener(this);

        // We'll have one entry for each available subscription, plus one for a "ask me every
        // time" entry at the end.
        final ArrayList<CharSequence> displayNames = new ArrayList<>();
        final ArrayList<CharSequence> subscriptionIds = new ArrayList<>();

        if (Utils.isProviderModelEnabled(mContext) && mSelectableSubs.size() == 1) {
            mPreference.setEnabled(false);
            mPreference.setSummary(SubscriptionUtil.getUniqueSubscriptionDisplayName(
                    mSelectableSubs.get(0), mContext));
            return;
        }

        final int serviceDefaultSubId = getDefaultSubscriptionId();
        boolean subIsAvailable = false;

        for (SubscriptionInfo sub : mSelectableSubs) {
            if (sub.isOpportunistic()) {
                continue;
            }
            displayNames.add(SubscriptionUtil.getUniqueSubscriptionDisplayName(sub, mContext));
            final int subId = sub.getSubscriptionId();
            subscriptionIds.add(Integer.toString(subId));
            if (subId == serviceDefaultSubId) {
                subIsAvailable = true;
            }
        }
        if (TextUtils.equals(getPreferenceKey(), LIST_DATA_PREFERENCE_KEY)) {
            boolean isEcbmEnabled = TelephonyProperties.in_ecm_mode().orElse(false);
            int isSmartDdsEnabled = Settings.Global.getInt(mContext.getContentResolver(),
                    Settings.Global.SMART_DDS_SWITCH, 0);
            if (isSmartDdsEnabled == 0) {
                mPreference.setEnabled(isCallStateIdle() && !isEcbmEnabled &&
                        (!TelephonyUtils.isSubsidyFeatureEnabled(mContext) ||
                        TelephonyUtils.allowUsertoSetDDS(mContext)));
            } else {
                mPreference.setEnabled(false);
                mPreference.setSummary("Smart DDS switch is on");
            }

        } else {
            if (isAskEverytimeSupported()) {
                // Add the extra "Ask every time" value at the end.
                displayNames.add(mContext.getString(R.string.calls_and_sms_ask_every_time));
                subscriptionIds.add(Integer.toString(SubscriptionManager.INVALID_SUBSCRIPTION_ID));
            }
        }

        mPreference.setEntries(displayNames.toArray(new CharSequence[0]));
        mPreference.setEntryValues(subscriptionIds.toArray(new CharSequence[0]));

        if (subIsAvailable) {
            mPreference.setValue(Integer.toString(serviceDefaultSubId));
        } else {
            mPreference.setValue(Integer.toString(SubscriptionManager.INVALID_SUBSCRIPTION_ID));
        }
    }

    /**
     * Get default calling account
     *
     * @return current calling account {@link PhoneAccountHandle}
     */
    public PhoneAccountHandle getDefaultCallingAccountHandle() {
        final PhoneAccountHandle currentSelectPhoneAccount =
                getTelecomManager().getUserSelectedOutgoingPhoneAccount();
        if (currentSelectPhoneAccount == null) {
            return null;
        }
        final List<PhoneAccountHandle> accountHandles =
                getTelecomManager().getCallCapablePhoneAccounts(false);
        final PhoneAccountHandle emergencyAccountHandle = new PhoneAccountHandle(
                PSTN_CONNECTION_SERVICE_COMPONENT, EMERGENCY_ACCOUNT_HANDLE_ID);
        if (currentSelectPhoneAccount.equals(emergencyAccountHandle)) {
            return null;
        }
        for (PhoneAccountHandle handle : accountHandles) {
            if (currentSelectPhoneAccount.equals(handle)) {
                return currentSelectPhoneAccount;
            }
        }
        return null;
    }

    @VisibleForTesting
    TelecomManager getTelecomManager() {
        if (mTelecomManager == null) {
            mTelecomManager = mContext.getSystemService(TelecomManager.class);
        }
        return mTelecomManager;
    }

    @VisibleForTesting
    PhoneAccount getPhoneAccount(PhoneAccountHandle handle) {
        return getTelecomManager().getPhoneAccount(handle);
    }

    /**
     * Check if calling account bind to subscription
     *
     * @param handle {@link PhoneAccountHandle} for specific calling account
     */
    public boolean isCallingAccountBindToSubscription(PhoneAccountHandle handle) {
        final PhoneAccount account = getPhoneAccount(handle);
        if (account == null) {
            return false;
        }
        return account.hasCapabilities(PhoneAccount.CAPABILITY_SIM_SUBSCRIPTION);
    }

    /**
     * Get label from calling account
     *
     * @param handle to get label from {@link PhoneAccountHandle}
     * @return label of calling account
     */
    public CharSequence getLabelFromCallingAccount(PhoneAccountHandle handle) {
        CharSequence label = null;
        final PhoneAccount account = getPhoneAccount(handle);
        if (account != null) {
            label = account.getLabel();
        }
        if (label != null) {
            label = mContext.getPackageManager().getUserBadgedLabel(label, handle.getUserHandle());
        }
        return (label != null) ? label : "";
    }

    private boolean isCallStateIdle() {
        boolean callStateIdle = true;
        for (int i = 0; i < mPhoneCount; i++) {
            if (TelephonyManager.CALL_STATE_IDLE != mCallState[i]) {
                callStateIdle = false;
            }
        }
        return callStateIdle;
    }

    @Override
    public boolean onPreferenceChange(Preference preference, Object newValue) {
        final int subscriptionId = Integer.parseInt((String) newValue);
        setDefaultSubscription(subscriptionId);
        refreshSummary(mPreference);
        return true;
    }

    @Override
    public void onAirplaneModeChanged(boolean airplaneModeEnabled) {
    }

    @Override
    public void onSubscriptionsChanged() {
        if (mSelectableSubs != null) mSelectableSubs.clear();
        updateSubStatus();

        if (mPreference != null) {
            updateEntries();
            refreshSummary(mPreference);
        }
    }

<<<<<<< HEAD
    private void registerPhoneStateListener() {
        //To make sure subinfo is added, before registering for call state change
        updateSubStatus();

        for (int i = 0; i < mSelectableSubs.size(); i++) {
             int subId = mSelectableSubs.get(i).getSubscriptionId();
             TelephonyManager tm = mTelephonyManager.createForSubscriptionId(subId);
             tm.listen(getPhoneStateListener(i),
                     PhoneStateListener.LISTEN_CALL_STATE);
        }
    }

    private void unRegisterPhoneStateListener() {
        for (int i = 0; i < mPhoneCount; i++) {
            if (mPhoneStateListener[i] != null) {
                mTelephonyManager.listen(mPhoneStateListener[i], PhoneStateListener.LISTEN_NONE);
                mPhoneStateListener[i] = null;
            }
        }
    }

    private PhoneStateListener getPhoneStateListener(int phoneId) {
        // Disable Sim selection for Data when voice call is going on as changing the default data
        // sim causes a modem reset currently and call gets disconnected
        final int i = phoneId;
        mPhoneStateListener[phoneId]  = new PhoneStateListener() {
            @Override
            public void onCallStateChanged(int state, String incomingNumber) {
                mCallState[i] = state;
                updateEntries();
            }
        };
        return mPhoneStateListener[phoneId];
    }

    private void updateSubStatus() {
        if (!mSelectableSubs.isEmpty()) {
            return;
        }

        for (int i = 0; i < mPhoneCount; ++i) {
            final SubscriptionInfo sir = mManager
                    .getActiveSubscriptionInfoForSimSlotIndex(i);
            if (sir != null) {
                mSelectableSubs.add(sir);
            }
        }
=======
    boolean isRtlMode() {
        return mIsRtlMode;
>>>>>>> 32d7c48e
    }
}<|MERGE_RESOLUTION|>--- conflicted
+++ resolved
@@ -29,13 +29,10 @@
 import android.telephony.PhoneStateListener;
 import android.telephony.SubscriptionInfo;
 import android.telephony.SubscriptionManager;
-<<<<<<< HEAD
+import android.view.View;
 import android.telephony.TelephonyManager;
 import android.text.TextUtils;
 import android.util.Log;
-=======
-import android.view.View;
->>>>>>> 32d7c48e
 
 import androidx.lifecycle.Lifecycle;
 import androidx.lifecycle.LifecycleObserver;
@@ -90,18 +87,14 @@
         super(context, preferenceKey);
         mManager = context.getSystemService(SubscriptionManager.class);
         mChangeListener = new SubscriptionsChangeListener(context, this);
-<<<<<<< HEAD
-
+        mIsRtlMode = context.getResources().getConfiguration().getLayoutDirection()
+                == View.LAYOUT_DIRECTION_RTL;
         mTelephonyManager = (TelephonyManager) mContext
                 .getSystemService(Context.TELEPHONY_SERVICE);
         mPhoneCount = mTelephonyManager.getPhoneCount();
         mPhoneStateListener = new PhoneStateListener[mPhoneCount];
         mCallState = new int[mPhoneCount];
         mSelectableSubs = new ArrayList<SubscriptionInfo>();
-=======
-        mIsRtlMode = context.getResources().getConfiguration().getLayoutDirection()
-                == View.LAYOUT_DIRECTION_RTL;
->>>>>>> 32d7c48e
     }
 
     public void init(Lifecycle lifecycle) {
@@ -357,7 +350,10 @@
         }
     }
 
-<<<<<<< HEAD
+    boolean isRtlMode() {
+        return mIsRtlMode;
+    }
+
     private void registerPhoneStateListener() {
         //To make sure subinfo is added, before registering for call state change
         updateSubStatus();
@@ -405,9 +401,5 @@
                 mSelectableSubs.add(sir);
             }
         }
-=======
-    boolean isRtlMode() {
-        return mIsRtlMode;
->>>>>>> 32d7c48e
     }
 }