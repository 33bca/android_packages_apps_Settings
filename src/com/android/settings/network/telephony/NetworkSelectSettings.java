/*
 * Copyright (C) 2018 The Android Open Source Project
 *
 * Licensed under the Apache License, Version 2.0 (the "License");
 * you may not use this file except in compliance with the License.
 * You may obtain a copy of the License at
 *
 *      http://www.apache.org/licenses/LICENSE-2.0
 *
 * Unless required by applicable law or agreed to in writing, software
 * distributed under the License is distributed on an "AS IS" BASIS,
 * WITHOUT WARRANTIES OR CONDITIONS OF ANY KIND, either express or implied.
 * See the License for the specific language governing permissions and
 * limitations under the License.
 */

package com.android.settings.network.telephony;

import android.app.Activity;
import android.app.settings.SettingsEnums;
import android.content.Context;
import android.os.Bundle;
import android.os.Handler;
import android.os.Message;
import android.os.PersistableBundle;
import android.provider.Settings;
import android.telephony.AccessNetworkConstants;
import android.telephony.CarrierConfigManager;
import android.telephony.CellIdentity;
import android.telephony.CellInfo;
import android.telephony.CellInfoCdma;
import android.telephony.CellInfoGsm;
import android.telephony.CellInfoLte;
import android.telephony.CellInfoWcdma;
import android.telephony.NetworkRegistrationInfo;
import android.telephony.ServiceState;
import android.telephony.SignalStrength;
import android.telephony.SubscriptionManager;
import android.telephony.TelephonyManager;
import android.util.Log;
import android.view.View;

import androidx.annotation.VisibleForTesting;
import androidx.preference.Preference;
import androidx.preference.PreferenceCategory;

import com.android.settings.R;
import com.android.settings.dashboard.DashboardFragment;
import com.android.settings.overlay.FeatureFactory;
import com.android.settingslib.core.instrumentation.MetricsFeatureProvider;
import com.android.settingslib.utils.ThreadUtils;

import java.util.ArrayList;
import java.util.Arrays;
import java.util.List;
import java.util.concurrent.ExecutorService;
import java.util.concurrent.Executors;

/**
 * "Choose network" settings UI for the Settings app.
 */
public class NetworkSelectSettings extends DashboardFragment {

    private static final String TAG = "NetworkSelectSettings";

    private static final int EVENT_SET_NETWORK_SELECTION_MANUALLY_DONE = 1;
    private static final int EVENT_NETWORK_SCAN_RESULTS = 2;
    private static final int EVENT_NETWORK_SCAN_ERROR = 3;
    private static final int EVENT_NETWORK_SCAN_COMPLETED = 4;

    private static final String PREF_KEY_NETWORK_OPERATORS = "network_operators_preference";

    @VisibleForTesting
    PreferenceCategory mPreferenceCategory;
    @VisibleForTesting
    NetworkOperatorPreference mSelectedPreference;
    private View mProgressHeader;
    private Preference mStatusMessagePreference;
    @VisibleForTesting
    List<CellInfo> mCellInfoList;
    private int mSubId = SubscriptionManager.INVALID_SUBSCRIPTION_ID;
    @VisibleForTesting
    TelephonyManager mTelephonyManager;
    private List<String> mForbiddenPlmns;
    private boolean mShow4GForLTE = false;
    private NetworkScanHelper mNetworkScanHelper;
    private final ExecutorService mNetworkScanExecutor = Executors.newFixedThreadPool(1);
    private MetricsFeatureProvider mMetricsFeatureProvider;
    private boolean mUseNewApi;
    private long mRequestIdManualNetworkSelect;
    private long mRequestIdManualNetworkScan;
    private boolean mScreenIsOn;
    private long mWaitingForNumberOfScanResults;

    private static final int MIN_NUMBER_OF_SCAN_REQUIRED = 2;

    @Override
    public void onCreate(Bundle icicle) {
        super.onCreate(icicle);

        mUseNewApi = getContext().getResources().getBoolean(
                com.android.internal.R.bool.config_enableNewAutoSelectNetworkUI);
        mSubId = getArguments().getInt(Settings.EXTRA_SUB_ID);

        mPreferenceCategory = findPreference(PREF_KEY_NETWORK_OPERATORS);
        mStatusMessagePreference = new Preference(getContext());
        mStatusMessagePreference.setSelectable(false);
        mSelectedPreference = null;
        mTelephonyManager = getContext().getSystemService(TelephonyManager.class)
                .createForSubscriptionId(mSubId);
        mNetworkScanHelper = new NetworkScanHelper(
                mTelephonyManager, mCallback, mNetworkScanExecutor);
        PersistableBundle bundle = ((CarrierConfigManager) getContext().getSystemService(
                Context.CARRIER_CONFIG_SERVICE)).getConfigForSubId(mSubId);
        if (bundle != null) {
            mShow4GForLTE = bundle.getBoolean(
                    CarrierConfigManager.KEY_SHOW_4G_FOR_LTE_DATA_ICON_BOOL);
        }

        mMetricsFeatureProvider = FeatureFactory
                .getFactory(getContext()).getMetricsFeatureProvider();
    }

    @Override
    public void onViewCreated(View view, Bundle savedInstanceState) {
        super.onViewCreated(view, savedInstanceState);

        final Activity activity = getActivity();
        if (activity != null) {
            mProgressHeader = setPinnedHeaderView(R.layout.progress_header)
                    .findViewById(R.id.progress_bar_animation);
            setProgressBarVisible(false);
        }
        forceUpdateConnectedPreferenceCategory();
    }

    @Override
    public void onStart() {
        super.onStart();

        updateForbiddenPlmns();
        if (isProgressBarVisible()) {
            return;
        }
        mScreenIsOn = true;
        if (mWaitingForNumberOfScanResults <= 0) {
            startNetworkQuery();
        }
    }

    /**
     * Update forbidden PLMNs from the USIM App
     */
    @VisibleForTesting
    void updateForbiddenPlmns() {
        final String[] forbiddenPlmns = mTelephonyManager.getForbiddenPlmns();
        mForbiddenPlmns = forbiddenPlmns != null
                ? Arrays.asList(forbiddenPlmns)
                : new ArrayList<>();
    }

    @Override
    public void onStop() {
        super.onStop();
        mScreenIsOn = false;
        if (mWaitingForNumberOfScanResults <= 0) {
            stopNetworkQuery();
        }
    }

    /**
     * Wrap a cell info into an operator info.
     */
    private static OperatorInfo getOperatorInfoFromCellInfo(CellInfo cellInfo) {
        OperatorInfo oi;
        String plmnWithRat;
        String ratTech;
        if (cellInfo instanceof CellInfoLte) {
            CellInfoLte lte = (CellInfoLte) cellInfo;
            ratTech = Integer.toString(ServiceState.RIL_RADIO_TECHNOLOGY_LTE);
            plmnWithRat = lte.getCellIdentity().getMobileNetworkOperator() + "+" + ratTech ;
            oi = new OperatorInfo(
                    (String) lte.getCellIdentity().getOperatorAlphaLong(),
                    (String) lte.getCellIdentity().getOperatorAlphaShort(),
                    plmnWithRat);
        } else if (cellInfo instanceof CellInfoWcdma) {
            CellInfoWcdma wcdma = (CellInfoWcdma) cellInfo;
            ratTech = Integer.toString(ServiceState.RIL_RADIO_TECHNOLOGY_UMTS);
            plmnWithRat = wcdma.getCellIdentity().getMobileNetworkOperator() + "+" + ratTech;
            oi = new OperatorInfo(
                    (String) wcdma.getCellIdentity().getOperatorAlphaLong(),
                    (String) wcdma.getCellIdentity().getOperatorAlphaShort(),
                    plmnWithRat);
        } else if (cellInfo instanceof CellInfoGsm) {
            CellInfoGsm gsm = (CellInfoGsm) cellInfo;
            ratTech = Integer.toString(ServiceState.RIL_RADIO_TECHNOLOGY_GSM);
            plmnWithRat = gsm.getCellIdentity().getMobileNetworkOperator() + "+" + ratTech;
            oi = new OperatorInfo(
                    (String) gsm.getCellIdentity().getOperatorAlphaLong(),
                    (String) gsm.getCellIdentity().getOperatorAlphaShort(),
                    plmnWithRat);
        } else if (cellInfo instanceof CellInfoCdma) {
            CellInfoCdma cdma = (CellInfoCdma) cellInfo;
            oi = new OperatorInfo(
                    (String) cdma.getCellIdentity().getOperatorAlphaLong(),
                    (String) cdma.getCellIdentity().getOperatorAlphaShort(),
                    "" /* operator numeric */);
        } else {
            Log.e(TAG, "Invalid CellInfo type");
            oi = new OperatorInfo("", "", "");
        }
        return oi;
    }


    @Override
    public boolean onPreferenceTreeClick(Preference preference) {
        if (preference != mSelectedPreference) {
            stopNetworkQuery();

            // Refresh the last selected item in case users reselect network.
            clearPreferenceSummary();
            if (mSelectedPreference != null) {
                // Set summary as "Disconnected" to the previously connected network
                mSelectedPreference.setSummary(R.string.network_disconnected);
            }

            mSelectedPreference = (NetworkOperatorPreference) preference;
            mSelectedPreference.setSummary(R.string.network_connecting);

            mMetricsFeatureProvider.action(getContext(),
                    SettingsEnums.ACTION_MOBILE_NETWORK_MANUAL_SELECT_NETWORK);

            setProgressBarVisible(true);
            // Disable the screen until network is manually set
            getPreferenceScreen().setEnabled(false);

<<<<<<< HEAD
            final OperatorInfo operatorInfo = getOperatorInfoFromCellInfo(cellInfo);
=======
            mRequestIdManualNetworkSelect = getNewRequestId();
            mWaitingForNumberOfScanResults = MIN_NUMBER_OF_SCAN_REQUIRED;
            final String operatorNumeric = mSelectedPreference.getOperatorNumeric();
>>>>>>> 9f774e0a
            ThreadUtils.postOnBackgroundThread(() -> {
                final Message msg = mHandler.obtainMessage(
                        EVENT_SET_NETWORK_SELECTION_MANUALLY_DONE);
                msg.obj = mTelephonyManager.setNetworkSelectionModeManual(
                        operatorNumeric, true /* persistSelection */);
                msg.sendToTarget();
            });
        }

        return true;
    }

    @Override
    protected int getPreferenceScreenResId() {
        return R.xml.choose_network;
    }

    @Override
    protected String getLogTag() {
        return TAG;
    }

    @Override
    public int getMetricsCategory() {
        return SettingsEnums.MOBILE_NETWORK_SELECT;
    }

    private final Handler mHandler = new Handler() {
        @Override
        public void handleMessage(Message msg) {
            switch (msg.what) {
                case EVENT_SET_NETWORK_SELECTION_MANUALLY_DONE:
                    final boolean isSucceed = (boolean) msg.obj;
                    if (isSucceed) {
                        // Don't enable screen here. Wait until result of network re-scan.
                        startNetworkQuery();
                    } else {
                        stopNetworkQuery();
                        setProgressBarVisible(false);
                        getPreferenceScreen().setEnabled(true);
                        // For failure case, only update the summary of selected item.
                        mSelectedPreference.setSummary(R.string.network_could_not_connect);
                    }
                    break;
                case EVENT_NETWORK_SCAN_RESULTS:
                    final List<CellInfo> results = (List<CellInfo>) msg.obj;
                    if (mRequestIdManualNetworkScan < mRequestIdManualNetworkSelect) {
                        Log.d(TAG, "CellInfoList (drop): "
                                + CellInfoUtil.cellInfoListToString(new ArrayList<>(results)));
                        break;
                    }
                    mWaitingForNumberOfScanResults--;
                    if ((!mScreenIsOn) && (mWaitingForNumberOfScanResults <= 0)) {
                        stopNetworkQuery();
                    }

                    mCellInfoList = new ArrayList<>(results);
                    Log.d(TAG, "CellInfoList: " + CellInfoUtil.cellInfoListToString(mCellInfoList));
                    if (mCellInfoList != null && mCellInfoList.size() != 0) {
                        final NetworkOperatorPreference connectedPref =
                                updateAllPreferenceCategory();
                        if (connectedPref != null) {
                            // update selected preference instance into connected preference
                            if (mSelectedPreference != null) {
                                mSelectedPreference = connectedPref;
                            }
                        } else if (!getPreferenceScreen().isEnabled()) {
                            if (connectedPref == null) {
                                mSelectedPreference.setSummary(R.string.network_connecting);
                            }
                        }
                        getPreferenceScreen().setEnabled(true);
                    } else if (getPreferenceScreen().isEnabled()) {
                        addMessagePreference(R.string.empty_networks_list);
                        // keep showing progress bar, it will be stopped when error or completed
                        setProgressBarVisible(true);
                    }
                    break;

                case EVENT_NETWORK_SCAN_ERROR:
                    stopNetworkQuery();
                    Log.i(TAG, "Network scan failure " + msg.arg1 + ":"
                            + " scan request 0x" + Long.toHexString(mRequestIdManualNetworkScan)
                            + ", waiting for scan results = " + mWaitingForNumberOfScanResults
                            + ", select request 0x"
                            + Long.toHexString(mRequestIdManualNetworkSelect));
                    if (mRequestIdManualNetworkScan < mRequestIdManualNetworkSelect) {
                        break;
                    }
                    if (!getPreferenceScreen().isEnabled()) {
                        clearPreferenceSummary();
                        getPreferenceScreen().setEnabled(true);
                    } else {
                        addMessagePreference(R.string.network_query_error);
                    }
                    break;

                case EVENT_NETWORK_SCAN_COMPLETED:
                    stopNetworkQuery();
                    Log.d(TAG, "Network scan complete:"
                            + " scan request 0x" + Long.toHexString(mRequestIdManualNetworkScan)
                            + ", waiting for scan results = " + mWaitingForNumberOfScanResults
                            + ", select request 0x"
                            + Long.toHexString(mRequestIdManualNetworkSelect));
                    if (mRequestIdManualNetworkScan < mRequestIdManualNetworkSelect) {
                        break;
                    }
                    if (!getPreferenceScreen().isEnabled()) {
                        clearPreferenceSummary();
                        getPreferenceScreen().setEnabled(true);
                    } else if (mCellInfoList == null) {
                        // In case the scan timeout before getting any results
                        addMessagePreference(R.string.empty_networks_list);
                    }
                    break;
            }
            return;
        }
    };

    private final NetworkScanHelper.NetworkScanCallback mCallback =
            new NetworkScanHelper.NetworkScanCallback() {
                public void onResults(List<CellInfo> results) {
                    final Message msg = mHandler.obtainMessage(EVENT_NETWORK_SCAN_RESULTS, results);
                    msg.sendToTarget();
                }

                public void onComplete() {
                    final Message msg = mHandler.obtainMessage(EVENT_NETWORK_SCAN_COMPLETED);
                    msg.sendToTarget();
                }

                public void onError(int error) {
                    final Message msg = mHandler.obtainMessage(EVENT_NETWORK_SCAN_ERROR, error,
                            0 /* arg2 */);
                    msg.sendToTarget();
                }
            };

    /**
     * Update the content of network operators list.
     *
     * @return preference which shows connected
     */
    @VisibleForTesting
    NetworkOperatorPreference updateAllPreferenceCategory() {
        int numberOfPreferences = mPreferenceCategory.getPreferenceCount();

        // remove unused preferences
        while (numberOfPreferences > mCellInfoList.size()) {
            numberOfPreferences--;
            mPreferenceCategory.removePreference(
                    mPreferenceCategory.getPreference(numberOfPreferences));
        }

        // update selected preference instance by index
        for (int index = 0; index < mCellInfoList.size(); index++) {
            final CellInfo cellInfo = mCellInfoList.get(index);

            if ((mSelectedPreference != null) && mSelectedPreference.isSameCell(cellInfo)) {
                mSelectedPreference = (NetworkOperatorPreference)
                        (mPreferenceCategory.getPreference(index));
            }
        }

        // update the content of preference
        NetworkOperatorPreference connectedPref = null;
        for (int index = 0; index < mCellInfoList.size(); index++) {
            final CellInfo cellInfo = mCellInfoList.get(index);

            NetworkOperatorPreference pref = null;
            if (index < numberOfPreferences) {
                final Preference rawPref = mPreferenceCategory.getPreference(index);
                if (rawPref instanceof NetworkOperatorPreference) {
                    // replace existing preference
                    pref = (NetworkOperatorPreference) rawPref;
                    pref.updateCell(cellInfo);
                } else {
                    mPreferenceCategory.removePreference(rawPref);
                }
            }
            if (pref == null) {
                // add new preference
                pref = new NetworkOperatorPreference(getPrefContext(),
                        cellInfo, mForbiddenPlmns, mShow4GForLTE);
                pref.setOrder(index);
                mPreferenceCategory.addPreference(pref);
            }
            pref.setKey(pref.getOperatorName());

            if (mCellInfoList.get(index).isRegistered()) {
                pref.setSummary(R.string.network_connected);
                connectedPref = pref;
            } else {
                pref.setSummary(null);
            }
        }

        return connectedPref;
    }

    /**
     * Config the network operator list when the page was created. When user get
     * into this page, the device might or might not have data connection.
     * - If the device has data:
     * 1. use {@code ServiceState#getNetworkRegistrationInfoList()} to get the currently
     * registered cellIdentity, wrap it into a CellInfo;
     * 2. set the signal strength level as strong;
     * 3. get the title of the previously connected network operator, since the CellIdentity
     * got from step 1 only has PLMN.
     * - If the device has no data, we will remove the connected network operators list from the
     * screen.
     */
    private void forceUpdateConnectedPreferenceCategory() {
        if (mTelephonyManager.getDataState() == mTelephonyManager.DATA_CONNECTED) {
            // Try to get the network registration states
            final ServiceState ss = mTelephonyManager.getServiceState();
            final List<NetworkRegistrationInfo> networkList =
                    ss.getNetworkRegistrationInfoListForTransportType(
                            AccessNetworkConstants.TRANSPORT_TYPE_WWAN);
            if (networkList == null || networkList.size() == 0) {
                return;
            }
            for (NetworkRegistrationInfo regInfo : networkList) {
                final CellIdentity cellIdentity = regInfo.getCellIdentity();
                if (cellIdentity != null) {
                    final NetworkOperatorPreference pref = new NetworkOperatorPreference(
                            getPrefContext(), cellIdentity, mForbiddenPlmns, mShow4GForLTE);
                    pref.setSummary(R.string.network_connected);
                    // Update the signal strength icon, since the default signalStrength value
                    // would be zero
                    // (it would be quite confusing why the connected network has no signal)
                    pref.setIcon(SignalStrength.NUM_SIGNAL_STRENGTH_BINS - 1);
                    mPreferenceCategory.addPreference(pref);
                }
            }
        }
    }

    /**
     * Clear all of the preference summary
     */
    private void clearPreferenceSummary() {
        int idxPreference = mPreferenceCategory.getPreferenceCount();
        while (idxPreference > 0) {
            idxPreference--;
            final NetworkOperatorPreference networkOperator = (NetworkOperatorPreference)
                    (mPreferenceCategory.getPreference(idxPreference));
            networkOperator.setSummary(null);
        }
    }

    private long getNewRequestId() {
        return Math.max(mRequestIdManualNetworkSelect,
                mRequestIdManualNetworkScan) + 1;
    }

    private boolean isProgressBarVisible() {
        if (mProgressHeader == null) {
            return false;
        }
        return (mProgressHeader.getVisibility() == View.VISIBLE);
    }

    protected void setProgressBarVisible(boolean visible) {
        if (mProgressHeader != null) {
            mProgressHeader.setVisibility(visible ? View.VISIBLE : View.GONE);
        }
    }

    private void addMessagePreference(int messageId) {
        setProgressBarVisible(false);
        mStatusMessagePreference.setTitle(messageId);
        mPreferenceCategory.removeAll();
        mPreferenceCategory.addPreference(mStatusMessagePreference);
    }

    private void startNetworkQuery() {
        setProgressBarVisible(true);
        if (mNetworkScanHelper != null) {
            mRequestIdManualNetworkScan = getNewRequestId();
            mWaitingForNumberOfScanResults = MIN_NUMBER_OF_SCAN_REQUIRED;
            mNetworkScanHelper.startNetworkScan(
                    mUseNewApi
                            ? NetworkScanHelper.NETWORK_SCAN_TYPE_INCREMENTAL_RESULTS
                            : NetworkScanHelper.NETWORK_SCAN_TYPE_WAIT_FOR_ALL_RESULTS);
        }
    }

    private void stopNetworkQuery() {
        setProgressBarVisible(false);
        if (mNetworkScanHelper != null) {
            mWaitingForNumberOfScanResults = 0;
            mNetworkScanHelper.stopNetworkQuery();
        }
    }

    @Override
    public void onDestroy() {
        stopNetworkQuery();
        mNetworkScanExecutor.shutdown();
        super.onDestroy();
    }
}<|MERGE_RESOLUTION|>--- conflicted
+++ resolved
@@ -168,51 +168,6 @@
         }
     }
 
-    /**
-     * Wrap a cell info into an operator info.
-     */
-    private static OperatorInfo getOperatorInfoFromCellInfo(CellInfo cellInfo) {
-        OperatorInfo oi;
-        String plmnWithRat;
-        String ratTech;
-        if (cellInfo instanceof CellInfoLte) {
-            CellInfoLte lte = (CellInfoLte) cellInfo;
-            ratTech = Integer.toString(ServiceState.RIL_RADIO_TECHNOLOGY_LTE);
-            plmnWithRat = lte.getCellIdentity().getMobileNetworkOperator() + "+" + ratTech ;
-            oi = new OperatorInfo(
-                    (String) lte.getCellIdentity().getOperatorAlphaLong(),
-                    (String) lte.getCellIdentity().getOperatorAlphaShort(),
-                    plmnWithRat);
-        } else if (cellInfo instanceof CellInfoWcdma) {
-            CellInfoWcdma wcdma = (CellInfoWcdma) cellInfo;
-            ratTech = Integer.toString(ServiceState.RIL_RADIO_TECHNOLOGY_UMTS);
-            plmnWithRat = wcdma.getCellIdentity().getMobileNetworkOperator() + "+" + ratTech;
-            oi = new OperatorInfo(
-                    (String) wcdma.getCellIdentity().getOperatorAlphaLong(),
-                    (String) wcdma.getCellIdentity().getOperatorAlphaShort(),
-                    plmnWithRat);
-        } else if (cellInfo instanceof CellInfoGsm) {
-            CellInfoGsm gsm = (CellInfoGsm) cellInfo;
-            ratTech = Integer.toString(ServiceState.RIL_RADIO_TECHNOLOGY_GSM);
-            plmnWithRat = gsm.getCellIdentity().getMobileNetworkOperator() + "+" + ratTech;
-            oi = new OperatorInfo(
-                    (String) gsm.getCellIdentity().getOperatorAlphaLong(),
-                    (String) gsm.getCellIdentity().getOperatorAlphaShort(),
-                    plmnWithRat);
-        } else if (cellInfo instanceof CellInfoCdma) {
-            CellInfoCdma cdma = (CellInfoCdma) cellInfo;
-            oi = new OperatorInfo(
-                    (String) cdma.getCellIdentity().getOperatorAlphaLong(),
-                    (String) cdma.getCellIdentity().getOperatorAlphaShort(),
-                    "" /* operator numeric */);
-        } else {
-            Log.e(TAG, "Invalid CellInfo type");
-            oi = new OperatorInfo("", "", "");
-        }
-        return oi;
-    }
-
-
     @Override
     public boolean onPreferenceTreeClick(Preference preference) {
         if (preference != mSelectedPreference) {
@@ -235,13 +190,9 @@
             // Disable the screen until network is manually set
             getPreferenceScreen().setEnabled(false);
 
-<<<<<<< HEAD
-            final OperatorInfo operatorInfo = getOperatorInfoFromCellInfo(cellInfo);
-=======
             mRequestIdManualNetworkSelect = getNewRequestId();
             mWaitingForNumberOfScanResults = MIN_NUMBER_OF_SCAN_REQUIRED;
             final String operatorNumeric = mSelectedPreference.getOperatorNumeric();
->>>>>>> 9f774e0a
             ThreadUtils.postOnBackgroundThread(() -> {
                 final Message msg = mHandler.obtainMessage(
                         EVENT_SET_NETWORK_SELECTION_MANUALLY_DONE);
