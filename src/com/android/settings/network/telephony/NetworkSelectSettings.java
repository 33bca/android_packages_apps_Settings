/*
 * Copyright (C) 2018 The Android Open Source Project
 *
 * Licensed under the Apache License, Version 2.0 (the "License");
 * you may not use this file except in compliance with the License.
 * You may obtain a copy of the License at
 *
 *      http://www.apache.org/licenses/LICENSE-2.0
 *
 * Unless required by applicable law or agreed to in writing, software
 * distributed under the License is distributed on an "AS IS" BASIS,
 * WITHOUT WARRANTIES OR CONDITIONS OF ANY KIND, either express or implied.
 * See the License for the specific language governing permissions and
 * limitations under the License.
 */

package com.android.settings.network.telephony;

import android.app.Activity;
import android.app.settings.SettingsEnums;
import android.content.Context;
import android.os.Bundle;
import android.os.Handler;
import android.os.Message;
import android.os.PersistableBundle;
import android.provider.Settings;
import android.telephony.AccessNetworkConstants;
import android.telephony.CarrierConfigManager;
import android.telephony.CellIdentity;
import android.telephony.CellInfo;
import android.telephony.CellInfoCdma;
import android.telephony.CellInfoGsm;
import android.telephony.CellInfoLte;
import android.telephony.CellInfoWcdma;
import android.telephony.NetworkRegistrationInfo;
import android.telephony.ServiceState;
import android.telephony.SignalStrength;
import android.telephony.SubscriptionManager;
import android.telephony.TelephonyManager;
import android.util.Log;
import android.view.View;

import androidx.annotation.VisibleForTesting;
import androidx.preference.Preference;
import androidx.preference.PreferenceCategory;

import com.android.internal.telephony.OperatorInfo;
import com.android.settings.R;
import com.android.settings.Utils;
import com.android.settings.dashboard.DashboardFragment;
import com.android.settings.overlay.FeatureFactory;
import com.android.settingslib.core.instrumentation.MetricsFeatureProvider;
import com.android.settingslib.utils.ThreadUtils;

import java.util.ArrayList;
import java.util.Arrays;
import java.util.List;
import java.util.Set;
import java.util.HashSet;
import java.util.concurrent.ExecutorService;
import java.util.concurrent.Executors;

/**
 * "Choose network" settings UI for the Settings app.
 */
public class NetworkSelectSettings extends DashboardFragment {

    private static final String TAG = "NetworkSelectSettings";

    private static final int EVENT_SET_NETWORK_SELECTION_MANUALLY_DONE = 1;
    private static final int EVENT_NETWORK_SCAN_RESULTS = 2;
    private static final int EVENT_NETWORK_SCAN_ERROR = 3;
    private static final int EVENT_NETWORK_SCAN_COMPLETED = 4;

    private static final String PREF_KEY_NETWORK_OPERATORS = "network_operators_preference";

    @VisibleForTesting
    PreferenceCategory mPreferenceCategory;
    @VisibleForTesting
    NetworkOperatorPreference mSelectedPreference;
    private View mProgressHeader;
    private Preference mStatusMessagePreference;
    @VisibleForTesting
    List<CellInfo> mCellInfoList;
    private int mSubId = SubscriptionManager.INVALID_SUBSCRIPTION_ID;
    @VisibleForTesting
    TelephonyManager mTelephonyManager;
    private List<String> mForbiddenPlmns;
    private boolean mShow4GForLTE = false;
    private NetworkScanHelper mNetworkScanHelper;
    private final ExecutorService mNetworkScanExecutor = Executors.newFixedThreadPool(1);
    private MetricsFeatureProvider mMetricsFeatureProvider;
    private boolean mUseNewApi;
    private boolean mIsAdvancedScanSupported;
    private long mRequestIdManualNetworkSelect;
    private long mRequestIdManualNetworkScan;
    private long mWaitingForNumberOfScanResults;

    private static final int MIN_NUMBER_OF_SCAN_REQUIRED = 2;

    @Override
    public void onCreate(Bundle icicle) {
        super.onCreate(icicle);

        mIsAdvancedScanSupported = Utils.isAdvancedPlmnScanSupported();
        Log.d(TAG, "mIsAdvancedScanSupported: " + mIsAdvancedScanSupported);
        mSubId = getArguments().getInt(Settings.EXTRA_SUB_ID);

        mPreferenceCategory = findPreference(PREF_KEY_NETWORK_OPERATORS);
        mStatusMessagePreference = new Preference(getContext());
        mStatusMessagePreference.setSelectable(false);
        mSelectedPreference = null;
        mTelephonyManager = getContext().getSystemService(TelephonyManager.class)
                .createForSubscriptionId(mSubId);
        mNetworkScanHelper = new NetworkScanHelper(
<<<<<<< HEAD
                getContext(), mTelephonyManager, mCallback, mNetworkScanExecutor);
        PersistableBundle bundle = (getContext().getSystemService(
                CarrierConfigManager.class)).getConfigForSubId(mSubId);
=======
                mTelephonyManager, mCallback, mNetworkScanExecutor);
        PersistableBundle bundle = ((CarrierConfigManager) getContext().getSystemService(
                Context.CARRIER_CONFIG_SERVICE)).getConfigForSubId(mSubId);
>>>>>>> 0790a4c3
        if (bundle != null) {
            mShow4GForLTE = bundle.getBoolean(
                    CarrierConfigManager.KEY_SHOW_4G_FOR_LTE_DATA_ICON_BOOL);
        }

        mMetricsFeatureProvider = FeatureFactory
                .getFactory(getContext()).getMetricsFeatureProvider();
    }

    @Override
    public void onViewCreated(View view, Bundle savedInstanceState) {
        super.onViewCreated(view, savedInstanceState);

        final Activity activity = getActivity();
        if (activity != null) {
            mProgressHeader = setPinnedHeaderView(R.layout.progress_header)
                    .findViewById(R.id.progress_bar_animation);
            setProgressBarVisible(false);
        }
    }

    @Override
    public void onStart() {
        Log.d(TAG, "onStart()");
        super.onStart();

        updateForbiddenPlmns();
        if (isProgressBarVisible()) {
            return;
        }
        if (mWaitingForNumberOfScanResults <= 0) {
            // Clear the selected preference whenever the scan starts
            mSelectedPreference = null;
            startNetworkQuery();
        }
    }

    /**
     * Update forbidden PLMNs from the USIM App
     */
    @VisibleForTesting
    void updateForbiddenPlmns() {
        final String[] forbiddenPlmns = mTelephonyManager.getForbiddenPlmns();
        mForbiddenPlmns = forbiddenPlmns != null
                ? Arrays.asList(forbiddenPlmns)
                : new ArrayList<>();
    }

    @Override
    public void onStop() {
        Log.d(TAG, "onStop() mWaitingForNumberOfScanResults: " + mWaitingForNumberOfScanResults);
        super.onStop();
        if (mWaitingForNumberOfScanResults <= 0) {
            stopNetworkQuery();
        }
    }

    @Override
    public boolean onPreferenceTreeClick(Preference preference) {
        if (preference != mSelectedPreference) {
            stopNetworkQuery();

            // Refresh the last selected item in case users reselect network.
            clearPreferenceSummary();
            if (mSelectedPreference != null) {
                // Set summary as "Disconnected" to the previously connected network
                mSelectedPreference.setSummary(R.string.network_disconnected);
            }

            mSelectedPreference = (NetworkOperatorPreference) preference;
            mSelectedPreference.setSummary(R.string.network_connecting);

            mMetricsFeatureProvider.action(getContext(),
                    SettingsEnums.ACTION_MOBILE_NETWORK_MANUAL_SELECT_NETWORK);

            setProgressBarVisible(true);
            // Disable the screen until network is manually set
            getPreferenceScreen().setEnabled(false);

            mRequestIdManualNetworkSelect = getNewRequestId();
            mWaitingForNumberOfScanResults = MIN_NUMBER_OF_SCAN_REQUIRED;
            final OperatorInfo operator = mSelectedPreference.getOperatorInfo();
            ThreadUtils.postOnBackgroundThread(() -> {
                final Message msg = mHandler.obtainMessage(
                        EVENT_SET_NETWORK_SELECTION_MANUALLY_DONE);
                msg.obj = mTelephonyManager.setNetworkSelectionModeManual(
                        operator, true /* persistSelection */);
                msg.sendToTarget();
            });
        }

        return true;
    }

    @Override
    protected int getPreferenceScreenResId() {
        return R.xml.choose_network;
    }

    @Override
    protected String getLogTag() {
        return TAG;
    }

    @Override
    public int getMetricsCategory() {
        return SettingsEnums.MOBILE_NETWORK_SELECT;
    }

    private final Handler mHandler = new Handler() {
        @Override
        public void handleMessage(Message msg) {
            Log.d(TAG, "handleMessage, msg.what: " + msg.what);
            switch (msg.what) {
                case EVENT_SET_NETWORK_SELECTION_MANUALLY_DONE:
                    final boolean isSucceed = (boolean) msg.obj;
                    setProgressBarVisible(false);
                    getPreferenceScreen().setEnabled(true);

                    if (mSelectedPreference != null) {
                        mSelectedPreference.setSummary(isSucceed
                                ? R.string.network_connected
                                : R.string.network_could_not_connect);
                    } else {
                        Log.e(TAG, "No preference to update!");
                    }
                    break;
                case EVENT_NETWORK_SCAN_RESULTS:
                    final List<CellInfo> results = (List<CellInfo>) msg.obj;
                    if (mRequestIdManualNetworkScan < mRequestIdManualNetworkSelect) {
                        Log.d(TAG, "CellInfoList (drop): "
                                + CellInfoUtil.cellInfoListToString(new ArrayList<>(results)));
                        break;
                    }
                    mWaitingForNumberOfScanResults--;
                    if ((mWaitingForNumberOfScanResults <= 0) && (!isResumed())) {
                        stopNetworkQuery();
                    }

                    mCellInfoList = new ArrayList<>(results);
                    Log.d(TAG, "CellInfoList size: " +  mCellInfoList.size());
                    Log.d(TAG, "CellInfoList: " + CellInfoUtil.cellInfoListToString(mCellInfoList));
                    if (mCellInfoList != null && mCellInfoList.size() != 0) {
                        final NetworkOperatorPreference connectedPref =
                                updateAllPreferenceCategory();
                        if (connectedPref != null) {
                            // update selected preference instance into connected preference
                            if (mSelectedPreference != null) {
                                mSelectedPreference = connectedPref;
                            }
                        } else if (!getPreferenceScreen().isEnabled()) {
                            if (connectedPref == null) {
                                mSelectedPreference.setSummary(R.string.network_connecting);
                            }
                        }
                        getPreferenceScreen().setEnabled(true);
                    } else if (getPreferenceScreen().isEnabled()) {
                        addMessagePreference(R.string.empty_networks_list);
                        // keep showing progress bar, it will be stopped when error or completed
                        setProgressBarVisible(true);
                    }
                    break;

                case EVENT_NETWORK_SCAN_ERROR:
                    stopNetworkQuery();
                    Log.i(TAG, "Network scan failure " + msg.arg1 + ":"
                            + " scan request 0x" + Long.toHexString(mRequestIdManualNetworkScan)
                            + ", waiting for scan results = " + mWaitingForNumberOfScanResults
                            + ", select request 0x"
                            + Long.toHexString(mRequestIdManualNetworkSelect));
                    if (mRequestIdManualNetworkScan < mRequestIdManualNetworkSelect) {
                        break;
                    }
                    if (!getPreferenceScreen().isEnabled()) {
                        clearPreferenceSummary();
                        getPreferenceScreen().setEnabled(true);
                    } else {
                        addMessagePreference(R.string.network_query_error);
                    }
                    break;

                case EVENT_NETWORK_SCAN_COMPLETED:
                    stopNetworkQuery();
                    Log.d(TAG, "Network scan complete:"
                            + " scan request 0x" + Long.toHexString(mRequestIdManualNetworkScan)
                            + ", waiting for scan results = " + mWaitingForNumberOfScanResults
                            + ", select request 0x"
                            + Long.toHexString(mRequestIdManualNetworkSelect));
                    if (mRequestIdManualNetworkScan < mRequestIdManualNetworkSelect) {
                        break;
                    }
                    if (!getPreferenceScreen().isEnabled()) {
                        clearPreferenceSummary();
                        getPreferenceScreen().setEnabled(true);
                    } else if (mCellInfoList == null) {
                        // In case the scan timeout before getting any results
                        addMessagePreference(R.string.empty_networks_list);
                    }
                    break;
            }
            return;
        }
    };

    private final NetworkScanHelper.NetworkScanCallback mCallback =
            new NetworkScanHelper.NetworkScanCallback() {
                public void onResults(List<CellInfo> results) {
                    final Message msg = mHandler.obtainMessage(EVENT_NETWORK_SCAN_RESULTS, results);
                    msg.sendToTarget();
                }

                public void onComplete() {
                    final Message msg = mHandler.obtainMessage(EVENT_NETWORK_SCAN_COMPLETED);
                    msg.sendToTarget();
                }

                public void onError(int error) {
                    final Message msg = mHandler.obtainMessage(EVENT_NETWORK_SCAN_ERROR, error,
                            0 /* arg2 */);
                    msg.sendToTarget();
                }
            };

    /**
     * Update the content of network operators list.
     *
     * @return preference which shows connected
     */
    @VisibleForTesting
    NetworkOperatorPreference updateAllPreferenceCategory() {
        int numberOfPreferences = mPreferenceCategory.getPreferenceCount();

        // remove unused preferences
        while (numberOfPreferences > mCellInfoList.size()) {
            numberOfPreferences--;
            mPreferenceCategory.removePreference(
                    mPreferenceCategory.getPreference(numberOfPreferences));
        }

        // update the content of preference
        NetworkOperatorPreference connectedPref = null;
        for (int index = 0; index < mCellInfoList.size(); index++) {
            final CellInfo cellInfo = mCellInfoList.get(index);

            NetworkOperatorPreference pref = null;
            if (index < numberOfPreferences) {
                final Preference rawPref = mPreferenceCategory.getPreference(index);
                if (rawPref instanceof NetworkOperatorPreference) {
                    // replace existing preference
                    pref = (NetworkOperatorPreference) rawPref;
                    pref.updateCell(cellInfo);
                } else {
                    mPreferenceCategory.removePreference(rawPref);
                }
            }
            if (pref == null) {
                // add new preference
                pref = new NetworkOperatorPreference(getPrefContext(),
                        cellInfo, mForbiddenPlmns, mShow4GForLTE);
                pref.setOrder(index);
                mPreferenceCategory.addPreference(pref);
            }
            pref.setKey(pref.getOperatorName());

            if (mCellInfoList.get(index).isRegistered()) {
                pref.setSummary(R.string.network_connected);
                connectedPref = pref;
            } else {
                pref.setSummary(null);
            }
        }

        // update selected preference instance by index
        for (int index = 0; index < mCellInfoList.size(); index++) {
            final CellInfo cellInfo = mCellInfoList.get(index);

            if ((mSelectedPreference != null) && mSelectedPreference.isSameCell(cellInfo)) {
                mSelectedPreference = (NetworkOperatorPreference)
                        (mPreferenceCategory.getPreference(index));
            }
        }

        return connectedPref;
    }

    /**
     * Config the network operator list when the page was created. When user get
     * into this page, the device might or might not have data connection.
     * - If the device has data:
     * 1. use {@code ServiceState#getNetworkRegistrationInfoList()} to get the currently
     * registered cellIdentity, wrap it into a CellInfo;
     * 2. set the signal strength level as strong;
     * 3. get the title of the previously connected network operator, since the CellIdentity
     * got from step 1 only has PLMN.
     * - If the device has no data, we will remove the connected network operators list from the
     * screen.
     */
    private void forceUpdateConnectedPreferenceCategory() {
        if (mTelephonyManager.getDataState() == mTelephonyManager.DATA_CONNECTED) {
            // Try to get the network registration states
            final ServiceState ss = mTelephonyManager.getServiceState();
            if (ss == null) {
                return;
            }
            final List<NetworkRegistrationInfo> networkList =
                    ss.getNetworkRegistrationInfoListForTransportType(
                            AccessNetworkConstants.TRANSPORT_TYPE_WWAN);
            if (networkList == null || networkList.size() == 0) {
                return;
            }

            Set<CellIdentity> cellIdentitySet = new HashSet<CellIdentity>();
            for (NetworkRegistrationInfo regInfo : networkList) {
                Log.d(TAG, "regInfo: " + regInfo.toString());
                // There can be multiple NetworkRegistrationInfos for the same CellIdentity,
                // e.g., one each for CS and PS. In such cases, show show only one entry,
                // otherwise it would be quite confusing to the user to see multiple entries for
                // the same CellIdentity instance.
                final CellIdentity cellIdentity = regInfo.getCellIdentity();
                if (cellIdentity != null) {
                    // Add each valid CellIdentity to a HashSet so that only unique values remain.
                    cellIdentitySet.add(cellIdentity);
                }
            }

            for (CellIdentity cellIdentity : cellIdentitySet) {
                final NetworkOperatorPreference pref = new NetworkOperatorPreference(
                        getPrefContext(), cellIdentity, mForbiddenPlmns, mShow4GForLTE);
                pref.setSummary(R.string.network_connected);
                // Update the signal strength icon, since the default signalStrength value
                // would be zero
                // (it would be quite confusing why the connected network has no signal)
                pref.setIcon(SignalStrength.NUM_SIGNAL_STRENGTH_BINS - 1);
                mPreferenceCategory.addPreference(pref);
            }
        }
    }

    /**
     * Clear all of the preference summary
     */
    private void clearPreferenceSummary() {
        int idxPreference = mPreferenceCategory.getPreferenceCount();
        while (idxPreference > 0) {
            idxPreference--;
            final NetworkOperatorPreference networkOperator = (NetworkOperatorPreference)
                    (mPreferenceCategory.getPreference(idxPreference));
            networkOperator.setSummary(null);
        }
    }

    private long getNewRequestId() {
        return Math.max(mRequestIdManualNetworkSelect,
                mRequestIdManualNetworkScan) + 1;
    }

    private boolean isProgressBarVisible() {
        if (mProgressHeader == null) {
            return false;
        }
        return (mProgressHeader.getVisibility() == View.VISIBLE);
    }

    protected void setProgressBarVisible(boolean visible) {
        if (mProgressHeader != null) {
            mProgressHeader.setVisibility(visible ? View.VISIBLE : View.GONE);
        }
    }

    private void addMessagePreference(int messageId) {
        setProgressBarVisible(false);
        mStatusMessagePreference.setTitle(messageId);
        mPreferenceCategory.removeAll();
        mPreferenceCategory.addPreference(mStatusMessagePreference);
    }

    private void startNetworkQuery() {
        setProgressBarVisible(true);
        if (mNetworkScanHelper != null) {
            mRequestIdManualNetworkScan = getNewRequestId();
            mWaitingForNumberOfScanResults = MIN_NUMBER_OF_SCAN_REQUIRED;

            mNetworkScanHelper.startNetworkScan(
                    mIsAdvancedScanSupported
                            ? NetworkScanHelper.NETWORK_SCAN_TYPE_INCREMENTAL_RESULTS
                            : NetworkScanHelper.NETWORK_SCAN_TYPE_INCREMENTAL_RESULTS_LEGACY);
        }
    }

    private void stopNetworkQuery() {
        setProgressBarVisible(false);
        if (mNetworkScanHelper != null) {
            mWaitingForNumberOfScanResults = 0;
            mNetworkScanHelper.stopNetworkQuery();
        }
    }

    @Override
    public void onDestroy() {
        Log.d(TAG, "onDestroy()");
        stopNetworkQuery();
        mNetworkScanExecutor.shutdown();
        super.onDestroy();
    }
}<|MERGE_RESOLUTION|>--- conflicted
+++ resolved
@@ -113,15 +113,9 @@
         mTelephonyManager = getContext().getSystemService(TelephonyManager.class)
                 .createForSubscriptionId(mSubId);
         mNetworkScanHelper = new NetworkScanHelper(
-<<<<<<< HEAD
                 getContext(), mTelephonyManager, mCallback, mNetworkScanExecutor);
-        PersistableBundle bundle = (getContext().getSystemService(
-                CarrierConfigManager.class)).getConfigForSubId(mSubId);
-=======
-                mTelephonyManager, mCallback, mNetworkScanExecutor);
         PersistableBundle bundle = ((CarrierConfigManager) getContext().getSystemService(
                 Context.CARRIER_CONFIG_SERVICE)).getConfigForSubId(mSubId);
->>>>>>> 0790a4c3
         if (bundle != null) {
             mShow4GForLTE = bundle.getBoolean(
                     CarrierConfigManager.KEY_SHOW_4G_FOR_LTE_DATA_ICON_BOOL);
