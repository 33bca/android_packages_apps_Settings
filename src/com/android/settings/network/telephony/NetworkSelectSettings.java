/*
 * Copyright (C) 2018 The Android Open Source Project
 *
 * Licensed under the Apache License, Version 2.0 (the "License");
 * you may not use this file except in compliance with the License.
 * You may obtain a copy of the License at
 *
 *      http://www.apache.org/licenses/LICENSE-2.0
 *
 * Unless required by applicable law or agreed to in writing, software
 * distributed under the License is distributed on an "AS IS" BASIS,
 * WITHOUT WARRANTIES OR CONDITIONS OF ANY KIND, either express or implied.
 * See the License for the specific language governing permissions and
 * limitations under the License.
 */

package com.android.settings.network.telephony;

import android.app.Activity;
import android.app.settings.SettingsEnums;
import android.content.Context;
import android.os.Bundle;
import android.os.Handler;
import android.os.Message;
import android.os.PersistableBundle;
import android.provider.Settings;
import android.telephony.AccessNetworkConstants;
import android.telephony.CarrierConfigManager;
import android.telephony.CellIdentity;
import android.telephony.CellInfo;
import android.telephony.CellInfoCdma;
import android.telephony.CellInfoGsm;
import android.telephony.CellInfoLte;
import android.telephony.CellInfoWcdma;
import android.telephony.NetworkRegistrationInfo;
import android.telephony.ServiceState;
import android.telephony.SignalStrength;
import android.telephony.SubscriptionManager;
import android.telephony.TelephonyManager;
import android.util.Log;
import android.view.View;

import androidx.annotation.Keep;
import androidx.annotation.VisibleForTesting;
import androidx.preference.Preference;
import androidx.preference.PreferenceCategory;

import com.android.internal.telephony.OperatorInfo;
import com.android.settings.R;
import com.android.settings.Utils;
import com.android.settings.dashboard.DashboardFragment;
import com.android.settings.network.SubscriptionUtil;
import com.android.settings.network.SubscriptionsChangeListener;
import com.android.settings.overlay.FeatureFactory;
import com.android.settingslib.core.instrumentation.MetricsFeatureProvider;
import com.android.settingslib.utils.ThreadUtils;

import java.util.ArrayList;
import java.util.Arrays;
import java.util.List;
import java.util.Set;
import java.util.HashSet;
import java.util.concurrent.ExecutorService;
import java.util.concurrent.Executors;

/**
 * "Choose network" settings UI for the Settings app.
 */
<<<<<<< HEAD
public class NetworkSelectSettings extends DashboardFragment implements
         SubscriptionsChangeListener.SubscriptionsChangeListenerClient {
=======
@Keep
public class NetworkSelectSettings extends DashboardFragment {
>>>>>>> 484676ed

    private static final String TAG = "NetworkSelectSettings";

    private static final int EVENT_SET_NETWORK_SELECTION_MANUALLY_DONE = 1;
    private static final int EVENT_NETWORK_SCAN_RESULTS = 2;
    private static final int EVENT_NETWORK_SCAN_ERROR = 3;
    private static final int EVENT_NETWORK_SCAN_COMPLETED = 4;

    private static final String PREF_KEY_NETWORK_OPERATORS = "network_operators_preference";
    private static final int MIN_NUMBER_OF_SCAN_REQUIRED = 2;

    private PreferenceCategory mPreferenceCategory;
    @VisibleForTesting
    NetworkOperatorPreference mSelectedPreference;
    private View mProgressHeader;
    private Preference mStatusMessagePreference;
    @VisibleForTesting
    List<CellInfo> mCellInfoList;
    private int mSubId = SubscriptionManager.INVALID_SUBSCRIPTION_ID;
<<<<<<< HEAD
    @VisibleForTesting
    TelephonyManager mTelephonyManager;
    SubscriptionManager mSubscriptionManager;
    private SubscriptionsChangeListener mSubscriptionsChangeListener;
=======
    private TelephonyManager mTelephonyManager;
>>>>>>> 484676ed
    private List<String> mForbiddenPlmns;
    private boolean mShow4GForLTE = false;
    private NetworkScanHelper mNetworkScanHelper;
    private final ExecutorService mNetworkScanExecutor = Executors.newFixedThreadPool(1);
    private MetricsFeatureProvider mMetricsFeatureProvider;
    private boolean mUseNewApi;
    private boolean mIsAdvancedScanSupported;
    private long mRequestIdManualNetworkSelect;
    private long mRequestIdManualNetworkScan;
    private long mWaitingForNumberOfScanResults;
    @VisibleForTesting
    boolean mIsAggregationEnabled = false;

    @Override
    public void onCreate(Bundle icicle) {
        super.onCreate(icicle);
        onCreateInitialization();
    }

<<<<<<< HEAD
        if (TelephonyUtils.isServiceConnected()) {
            mIsAdvancedScanSupported = TelephonyUtils.isAdvancedPlmnScanSupported(
                    getContext());
        } else {
            Log.d(TAG, "ExtTelephonyService is not connected!!! ");
        }
        Log.d(TAG, "mIsAdvancedScanSupported: " + mIsAdvancedScanSupported);
=======
    @Keep
    @VisibleForTesting
    protected void onCreateInitialization() {
        mUseNewApi = enableNewAutoSelectNetworkUI(getContext());
>>>>>>> 484676ed
        mSubId = getArguments().getInt(Settings.EXTRA_SUB_ID);

        mPreferenceCategory = getPreferenceCategory(PREF_KEY_NETWORK_OPERATORS);
        mStatusMessagePreference = new Preference(getContext());
        mStatusMessagePreference.setSelectable(false);
        mSelectedPreference = null;
<<<<<<< HEAD
        mTelephonyManager = getContext().getSystemService(TelephonyManager.class)
                .createForSubscriptionId(mSubId);
        mSubscriptionManager = getContext().getSystemService(SubscriptionManager.class);
        mSubscriptionsChangeListener = new SubscriptionsChangeListener(getContext(), this);
        mNetworkScanHelper = new NetworkScanHelper(
                getContext(), mTelephonyManager, mCallback, mNetworkScanExecutor);
        PersistableBundle bundle = ((CarrierConfigManager) getContext().getSystemService(
                Context.CARRIER_CONFIG_SERVICE)).getConfigForSubId(mSubId);
=======
        mTelephonyManager = getTelephonyManager(getContext(), mSubId);
        mNetworkScanHelper = new NetworkScanHelper(
                mTelephonyManager, mCallback, mNetworkScanExecutor);
        PersistableBundle bundle = getCarrierConfigManager(getContext())
                .getConfigForSubId(mSubId);
>>>>>>> 484676ed
        if (bundle != null) {
            mShow4GForLTE = bundle.getBoolean(
                    CarrierConfigManager.KEY_SHOW_4G_FOR_LTE_DATA_ICON_BOOL);
        }

        mMetricsFeatureProvider = getMetricsFeatureProvider(getContext());
        mIsAggregationEnabled = enableAggregation(getContext());
        Log.d(TAG, "init: mUseNewApi:" + mUseNewApi
                + " ,mIsAggregationEnabled:" + mIsAggregationEnabled);
    }

    @Keep
    @VisibleForTesting
    protected boolean enableNewAutoSelectNetworkUI(Context context) {
        return context.getResources().getBoolean(
                com.android.internal.R.bool.config_enableNewAutoSelectNetworkUI);
    }

    @Keep
    @VisibleForTesting
    protected boolean enableAggregation(Context context) {
        return context.getResources().getBoolean(
                R.bool.config_network_selection_list_aggregation_enabled);
    }

    @Keep
    @VisibleForTesting
    protected PreferenceCategory getPreferenceCategory(String preferenceKey) {
        return findPreference(preferenceKey);
    }

    @Keep
    @VisibleForTesting
    protected TelephonyManager getTelephonyManager(Context context, int subscriptionId) {
        return context.getSystemService(TelephonyManager.class)
                .createForSubscriptionId(subscriptionId);
    }

    @Keep
    @VisibleForTesting
    protected CarrierConfigManager getCarrierConfigManager(Context context) {
        return context.getSystemService(CarrierConfigManager.class);
    }

    @Keep
    @VisibleForTesting
    protected MetricsFeatureProvider getMetricsFeatureProvider(Context context) {
        return FeatureFactory.getFactory(context).getMetricsFeatureProvider();
    }

    @Keep
    @VisibleForTesting
    protected boolean isPreferenceScreenEnabled() {
        return getPreferenceScreen().isEnabled();
    }

    @Keep
    @VisibleForTesting
    protected void enablePreferenceScreen(boolean enable) {
        getPreferenceScreen().setEnabled(enable);
    }

    @Override
    public void onViewCreated(View view, Bundle savedInstanceState) {
        super.onViewCreated(view, savedInstanceState);

        final Activity activity = getActivity();
        if (activity != null) {
            mProgressHeader = setPinnedHeaderView(R.layout.progress_header)
                    .findViewById(R.id.progress_bar_animation);
            setProgressBarVisible(false);
        }
    }

    @Override
    public void onStart() {
        Log.d(TAG, "onStart()");
        super.onStart();
        mSubscriptionsChangeListener.start();

        updateForbiddenPlmns();
        if (isProgressBarVisible()) {
            return;
        }
        if (mWaitingForNumberOfScanResults <= 0) {
            // Clear the selected preference whenever the scan starts
            mSelectedPreference = null;
            startNetworkQuery();
        }
    }

    /**
     * Update forbidden PLMNs from the USIM App
     */
    @Keep
    @VisibleForTesting
    protected void updateForbiddenPlmns() {
        final String[] forbiddenPlmns = mTelephonyManager.getForbiddenPlmns();
        mForbiddenPlmns = forbiddenPlmns != null
                ? Arrays.asList(forbiddenPlmns)
                : new ArrayList<>();
    }

    @Override
    public void onStop() {
        Log.d(TAG, "onStop() mWaitingForNumberOfScanResults: " + mWaitingForNumberOfScanResults);
        mSubscriptionsChangeListener.stop();
        super.onStop();
        if (mWaitingForNumberOfScanResults <= 0) {
            stopNetworkQuery();
        }
    }

    @Override
    public boolean onPreferenceTreeClick(Preference preference) {
        if (preference != mSelectedPreference) {
            stopNetworkQuery();

            // Refresh the last selected item in case users reselect network.
            clearPreferenceSummary();
            if (mSelectedPreference != null) {
                // Set summary as "Disconnected" to the previously connected network
                mSelectedPreference.setSummary(R.string.network_disconnected);
            }

            mSelectedPreference = (NetworkOperatorPreference) preference;
            mSelectedPreference.setSummary(R.string.network_connecting);

            mMetricsFeatureProvider.action(getContext(),
                    SettingsEnums.ACTION_MOBILE_NETWORK_MANUAL_SELECT_NETWORK);

            setProgressBarVisible(true);
            // Disable the screen until network is manually set
            enablePreferenceScreen(false);

            mRequestIdManualNetworkSelect = getNewRequestId();
            mWaitingForNumberOfScanResults = MIN_NUMBER_OF_SCAN_REQUIRED;
            final OperatorInfo operator = mSelectedPreference.getOperatorInfo();
            ThreadUtils.postOnBackgroundThread(() -> {
                final Message msg = mHandler.obtainMessage(
                        EVENT_SET_NETWORK_SELECTION_MANUALLY_DONE);
                msg.obj = mTelephonyManager.setNetworkSelectionModeManual(
                        operator, true /* persistSelection */);
                msg.sendToTarget();
            });
        }

        return true;
    }

    @Override
    public void onAirplaneModeChanged(boolean airplaneModeEnabled) {
    }

    @Override
    public void onSubscriptionsChanged() {
        boolean isActiveSubscriptionId = mSubscriptionManager.isActiveSubscriptionId(mSubId);
        Log.d(TAG, "onSubscriptionsChanged, mSubId: " + mSubId
                + ", isActive: " + isActiveSubscriptionId);

        if (!isActiveSubscriptionId) {
            // The current subscription is no longer active, possibly because the SIM was removed.
            // Finish the activity.
            final Activity activity = getActivity();
            if (activity != null && !activity.isFinishing() && !activity.isDestroyed()) {
                Log.d(TAG, "Calling finish");
                activity.finish();
            }
        }
    }

    @Override
    protected int getPreferenceScreenResId() {
        return R.xml.choose_network;
    }

    @Override
    protected String getLogTag() {
        return TAG;
    }

    @Override
    public int getMetricsCategory() {
        return SettingsEnums.MOBILE_NETWORK_SELECT;
    }

    private final Handler mHandler = new Handler() {
        @Override
        public void handleMessage(Message msg) {
            Log.d(TAG, "handleMessage, msg.what: " + msg.what);
            switch (msg.what) {
                case EVENT_SET_NETWORK_SELECTION_MANUALLY_DONE:
                    final boolean isSucceed = (boolean) msg.obj;
                    setProgressBarVisible(false);
                    enablePreferenceScreen(true);

                    if (mSelectedPreference != null) {
                        mSelectedPreference.setSummary(isSucceed
                                ? R.string.network_connected
                                : R.string.network_could_not_connect);
                    } else {
                        Log.e(TAG, "No preference to update!");
                    }
                    break;
                case EVENT_NETWORK_SCAN_RESULTS:
<<<<<<< HEAD
                    final List<CellInfo> results = (List<CellInfo>) msg.obj;
                    if (mRequestIdManualNetworkScan < mRequestIdManualNetworkSelect) {
                        Log.d(TAG, "CellInfoList (drop): "
                                + CellInfoUtil.cellInfoListToString(new ArrayList<>(results)));
                        break;
                    }
                    mWaitingForNumberOfScanResults--;
                    if ((mWaitingForNumberOfScanResults <= 0) && (!isResumed())) {
                        stopNetworkQuery();
                    }

                    mCellInfoList = doAggregation(results);
                    Log.d(TAG, "CellInfoList size: " +  mCellInfoList.size());
                    Log.d(TAG, "CellInfoList: " + CellInfoUtil.cellInfoListToString(mCellInfoList));
                    if (mCellInfoList != null && mCellInfoList.size() != 0) {
                        final NetworkOperatorPreference connectedPref =
                                updateAllPreferenceCategory();
                        if (connectedPref != null) {
                            // update selected preference instance into connected preference
                            if (mSelectedPreference != null) {
                                mSelectedPreference = connectedPref;
                            }
                        } else if (!getPreferenceScreen().isEnabled()) {
                            if (connectedPref == null) {
                                mSelectedPreference.setSummary(R.string.network_connecting);
                            }
                        }
                        getPreferenceScreen().setEnabled(true);
                    } else if (getPreferenceScreen().isEnabled()) {
                        addMessagePreference(R.string.empty_networks_list);
                        // keep showing progress bar, it will be stopped when error or completed
                        setProgressBarVisible(true);
                    }
=======
                    scanResultHandler((List<CellInfo>) msg.obj);
>>>>>>> 484676ed
                    break;

                case EVENT_NETWORK_SCAN_ERROR:
                    stopNetworkQuery();
                    Log.i(TAG, "Network scan failure " + msg.arg1 + ":"
                            + " scan request 0x" + Long.toHexString(mRequestIdManualNetworkScan)
                            + ", waiting for scan results = " + mWaitingForNumberOfScanResults
                            + ", select request 0x"
                            + Long.toHexString(mRequestIdManualNetworkSelect));
                    if (mRequestIdManualNetworkScan < mRequestIdManualNetworkSelect) {
                        break;
                    }
                    if (!isPreferenceScreenEnabled()) {
                        clearPreferenceSummary();
                        enablePreferenceScreen(true);
                    } else {
                        addMessagePreference(R.string.network_query_error);
                    }
                    break;

                case EVENT_NETWORK_SCAN_COMPLETED:
                    stopNetworkQuery();
                    Log.d(TAG, "Network scan complete:"
                            + " scan request 0x" + Long.toHexString(mRequestIdManualNetworkScan)
                            + ", waiting for scan results = " + mWaitingForNumberOfScanResults
                            + ", select request 0x"
                            + Long.toHexString(mRequestIdManualNetworkSelect));
                    if (mRequestIdManualNetworkScan < mRequestIdManualNetworkSelect) {
                        break;
                    }
                    if (!isPreferenceScreenEnabled()) {
                        clearPreferenceSummary();
                        enablePreferenceScreen(true);
                    } else if (mCellInfoList == null) {
                        // In case the scan timeout before getting any results
                        addMessagePreference(R.string.empty_networks_list);
                    }
                    break;
            }
            return;
        }
    };

    @VisibleForTesting
    List<CellInfo> doAggregation(List<CellInfo> cellInfoListInput) {
        if (!mIsAggregationEnabled) {
            Log.d(TAG, "no aggregation");
            return new ArrayList<>(cellInfoListInput);
        }
        ArrayList<CellInfo> aggregatedList = new ArrayList<>();
        for (CellInfo cellInfo : cellInfoListInput) {
            String plmn = CellInfoUtil.getNetworkTitle(cellInfo.getCellIdentity(),
                    CellInfoUtil.getCellIdentityMccMnc(cellInfo.getCellIdentity()));
            Class className = cellInfo.getClass();

            if (aggregatedList.stream().anyMatch(
                    item -> {
                        String itemPlmn = CellInfoUtil.getNetworkTitle(item.getCellIdentity(),
                                CellInfoUtil.getCellIdentityMccMnc(item.getCellIdentity()));
                        return itemPlmn.equals(plmn) && item.getClass().equals(className);
                    })) {
                continue;
            }
            aggregatedList.add(cellInfo);
        }
        return aggregatedList;
    }

    private final NetworkScanHelper.NetworkScanCallback mCallback =
            new NetworkScanHelper.NetworkScanCallback() {
                public void onResults(List<CellInfo> results) {
                    final Message msg = mHandler.obtainMessage(EVENT_NETWORK_SCAN_RESULTS, results);
                    msg.sendToTarget();
                }

                public void onComplete() {
                    final Message msg = mHandler.obtainMessage(EVENT_NETWORK_SCAN_COMPLETED);
                    msg.sendToTarget();
                }

                public void onError(int error) {
                    final Message msg = mHandler.obtainMessage(EVENT_NETWORK_SCAN_ERROR, error,
                            0 /* arg2 */);
                    msg.sendToTarget();
                }
            };

    @Keep
    @VisibleForTesting
    protected void scanResultHandler(List<CellInfo> results) {
        if (mRequestIdManualNetworkScan < mRequestIdManualNetworkSelect) {
            Log.d(TAG, "CellInfoList (drop): "
                    + CellInfoUtil.cellInfoListToString(new ArrayList<>(results)));
            return;
        }
        mWaitingForNumberOfScanResults--;
        if ((mWaitingForNumberOfScanResults <= 0) && (!isResumed())) {
            stopNetworkQuery();
        }

        mCellInfoList = doAggregation(results);
        Log.d(TAG, "CellInfoList: " + CellInfoUtil.cellInfoListToString(mCellInfoList));
        if (mCellInfoList != null && mCellInfoList.size() != 0) {
            final NetworkOperatorPreference connectedPref =
                    updateAllPreferenceCategory();
            if (connectedPref != null) {
                // update selected preference instance into connected preference
                if (mSelectedPreference != null) {
                    mSelectedPreference = connectedPref;
                }
            } else if (!isPreferenceScreenEnabled()) {
                if (connectedPref == null) {
                    mSelectedPreference.setSummary(R.string.network_connecting);
                }
            }
            enablePreferenceScreen(true);
        } else if (isPreferenceScreenEnabled()) {
            addMessagePreference(R.string.empty_networks_list);
            // keep showing progress bar, it will be stopped when error or completed
            setProgressBarVisible(true);
        }
    }

    @Keep
    @VisibleForTesting
    protected NetworkOperatorPreference createNetworkOperatorPreference(CellInfo cellInfo) {
        return new NetworkOperatorPreference(getPrefContext(),
                cellInfo, mForbiddenPlmns, mShow4GForLTE);
    }

    /**
     * Update the content of network operators list.
     *
     * @return preference which shows connected
     */
    private NetworkOperatorPreference updateAllPreferenceCategory() {
        int numberOfPreferences = mPreferenceCategory.getPreferenceCount();

        // remove unused preferences
        while (numberOfPreferences > mCellInfoList.size()) {
            numberOfPreferences--;
            mPreferenceCategory.removePreference(
                    mPreferenceCategory.getPreference(numberOfPreferences));
        }

        // update the content of preference
        NetworkOperatorPreference connectedPref = null;
        for (int index = 0; index < mCellInfoList.size(); index++) {
            final CellInfo cellInfo = mCellInfoList.get(index);

            NetworkOperatorPreference pref = null;
            if (index < numberOfPreferences) {
                final Preference rawPref = mPreferenceCategory.getPreference(index);
                if (rawPref instanceof NetworkOperatorPreference) {
                    // replace existing preference
                    pref = (NetworkOperatorPreference) rawPref;
                    pref.updateCell(cellInfo);
                } else {
                    mPreferenceCategory.removePreference(rawPref);
                }
            }
            if (pref == null) {
                // add new preference
                pref = createNetworkOperatorPreference(cellInfo);
                pref.setOrder(index);
                mPreferenceCategory.addPreference(pref);
            }
            pref.setKey(pref.getOperatorName());

            if (mCellInfoList.get(index).isRegistered()) {
                pref.setSummary(R.string.network_connected);
                connectedPref = pref;
            } else {
                pref.setSummary(null);
            }
        }

        // update selected preference instance by index
        for (int index = 0; index < mCellInfoList.size(); index++) {
            final CellInfo cellInfo = mCellInfoList.get(index);

            if ((mSelectedPreference != null) && mSelectedPreference.isSameCell(cellInfo)) {
                mSelectedPreference = (NetworkOperatorPreference)
                        (mPreferenceCategory.getPreference(index));
            }
        }

        return connectedPref;
    }

    /**
     * Config the network operator list when the page was created. When user get
     * into this page, the device might or might not have data connection.
     * - If the device has data:
     * 1. use {@code ServiceState#getNetworkRegistrationInfoList()} to get the currently
     * registered cellIdentity, wrap it into a CellInfo;
     * 2. set the signal strength level as strong;
     * 3. get the title of the previously connected network operator, since the CellIdentity
     * got from step 1 only has PLMN.
     * - If the device has no data, we will remove the connected network operators list from the
     * screen.
     */
    private void forceUpdateConnectedPreferenceCategory() {
        if (mTelephonyManager.getDataState() == mTelephonyManager.DATA_CONNECTED) {
            // Try to get the network registration states
            final ServiceState ss = mTelephonyManager.getServiceState();
            if (ss == null) {
                return;
            }
            final List<NetworkRegistrationInfo> networkList =
                    ss.getNetworkRegistrationInfoListForTransportType(
                            AccessNetworkConstants.TRANSPORT_TYPE_WWAN);
            if (networkList == null || networkList.size() == 0) {
                return;
            }
            // Due to the aggregation of cell between carriers, it's possible to get CellIdentity
            // containing forbidden PLMN.
            // Getting current network from ServiceState is no longer a good idea.
            // Add an additional rule to avoid from showing forbidden PLMN to the user.
            if (mForbiddenPlmns == null) {
                updateForbiddenPlmns();
            }

            Set<CellIdentity> cellIdentitySet = new HashSet<CellIdentity>();
            for (NetworkRegistrationInfo regInfo : networkList) {
                Log.d(TAG, "regInfo: " + regInfo.toString());
                // There can be multiple NetworkRegistrationInfos for the same CellIdentity,
                // e.g., one each for CS and PS. In such cases, show show only one entry,
                // otherwise it would be quite confusing to the user to see multiple entries for
                // the same CellIdentity instance.
                final CellIdentity cellIdentity = regInfo.getCellIdentity();
                if (cellIdentity != null) {
                    // Add each valid CellIdentity to a HashSet so that only unique values remain.
                    cellIdentitySet.add(cellIdentity);
                }
            }

            for (CellIdentity cellIdentity : cellIdentitySet) {
                if (cellIdentity == null) {
                    continue;
                }
                final NetworkOperatorPreference pref = new NetworkOperatorPreference(
                        getPrefContext(), cellIdentity, mForbiddenPlmns, mShow4GForLTE);
                if (pref.isForbiddenNetwork()) {
                    continue;
                }
                pref.setSummary(R.string.network_connected);
                // Update the signal strength icon, since the default signalStrength value
                // would be zero
                // (it would be quite confusing why the connected network has no signal)
                pref.setIcon(SignalStrength.NUM_SIGNAL_STRENGTH_BINS - 1);
                mPreferenceCategory.addPreference(pref);
            }
        }
    }

    /**
     * Clear all of the preference summary
     */
    private void clearPreferenceSummary() {
        int idxPreference = mPreferenceCategory.getPreferenceCount();
        while (idxPreference > 0) {
            idxPreference--;
            final NetworkOperatorPreference networkOperator = (NetworkOperatorPreference)
                    (mPreferenceCategory.getPreference(idxPreference));
            networkOperator.setSummary(null);
        }
    }

    private long getNewRequestId() {
        return Math.max(mRequestIdManualNetworkSelect,
                mRequestIdManualNetworkScan) + 1;
    }

    private boolean isProgressBarVisible() {
        if (mProgressHeader == null) {
            return false;
        }
        return (mProgressHeader.getVisibility() == View.VISIBLE);
    }

    protected void setProgressBarVisible(boolean visible) {
        if (mProgressHeader != null) {
            mProgressHeader.setVisibility(visible ? View.VISIBLE : View.GONE);
        }
    }

    private void addMessagePreference(int messageId) {
        setProgressBarVisible(false);
        mStatusMessagePreference.setTitle(messageId);
        mPreferenceCategory.removeAll();
        mPreferenceCategory.addPreference(mStatusMessagePreference);
    }

    private void startNetworkQuery() {
        setProgressBarVisible(true);
        if (mNetworkScanHelper != null) {
            mRequestIdManualNetworkScan = getNewRequestId();
            mWaitingForNumberOfScanResults = MIN_NUMBER_OF_SCAN_REQUIRED;

            mNetworkScanHelper.startNetworkScan(
                    mIsAdvancedScanSupported
                            ? NetworkScanHelper.NETWORK_SCAN_TYPE_INCREMENTAL_RESULTS
                            : NetworkScanHelper.NETWORK_SCAN_TYPE_INCREMENTAL_RESULTS_LEGACY);
        }
    }

    private void stopNetworkQuery() {
        setProgressBarVisible(false);
        if (mNetworkScanHelper != null) {
            mWaitingForNumberOfScanResults = 0;
            mNetworkScanHelper.stopNetworkQuery();
        }
    }

    @Override
    public void onDestroy() {
        Log.d(TAG, "onDestroy()");
        stopNetworkQuery();
        mNetworkScanExecutor.shutdown();
        super.onDestroy();
    }
}<|MERGE_RESOLUTION|>--- conflicted
+++ resolved
@@ -66,13 +66,9 @@
 /**
  * "Choose network" settings UI for the Settings app.
  */
-<<<<<<< HEAD
+@Keep
 public class NetworkSelectSettings extends DashboardFragment implements
          SubscriptionsChangeListener.SubscriptionsChangeListenerClient {
-=======
-@Keep
-public class NetworkSelectSettings extends DashboardFragment {
->>>>>>> 484676ed
 
     private static final String TAG = "NetworkSelectSettings";
 
@@ -92,14 +88,9 @@
     @VisibleForTesting
     List<CellInfo> mCellInfoList;
     private int mSubId = SubscriptionManager.INVALID_SUBSCRIPTION_ID;
-<<<<<<< HEAD
-    @VisibleForTesting
-    TelephonyManager mTelephonyManager;
+    private TelephonyManager mTelephonyManager;
     SubscriptionManager mSubscriptionManager;
     private SubscriptionsChangeListener mSubscriptionsChangeListener;
-=======
-    private TelephonyManager mTelephonyManager;
->>>>>>> 484676ed
     private List<String> mForbiddenPlmns;
     private boolean mShow4GForLTE = false;
     private NetworkScanHelper mNetworkScanHelper;
@@ -119,7 +110,11 @@
         onCreateInitialization();
     }
 
-<<<<<<< HEAD
+    @Keep
+    @VisibleForTesting
+    protected void onCreateInitialization() {
+        mUseNewApi = enableNewAutoSelectNetworkUI(getContext());
+
         if (TelephonyUtils.isServiceConnected()) {
             mIsAdvancedScanSupported = TelephonyUtils.isAdvancedPlmnScanSupported(
                     getContext());
@@ -127,34 +122,19 @@
             Log.d(TAG, "ExtTelephonyService is not connected!!! ");
         }
         Log.d(TAG, "mIsAdvancedScanSupported: " + mIsAdvancedScanSupported);
-=======
-    @Keep
-    @VisibleForTesting
-    protected void onCreateInitialization() {
-        mUseNewApi = enableNewAutoSelectNetworkUI(getContext());
->>>>>>> 484676ed
         mSubId = getArguments().getInt(Settings.EXTRA_SUB_ID);
 
         mPreferenceCategory = getPreferenceCategory(PREF_KEY_NETWORK_OPERATORS);
         mStatusMessagePreference = new Preference(getContext());
         mStatusMessagePreference.setSelectable(false);
         mSelectedPreference = null;
-<<<<<<< HEAD
-        mTelephonyManager = getContext().getSystemService(TelephonyManager.class)
-                .createForSubscriptionId(mSubId);
+        mTelephonyManager = getTelephonyManager(getContext(), mSubId);
         mSubscriptionManager = getContext().getSystemService(SubscriptionManager.class);
         mSubscriptionsChangeListener = new SubscriptionsChangeListener(getContext(), this);
         mNetworkScanHelper = new NetworkScanHelper(
                 getContext(), mTelephonyManager, mCallback, mNetworkScanExecutor);
-        PersistableBundle bundle = ((CarrierConfigManager) getContext().getSystemService(
-                Context.CARRIER_CONFIG_SERVICE)).getConfigForSubId(mSubId);
-=======
-        mTelephonyManager = getTelephonyManager(getContext(), mSubId);
-        mNetworkScanHelper = new NetworkScanHelper(
-                mTelephonyManager, mCallback, mNetworkScanExecutor);
         PersistableBundle bundle = getCarrierConfigManager(getContext())
                 .getConfigForSubId(mSubId);
->>>>>>> 484676ed
         if (bundle != null) {
             mShow4GForLTE = bundle.getBoolean(
                     CarrierConfigManager.KEY_SHOW_4G_FOR_LTE_DATA_ICON_BOOL);
@@ -360,43 +340,7 @@
                     }
                     break;
                 case EVENT_NETWORK_SCAN_RESULTS:
-<<<<<<< HEAD
-                    final List<CellInfo> results = (List<CellInfo>) msg.obj;
-                    if (mRequestIdManualNetworkScan < mRequestIdManualNetworkSelect) {
-                        Log.d(TAG, "CellInfoList (drop): "
-                                + CellInfoUtil.cellInfoListToString(new ArrayList<>(results)));
-                        break;
-                    }
-                    mWaitingForNumberOfScanResults--;
-                    if ((mWaitingForNumberOfScanResults <= 0) && (!isResumed())) {
-                        stopNetworkQuery();
-                    }
-
-                    mCellInfoList = doAggregation(results);
-                    Log.d(TAG, "CellInfoList size: " +  mCellInfoList.size());
-                    Log.d(TAG, "CellInfoList: " + CellInfoUtil.cellInfoListToString(mCellInfoList));
-                    if (mCellInfoList != null && mCellInfoList.size() != 0) {
-                        final NetworkOperatorPreference connectedPref =
-                                updateAllPreferenceCategory();
-                        if (connectedPref != null) {
-                            // update selected preference instance into connected preference
-                            if (mSelectedPreference != null) {
-                                mSelectedPreference = connectedPref;
-                            }
-                        } else if (!getPreferenceScreen().isEnabled()) {
-                            if (connectedPref == null) {
-                                mSelectedPreference.setSummary(R.string.network_connecting);
-                            }
-                        }
-                        getPreferenceScreen().setEnabled(true);
-                    } else if (getPreferenceScreen().isEnabled()) {
-                        addMessagePreference(R.string.empty_networks_list);
-                        // keep showing progress bar, it will be stopped when error or completed
-                        setProgressBarVisible(true);
-                    }
-=======
                     scanResultHandler((List<CellInfo>) msg.obj);
->>>>>>> 484676ed
                     break;
 
                 case EVENT_NETWORK_SCAN_ERROR:
