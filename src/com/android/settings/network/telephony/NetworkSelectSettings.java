--- conflicted
+++ resolved
@@ -234,20 +234,13 @@
                     final boolean isSucceed = (boolean) msg.obj;
                     setProgressBarVisible(false);
                     getPreferenceScreen().setEnabled(true);
-<<<<<<< HEAD
-=======
-
->>>>>>> 0e05a9c7
+
                     if (mSelectedPreference != null) {
                         mSelectedPreference.setSummary(isSucceed
                                 ? R.string.network_connected
                                 : R.string.network_could_not_connect);
                     } else {
-<<<<<<< HEAD
-                        Log.d(TAG, "No preference to update!");
-=======
                         Log.e(TAG, "No preference to update!");
->>>>>>> 0e05a9c7
                     }
                     break;
                 case EVENT_NETWORK_SCAN_RESULTS:
