--- conflicted
+++ resolved
@@ -198,23 +198,15 @@
 
             mRequestIdManualNetworkSelect = getNewRequestId();
             mWaitingForNumberOfScanResults = MIN_NUMBER_OF_SCAN_REQUIRED;
-<<<<<<< HEAD
-            final String operatorNumeric = mSelectedPreference.getOperatorNumeric();
+            final OperatorInfo operator = mSelectedPreference.getOperatorInfo();
             final int accessNetworkType = mSelectedPreference.getAccessNetworkType();
-=======
-            final OperatorInfo operator = mSelectedPreference.getOperatorInfo();
->>>>>>> 4c3c27dc
             ThreadUtils.postOnBackgroundThread(() -> {
                 final Message msg = mHandler.obtainMessage(
                         EVENT_SET_NETWORK_SELECTION_MANUALLY_DONE);
                 // Send accessNetworkType as a parameter.
                 // This is converted to RadioAccessNetwork in the Telephony Framework.
                 msg.obj = mTelephonyManager.setNetworkSelectionModeManual(
-<<<<<<< HEAD
-                        operatorNumeric, true /* persistSelection */, accessNetworkType);
-=======
-                        operator, true /* persistSelection */);
->>>>>>> 4c3c27dc
+                        operator, true /* persistSelection */, accessNetworkType);
                 msg.sendToTarget();
             });
         }
