/*
 * Copyright (C) 2018 The Android Open Source Project
 *
 * Licensed under the Apache License, Version 2.0 (the "License");
 * you may not use this file except in compliance with the License.
 * You may obtain a copy of the License at
 *
 *      http://www.apache.org/licenses/LICENSE-2.0
 *
 * Unless required by applicable law or agreed to in writing, software
 * distributed under the License is distributed on an "AS IS" BASIS,
 * WITHOUT WARRANTIES OR CONDITIONS OF ANY KIND, either express or implied.
 * See the License for the specific language governing permissions and
 * limitations under the License.
 */

package com.android.settings.network.telephony;

import android.app.Activity;
import android.app.settings.SettingsEnums;
import android.content.Context;
import android.os.Bundle;
import android.os.Handler;
import android.os.Message;
import android.os.PersistableBundle;
import android.provider.Settings;
import android.telephony.AccessNetworkConstants;
import android.telephony.CarrierConfigManager;
import android.telephony.CellIdentity;
import android.telephony.CellInfo;
import android.telephony.CellInfoCdma;
import android.telephony.CellInfoGsm;
import android.telephony.CellInfoLte;
import android.telephony.CellInfoWcdma;
import android.telephony.NetworkRegistrationInfo;
import android.telephony.ServiceState;
import android.telephony.SignalStrength;
import android.telephony.SubscriptionManager;
import android.telephony.TelephonyManager;
import android.util.Log;
import android.view.View;

import androidx.annotation.VisibleForTesting;
import androidx.preference.Preference;
import androidx.preference.PreferenceCategory;

import com.android.internal.telephony.OperatorInfo;
import com.android.settings.R;
import com.android.settings.Utils;
import com.android.settings.dashboard.DashboardFragment;
import com.android.settings.network.SubscriptionUtil;
import com.android.settings.network.SubscriptionsChangeListener;
import com.android.settings.overlay.FeatureFactory;
import com.android.settingslib.core.instrumentation.MetricsFeatureProvider;
import com.android.settingslib.utils.ThreadUtils;

import java.util.ArrayList;
import java.util.Arrays;
import java.util.List;
import java.util.Set;
import java.util.HashSet;
import java.util.concurrent.ExecutorService;
import java.util.concurrent.Executors;

/**
 * "Choose network" settings UI for the Settings app.
 */
public class NetworkSelectSettings extends DashboardFragment implements
         SubscriptionsChangeListener.SubscriptionsChangeListenerClient {

    private static final String TAG = "NetworkSelectSettings";

    private static final int EVENT_SET_NETWORK_SELECTION_MANUALLY_DONE = 1;
    private static final int EVENT_NETWORK_SCAN_RESULTS = 2;
    private static final int EVENT_NETWORK_SCAN_ERROR = 3;
    private static final int EVENT_NETWORK_SCAN_COMPLETED = 4;

    private static final String PREF_KEY_NETWORK_OPERATORS = "network_operators_preference";
    private static final int MIN_NUMBER_OF_SCAN_REQUIRED = 2;

    @VisibleForTesting
    PreferenceCategory mPreferenceCategory;
    @VisibleForTesting
    NetworkOperatorPreference mSelectedPreference;
    private View mProgressHeader;
    private Preference mStatusMessagePreference;
    @VisibleForTesting
    List<CellInfo> mCellInfoList;
    private int mSubId = SubscriptionManager.INVALID_SUBSCRIPTION_ID;
    @VisibleForTesting
    TelephonyManager mTelephonyManager;
    SubscriptionManager mSubscriptionManager;
    private SubscriptionsChangeListener mSubscriptionsChangeListener;
    private List<String> mForbiddenPlmns;
    private boolean mShow4GForLTE = false;
    private NetworkScanHelper mNetworkScanHelper;
    private final ExecutorService mNetworkScanExecutor = Executors.newFixedThreadPool(1);
    private MetricsFeatureProvider mMetricsFeatureProvider;
    private boolean mUseNewApi;
    private boolean mIsAdvancedScanSupported;
    private long mRequestIdManualNetworkSelect;
    private long mRequestIdManualNetworkScan;
    private long mWaitingForNumberOfScanResults;
    @VisibleForTesting
    boolean mIsAggregationEnabled = false;

    @Override
    public void onCreate(Bundle icicle) {
        super.onCreate(icicle);

        if (TelephonyUtils.isServiceConnected()) {
            mIsAdvancedScanSupported = TelephonyUtils.isAdvancedPlmnScanSupported(
                    getContext());
        } else {
            Log.d(TAG, "ExtTelephonyService is not connected!!! ");
        }
        Log.d(TAG, "mIsAdvancedScanSupported: " + mIsAdvancedScanSupported);
        mSubId = getArguments().getInt(Settings.EXTRA_SUB_ID);

        mPreferenceCategory = findPreference(PREF_KEY_NETWORK_OPERATORS);
        mStatusMessagePreference = new Preference(getContext());
        mStatusMessagePreference.setSelectable(false);
        mSelectedPreference = null;
        mTelephonyManager = getContext().getSystemService(TelephonyManager.class)
                .createForSubscriptionId(mSubId);
        mSubscriptionManager = getContext().getSystemService(SubscriptionManager.class);
        mSubscriptionsChangeListener = new SubscriptionsChangeListener(getContext(), this);
        mNetworkScanHelper = new NetworkScanHelper(
                getContext(), mTelephonyManager, mCallback, mNetworkScanExecutor);
        PersistableBundle bundle = ((CarrierConfigManager) getContext().getSystemService(
                Context.CARRIER_CONFIG_SERVICE)).getConfigForSubId(mSubId);
        if (bundle != null) {
            mShow4GForLTE = bundle.getBoolean(
                    CarrierConfigManager.KEY_SHOW_4G_FOR_LTE_DATA_ICON_BOOL);
        }

        mMetricsFeatureProvider = FeatureFactory
                .getFactory(getContext()).getMetricsFeatureProvider();

        mIsAggregationEnabled = getContext().getResources().getBoolean(
                R.bool.config_network_selection_list_aggregation_enabled);
        Log.d(TAG, "init: mUseNewApi:" + mUseNewApi
                + " ,mIsAggregationEnabled:" + mIsAggregationEnabled);
    }

    @Override
    public void onViewCreated(View view, Bundle savedInstanceState) {
        super.onViewCreated(view, savedInstanceState);

        final Activity activity = getActivity();
        if (activity != null) {
            mProgressHeader = setPinnedHeaderView(R.layout.progress_header)
                    .findViewById(R.id.progress_bar_animation);
            setProgressBarVisible(false);
        }
    }

    @Override
    public void onStart() {
        Log.d(TAG, "onStart()");
        super.onStart();
        mSubscriptionsChangeListener.start();

        updateForbiddenPlmns();
        if (isProgressBarVisible()) {
            return;
        }
        if (mWaitingForNumberOfScanResults <= 0) {
            // Clear the selected preference whenever the scan starts
            mSelectedPreference = null;
            startNetworkQuery();
        }
    }

    /**
     * Update forbidden PLMNs from the USIM App
     */
    @VisibleForTesting
    void updateForbiddenPlmns() {
        final String[] forbiddenPlmns = mTelephonyManager.getForbiddenPlmns();
        mForbiddenPlmns = forbiddenPlmns != null
                ? Arrays.asList(forbiddenPlmns)
                : new ArrayList<>();
    }

    @Override
    public void onStop() {
        Log.d(TAG, "onStop() mWaitingForNumberOfScanResults: " + mWaitingForNumberOfScanResults);
        mSubscriptionsChangeListener.stop();
        super.onStop();
        if (mWaitingForNumberOfScanResults <= 0) {
            stopNetworkQuery();
        }
    }

    @Override
    public boolean onPreferenceTreeClick(Preference preference) {
        if (preference != mSelectedPreference) {
            stopNetworkQuery();

            // Refresh the last selected item in case users reselect network.
            clearPreferenceSummary();
            if (mSelectedPreference != null) {
                // Set summary as "Disconnected" to the previously connected network
                mSelectedPreference.setSummary(R.string.network_disconnected);
            }

            mSelectedPreference = (NetworkOperatorPreference) preference;
            mSelectedPreference.setSummary(R.string.network_connecting);

            mMetricsFeatureProvider.action(getContext(),
                    SettingsEnums.ACTION_MOBILE_NETWORK_MANUAL_SELECT_NETWORK);

            setProgressBarVisible(true);
            // Disable the screen until network is manually set
            getPreferenceScreen().setEnabled(false);

            mRequestIdManualNetworkSelect = getNewRequestId();
            mWaitingForNumberOfScanResults = MIN_NUMBER_OF_SCAN_REQUIRED;
            final OperatorInfo operator = mSelectedPreference.getOperatorInfo();
            ThreadUtils.postOnBackgroundThread(() -> {
                final Message msg = mHandler.obtainMessage(
                        EVENT_SET_NETWORK_SELECTION_MANUALLY_DONE);
                msg.obj = mTelephonyManager.setNetworkSelectionModeManual(
                        operator, true /* persistSelection */);
                msg.sendToTarget();
            });
        }

        return true;
    }

    @Override
    public void onAirplaneModeChanged(boolean airplaneModeEnabled) {
    }

    @Override
    public void onSubscriptionsChanged() {
        boolean isActiveSubscriptionId = mSubscriptionManager.isActiveSubscriptionId(mSubId);
        Log.d(TAG, "onSubscriptionsChanged, mSubId: " + mSubId
                + ", isActive: " + isActiveSubscriptionId);

        if (!isActiveSubscriptionId) {
            // The current subscription is no longer active, possibly because the SIM was removed.
            // Finish the activity.
            final Activity activity = getActivity();
            if (activity != null && !activity.isFinishing() && !activity.isDestroyed()) {
                Log.d(TAG, "Calling finish");
                activity.finish();
            }
        }
    }

    @Override
    protected int getPreferenceScreenResId() {
        return R.xml.choose_network;
    }

    @Override
    protected String getLogTag() {
        return TAG;
    }

    @Override
    public int getMetricsCategory() {
        return SettingsEnums.MOBILE_NETWORK_SELECT;
    }

    private final Handler mHandler = new Handler() {
        @Override
        public void handleMessage(Message msg) {
            Log.d(TAG, "handleMessage, msg.what: " + msg.what);
            switch (msg.what) {
                case EVENT_SET_NETWORK_SELECTION_MANUALLY_DONE:
                    final boolean isSucceed = (boolean) msg.obj;
                    setProgressBarVisible(false);
                    getPreferenceScreen().setEnabled(true);

                    if (mSelectedPreference != null) {
                        mSelectedPreference.setSummary(isSucceed
                                ? R.string.network_connected
                                : R.string.network_could_not_connect);
                    } else {
                        Log.e(TAG, "No preference to update!");
                    }
                    break;
                case EVENT_NETWORK_SCAN_RESULTS:
                    final List<CellInfo> results = (List<CellInfo>) msg.obj;
                    if (mRequestIdManualNetworkScan < mRequestIdManualNetworkSelect) {
                        Log.d(TAG, "CellInfoList (drop): "
                                + CellInfoUtil.cellInfoListToString(new ArrayList<>(results)));
                        break;
                    }
                    mWaitingForNumberOfScanResults--;
                    if ((mWaitingForNumberOfScanResults <= 0) && (!isResumed())) {
                        stopNetworkQuery();
                    }

<<<<<<< HEAD
                    mCellInfoList = new ArrayList<>(results);
                    Log.d(TAG, "CellInfoList size: " +  mCellInfoList.size());
=======
                    mCellInfoList = doAggregation(results);
>>>>>>> cfc43b2c
                    Log.d(TAG, "CellInfoList: " + CellInfoUtil.cellInfoListToString(mCellInfoList));
                    if (mCellInfoList != null && mCellInfoList.size() != 0) {
                        final NetworkOperatorPreference connectedPref =
                                updateAllPreferenceCategory();
                        if (connectedPref != null) {
                            // update selected preference instance into connected preference
                            if (mSelectedPreference != null) {
                                mSelectedPreference = connectedPref;
                            }
                        } else if (!getPreferenceScreen().isEnabled()) {
                            if (connectedPref == null) {
                                mSelectedPreference.setSummary(R.string.network_connecting);
                            }
                        }
                        getPreferenceScreen().setEnabled(true);
                    } else if (getPreferenceScreen().isEnabled()) {
                        addMessagePreference(R.string.empty_networks_list);
                        // keep showing progress bar, it will be stopped when error or completed
                        setProgressBarVisible(true);
                    }
                    break;

                case EVENT_NETWORK_SCAN_ERROR:
                    stopNetworkQuery();
                    Log.i(TAG, "Network scan failure " + msg.arg1 + ":"
                            + " scan request 0x" + Long.toHexString(mRequestIdManualNetworkScan)
                            + ", waiting for scan results = " + mWaitingForNumberOfScanResults
                            + ", select request 0x"
                            + Long.toHexString(mRequestIdManualNetworkSelect));
                    if (mRequestIdManualNetworkScan < mRequestIdManualNetworkSelect) {
                        break;
                    }
                    if (!getPreferenceScreen().isEnabled()) {
                        clearPreferenceSummary();
                        getPreferenceScreen().setEnabled(true);
                    } else {
                        addMessagePreference(R.string.network_query_error);
                    }
                    break;

                case EVENT_NETWORK_SCAN_COMPLETED:
                    stopNetworkQuery();
                    Log.d(TAG, "Network scan complete:"
                            + " scan request 0x" + Long.toHexString(mRequestIdManualNetworkScan)
                            + ", waiting for scan results = " + mWaitingForNumberOfScanResults
                            + ", select request 0x"
                            + Long.toHexString(mRequestIdManualNetworkSelect));
                    if (mRequestIdManualNetworkScan < mRequestIdManualNetworkSelect) {
                        break;
                    }
                    if (!getPreferenceScreen().isEnabled()) {
                        clearPreferenceSummary();
                        getPreferenceScreen().setEnabled(true);
                    } else if (mCellInfoList == null) {
                        // In case the scan timeout before getting any results
                        addMessagePreference(R.string.empty_networks_list);
                    }
                    break;
            }
            return;
        }
    };

    @VisibleForTesting
    List<CellInfo> doAggregation(List<CellInfo> cellInfoListInput) {
        if (!mIsAggregationEnabled) {
            Log.d(TAG, "no aggregation");
            return new ArrayList<>(cellInfoListInput);
        }
        ArrayList<CellInfo> aggregatedList = new ArrayList<>();
        for (CellInfo cellInfo : cellInfoListInput) {
            String plmn = CellInfoUtil.getNetworkTitle(cellInfo.getCellIdentity(),
                    CellInfoUtil.getCellIdentityMccMnc(cellInfo.getCellIdentity()));
            Class className = cellInfo.getClass();

            if (aggregatedList.stream().anyMatch(
                    item -> {
                        String itemPlmn = CellInfoUtil.getNetworkTitle(item.getCellIdentity(),
                                CellInfoUtil.getCellIdentityMccMnc(item.getCellIdentity()));
                        return itemPlmn.equals(plmn) && item.getClass().equals(className);
                    })) {
                continue;
            }
            aggregatedList.add(cellInfo);
        }
        return aggregatedList;
    }

    private final NetworkScanHelper.NetworkScanCallback mCallback =
            new NetworkScanHelper.NetworkScanCallback() {
                public void onResults(List<CellInfo> results) {
                    final Message msg = mHandler.obtainMessage(EVENT_NETWORK_SCAN_RESULTS, results);
                    msg.sendToTarget();
                }

                public void onComplete() {
                    final Message msg = mHandler.obtainMessage(EVENT_NETWORK_SCAN_COMPLETED);
                    msg.sendToTarget();
                }

                public void onError(int error) {
                    final Message msg = mHandler.obtainMessage(EVENT_NETWORK_SCAN_ERROR, error,
                            0 /* arg2 */);
                    msg.sendToTarget();
                }
            };

    /**
     * Update the content of network operators list.
     *
     * @return preference which shows connected
     */
    @VisibleForTesting
    NetworkOperatorPreference updateAllPreferenceCategory() {
        int numberOfPreferences = mPreferenceCategory.getPreferenceCount();

        // remove unused preferences
        while (numberOfPreferences > mCellInfoList.size()) {
            numberOfPreferences--;
            mPreferenceCategory.removePreference(
                    mPreferenceCategory.getPreference(numberOfPreferences));
        }

        // update the content of preference
        NetworkOperatorPreference connectedPref = null;
        for (int index = 0; index < mCellInfoList.size(); index++) {
            final CellInfo cellInfo = mCellInfoList.get(index);

            NetworkOperatorPreference pref = null;
            if (index < numberOfPreferences) {
                final Preference rawPref = mPreferenceCategory.getPreference(index);
                if (rawPref instanceof NetworkOperatorPreference) {
                    // replace existing preference
                    pref = (NetworkOperatorPreference) rawPref;
                    pref.updateCell(cellInfo);
                } else {
                    mPreferenceCategory.removePreference(rawPref);
                }
            }
            if (pref == null) {
                // add new preference
                pref = new NetworkOperatorPreference(getPrefContext(),
                        cellInfo, mForbiddenPlmns, mShow4GForLTE);
                pref.setOrder(index);
                mPreferenceCategory.addPreference(pref);
            }
            pref.setKey(pref.getOperatorName());

            if (mCellInfoList.get(index).isRegistered()) {
                pref.setSummary(R.string.network_connected);
                connectedPref = pref;
            } else {
                pref.setSummary(null);
            }
        }

        // update selected preference instance by index
        for (int index = 0; index < mCellInfoList.size(); index++) {
            final CellInfo cellInfo = mCellInfoList.get(index);

            if ((mSelectedPreference != null) && mSelectedPreference.isSameCell(cellInfo)) {
                mSelectedPreference = (NetworkOperatorPreference)
                        (mPreferenceCategory.getPreference(index));
            }
        }

        return connectedPref;
    }

    /**
     * Config the network operator list when the page was created. When user get
     * into this page, the device might or might not have data connection.
     * - If the device has data:
     * 1. use {@code ServiceState#getNetworkRegistrationInfoList()} to get the currently
     * registered cellIdentity, wrap it into a CellInfo;
     * 2. set the signal strength level as strong;
     * 3. get the title of the previously connected network operator, since the CellIdentity
     * got from step 1 only has PLMN.
     * - If the device has no data, we will remove the connected network operators list from the
     * screen.
     */
    private void forceUpdateConnectedPreferenceCategory() {
        if (mTelephonyManager.getDataState() == mTelephonyManager.DATA_CONNECTED) {
            // Try to get the network registration states
            final ServiceState ss = mTelephonyManager.getServiceState();
            if (ss == null) {
                return;
            }
            final List<NetworkRegistrationInfo> networkList =
                    ss.getNetworkRegistrationInfoListForTransportType(
                            AccessNetworkConstants.TRANSPORT_TYPE_WWAN);
            if (networkList == null || networkList.size() == 0) {
                return;
            }
            // Due to the aggregation of cell between carriers, it's possible to get CellIdentity
            // containing forbidden PLMN.
            // Getting current network from ServiceState is no longer a good idea.
            // Add an additional rule to avoid from showing forbidden PLMN to the user.
            if (mForbiddenPlmns == null) {
                updateForbiddenPlmns();
            }

            Set<CellIdentity> cellIdentitySet = new HashSet<CellIdentity>();
            for (NetworkRegistrationInfo regInfo : networkList) {
                Log.d(TAG, "regInfo: " + regInfo.toString());
                // There can be multiple NetworkRegistrationInfos for the same CellIdentity,
                // e.g., one each for CS and PS. In such cases, show show only one entry,
                // otherwise it would be quite confusing to the user to see multiple entries for
                // the same CellIdentity instance.
                final CellIdentity cellIdentity = regInfo.getCellIdentity();
                if (cellIdentity != null) {
                    // Add each valid CellIdentity to a HashSet so that only unique values remain.
                    cellIdentitySet.add(cellIdentity);
                }
            }

            for (CellIdentity cellIdentity : cellIdentitySet) {
                if (cellIdentity == null) {
                    continue;
                }
                final NetworkOperatorPreference pref = new NetworkOperatorPreference(
                        getPrefContext(), cellIdentity, mForbiddenPlmns, mShow4GForLTE);
                if (pref.isForbiddenNetwork()) {
                    continue;
                }
                pref.setSummary(R.string.network_connected);
                // Update the signal strength icon, since the default signalStrength value
                // would be zero
                // (it would be quite confusing why the connected network has no signal)
                pref.setIcon(SignalStrength.NUM_SIGNAL_STRENGTH_BINS - 1);
                mPreferenceCategory.addPreference(pref);
            }
        }
    }

    /**
     * Clear all of the preference summary
     */
    private void clearPreferenceSummary() {
        int idxPreference = mPreferenceCategory.getPreferenceCount();
        while (idxPreference > 0) {
            idxPreference--;
            final NetworkOperatorPreference networkOperator = (NetworkOperatorPreference)
                    (mPreferenceCategory.getPreference(idxPreference));
            networkOperator.setSummary(null);
        }
    }

    private long getNewRequestId() {
        return Math.max(mRequestIdManualNetworkSelect,
                mRequestIdManualNetworkScan) + 1;
    }

    private boolean isProgressBarVisible() {
        if (mProgressHeader == null) {
            return false;
        }
        return (mProgressHeader.getVisibility() == View.VISIBLE);
    }

    protected void setProgressBarVisible(boolean visible) {
        if (mProgressHeader != null) {
            mProgressHeader.setVisibility(visible ? View.VISIBLE : View.GONE);
        }
    }

    private void addMessagePreference(int messageId) {
        setProgressBarVisible(false);
        mStatusMessagePreference.setTitle(messageId);
        mPreferenceCategory.removeAll();
        mPreferenceCategory.addPreference(mStatusMessagePreference);
    }

    private void startNetworkQuery() {
        setProgressBarVisible(true);
        if (mNetworkScanHelper != null) {
            mRequestIdManualNetworkScan = getNewRequestId();
            mWaitingForNumberOfScanResults = MIN_NUMBER_OF_SCAN_REQUIRED;

            mNetworkScanHelper.startNetworkScan(
                    mIsAdvancedScanSupported
                            ? NetworkScanHelper.NETWORK_SCAN_TYPE_INCREMENTAL_RESULTS
                            : NetworkScanHelper.NETWORK_SCAN_TYPE_INCREMENTAL_RESULTS_LEGACY);
        }
    }

    private void stopNetworkQuery() {
        setProgressBarVisible(false);
        if (mNetworkScanHelper != null) {
            mWaitingForNumberOfScanResults = 0;
            mNetworkScanHelper.stopNetworkQuery();
        }
    }

    @Override
    public void onDestroy() {
        Log.d(TAG, "onDestroy()");
        stopNetworkQuery();
        mNetworkScanExecutor.shutdown();
        super.onDestroy();
    }
}<|MERGE_RESOLUTION|>--- conflicted
+++ resolved
@@ -296,12 +296,8 @@
                         stopNetworkQuery();
                     }
 
-<<<<<<< HEAD
-                    mCellInfoList = new ArrayList<>(results);
+                    mCellInfoList = doAggregation(results);
                     Log.d(TAG, "CellInfoList size: " +  mCellInfoList.size());
-=======
-                    mCellInfoList = doAggregation(results);
->>>>>>> cfc43b2c
                     Log.d(TAG, "CellInfoList: " + CellInfoUtil.cellInfoListToString(mCellInfoList));
                     if (mCellInfoList != null && mCellInfoList.size() != 0) {
                         final NetworkOperatorPreference connectedPref =
