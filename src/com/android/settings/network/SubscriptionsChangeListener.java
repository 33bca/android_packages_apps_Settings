/*
 * Copyright (C) 2018 The Android Open Source Project
 *
 * Licensed under the Apache License, Version 2.0 (the "License");
 * you may not use this file except in compliance with the License.
 * You may obtain a copy of the License at
 *
 *      http://www.apache.org/licenses/LICENSE-2.0
 *
 * Unless required by applicable law or agreed to in writing, software
 * distributed under the License is distributed on an "AS IS" BASIS,
 * WITHOUT WARRANTIES OR CONDITIONS OF ANY KIND, either express or implied.
 * See the License for the specific language governing permissions and
 * limitations under the License.
 */

package com.android.settings.network;

import android.content.BroadcastReceiver;
import android.content.Context;
import android.content.Intent;
import android.content.IntentFilter;
import android.database.ContentObserver;
import android.net.Uri;
import android.os.Handler;
import android.os.Looper;
import android.provider.Settings;
import android.telephony.SubscriptionManager;
import android.telephony.SubscriptionManager.OnSubscriptionsChangedListener;
import android.util.Log;

import com.android.internal.telephony.TelephonyIntents;

/** Helper class for listening to changes in availability of telephony subscriptions */
public class SubscriptionsChangeListener extends ContentObserver {
<<<<<<< HEAD
    private static final String TAG = "SubscriptionsChangeListener";
=======

    private static final String TAG = "SubscriptionsChangeListener";

>>>>>>> b81ef59e
    public interface SubscriptionsChangeListenerClient {
        void onAirplaneModeChanged(boolean airplaneModeEnabled);
        void onSubscriptionsChanged();
    }

    private Context mContext;
    private SubscriptionsChangeListenerClient mClient;
    private SubscriptionManager mSubscriptionManager;
    private OnSubscriptionsChangedListener mSubscriptionsChangedListener;
    private Uri mAirplaneModeSettingUri;
    private BroadcastReceiver mBroadcastReceiver;
<<<<<<< HEAD
    private boolean isReceiverRegistered = false;
=======
    private boolean mRunning = false;
>>>>>>> b81ef59e

    public SubscriptionsChangeListener(Context context, SubscriptionsChangeListenerClient client) {
        super(new Handler(Looper.getMainLooper()));
        mContext = context;
        mClient = client;
        mSubscriptionManager = mContext.getSystemService(SubscriptionManager.class);
        mSubscriptionsChangedListener = new OnSubscriptionsChangedListener(Looper.getMainLooper()) {
            @Override
            public void onSubscriptionsChanged() {
                subscriptionsChangedCallback();
            }
        };
        mAirplaneModeSettingUri = Settings.Global.getUriFor(Settings.Global.AIRPLANE_MODE_ON);
        mBroadcastReceiver = new BroadcastReceiver() {
            @Override
            public void onReceive(Context context, Intent intent) {
                if (!isInitialStickyBroadcast()) {
                    subscriptionsChangedCallback();
                }
            }
        };
    }

    public void start() {
        Log.d(TAG, "Start");
        mSubscriptionManager.addOnSubscriptionsChangedListener(
                mContext.getMainExecutor(), mSubscriptionsChangedListener);
        mContext.getContentResolver()
                .registerContentObserver(mAirplaneModeSettingUri, false, this);
        final IntentFilter radioTechnologyChangedFilter = new IntentFilter(
                TelephonyIntents.ACTION_RADIO_TECHNOLOGY_CHANGED);
        mContext.registerReceiver(mBroadcastReceiver, radioTechnologyChangedFilter);
<<<<<<< HEAD
        isReceiverRegistered = true;
    }

    public void stop() {
        mSubscriptionManager.removeOnSubscriptionsChangedListener(mSubscriptionsChangedListener);
        mContext.getContentResolver().unregisterContentObserver(this);
        if(isReceiverRegistered) {
            mContext.unregisterReceiver(mBroadcastReceiver);
            isReceiverRegistered = false;
=======
        mRunning = true;
    }

    public void stop() {
        if (mRunning) {
            mSubscriptionManager.removeOnSubscriptionsChangedListener(
                    mSubscriptionsChangedListener);
            mContext.getContentResolver().unregisterContentObserver(this);
            mContext.unregisterReceiver(mBroadcastReceiver);
            mRunning = false;
        } else {
            Log.d(TAG, "Stop has been called without associated Start.");
>>>>>>> b81ef59e
        }
    }

    public boolean isAirplaneModeOn() {
        return Settings.Global.getInt(mContext.getContentResolver(),
                Settings.Global.AIRPLANE_MODE_ON, 0) != 0;
    }

    private void subscriptionsChangedCallback() {
        mClient.onSubscriptionsChanged();
    }

    @Override
    public void onChange(boolean selfChange, Uri uri) {
        if (uri.equals(mAirplaneModeSettingUri)) {
            mClient.onAirplaneModeChanged(isAirplaneModeOn());
        }
    }
}<|MERGE_RESOLUTION|>--- conflicted
+++ resolved
@@ -33,13 +33,9 @@
 
 /** Helper class for listening to changes in availability of telephony subscriptions */
 public class SubscriptionsChangeListener extends ContentObserver {
-<<<<<<< HEAD
-    private static final String TAG = "SubscriptionsChangeListener";
-=======
 
     private static final String TAG = "SubscriptionsChangeListener";
 
->>>>>>> b81ef59e
     public interface SubscriptionsChangeListenerClient {
         void onAirplaneModeChanged(boolean airplaneModeEnabled);
         void onSubscriptionsChanged();
@@ -51,11 +47,7 @@
     private OnSubscriptionsChangedListener mSubscriptionsChangedListener;
     private Uri mAirplaneModeSettingUri;
     private BroadcastReceiver mBroadcastReceiver;
-<<<<<<< HEAD
-    private boolean isReceiverRegistered = false;
-=======
     private boolean mRunning = false;
->>>>>>> b81ef59e
 
     public SubscriptionsChangeListener(Context context, SubscriptionsChangeListenerClient client) {
         super(new Handler(Looper.getMainLooper()));
@@ -88,17 +80,6 @@
         final IntentFilter radioTechnologyChangedFilter = new IntentFilter(
                 TelephonyIntents.ACTION_RADIO_TECHNOLOGY_CHANGED);
         mContext.registerReceiver(mBroadcastReceiver, radioTechnologyChangedFilter);
-<<<<<<< HEAD
-        isReceiverRegistered = true;
-    }
-
-    public void stop() {
-        mSubscriptionManager.removeOnSubscriptionsChangedListener(mSubscriptionsChangedListener);
-        mContext.getContentResolver().unregisterContentObserver(this);
-        if(isReceiverRegistered) {
-            mContext.unregisterReceiver(mBroadcastReceiver);
-            isReceiverRegistered = false;
-=======
         mRunning = true;
     }
 
@@ -111,7 +92,6 @@
             mRunning = false;
         } else {
             Log.d(TAG, "Stop has been called without associated Start.");
->>>>>>> b81ef59e
         }
     }
 
