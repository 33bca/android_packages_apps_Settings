/*
 * Copyright (C) 2021 The Android Open Source Project
 *
 * Licensed under the Apache License, Version 2.0 (the "License");
 * you may not use this file except in compliance with the License.
 * You may obtain a copy of the License at
 *
 *      http://www.apache.org/licenses/LICENSE-2.0
 *
 * Unless required by applicable law or agreed to in writing, software
 * distributed under the License is distributed on an "AS IS" BASIS,
 * WITHOUT WARRANTIES OR CONDITIONS OF ANY KIND, either express or implied.
 * See the License for the specific language governing permissions and
 * limitations under the License.
 */

package com.android.settings.biometrics.face;

import android.app.admin.DevicePolicyManager;
import android.app.settings.SettingsEnums;
import android.content.Intent;
import android.hardware.face.FaceManager;
import android.hardware.face.FaceSensorPropertiesInternal;
import android.os.Bundle;
import android.view.View;
import android.widget.ImageView;
import android.widget.TextView;

import androidx.annotation.NonNull;
import androidx.annotation.Nullable;
import androidx.annotation.StringRes;

import com.android.settings.R;
import com.android.settings.Utils;
import com.android.settings.biometrics.BiometricEnrollIntroduction;
import com.android.settings.biometrics.BiometricUtils;
import com.android.settings.overlay.FeatureFactory;
import com.android.settings.password.ChooseLockSettingsHelper;
import com.android.settingslib.RestrictedLockUtilsInternal;

import com.google.android.setupcompat.template.FooterButton;
import com.google.android.setupcompat.util.WizardManagerHelper;
import com.google.android.setupdesign.span.LinkSpan;

import java.util.List;

/**
 * Provides introductory info about face unlock and prompts the user to agree before starting face
 * enrollment.
 */
public class FaceEnrollIntroduction extends BiometricEnrollIntroduction {
    private static final String TAG = "FaceEnrollIntroduction";

    private FaceManager mFaceManager;
    private FaceFeatureProvider mFaceFeatureProvider;
    @Nullable private FooterButton mPrimaryFooterButton;
    @Nullable private FooterButton mSecondaryFooterButton;

    @Override
    protected void onCancelButtonClick(View view) {
        if (!BiometricUtils.tryStartingNextBiometricEnroll(this, ENROLL_NEXT_BIOMETRIC_REQUEST)) {
            super.onCancelButtonClick(view);
        }
    }

    @Override
    protected void onSkipButtonClick(View view) {
        if (!BiometricUtils.tryStartingNextBiometricEnroll(this, ENROLL_NEXT_BIOMETRIC_REQUEST)) {
            super.onSkipButtonClick(view);
        }
    }

    @Override
    protected void onCreate(Bundle savedInstanceState) {
        super.onCreate(savedInstanceState);

        final ImageView iconGlasses = findViewById(R.id.icon_glasses);
        final ImageView iconLooking = findViewById(R.id.icon_looking);
        iconGlasses.getBackground().setColorFilter(getIconColorFilter());
        iconLooking.getBackground().setColorFilter(getIconColorFilter());

        final TextView infoMessageGlasses = findViewById(R.id.info_message_glasses);
        final TextView infoMessageLooking = findViewById(R.id.info_message_looking);
        final TextView howMessage = findViewById(R.id.how_message);
        final TextView inControlTitle = findViewById(R.id.title_in_control);
        final TextView inControlMessage = findViewById(R.id.message_in_control);
        infoMessageGlasses.setText(getInfoMessageGlasses());
        infoMessageLooking.setText(getInfoMessageLooking());
        howMessage.setText(getHowMessage());
        inControlTitle.setText(getInControlTitle());
        inControlMessage.setText(getInControlMessage());

        mFaceManager = Utils.getFaceManagerOrNull(this);
        mFaceFeatureProvider = FeatureFactory.getFactory(getApplicationContext())
                .getFaceFeatureProvider();

        // This path is an entry point for SetNewPasswordController, e.g.
        // adb shell am start -a android.app.action.SET_NEW_PASSWORD
        if (mToken == null && BiometricUtils.containsGatekeeperPasswordHandle(getIntent())) {
            if (generateChallengeOnCreate()) {
                mFooterBarMixin.getPrimaryButton().setEnabled(false);
                // We either block on generateChallenge, or need to gray out the "next" button until
                // the challenge is ready. Let's just do this for now.
                mFaceManager.generateChallenge(mUserId, (sensorId, userId, challenge) -> {
                    mToken = BiometricUtils.requestGatekeeperHat(this, getIntent(), mUserId,
                            challenge);
                    mSensorId = sensorId;
                    mChallenge = challenge;
                    mFooterBarMixin.getPrimaryButton().setEnabled(true);
                });
            }
        }
    }

    protected boolean generateChallengeOnCreate() {
        return true;
    }

<<<<<<< HEAD
=======
    @StringRes
    protected int getInfoMessageGlasses() {
        return R.string.security_settings_face_enroll_introduction_info_glasses;
    }

    @StringRes
    protected int getInfoMessageLooking() {
        return R.string.security_settings_face_enroll_introduction_info_looking;
    }

    @StringRes
    protected int getHowMessage() {
        return R.string.security_settings_face_enroll_introduction_how_message;
    }

    @StringRes
    protected int getInControlTitle() {
        return R.string.security_settings_face_enroll_introduction_control_title;
    }

    @StringRes
    protected int getInControlMessage() {
        return R.string.security_settings_face_enroll_introduction_control_message;
    }

>>>>>>> 0fcac8bf
    @Override
    protected boolean isDisabledByAdmin() {
        return RestrictedLockUtilsInternal.checkIfKeyguardFeaturesDisabled(
                this, DevicePolicyManager.KEYGUARD_DISABLE_FACE, mUserId) != null;
    }

    @Override
    protected int getLayoutResource() {
        return R.layout.face_enroll_introduction;
    }

    @Override
    protected int getHeaderResDisabledByAdmin() {
        return R.string.security_settings_face_enroll_introduction_title_unlock_disabled;
    }

    @Override
    protected int getHeaderResDefault() {
        return R.string.security_settings_face_enroll_introduction_title;
    }

    @Override
    protected int getDescriptionResDisabledByAdmin() {
        return R.string.security_settings_face_enroll_introduction_message_unlock_disabled;
    }

    @Override
    protected FooterButton getCancelButton() {
        if (mFooterBarMixin != null) {
            return mFooterBarMixin.getSecondaryButton();
        }
        return null;
    }

    @Override
    protected FooterButton getNextButton() {
        if (mFooterBarMixin != null) {
            return mFooterBarMixin.getPrimaryButton();
        }
        return null;
    }

    @Override
    protected TextView getErrorTextView() {
        return findViewById(R.id.error_text);
    }

    private boolean maxFacesEnrolled() {
        if (mFaceManager != null) {
            final List<FaceSensorPropertiesInternal> props =
                    mFaceManager.getSensorPropertiesInternal();
            // This will need to be updated for devices with multiple face sensors.
            final int max = props.get(0).maxEnrollmentsPerUser;
            final int numEnrolledFaces = mFaceManager.getEnrolledFaces(mUserId).size();
            return numEnrolledFaces >= max;
        } else {
            return false;
        }
    }

    //TODO: Refactor this to something that conveys it is used for getting a string ID.
    @Override
    protected int checkMaxEnrolled() {
        if (mFaceManager != null) {
            if (maxFacesEnrolled()) {
                return R.string.face_intro_error_max;
            }
        } else {
            return R.string.face_intro_error_unknown;
        }
        return 0;
    }

    @Override
    protected void getChallenge(GenerateChallengeCallback callback) {
        mFaceManager = Utils.getFaceManagerOrNull(this);
        if (mFaceManager == null) {
            callback.onChallengeGenerated(0, 0, 0L);
            return;
        }
        mFaceManager.generateChallenge(mUserId, callback::onChallengeGenerated);
    }

    @Override
    protected String getExtraKeyForBiometric() {
        return ChooseLockSettingsHelper.EXTRA_KEY_FOR_FACE;
    }

    @Override
    protected Intent getEnrollingIntent() {
        Intent intent = new Intent(this, FaceEnrollEducation.class);
        WizardManagerHelper.copyWizardManagerExtras(getIntent(), intent);
        return intent;
    }

    @Override
    protected int getConfirmLockTitleResId() {
        return R.string.security_settings_face_preference_title;
    }

    @Override
    public int getMetricsCategory() {
        return SettingsEnums.FACE_ENROLL_INTRO;
    }

    @Override
    public void onClick(LinkSpan span) {
        // TODO(b/110906762)
    }

    @Override
    @NonNull
    protected FooterButton getPrimaryFooterButton() {
        if (mPrimaryFooterButton == null) {
            mPrimaryFooterButton = new FooterButton.Builder(this)
                    .setText(R.string.security_settings_face_enroll_introduction_agree)
                    .setButtonType(FooterButton.ButtonType.OPT_IN)
                    .setListener(this::onNextButtonClick)
                    .setTheme(R.style.SudGlifButton_Primary)
                    .build();
        }
        return mPrimaryFooterButton;
    }

    @Override
    @NonNull
    protected FooterButton getSecondaryFooterButton() {
        if (mSecondaryFooterButton == null) {
            mSecondaryFooterButton = new FooterButton.Builder(this)
                    .setText(R.string.security_settings_face_enroll_introduction_no_thanks)
                    .setListener(this::onSkipButtonClick)
                    .setButtonType(FooterButton.ButtonType.NEXT)
                    .setTheme(R.style.SudGlifButton_Primary)
                    .build();
        }
        return mSecondaryFooterButton;
    }

    @Override
    @StringRes
    protected int getAgreeButtonTextRes() {
        return R.string.security_settings_fingerprint_enroll_introduction_agree;
    }

    @Override
    @StringRes
    protected int getMoreButtonTextRes() {
        return R.string.security_settings_face_enroll_introduction_more;
    }
}<|MERGE_RESOLUTION|>--- conflicted
+++ resolved
@@ -116,8 +116,6 @@
         return true;
     }
 
-<<<<<<< HEAD
-=======
     @StringRes
     protected int getInfoMessageGlasses() {
         return R.string.security_settings_face_enroll_introduction_info_glasses;
@@ -143,7 +141,6 @@
         return R.string.security_settings_face_enroll_introduction_control_message;
     }
 
->>>>>>> 0fcac8bf
     @Override
     protected boolean isDisabledByAdmin() {
         return RestrictedLockUtilsInternal.checkIfKeyguardFeaturesDisabled(
