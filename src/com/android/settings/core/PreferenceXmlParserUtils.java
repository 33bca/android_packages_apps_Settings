--- conflicted
+++ resolved
@@ -325,22 +325,6 @@
                 PREPEND_VALUE) == APPEND_VALUE;
     }
 
-<<<<<<< HEAD
-    private static boolean isSearchable(TypedArray styledAttributes) {
-        return styledAttributes.getBoolean(R.styleable.Preference_searchable, true /* default */);
-    }
-
-    private static String getKeywords(TypedArray styledAttributes) {
-        return styledAttributes.getString(R.styleable.Preference_keywords);
-    }
-
-    private static boolean isAppended(TypedArray styledAttributes) {
-        return styledAttributes.getInt(R.styleable.PreferenceScreen_staticPreferenceLocation,
-                PREPEND_VALUE) == APPEND_VALUE;
-    }
-
-=======
->>>>>>> 490ac798
     private static String getUnavailableSliceSubtitle(TypedArray styledAttributes) {
         return styledAttributes.getString(
                 R.styleable.Preference_unavailableSliceSubtitle);
