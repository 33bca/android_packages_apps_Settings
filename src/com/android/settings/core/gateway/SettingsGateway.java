/*
 * Copyright (C) 2016 The Android Open Source Project
 *
 * Licensed under the Apache License, Version 2.0 (the "License");
 * you may not use this file except in compliance with the License.
 * You may obtain a copy of the License at
 *
 *      http://www.apache.org/licenses/LICENSE-2.0
 *
 * Unless required by applicable law or agreed to in writing, software
 * distributed under the License is distributed on an "AS IS" BASIS,
 * WITHOUT WARRANTIES OR CONDITIONS OF ANY KIND, either express or implied.
 * See the License for the specific language governing permissions and
 * limitations under the License.
 */

package com.android.settings.core.gateway;

import com.android.settings.DateTimeSettings;
import com.android.settings.DisplaySettings;
import com.android.settings.IccLockSettings;
import com.android.settings.MasterClear;
import com.android.settings.Settings;
import com.android.settings.TestingSettings;
import com.android.settings.TetherSettings;
import com.android.settings.TrustedCredentialsSettings;
import com.android.settings.accessibility.AccessibilityDetailsSettingsFragment;
import com.android.settings.accessibility.AccessibilitySettings;
import com.android.settings.accessibility.AccessibilitySettingsForSetupWizard;
import com.android.settings.accessibility.CaptionPropertiesFragment;
import com.android.settings.accessibility.ToggleDaltonizerPreferenceFragment;
import com.android.settings.accounts.AccountDashboardFragment;
import com.android.settings.accounts.AccountSyncSettings;
import com.android.settings.accounts.ChooseAccountFragment;
import com.android.settings.accounts.ManagedProfileSettings;
import com.android.settings.applications.AppAndNotificationDashboardFragment;
import com.android.settings.applications.ProcessStatsSummary;
import com.android.settings.applications.ProcessStatsUi;
import com.android.settings.applications.UsageAccessDetails;
import com.android.settings.applications.appinfo.AppInfoDashboardFragment;
import com.android.settings.applications.appinfo.DrawOverlayDetails;
import com.android.settings.applications.appinfo.ExternalSourcesDetails;
import com.android.settings.applications.appinfo.WriteSettingsDetails;
import com.android.settings.applications.appops.BackgroundCheckSummary;
import com.android.settings.applications.assist.ManageAssist;
import com.android.settings.applications.manageapplications.ManageApplications;
import com.android.settings.applications.managedomainurls.ManageDomainUrls;
import com.android.settings.applications.specialaccess.deviceadmin.DeviceAdminSettings;
import com.android.settings.applications.specialaccess.pictureinpicture.PictureInPictureDetails;
import com.android.settings.applications.specialaccess.pictureinpicture.PictureInPictureSettings;
import com.android.settings.applications.specialaccess.vrlistener.VrListenerSettings;
import com.android.settings.applications.specialaccess.zenaccess.ZenAccessDetails;
import com.android.settings.backup.PrivacySettings;
import com.android.settings.backup.ToggleBackupSettingFragment;
import com.android.settings.backup.UserBackupSettingsActivity;
import com.android.settings.biometrics.face.FaceSettings;
import com.android.settings.biometrics.fingerprint.FingerprintSettings;
import com.android.settings.bluetooth.BluetoothDeviceDetailsFragment;
import com.android.settings.connecteddevice.AdvancedConnectedDeviceDashboardFragment;
import com.android.settings.connecteddevice.ConnectedDeviceDashboardFragment;
import com.android.settings.connecteddevice.PreviouslyConnectedDeviceDashboardFragment;
import com.android.settings.connecteddevice.usb.UsbDetailsFragment;
import com.android.settings.datausage.DataSaverSummary;
import com.android.settings.datausage.DataUsageList;
import com.android.settings.datausage.DataUsageSummary;
import com.android.settings.deletionhelper.AutomaticStorageManagerSettings;
import com.android.settings.development.DevelopmentSettingsDashboardFragment;
import com.android.settings.deviceinfo.PrivateVolumeForget;
import com.android.settings.deviceinfo.PrivateVolumeSettings;
import com.android.settings.deviceinfo.PublicVolumeSettings;
import com.android.settings.deviceinfo.StorageDashboardFragment;
import com.android.settings.deviceinfo.StorageSettings;
import com.android.settings.deviceinfo.aboutphone.MyDeviceInfoFragment;
import com.android.settings.deviceinfo.firmwareversion.FirmwareVersionSettings;
import com.android.settings.deviceinfo.legal.ModuleLicensesDashboard;
import com.android.settings.display.NightDisplaySettings;
import com.android.settings.dream.DreamSettings;
import com.android.settings.enterprise.EnterprisePrivacySettings;
import com.android.settings.fuelgauge.AdvancedPowerUsageDetail;
import com.android.settings.fuelgauge.PowerUsageSummary;
import com.android.settings.fuelgauge.batterysaver.BatterySaverScheduleSettings;
import com.android.settings.fuelgauge.batterysaver.BatterySaverSettings;
import com.android.settings.gestures.AssistGestureSettings;
import com.android.settings.gestures.DoubleTapPowerSettings;
import com.android.settings.gestures.DoubleTapScreenSettings;
import com.android.settings.gestures.DoubleTwistGestureSettings;
import com.android.settings.gestures.GlobalActionsPanelSettings;
import com.android.settings.gestures.PickupGestureSettings;
import com.android.settings.gestures.SwipeToNotificationSettings;
import com.android.settings.gestures.SystemNavigationGestureSettings;
import com.android.settings.inputmethod.AvailableVirtualKeyboardFragment;
import com.android.settings.inputmethod.KeyboardLayoutPickerFragment;
import com.android.settings.inputmethod.PhysicalKeyboardFragment;
import com.android.settings.inputmethod.SpellCheckersSettings;
import com.android.settings.inputmethod.UserDictionaryList;
import com.android.settings.inputmethod.UserDictionarySettings;
import com.android.settings.language.LanguageAndInputSettings;
import com.android.settings.localepicker.LocaleListEditor;
import com.android.settings.location.LocationSettings;
import com.android.settings.location.ScanningSettings;
import com.android.settings.network.ApnEditor;
import com.android.settings.network.ApnSettings;
import com.android.settings.network.MobileNetworkListFragment;
import com.android.settings.network.NetworkDashboardFragment;
import com.android.settings.nfc.AndroidBeam;
import com.android.settings.nfc.PaymentSettings;
import com.android.settings.notification.AppBubbleNotificationSettings;
import com.android.settings.notification.AppNotificationSettings;
import com.android.settings.notification.ChannelNotificationSettings;
import com.android.settings.notification.ConfigureNotificationSettings;
import com.android.settings.notification.NotificationAccessSettings;
import com.android.settings.notification.NotificationAssistantPicker;
import com.android.settings.notification.NotificationStation;
import com.android.settings.notification.SoundSettings;
import com.android.settings.notification.ZenAccessSettings;
import com.android.settings.notification.ZenModeAutomationSettings;
import com.android.settings.notification.ZenModeBlockedEffectsSettings;
import com.android.settings.notification.ZenModeEventRuleSettings;
import com.android.settings.notification.ZenModeScheduleRuleSettings;
import com.android.settings.notification.ZenModeSettings;
import com.android.settings.password.ChooseLockPassword;
import com.android.settings.password.ChooseLockPattern;
import com.android.settings.print.PrintJobSettingsFragment;
import com.android.settings.print.PrintSettingsFragment;
import com.android.settings.privacy.PrivacyDashboardFragment;
import com.android.settings.security.CryptKeeperSettings;
import com.android.settings.security.LockscreenDashboardFragment;
import com.android.settings.security.SecuritySettings;
import com.android.settings.shortcut.CreateShortcut;
import com.android.settings.sim.SimSettings;
import com.android.settings.support.SupportDashboardActivity;
import com.android.settings.system.ResetDashboardFragment;
import com.android.settings.system.SystemDashboardFragment;
import com.android.settings.tts.TextToSpeechSettings;
import com.android.settings.users.UserSettings;
import com.android.settings.vpn2.VpnSettings;
import com.android.settings.wallpaper.WallpaperTypeSettings;
import com.android.settings.webview.WebViewAppPicker;
import com.android.settings.wfd.WifiDisplaySettings;
import com.android.settings.wifi.ConfigureWifiSettings;
import com.android.settings.wifi.WifiAPITest;
import com.android.settings.wifi.WifiInfo;
import com.android.settings.wifi.WifiSettings;
<<<<<<< HEAD
=======
import com.android.settings.wifi.WifiSettings2;
>>>>>>> 490ac798
import com.android.settings.wifi.calling.WifiCallingDisclaimerFragment;
import com.android.settings.wifi.calling.WifiCallingSettings;
import com.android.settings.wifi.p2p.WifiP2pSettings;
import com.android.settings.wifi.savedaccesspoints.SavedAccessPointsWifiSettings;
import com.android.settings.wifi.tether.WifiTetherSettings;

public class SettingsGateway {

    /**
     * A list of fragment that can be hosted by SettingsActivity. SettingsActivity will throw a
     * security exception if the fragment it needs to display is not in this list.
     */
    public static final String[] ENTRY_FRAGMENTS = {
            AdvancedConnectedDeviceDashboardFragment.class.getName(),
            CreateShortcut.class.getName(),
            WifiSettings.class.getName(),
            WifiSettings2.class.getName(),
            ConfigureWifiSettings.class.getName(),
            SavedAccessPointsWifiSettings.class.getName(),
            SimSettings.class.getName(),
            TetherSettings.class.getName(),
            WifiP2pSettings.class.getName(),
            WifiTetherSettings.class.getName(),
            BackgroundCheckSummary.class.getName(),
            VpnSettings.class.getName(),
            DataSaverSummary.class.getName(),
            DateTimeSettings.class.getName(),
            LocaleListEditor.class.getName(),
            AvailableVirtualKeyboardFragment.class.getName(),
            LanguageAndInputSettings.class.getName(),
            SpellCheckersSettings.class.getName(),
            UserDictionaryList.class.getName(),
            UserDictionarySettings.class.getName(),
            DisplaySettings.class.getName(),
            MyDeviceInfoFragment.class.getName(),
            ModuleLicensesDashboard.class.getName(),
            ManageApplications.class.getName(),
            FirmwareVersionSettings.class.getName(),
            ManageAssist.class.getName(),
            ProcessStatsUi.class.getName(),
            NotificationStation.class.getName(),
            LocationSettings.class.getName(),
            PrivacyDashboardFragment.class.getName(),
            ScanningSettings.class.getName(),
            SecuritySettings.class.getName(),
            UsageAccessDetails.class.getName(),
            PrivacySettings.class.getName(),
            DeviceAdminSettings.class.getName(),
            AccessibilityDetailsSettingsFragment.class.getName(),
            AccessibilitySettings.class.getName(),
            AccessibilitySettingsForSetupWizard.class.getName(),
            CaptionPropertiesFragment.class.getName(),
            ToggleDaltonizerPreferenceFragment.class.getName(),
            TextToSpeechSettings.class.getName(),
            StorageSettings.class.getName(),
            PrivateVolumeForget.class.getName(),
            PrivateVolumeSettings.class.getName(),
            PublicVolumeSettings.class.getName(),
            DevelopmentSettingsDashboardFragment.class.getName(),
            AndroidBeam.class.getName(),
            WifiDisplaySettings.class.getName(),
            PowerUsageSummary.class.getName(),
            AccountSyncSettings.class.getName(),
            AssistGestureSettings.class.getName(),
            FaceSettings.class.getName(),
            FingerprintSettings.FingerprintSettingsFragment.class.getName(),
            SwipeToNotificationSettings.class.getName(),
            DoubleTapPowerSettings.class.getName(),
            DoubleTapScreenSettings.class.getName(),
            PickupGestureSettings.class.getName(),
            DoubleTwistGestureSettings.class.getName(),
            SystemNavigationGestureSettings.class.getName(),
            CryptKeeperSettings.class.getName(),
            DataUsageSummary.class.getName(),
            DreamSettings.class.getName(),
            UserSettings.class.getName(),
            NotificationAccessSettings.class.getName(),
            AppBubbleNotificationSettings.class.getName(),
            ZenAccessSettings.class.getName(),
            ZenAccessDetails.class.getName(),
            ZenModeAutomationSettings.class.getName(),
            PrintSettingsFragment.class.getName(),
            PrintJobSettingsFragment.class.getName(),
            TrustedCredentialsSettings.class.getName(),
            PaymentSettings.class.getName(),
            KeyboardLayoutPickerFragment.class.getName(),
            PhysicalKeyboardFragment.class.getName(),
            ZenModeSettings.class.getName(),
            SoundSettings.class.getName(),
            ConfigureNotificationSettings.class.getName(),
            ChooseLockPassword.ChooseLockPasswordFragment.class.getName(),
            ChooseLockPattern.ChooseLockPatternFragment.class.getName(),
            AppInfoDashboardFragment.class.getName(),
            BatterySaverSettings.class.getName(),
            AppNotificationSettings.class.getName(),
            NotificationAssistantPicker.class.getName(),
            ChannelNotificationSettings.class.getName(),
            ApnSettings.class.getName(),
            ApnEditor.class.getName(),
            WifiCallingSettings.class.getName(),
            ZenModeScheduleRuleSettings.class.getName(),
            ZenModeEventRuleSettings.class.getName(),
            ZenModeBlockedEffectsSettings.class.getName(),
            ProcessStatsUi.class.getName(),
            AdvancedPowerUsageDetail.class.getName(),
            ProcessStatsSummary.class.getName(),
            DrawOverlayDetails.class.getName(),
            WriteSettingsDetails.class.getName(),
            ExternalSourcesDetails.class.getName(),
            WallpaperTypeSettings.class.getName(),
            VrListenerSettings.class.getName(),
            PictureInPictureSettings.class.getName(),
            PictureInPictureDetails.class.getName(),
            ManagedProfileSettings.class.getName(),
            ChooseAccountFragment.class.getName(),
            IccLockSettings.class.getName(),
            TestingSettings.class.getName(),
            WifiAPITest.class.getName(),
            WifiInfo.class.getName(),
            MasterClear.class.getName(),
            ResetDashboardFragment.class.getName(),
            NightDisplaySettings.class.getName(),
            ManageDomainUrls.class.getName(),
            AutomaticStorageManagerSettings.class.getName(),
            StorageDashboardFragment.class.getName(),
            SystemDashboardFragment.class.getName(),
            NetworkDashboardFragment.class.getName(),
            ConnectedDeviceDashboardFragment.class.getName(),
            UsbDetailsFragment.class.getName(),
            AppAndNotificationDashboardFragment.class.getName(),
            WifiCallingDisclaimerFragment.class.getName(),
            AccountDashboardFragment.class.getName(),
            EnterprisePrivacySettings.class.getName(),
            WebViewAppPicker.class.getName(),
            LockscreenDashboardFragment.class.getName(),
            BluetoothDeviceDetailsFragment.class.getName(),
            DataUsageList.class.getName(),
            ToggleBackupSettingFragment.class.getName(),
            PreviouslyConnectedDeviceDashboardFragment.class.getName(),
            BatterySaverScheduleSettings.class.getName(),
            MobileNetworkListFragment.class.getName(),
            GlobalActionsPanelSettings.class.getName()
    };

    public static final String[] SETTINGS_FOR_RESTRICTED = {
            // Home page
            Settings.NetworkDashboardActivity.class.getName(),
            Settings.ConnectedDeviceDashboardActivity.class.getName(),
            Settings.AppAndNotificationDashboardActivity.class.getName(),
            Settings.DisplaySettingsActivity.class.getName(),
            Settings.SoundSettingsActivity.class.getName(),
            Settings.StorageDashboardActivity.class.getName(),
            Settings.PowerUsageSummaryActivity.class.getName(),
            Settings.AccountDashboardActivity.class.getName(),
            Settings.PrivacySettingsActivity.class.getName(),
            Settings.SecurityDashboardActivity.class.getName(),
            Settings.AccessibilitySettingsActivity.class.getName(),
            Settings.SystemDashboardActivity.class.getName(),
            SupportDashboardActivity.class.getName(),
            // Home page > Network & Internet
            Settings.WifiSettingsActivity.class.getName(),
            Settings.WifiSettings2Activity.class.getName(),
            Settings.DataUsageSummaryActivity.class.getName(),
            // Home page > Connected devices
            Settings.BluetoothSettingsActivity.class.getName(),
            Settings.WifiDisplaySettingsActivity.class.getName(),
            Settings.PrintSettingsActivity.class.getName(),
            // Home page > Apps & Notifications
            Settings.UserSettingsActivity.class.getName(),
            Settings.ConfigureNotificationSettingsActivity.class.getName(),
            Settings.ManageApplicationsActivity.class.getName(),
            Settings.PaymentSettingsActivity.class.getName(),
            // Home page > Security & screen lock
            Settings.LocationSettingsActivity.class.getName(),
            // Home page > System
            Settings.LanguageAndInputSettingsActivity.class.getName(),
            Settings.DateTimeSettingsActivity.class.getName(),
            Settings.EnterprisePrivacySettingsActivity.class.getName(),
            Settings.MyDeviceInfoActivity.class.getName(),
            Settings.ModuleLicensesActivity.class.getName(),
            UserBackupSettingsActivity.class.getName(),
    };
}<|MERGE_RESOLUTION|>--- conflicted
+++ resolved
@@ -141,10 +141,7 @@
 import com.android.settings.wifi.WifiAPITest;
 import com.android.settings.wifi.WifiInfo;
 import com.android.settings.wifi.WifiSettings;
-<<<<<<< HEAD
-=======
 import com.android.settings.wifi.WifiSettings2;
->>>>>>> 490ac798
 import com.android.settings.wifi.calling.WifiCallingDisclaimerFragment;
 import com.android.settings.wifi.calling.WifiCallingSettings;
 import com.android.settings.wifi.p2p.WifiP2pSettings;
@@ -308,6 +305,7 @@
             Settings.WifiSettingsActivity.class.getName(),
             Settings.WifiSettings2Activity.class.getName(),
             Settings.DataUsageSummaryActivity.class.getName(),
+            Settings.SimSettingsActivity.class.getName(),
             // Home page > Connected devices
             Settings.BluetoothSettingsActivity.class.getName(),
             Settings.WifiDisplaySettingsActivity.class.getName(),
