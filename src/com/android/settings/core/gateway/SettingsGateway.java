/*
 * Copyright (C) 2016 The Android Open Source Project
 *
 * Licensed under the Apache License, Version 2.0 (the "License");
 * you may not use this file except in compliance with the License.
 * You may obtain a copy of the License at
 *
 *      http://www.apache.org/licenses/LICENSE-2.0
 *
 * Unless required by applicable law or agreed to in writing, software
 * distributed under the License is distributed on an "AS IS" BASIS,
 * WITHOUT WARRANTIES OR CONDITIONS OF ANY KIND, either express or implied.
 * See the License for the specific language governing permissions and
 * limitations under the License.
 */

package com.android.settings.core.gateway;

import com.android.settings.AllInOneTetherSettings;
import com.android.settings.DisplaySettings;
import com.android.settings.IccLockSettings;
import com.android.settings.MainClear;
import com.android.settings.Settings;
import com.android.settings.TestingSettings;
import com.android.settings.TetherSettings;
import com.android.settings.TrustedCredentialsSettings;
import com.android.settings.accessibility.AccessibilityDetailsSettingsFragment;
import com.android.settings.accessibility.AccessibilitySettings;
import com.android.settings.accessibility.AccessibilitySettingsForSetupWizard;
import com.android.settings.accessibility.CaptionPropertiesFragment;
import com.android.settings.accessibility.ToggleDaltonizerPreferenceFragment;
import com.android.settings.accounts.AccountDashboardFragment;
import com.android.settings.accounts.AccountSyncSettings;
import com.android.settings.accounts.ChooseAccountFragment;
import com.android.settings.accounts.ManagedProfileSettings;
import com.android.settings.applications.AppAndNotificationDashboardFragment;
import com.android.settings.applications.ProcessStatsSummary;
import com.android.settings.applications.ProcessStatsUi;
import com.android.settings.applications.UsageAccessDetails;
import com.android.settings.applications.appinfo.AppInfoDashboardFragment;
import com.android.settings.applications.appinfo.DrawOverlayDetails;
import com.android.settings.applications.appinfo.ExternalSourcesDetails;
import com.android.settings.applications.appinfo.ManageExternalStorageDetails;
import com.android.settings.applications.appinfo.WriteSettingsDetails;
import com.android.settings.applications.appops.BackgroundCheckSummary;
import com.android.settings.applications.assist.ManageAssist;
import com.android.settings.applications.manageapplications.ManageApplications;
import com.android.settings.applications.managedomainurls.ManageDomainUrls;
import com.android.settings.applications.specialaccess.deviceadmin.DeviceAdminSettings;
import com.android.settings.applications.specialaccess.interactacrossprofiles.InteractAcrossProfilesDetails;
import com.android.settings.applications.specialaccess.interactacrossprofiles.InteractAcrossProfilesSettings;
import com.android.settings.applications.specialaccess.notificationaccess.NotificationAccessDetails;
import com.android.settings.applications.specialaccess.pictureinpicture.PictureInPictureDetails;
import com.android.settings.applications.specialaccess.pictureinpicture.PictureInPictureSettings;
import com.android.settings.applications.specialaccess.vrlistener.VrListenerSettings;
import com.android.settings.applications.specialaccess.zenaccess.ZenAccessDetails;
import com.android.settings.backup.PrivacySettings;
import com.android.settings.backup.ToggleBackupSettingFragment;
import com.android.settings.backup.UserBackupSettingsActivity;
import com.android.settings.biometrics.face.FaceSettings;
import com.android.settings.biometrics.fingerprint.FingerprintSettings;
import com.android.settings.bluetooth.BluetoothDeviceDetailsFragment;
import com.android.settings.bugreporthandler.BugReportHandlerPicker;
import com.android.settings.connecteddevice.AdvancedConnectedDeviceDashboardFragment;
import com.android.settings.connecteddevice.ConnectedDeviceDashboardFragment;
import com.android.settings.connecteddevice.PreviouslyConnectedDeviceDashboardFragment;
import com.android.settings.connecteddevice.usb.UsbDetailsFragment;
import com.android.settings.datausage.DataSaverSummary;
import com.android.settings.datausage.DataUsageList;
import com.android.settings.datausage.DataUsageSummary;
import com.android.settings.datetime.DateTimeSettings;
import com.android.settings.deletionhelper.AutomaticStorageManagerSettings;
import com.android.settings.development.DevelopmentSettingsDashboardFragment;
import com.android.settings.deviceinfo.PrivateVolumeForget;
import com.android.settings.deviceinfo.PrivateVolumeSettings;
import com.android.settings.deviceinfo.PublicVolumeSettings;
import com.android.settings.deviceinfo.StorageDashboardFragment;
import com.android.settings.deviceinfo.StorageSettings;
import com.android.settings.deviceinfo.aboutphone.MyDeviceInfoFragment;
import com.android.settings.deviceinfo.firmwareversion.FirmwareVersionSettings;
import com.android.settings.deviceinfo.legal.ModuleLicensesDashboard;
import com.android.settings.display.NightDisplaySettings;
import com.android.settings.display.darkmode.DarkModeSettingsFragment;
import com.android.settings.dream.DreamSettings;
import com.android.settings.enterprise.EnterprisePrivacySettings;
import com.android.settings.fuelgauge.AdvancedPowerUsageDetail;
import com.android.settings.fuelgauge.PowerUsageSummary;
import com.android.settings.fuelgauge.batterysaver.BatterySaverScheduleSettings;
import com.android.settings.fuelgauge.batterysaver.BatterySaverSettings;
import com.android.settings.gestures.AssistGestureSettings;
import com.android.settings.gestures.DeviceControlsSettings;
import com.android.settings.gestures.DoubleTapPowerSettings;
import com.android.settings.gestures.DoubleTapScreenSettings;
import com.android.settings.gestures.DoubleTwistGestureSettings;
import com.android.settings.gestures.GestureNavigationSettingsFragment;
import com.android.settings.gestures.GlobalActionsPanelSettings;
import com.android.settings.gestures.PickupGestureSettings;
import com.android.settings.gestures.PowerMenuSettings;
import com.android.settings.gestures.SwipeToNotificationSettings;
import com.android.settings.gestures.SystemNavigationGestureSettings;
import com.android.settings.inputmethod.AvailableVirtualKeyboardFragment;
import com.android.settings.inputmethod.KeyboardLayoutPickerFragment;
import com.android.settings.inputmethod.PhysicalKeyboardFragment;
import com.android.settings.inputmethod.SpellCheckersSettings;
import com.android.settings.inputmethod.UserDictionaryList;
import com.android.settings.inputmethod.UserDictionarySettings;
import com.android.settings.language.LanguageAndInputSettings;
import com.android.settings.localepicker.LocaleListEditor;
import com.android.settings.location.LocationSettings;
import com.android.settings.location.ScanningSettings;
import com.android.settings.network.ApnEditor;
import com.android.settings.network.ApnSettings;
import com.android.settings.network.MobileNetworkListFragment;
import com.android.settings.network.NetworkDashboardFragment;
import com.android.settings.network.NetworkProviderSettings;
import com.android.settings.nfc.AndroidBeam;
import com.android.settings.nfc.PaymentSettings;
import com.android.settings.notification.ConfigureNotificationSettings;
import com.android.settings.notification.NotificationAccessSettings;
import com.android.settings.notification.NotificationAssistantPicker;
import com.android.settings.notification.SoundSettings;
import com.android.settings.notification.app.AppBubbleNotificationSettings;
import com.android.settings.notification.app.AppNotificationSettings;
import com.android.settings.notification.app.ChannelNotificationSettings;
import com.android.settings.notification.app.ConversationListSettings;
import com.android.settings.notification.history.NotificationStation;
import com.android.settings.notification.zen.ZenAccessSettings;
import com.android.settings.notification.zen.ZenModeAutomationSettings;
import com.android.settings.notification.zen.ZenModeBlockedEffectsSettings;
import com.android.settings.notification.zen.ZenModeEventRuleSettings;
import com.android.settings.notification.zen.ZenModeScheduleRuleSettings;
import com.android.settings.notification.zen.ZenModeSettings;
import com.android.settings.password.ChooseLockPassword;
import com.android.settings.password.ChooseLockPattern;
import com.android.settings.print.PrintJobSettingsFragment;
import com.android.settings.print.PrintSettingsFragment;
import com.android.settings.privacy.PrivacyDashboardFragment;
import com.android.settings.security.CryptKeeperSettings;
import com.android.settings.security.LockscreenDashboardFragment;
import com.android.settings.security.SecuritySettings;
import com.android.settings.shortcut.CreateShortcut;
import com.android.settings.sound.MediaControlsSettings;
import com.android.settings.support.SupportDashboardActivity;
import com.android.settings.system.ResetDashboardFragment;
import com.android.settings.system.SystemDashboardFragment;
import com.android.settings.tts.TextToSpeechSettings;
import com.android.settings.users.UserSettings;
import com.android.settings.vpn2.VpnSettings;
import com.android.settings.wallpaper.WallpaperTypeSettings;
import com.android.settings.webview.WebViewAppPicker;
import com.android.settings.wfd.WifiDisplaySettings;
import com.android.settings.wifi.ConfigureWifiSettings;
import com.android.settings.wifi.WifiAPITest;
import com.android.settings.wifi.WifiInfo;
import com.android.settings.wifi.WifiSettings;
import com.android.settings.wifi.calling.WifiCallingDisclaimerFragment;
import com.android.settings.wifi.calling.WifiCallingSettings;
import com.android.settings.wifi.p2p.WifiP2pSettings;
import com.android.settings.wifi.savedaccesspoints2.SavedAccessPointsWifiSettings2;
import com.android.settings.wifi.tether.WifiTetherSettings;

public class SettingsGateway {

    /**
     * A list of fragment that can be hosted by SettingsActivity. SettingsActivity will throw a
     * security exception if the fragment it needs to display is not in this list.
     */
    public static final String[] ENTRY_FRAGMENTS = {
            AdvancedConnectedDeviceDashboardFragment.class.getName(),
            CreateShortcut.class.getName(),
            WifiSettings.class.getName(),
            ConfigureWifiSettings.class.getName(),
            SavedAccessPointsWifiSettings2.class.getName(),
            AllInOneTetherSettings.class.getName(),
            TetherSettings.class.getName(),
            WifiP2pSettings.class.getName(),
            WifiTetherSettings.class.getName(),
            BackgroundCheckSummary.class.getName(),
            VpnSettings.class.getName(),
            DataSaverSummary.class.getName(),
            DateTimeSettings.class.getName(),
            LocaleListEditor.class.getName(),
            AvailableVirtualKeyboardFragment.class.getName(),
            LanguageAndInputSettings.class.getName(),
            SpellCheckersSettings.class.getName(),
            UserDictionaryList.class.getName(),
            UserDictionarySettings.class.getName(),
            DisplaySettings.class.getName(),
            MyDeviceInfoFragment.class.getName(),
            ModuleLicensesDashboard.class.getName(),
            ManageApplications.class.getName(),
            FirmwareVersionSettings.class.getName(),
            ManageAssist.class.getName(),
            ProcessStatsUi.class.getName(),
            NotificationStation.class.getName(),
            LocationSettings.class.getName(),
            PrivacyDashboardFragment.class.getName(),
            ScanningSettings.class.getName(),
            SecuritySettings.class.getName(),
            UsageAccessDetails.class.getName(),
            PrivacySettings.class.getName(),
            DeviceAdminSettings.class.getName(),
            AccessibilityDetailsSettingsFragment.class.getName(),
            AccessibilitySettings.class.getName(),
            AccessibilitySettingsForSetupWizard.class.getName(),
            CaptionPropertiesFragment.class.getName(),
            ToggleDaltonizerPreferenceFragment.class.getName(),
            TextToSpeechSettings.class.getName(),
            StorageSettings.class.getName(),
            PrivateVolumeForget.class.getName(),
            PrivateVolumeSettings.class.getName(),
            PublicVolumeSettings.class.getName(),
            DevelopmentSettingsDashboardFragment.class.getName(),
            AndroidBeam.class.getName(),
            WifiDisplaySettings.class.getName(),
            PowerUsageSummary.class.getName(),
            AccountSyncSettings.class.getName(),
            AssistGestureSettings.class.getName(),
            FaceSettings.class.getName(),
            FingerprintSettings.FingerprintSettingsFragment.class.getName(),
            SwipeToNotificationSettings.class.getName(),
            DoubleTapPowerSettings.class.getName(),
            DoubleTapScreenSettings.class.getName(),
            PickupGestureSettings.class.getName(),
            DoubleTwistGestureSettings.class.getName(),
            SystemNavigationGestureSettings.class.getName(),
            CryptKeeperSettings.class.getName(),
            DataUsageSummary.class.getName(),
            DreamSettings.class.getName(),
            UserSettings.class.getName(),
            NotificationAccessSettings.class.getName(),
            NotificationAccessDetails.class.getName(),
            AppBubbleNotificationSettings.class.getName(),
            ZenAccessSettings.class.getName(),
            ZenAccessDetails.class.getName(),
            ZenModeAutomationSettings.class.getName(),
            PrintSettingsFragment.class.getName(),
            PrintJobSettingsFragment.class.getName(),
            TrustedCredentialsSettings.class.getName(),
            PaymentSettings.class.getName(),
            KeyboardLayoutPickerFragment.class.getName(),
            PhysicalKeyboardFragment.class.getName(),
            ZenModeSettings.class.getName(),
            SoundSettings.class.getName(),
            ConversationListSettings.class.getName(),
            ConfigureNotificationSettings.class.getName(),
            ChooseLockPassword.ChooseLockPasswordFragment.class.getName(),
            ChooseLockPattern.ChooseLockPatternFragment.class.getName(),
            AppInfoDashboardFragment.class.getName(),
            BatterySaverSettings.class.getName(),
            AppNotificationSettings.class.getName(),
            NotificationAssistantPicker.class.getName(),
            ChannelNotificationSettings.class.getName(),
            ApnSettings.class.getName(),
            ApnEditor.class.getName(),
            WifiCallingSettings.class.getName(),
            ZenModeScheduleRuleSettings.class.getName(),
            ZenModeEventRuleSettings.class.getName(),
            ZenModeBlockedEffectsSettings.class.getName(),
            ProcessStatsUi.class.getName(),
            AdvancedPowerUsageDetail.class.getName(),
            ProcessStatsSummary.class.getName(),
            DrawOverlayDetails.class.getName(),
            WriteSettingsDetails.class.getName(),
            ExternalSourcesDetails.class.getName(),
            ManageExternalStorageDetails.class.getName(),
            WallpaperTypeSettings.class.getName(),
            VrListenerSettings.class.getName(),
            PictureInPictureSettings.class.getName(),
            PictureInPictureDetails.class.getName(),
            ManagedProfileSettings.class.getName(),
            ChooseAccountFragment.class.getName(),
            IccLockSettings.class.getName(),
            TestingSettings.class.getName(),
            WifiAPITest.class.getName(),
            WifiInfo.class.getName(),
            MainClear.class.getName(),
            ResetDashboardFragment.class.getName(),
            NightDisplaySettings.class.getName(),
            ManageDomainUrls.class.getName(),
            AutomaticStorageManagerSettings.class.getName(),
            StorageDashboardFragment.class.getName(),
            SystemDashboardFragment.class.getName(),
            NetworkDashboardFragment.class.getName(),
            ConnectedDeviceDashboardFragment.class.getName(),
            UsbDetailsFragment.class.getName(),
            AppAndNotificationDashboardFragment.class.getName(),
            WifiCallingDisclaimerFragment.class.getName(),
            AccountDashboardFragment.class.getName(),
            EnterprisePrivacySettings.class.getName(),
            WebViewAppPicker.class.getName(),
            LockscreenDashboardFragment.class.getName(),
            BluetoothDeviceDetailsFragment.class.getName(),
            DataUsageList.class.getName(),
            ToggleBackupSettingFragment.class.getName(),
            PreviouslyConnectedDeviceDashboardFragment.class.getName(),
            BatterySaverScheduleSettings.class.getName(),
            MobileNetworkListFragment.class.getName(),
            PowerMenuSettings.class.getName(),
            GlobalActionsPanelSettings.class.getName(),
            DeviceControlsSettings.class.getName(),
            DarkModeSettingsFragment.class.getName(),
            BugReportHandlerPicker.class.getName(),
            GestureNavigationSettingsFragment.class.getName(),
            InteractAcrossProfilesSettings.class.getName(),
            InteractAcrossProfilesDetails.class.getName(),
            MediaControlsSettings.class.getName(),
            NetworkProviderSettings.class.getName()
    };

    public static final String[] SETTINGS_FOR_RESTRICTED = {
            // Home page
            Settings.NetworkDashboardActivity.class.getName(),
            Settings.ConnectedDeviceDashboardActivity.class.getName(),
            Settings.AppAndNotificationDashboardActivity.class.getName(),
            Settings.DisplaySettingsActivity.class.getName(),
            Settings.SoundSettingsActivity.class.getName(),
            Settings.StorageDashboardActivity.class.getName(),
            Settings.PowerUsageSummaryActivity.class.getName(),
            Settings.AccountDashboardActivity.class.getName(),
            Settings.PrivacySettingsActivity.class.getName(),
            Settings.SecurityDashboardActivity.class.getName(),
            Settings.AccessibilitySettingsActivity.class.getName(),
            Settings.SystemDashboardActivity.class.getName(),
            SupportDashboardActivity.class.getName(),
            // Home page > Network & Internet
            Settings.WifiSettingsActivity.class.getName(),
            Settings.DataUsageSummaryActivity.class.getName(),
<<<<<<< HEAD
            Settings.SimSettingsActivity.class.getName(),
=======
            Settings.NetworkProviderSettingsActivity.class.getName(),
>>>>>>> 0e05a9c7
            // Home page > Connected devices
            Settings.BluetoothSettingsActivity.class.getName(),
            Settings.WifiDisplaySettingsActivity.class.getName(),
            Settings.PrintSettingsActivity.class.getName(),
            // Home page > Apps & Notifications
            Settings.UserSettingsActivity.class.getName(),
            Settings.ConfigureNotificationSettingsActivity.class.getName(),
            Settings.ManageApplicationsActivity.class.getName(),
            Settings.PaymentSettingsActivity.class.getName(),
            // Home page > Security & screen lock
            Settings.LocationSettingsActivity.class.getName(),
            // Home page > System
            Settings.LanguageAndInputSettingsActivity.class.getName(),
            Settings.DateTimeSettingsActivity.class.getName(),
            Settings.EnterprisePrivacySettingsActivity.class.getName(),
            Settings.MyDeviceInfoActivity.class.getName(),
            Settings.ModuleLicensesActivity.class.getName(),
            UserBackupSettingsActivity.class.getName(),
    };
}<|MERGE_RESOLUTION|>--- conflicted
+++ resolved
@@ -326,11 +326,8 @@
             // Home page > Network & Internet
             Settings.WifiSettingsActivity.class.getName(),
             Settings.DataUsageSummaryActivity.class.getName(),
-<<<<<<< HEAD
             Settings.SimSettingsActivity.class.getName(),
-=======
             Settings.NetworkProviderSettingsActivity.class.getName(),
->>>>>>> 0e05a9c7
             // Home page > Connected devices
             Settings.BluetoothSettingsActivity.class.getName(),
             Settings.WifiDisplaySettingsActivity.class.getName(),
