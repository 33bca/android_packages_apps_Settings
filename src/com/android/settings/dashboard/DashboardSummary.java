--- conflicted
+++ resolved
@@ -177,12 +177,8 @@
         mDashboard.setLayoutManager(mLayoutManager);
         mDashboard.setHasFixedSize(true);
         mDashboard.addItemDecoration(new DashboardDecorator(getContext()));
-<<<<<<< HEAD
         mDashboard.setListener(this);
-        mAdapter = new DashboardAdapter(getContext());
-=======
         mAdapter = new DashboardAdapter(getContext(), mSuggestionParser);
->>>>>>> 0496ffad
         mAdapter.setConditions(mConditionManager.getConditions());
         mDashboard.setAdapter(mAdapter);
         mSummaryLoader.setAdapter(mAdapter);
