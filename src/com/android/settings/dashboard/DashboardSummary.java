/*
 * Copyright (C) 2014 The Android Open Source Project
 *
 * Licensed under the Apache License, Version 2.0 (the "License");
 * you may not use this file except in compliance with the License.
 * You may obtain a copy of the License at
 *
 *      http://www.apache.org/licenses/LICENSE-2.0
 *
 * Unless required by applicable law or agreed to in writing, software
 * distributed under the License is distributed on an "AS IS" BASIS,
 * WITHOUT WARRANTIES OR CONDITIONS OF ANY KIND, either express or implied.
 * See the License for the specific language governing permissions and
 * limitations under the License.
 */

package com.android.settings.dashboard;

import android.content.Context;
import android.os.AsyncTask;
import android.os.Bundle;
import android.support.v7.widget.LinearLayoutManager;
import android.util.Log;
import android.view.LayoutInflater;
import android.view.View;
import android.view.ViewGroup;

import com.android.internal.logging.MetricsLogger;
import com.android.internal.logging.MetricsProto.MetricsEvent;
import com.android.settings.InstrumentedFragment;
import com.android.settings.R;
import com.android.settings.Settings;
import com.android.settings.SettingsActivity;
import com.android.settings.dashboard.conditional.Condition;
import com.android.settings.dashboard.conditional.ConditionAdapterUtils;
import com.android.settings.dashboard.conditional.ConditionManager;
import com.android.settings.dashboard.conditional.FocusRecyclerView;
import com.android.settingslib.HelpUtils;
import com.android.settingslib.SuggestionParser;
import com.android.settingslib.drawer.DashboardCategory;
import com.android.settingslib.drawer.SettingsDrawerActivity;
import com.android.settingslib.drawer.Tile;

import java.util.List;

public class DashboardSummary extends InstrumentedFragment
        implements SettingsDrawerActivity.CategoryListener, ConditionManager.ConditionListener,
        FocusRecyclerView.FocusListener {
    public static final boolean DEBUG = false;
    private static final boolean DEBUG_TIMING = false;
    private static final String TAG = "DashboardSummary";

    public static final String[] INITIAL_ITEMS = new String[] {
            Settings.WifiSettingsActivity.class.getName(),
            Settings.BluetoothSettingsActivity.class.getName(),
            Settings.DataUsageSummaryActivity.class.getName(),
            Settings.PowerUsageSummaryActivity.class.getName(),
            Settings.ManageApplicationsActivity.class.getName(),
            Settings.StorageSettingsActivity.class.getName(),
    };

    private static final String SUGGESTIONS = "suggestions";

    private static final String EXTRA_SCROLL_POSITION = "scroll_position";

    private FocusRecyclerView mDashboard;
    private DashboardAdapter mAdapter;
    private SummaryLoader mSummaryLoader;
    private ConditionManager mConditionManager;
    private SuggestionParser mSuggestionParser;
    private LinearLayoutManager mLayoutManager;
    private SuggestionsChecks mSuggestionsChecks;

    @Override
    protected int getMetricsCategory() {
        return MetricsEvent.DASHBOARD_SUMMARY;
    }

    @Override
    public void onCreate(Bundle savedInstanceState) {
        long startTime = System.currentTimeMillis();
        super.onCreate(savedInstanceState);

        List<DashboardCategory> categories =
                ((SettingsActivity) getActivity()).getDashboardCategories();
        mSummaryLoader = new SummaryLoader(getActivity(), categories);
        Context context = getContext();
        mConditionManager = ConditionManager.get(context, false);
        mSuggestionParser = new SuggestionParser(context,
                context.getSharedPreferences(SUGGESTIONS, 0), R.xml.suggestion_ordering);
        mSuggestionsChecks = new SuggestionsChecks(getContext());
        if (DEBUG_TIMING) Log.d(TAG, "onCreate took " + (System.currentTimeMillis() - startTime)
                + " ms");
    }

    @Override
    public void onDestroy() {
        mSummaryLoader.release();
        super.onDestroy();
    }

    @Override
    public void onResume() {
        long startTime = System.currentTimeMillis();
        super.onResume();

        ((SettingsDrawerActivity) getActivity()).addCategoryListener(this);
        mSummaryLoader.setListening(true);
        for (Condition c : mConditionManager.getConditions()) {
            if (c.shouldShow()) {
                MetricsLogger.visible(getContext(), c.getMetricsConstant());
            }
        }
        if (mAdapter.getSuggestions() != null) {
            for (Tile suggestion : mAdapter.getSuggestions()) {
                MetricsLogger.action(getContext(), MetricsEvent.ACTION_SHOW_SETTINGS_SUGGESTION,
                        DashboardAdapter.getSuggestionIdentifier(getContext(), suggestion));
            }
        }
        if (DEBUG_TIMING) Log.d(TAG, "onResume took " + (System.currentTimeMillis() - startTime)
                + " ms");
    }

    @Override
    public void onPause() {
        super.onPause();

        ((SettingsDrawerActivity) getActivity()).remCategoryListener(this);
        mSummaryLoader.setListening(false);
        for (Condition c : mConditionManager.getConditions()) {
            if (c.shouldShow()) {
                MetricsLogger.hidden(getContext(), c.getMetricsConstant());
            }
        }
        if (mAdapter.getSuggestions() == null) {
            return;
        }
        for (Tile suggestion : mAdapter.getSuggestions()) {
            MetricsLogger.action(getContext(), MetricsEvent.ACTION_HIDE_SETTINGS_SUGGESTION,
                    DashboardAdapter.getSuggestionIdentifier(getContext(), suggestion));
        }
    }

    @Override
    public void onWindowFocusChanged(boolean hasWindowFocus) {
        long startTime = System.currentTimeMillis();
        if (hasWindowFocus) {
            mConditionManager.addListener(this);
            mConditionManager.refreshAll();
        } else {
            mConditionManager.remListener(this);
        }
        if (DEBUG_TIMING) Log.d(TAG, "onWindowFocusChanged took "
                + (System.currentTimeMillis() - startTime) + " ms");
    }

    @Override
    public View onCreateView(LayoutInflater inflater, ViewGroup container,
                             Bundle savedInstanceState) {
        return inflater.inflate(R.layout.dashboard, container, false);
    }

    @Override
    public void onSaveInstanceState(Bundle outState) {
        super.onSaveInstanceState(outState);
        if (mLayoutManager == null) return;
        outState.putInt(EXTRA_SCROLL_POSITION, mLayoutManager.findFirstVisibleItemPosition());
        if (mAdapter != null) {
            mAdapter.onSaveInstanceState(outState);
        }
    }

    @Override
    public void onViewCreated(View view, Bundle bundle) {
        long startTime = System.currentTimeMillis();
        mDashboard = (FocusRecyclerView) view.findViewById(R.id.dashboard_container);
        mLayoutManager = new LinearLayoutManager(getContext());
        mLayoutManager.setOrientation(LinearLayoutManager.VERTICAL);
        if (bundle != null) {
            int scrollPosition = bundle.getInt(EXTRA_SCROLL_POSITION);
            mLayoutManager.scrollToPosition(scrollPosition);
        }
        mDashboard.setLayoutManager(mLayoutManager);
        mDashboard.setHasFixedSize(true);
        mDashboard.addItemDecoration(new DashboardDecorator(getContext()));
<<<<<<< HEAD
        mDashboard.setListener(this);
        mAdapter = new DashboardAdapter(getContext(), mSuggestionParser);
        mAdapter.setConditions(mConditionManager.getConditions());
=======
        mAdapter = new DashboardAdapter(getContext(), mSuggestionParser, bundle,
                mConditionManager.getConditions());
>>>>>>> 161093bb
        mDashboard.setAdapter(mAdapter);
        mSummaryLoader.setAdapter(mAdapter);
        ConditionAdapterUtils.addDismiss(mDashboard);
        if (DEBUG_TIMING) Log.d(TAG, "onViewCreated took "
                + (System.currentTimeMillis() - startTime) + " ms");
        rebuildUI();
    }

    private void rebuildUI() {
        if (!isAdded()) {
            Log.w(TAG, "Cannot build the DashboardSummary UI yet as the Fragment is not added");
            return;
        }

        List<DashboardCategory> categories =
                ((SettingsActivity) getActivity()).getDashboardCategories();
        mAdapter.setCategories(categories);

        // recheck to see if any suggestions have been changed.
        new SuggestionLoader().execute();
    }

    @Override
    public void onCategoriesChanged() {
        rebuildUI();
    }

    @Override
    public void onConditionsChanged() {
        Log.d(TAG, "onConditionsChanged");
        mAdapter.setConditions(mConditionManager.getConditions());
    }

    private class SuggestionLoader extends AsyncTask<Void, Void, List<Tile>> {

        @Override
        protected List<Tile> doInBackground(Void... params) {
            List<Tile> suggestions = mSuggestionParser.getSuggestions();
            for (int i = 0; i < suggestions.size(); i++) {
                if (mSuggestionsChecks.isSuggestionComplete(suggestions.get(i))) {
                    mAdapter.disableSuggestion(suggestions.get(i));
                    suggestions.remove(i--);
                }
            }
            return suggestions;
        }

        @Override
        protected void onPostExecute(List<Tile> tiles) {
            mAdapter.setSuggestions(tiles);
        }
    }
}<|MERGE_RESOLUTION|>--- conflicted
+++ resolved
@@ -183,14 +183,9 @@
         mDashboard.setLayoutManager(mLayoutManager);
         mDashboard.setHasFixedSize(true);
         mDashboard.addItemDecoration(new DashboardDecorator(getContext()));
-<<<<<<< HEAD
         mDashboard.setListener(this);
-        mAdapter = new DashboardAdapter(getContext(), mSuggestionParser);
-        mAdapter.setConditions(mConditionManager.getConditions());
-=======
         mAdapter = new DashboardAdapter(getContext(), mSuggestionParser, bundle,
                 mConditionManager.getConditions());
->>>>>>> 161093bb
         mDashboard.setAdapter(mAdapter);
         mSummaryLoader.setAdapter(mAdapter);
         ConditionAdapterUtils.addDismiss(mDashboard);
