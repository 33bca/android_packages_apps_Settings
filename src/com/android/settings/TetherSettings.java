/*
 * Copyright (C) 2008 The Android Open Source Project
 *
 * Licensed under the Apache License, Version 2.0 (the "License");
 * you may not use this file except in compliance with the License.
 * You may obtain a copy of the License at
 *
 *      http://www.apache.org/licenses/LICENSE-2.0
 *
 * Unless required by applicable law or agreed to in writing, software
 * distributed under the License is distributed on an "AS IS" BASIS,
 * WITHOUT WARRANTIES OR CONDITIONS OF ANY KIND, either express or implied.
 * See the License for the specific language governing permissions and
 * limitations under the License.
 */

package com.android.settings;

import android.app.Activity;
import android.app.Dialog;
import android.bluetooth.BluetoothAdapter;
import android.bluetooth.BluetoothPan;
import android.bluetooth.BluetoothProfile;
import android.content.BroadcastReceiver;
import android.content.Context;
import android.content.DialogInterface;
import android.content.Intent;
import android.content.IntentFilter;
import android.content.pm.PackageManager;
import android.hardware.usb.UsbManager;
import android.net.ConnectivityManager;
import android.net.wifi.WifiConfiguration;
import android.net.wifi.WifiManager;
import android.os.Bundle;
import android.os.Environment;
import android.os.Handler;
import android.os.UserManager;
import android.support.v14.preference.SwitchPreference;
import android.support.v7.preference.Preference;
import android.support.v7.preference.PreferenceScreen;
import android.util.Log;

import com.android.internal.logging.MetricsProto.MetricsEvent;
import com.android.settings.datausage.DataSaverBackend;
import com.android.settings.wifi.WifiApDialog;
import com.android.settings.wifi.WifiApEnabler;
import com.android.settingslib.TetherUtil;

import java.lang.ref.WeakReference;
import java.util.ArrayList;
import java.util.concurrent.atomic.AtomicReference;

import static android.net.ConnectivityManager.TETHERING_BLUETOOTH;
import static android.net.ConnectivityManager.TETHERING_USB;
import static android.net.ConnectivityManager.TETHERING_WIFI;

/*
 * Displays preferences for Tethering.
 */
public class TetherSettings extends RestrictedSettingsFragment
        implements DialogInterface.OnClickListener, Preference.OnPreferenceChangeListener,
        DataSaverBackend.Listener {

    private static final String USB_TETHER_SETTINGS = "usb_tether_settings";
    private static final String ENABLE_WIFI_AP = "enable_wifi_ap";
    private static final String ENABLE_BLUETOOTH_TETHERING = "enable_bluetooth_tethering";
    private static final String TETHER_CHOICE = "TETHER_TYPE";
    private static final String DATA_SAVER_FOOTER = "disabled_on_data_saver";

    private static final int DIALOG_AP_SETTINGS = 1;

    private static final String TAG = "TetheringSettings";

    private SwitchPreference mUsbTether;

    private WifiApEnabler mWifiApEnabler;
    private SwitchPreference mEnableWifiAp;

    private SwitchPreference mBluetoothTether;

    private BroadcastReceiver mTetherChangeReceiver;

    private String[] mUsbRegexs;

    private String[] mWifiRegexs;

    private String[] mBluetoothRegexs;
    private AtomicReference<BluetoothPan> mBluetoothPan = new AtomicReference<BluetoothPan>();

    private Handler mHandler = new Handler();
    private OnStartTetheringCallback mStartTetheringCallback;

    private static final String WIFI_AP_SSID_AND_SECURITY = "wifi_ap_ssid_and_security";
    private static final int CONFIG_SUBTEXT = R.string.wifi_tether_configure_subtext;

    private String[] mSecurityType;
    private Preference mCreateNetwork;

    private WifiApDialog mDialog;
    private WifiManager mWifiManager;
    private WifiConfiguration mWifiConfig = null;
    private ConnectivityManager mCm;

    private boolean mRestartWifiApAfterConfigChange;

    private boolean mUsbConnected;
    private boolean mMassStorageActive;

    private boolean mBluetoothEnableForTether;

    /* Stores the package name and the class name of the provisioning app */
    private String[] mProvisionApp;
    private static final int PROVISION_REQUEST = 0;

    private boolean mUnavailable;

    private DataSaverBackend mDataSaverBackend;
    private boolean mDataSaverEnabled;
    private Preference mDataSaverFooter;

    @Override
    protected int getMetricsCategory() {
        return MetricsEvent.TETHER;
    }

    public TetherSettings() {
        super(UserManager.DISALLOW_CONFIG_TETHERING);
    }

    @Override
    public void onCreate(Bundle icicle) {
        super.onCreate(icicle);

        addPreferencesFromResource(R.xml.tether_prefs);

        mDataSaverBackend = new DataSaverBackend(getContext());
        mDataSaverEnabled = mDataSaverBackend.isDataSaverEnabled();
        mDataSaverFooter = findPreference(DATA_SAVER_FOOTER);

        setIfOnlyAvailableForAdmins(true);
        if (isUiRestricted()) {
            mUnavailable = true;
            setPreferenceScreen(new PreferenceScreen(getPrefContext(), null));
            return;
        }

        final Activity activity = getActivity();
        BluetoothAdapter adapter = BluetoothAdapter.getDefaultAdapter();
        if (adapter != null) {
            adapter.getProfileProxy(activity.getApplicationContext(), mProfileServiceListener,
                    BluetoothProfile.PAN);
        }

        mEnableWifiAp =
                (SwitchPreference) findPreference(ENABLE_WIFI_AP);
        Preference wifiApSettings = findPreference(WIFI_AP_SSID_AND_SECURITY);
        mUsbTether = (SwitchPreference) findPreference(USB_TETHER_SETTINGS);
        mBluetoothTether = (SwitchPreference) findPreference(ENABLE_BLUETOOTH_TETHERING);

        mDataSaverBackend.addListener(this);

        mCm = (ConnectivityManager) getSystemService(Context.CONNECTIVITY_SERVICE);
        mWifiManager = (WifiManager) getSystemService(Context.WIFI_SERVICE);

        mUsbRegexs = mCm.getTetherableUsbRegexs();
        mWifiRegexs = mCm.getTetherableWifiRegexs();
        mBluetoothRegexs = mCm.getTetherableBluetoothRegexs();

        final boolean usbAvailable = mUsbRegexs.length != 0;
        final boolean wifiAvailable = mWifiRegexs.length != 0;
        final boolean bluetoothAvailable = mBluetoothRegexs.length != 0;

        if (!usbAvailable || Utils.isMonkeyRunning()) {
            getPreferenceScreen().removePreference(mUsbTether);
        }

        if (wifiAvailable && !Utils.isMonkeyRunning()) {
            mWifiApEnabler = new WifiApEnabler(activity, mDataSaverBackend, mEnableWifiAp);
            initWifiTethering();
        } else {
            getPreferenceScreen().removePreference(mEnableWifiAp);
            getPreferenceScreen().removePreference(wifiApSettings);
        }

        if (!bluetoothAvailable) {
            getPreferenceScreen().removePreference(mBluetoothTether);
        } else {
            BluetoothPan pan = mBluetoothPan.get();
            if (pan != null && pan.isTetheringOn()) {
                mBluetoothTether.setChecked(true);
            } else {
                mBluetoothTether.setChecked(false);
            }
        }
        // Set initial state based on Data Saver mode.
        onDataSaverChanged(mDataSaverBackend.isDataSaverEnabled());
    }

    @Override
    public void onDestroy() {
        mDataSaverBackend.remListener(this);
        super.onDestroy();
    }

    @Override
    public void onDataSaverChanged(boolean isDataSaving) {
        mDataSaverEnabled = isDataSaving;
        mEnableWifiAp.setEnabled(!mDataSaverEnabled);
        mUsbTether.setEnabled(!mDataSaverEnabled);
        mBluetoothTether.setEnabled(!mDataSaverEnabled);
        mDataSaverFooter.setVisible(mDataSaverEnabled);
    }

    @Override
<<<<<<< HEAD
    public void onWhitelistStatusChanged(int uid, boolean isWhitelisted) {
    }

    @Override
    public void onBlacklistStatusChanged(int uid, boolean isBlacklisted)  {
=======
    public void onDestroy() {
        BluetoothAdapter adapter = BluetoothAdapter.getDefaultAdapter();
        BluetoothProfile profile = mBluetoothPan.getAndSet(null);
        if (profile != null && adapter != null) {
            adapter.closeProfileProxy(BluetoothProfile.PAN, profile);
        }
        super.onDestroy();
    }

    @Override
    public void onSaveInstanceState(Bundle savedInstanceState) {
        savedInstanceState.putInt(TETHER_CHOICE, mTetherChoice);
        super.onSaveInstanceState(savedInstanceState);
>>>>>>> b34cf864
    }

    private void initWifiTethering() {
        final Activity activity = getActivity();
        mWifiConfig = mWifiManager.getWifiApConfiguration();
        mSecurityType = getResources().getStringArray(R.array.wifi_ap_security);

        mCreateNetwork = findPreference(WIFI_AP_SSID_AND_SECURITY);

        mRestartWifiApAfterConfigChange = false;

        if (mWifiConfig == null) {
            final String s = activity.getString(
                    com.android.internal.R.string.wifi_tether_configure_ssid_default);
            mCreateNetwork.setSummary(String.format(activity.getString(CONFIG_SUBTEXT),
                    s, mSecurityType[WifiApDialog.OPEN_INDEX]));
        } else {
            int index = WifiApDialog.getSecurityTypeIndex(mWifiConfig);
            mCreateNetwork.setSummary(String.format(activity.getString(CONFIG_SUBTEXT),
                    mWifiConfig.SSID,
                    mSecurityType[index]));
        }
    }

    @Override
    public Dialog onCreateDialog(int id) {
        if (id == DIALOG_AP_SETTINGS) {
            final Activity activity = getActivity();
            mDialog = new WifiApDialog(activity, this, mWifiConfig);
            return mDialog;
        }

        return null;
    }

    private class TetherChangeReceiver extends BroadcastReceiver {
        @Override
        public void onReceive(Context content, Intent intent) {
            String action = intent.getAction();
            if (action.equals(ConnectivityManager.ACTION_TETHER_STATE_CHANGED)) {
                // TODO - this should understand the interface types
                ArrayList<String> available = intent.getStringArrayListExtra(
                        ConnectivityManager.EXTRA_AVAILABLE_TETHER);
                ArrayList<String> active = intent.getStringArrayListExtra(
                        ConnectivityManager.EXTRA_ACTIVE_TETHER);
                ArrayList<String> errored = intent.getStringArrayListExtra(
                        ConnectivityManager.EXTRA_ERRORED_TETHER);
                updateState(available.toArray(new String[available.size()]),
                        active.toArray(new String[active.size()]),
                        errored.toArray(new String[errored.size()]));
                if (mWifiManager.getWifiApState() == WifiManager.WIFI_AP_STATE_DISABLED
                        && mRestartWifiApAfterConfigChange) {
                    mRestartWifiApAfterConfigChange = false;
                    Log.d(TAG, "Restarting WifiAp due to prior config change.");
                    startTethering(TETHERING_WIFI);
                }
            } else if (action.equals(Intent.ACTION_MEDIA_SHARED)) {
                mMassStorageActive = true;
                updateState();
            } else if (action.equals(Intent.ACTION_MEDIA_UNSHARED)) {
                mMassStorageActive = false;
                updateState();
            } else if (action.equals(UsbManager.ACTION_USB_STATE)) {
                mUsbConnected = intent.getBooleanExtra(UsbManager.USB_CONNECTED, false);
                updateState();
            } else if (action.equals(BluetoothAdapter.ACTION_STATE_CHANGED)) {
                if (mBluetoothEnableForTether) {
                    switch (intent
                            .getIntExtra(BluetoothAdapter.EXTRA_STATE, BluetoothAdapter.ERROR)) {
                        case BluetoothAdapter.STATE_ON:
                            startTethering(TETHERING_BLUETOOTH);
                            mBluetoothEnableForTether = false;
                            break;

                        case BluetoothAdapter.STATE_OFF:
                        case BluetoothAdapter.ERROR:
                            mBluetoothEnableForTether = false;
                            break;

                        default:
                            // ignore transition states
                    }
                }
                updateState();
            }
        }
    }

    @Override
    public void onStart() {
        super.onStart();

        if (mUnavailable) {
            if (!isUiRestrictedByOnlyAdmin()) {
                getEmptyTextView().setText(R.string.tethering_settings_not_available);
            }
            getPreferenceScreen().removeAll();
            return;
        }

        final Activity activity = getActivity();

        mStartTetheringCallback = new OnStartTetheringCallback(this);

        mMassStorageActive = Environment.MEDIA_SHARED.equals(Environment.getExternalStorageState());
        mTetherChangeReceiver = new TetherChangeReceiver();
        IntentFilter filter = new IntentFilter(ConnectivityManager.ACTION_TETHER_STATE_CHANGED);
        Intent intent = activity.registerReceiver(mTetherChangeReceiver, filter);

        filter = new IntentFilter();
        filter.addAction(UsbManager.ACTION_USB_STATE);
        activity.registerReceiver(mTetherChangeReceiver, filter);

        filter = new IntentFilter();
        filter.addAction(Intent.ACTION_MEDIA_SHARED);
        filter.addAction(Intent.ACTION_MEDIA_UNSHARED);
        filter.addDataScheme("file");
        activity.registerReceiver(mTetherChangeReceiver, filter);

        filter = new IntentFilter();
        filter.addAction(BluetoothAdapter.ACTION_STATE_CHANGED);
        activity.registerReceiver(mTetherChangeReceiver, filter);

        if (intent != null) mTetherChangeReceiver.onReceive(activity, intent);
        if (mWifiApEnabler != null) {
            mEnableWifiAp.setOnPreferenceChangeListener(this);
            mWifiApEnabler.resume();
        }

        updateState();
    }

    @Override
    public void onStop() {
        super.onStop();

        if (mUnavailable) {
            return;
        }
        getActivity().unregisterReceiver(mTetherChangeReceiver);
        mTetherChangeReceiver = null;
        mStartTetheringCallback = null;
        if (mWifiApEnabler != null) {
            mEnableWifiAp.setOnPreferenceChangeListener(null);
            mWifiApEnabler.pause();
        }
    }

    private void updateState() {
        String[] available = mCm.getTetherableIfaces();
        String[] tethered = mCm.getTetheredIfaces();
        String[] errored = mCm.getTetheringErroredIfaces();
        updateState(available, tethered, errored);
    }

    private void updateState(String[] available, String[] tethered,
            String[] errored) {
        updateUsbState(available, tethered, errored);
        updateBluetoothState(available, tethered, errored);
    }


    private void updateUsbState(String[] available, String[] tethered,
            String[] errored) {
        boolean usbAvailable = mUsbConnected && !mMassStorageActive;
        int usbError = ConnectivityManager.TETHER_ERROR_NO_ERROR;
        for (String s : available) {
            for (String regex : mUsbRegexs) {
                if (s.matches(regex)) {
                    if (usbError == ConnectivityManager.TETHER_ERROR_NO_ERROR) {
                        usbError = mCm.getLastTetherError(s);
                    }
                }
            }
        }
        boolean usbTethered = false;
        for (String s : tethered) {
            for (String regex : mUsbRegexs) {
                if (s.matches(regex)) usbTethered = true;
            }
        }
        boolean usbErrored = false;
        for (String s: errored) {
            for (String regex : mUsbRegexs) {
                if (s.matches(regex)) usbErrored = true;
            }
        }

        if (usbTethered) {
            mUsbTether.setSummary(R.string.usb_tethering_active_subtext);
            mUsbTether.setEnabled(!mDataSaverEnabled);
            mUsbTether.setChecked(true);
        } else if (usbAvailable) {
            if (usbError == ConnectivityManager.TETHER_ERROR_NO_ERROR) {
                mUsbTether.setSummary(R.string.usb_tethering_available_subtext);
            } else {
                mUsbTether.setSummary(R.string.usb_tethering_errored_subtext);
            }
            mUsbTether.setEnabled(!mDataSaverEnabled);
            mUsbTether.setChecked(false);
        } else if (usbErrored) {
            mUsbTether.setSummary(R.string.usb_tethering_errored_subtext);
            mUsbTether.setEnabled(false);
            mUsbTether.setChecked(false);
        } else if (mMassStorageActive) {
            mUsbTether.setSummary(R.string.usb_tethering_storage_active_subtext);
            mUsbTether.setEnabled(false);
            mUsbTether.setChecked(false);
        } else {
            mUsbTether.setSummary(R.string.usb_tethering_unavailable_subtext);
            mUsbTether.setEnabled(false);
            mUsbTether.setChecked(false);
        }
    }

    private void updateBluetoothState(String[] available, String[] tethered,
            String[] errored) {
        boolean bluetoothErrored = false;
        for (String s: errored) {
            for (String regex : mBluetoothRegexs) {
                if (s.matches(regex)) bluetoothErrored = true;
            }
        }

        BluetoothAdapter adapter = BluetoothAdapter.getDefaultAdapter();
        if (adapter == null) {
            return;
        }
        int btState = adapter.getState();
        if (btState == BluetoothAdapter.STATE_TURNING_OFF) {
            mBluetoothTether.setEnabled(false);
            mBluetoothTether.setSummary(R.string.bluetooth_turning_off);
        } else if (btState == BluetoothAdapter.STATE_TURNING_ON) {
            mBluetoothTether.setEnabled(false);
            mBluetoothTether.setSummary(R.string.bluetooth_turning_on);
        } else {
            BluetoothPan bluetoothPan = mBluetoothPan.get();
            if (btState == BluetoothAdapter.STATE_ON && bluetoothPan != null
                    && bluetoothPan.isTetheringOn()) {
                mBluetoothTether.setChecked(true);
                mBluetoothTether.setEnabled(!mDataSaverEnabled);
                int bluetoothTethered = bluetoothPan.getConnectedDevices().size();
                if (bluetoothTethered > 1) {
                    String summary = getString(
                            R.string.bluetooth_tethering_devices_connected_subtext,
                            bluetoothTethered);
                    mBluetoothTether.setSummary(summary);
                } else if (bluetoothTethered == 1) {
                    mBluetoothTether.setSummary(
                            R.string.bluetooth_tethering_device_connected_subtext);
                } else if (bluetoothErrored) {
                    mBluetoothTether.setSummary(R.string.bluetooth_tethering_errored_subtext);
                } else {
                    mBluetoothTether.setSummary(R.string.bluetooth_tethering_available_subtext);
                }
            } else {
                mBluetoothTether.setEnabled(!mDataSaverEnabled);
                mBluetoothTether.setChecked(false);
                mBluetoothTether.setSummary(R.string.bluetooth_tethering_off_subtext);
            }
        }
    }

    @Override
    public boolean onPreferenceChange(Preference preference, Object value) {
        boolean enable = (Boolean) value;

        if (enable) {
            startTethering(TETHERING_WIFI);
        } else {
            mCm.stopTethering(TETHERING_WIFI);
        }
        return false;
    }

    public static boolean isProvisioningNeededButUnavailable(Context context) {
        return (TetherUtil.isProvisioningNeeded(context)
                && !isIntentAvailable(context));
    }

    private static boolean isIntentAvailable(Context context) {
        String[] provisionApp = context.getResources().getStringArray(
                com.android.internal.R.array.config_mobile_hotspot_provision_app);
        final PackageManager packageManager = context.getPackageManager();
        Intent intent = new Intent(Intent.ACTION_MAIN);
        intent.setClassName(provisionApp[0], provisionApp[1]);

        return (packageManager.queryIntentActivities(intent,
                PackageManager.MATCH_DEFAULT_ONLY).size() > 0);
    }

    private void startTethering(int choice) {
        if (choice == TETHERING_BLUETOOTH) {
            // Turn on Bluetooth first.
            BluetoothAdapter adapter = BluetoothAdapter.getDefaultAdapter();
            if (adapter.getState() == BluetoothAdapter.STATE_OFF) {
                mBluetoothEnableForTether = true;
                adapter.enable();
                mBluetoothTether.setSummary(R.string.bluetooth_turning_on);
                mBluetoothTether.setEnabled(false);
                return;
            }
        }

        mCm.startTethering(choice, true, mStartTetheringCallback, mHandler);
    }

    @Override
    public boolean onPreferenceTreeClick(Preference preference) {
        if (preference == mUsbTether) {
            if (mUsbTether.isChecked()) {
                startTethering(TETHERING_USB);
            } else {
                mCm.stopTethering(TETHERING_USB);
            }
        } else if (preference == mBluetoothTether) {
            if (mBluetoothTether.isChecked()) {
                startTethering(TETHERING_BLUETOOTH);
            } else {
                mCm.stopTethering(TETHERING_BLUETOOTH);
                // No ACTION_TETHER_STATE_CHANGED is fired or bluetooth unless a device is
                // connected. Need to update state manually.
                updateState();
            }
        } else if (preference == mCreateNetwork) {
            showDialog(DIALOG_AP_SETTINGS);
        }

        return super.onPreferenceTreeClick(preference);
    }

    public void onClick(DialogInterface dialogInterface, int button) {
        if (button == DialogInterface.BUTTON_POSITIVE) {
            mWifiConfig = mDialog.getConfig();
            if (mWifiConfig != null) {
                /**
                 * if soft AP is stopped, bring up
                 * else restart with new config
                 * TODO: update config on a running access point when framework support is added
                 */
                if (mWifiManager.getWifiApState() == WifiManager.WIFI_AP_STATE_ENABLED) {
                    Log.d("TetheringSettings",
                            "Wifi AP config changed while enabled, stop and restart");
                    mRestartWifiApAfterConfigChange = true;
                    mCm.stopTethering(TETHERING_WIFI);
                }
                mWifiManager.setWifiApConfiguration(mWifiConfig);
                int index = WifiApDialog.getSecurityTypeIndex(mWifiConfig);
                mCreateNetwork.setSummary(String.format(getActivity().getString(CONFIG_SUBTEXT),
                        mWifiConfig.SSID,
                        mSecurityType[index]));
            }
        }
    }

    @Override
    public int getHelpResource() {
        return R.string.help_url_tether;
    }

    private BluetoothProfile.ServiceListener mProfileServiceListener =
            new BluetoothProfile.ServiceListener() {
        public void onServiceConnected(int profile, BluetoothProfile proxy) {
            mBluetoothPan.set((BluetoothPan) proxy);
        }
        public void onServiceDisconnected(int profile) {
            mBluetoothPan.set(null);
        }
    };

    private static final class OnStartTetheringCallback extends
            ConnectivityManager.OnStartTetheringCallback {
        final WeakReference<TetherSettings> mTetherSettings;

        OnStartTetheringCallback(TetherSettings settings) {
            mTetherSettings = new WeakReference<TetherSettings>(settings);
        }

        @Override
        public void onTetheringStarted() {
            update();
        }

        @Override
        public void onTetheringFailed() {
            update();
        }

        private void update() {
            TetherSettings settings = mTetherSettings.get();
            if (settings != null) {
                settings.updateState();
            }
        }
    }
}<|MERGE_RESOLUTION|>--- conflicted
+++ resolved
@@ -199,6 +199,13 @@
     @Override
     public void onDestroy() {
         mDataSaverBackend.remListener(this);
+
+        BluetoothAdapter adapter = BluetoothAdapter.getDefaultAdapter();
+        BluetoothProfile profile = mBluetoothPan.getAndSet(null);
+        if (profile != null && adapter != null) {
+            adapter.closeProfileProxy(BluetoothProfile.PAN, profile);
+        }
+
         super.onDestroy();
     }
 
@@ -212,27 +219,11 @@
     }
 
     @Override
-<<<<<<< HEAD
     public void onWhitelistStatusChanged(int uid, boolean isWhitelisted) {
     }
 
     @Override
     public void onBlacklistStatusChanged(int uid, boolean isBlacklisted)  {
-=======
-    public void onDestroy() {
-        BluetoothAdapter adapter = BluetoothAdapter.getDefaultAdapter();
-        BluetoothProfile profile = mBluetoothPan.getAndSet(null);
-        if (profile != null && adapter != null) {
-            adapter.closeProfileProxy(BluetoothProfile.PAN, profile);
-        }
-        super.onDestroy();
-    }
-
-    @Override
-    public void onSaveInstanceState(Bundle savedInstanceState) {
-        savedInstanceState.putInt(TETHER_CHOICE, mTetherChoice);
-        super.onSaveInstanceState(savedInstanceState);
->>>>>>> b34cf864
     }
 
     private void initWifiTethering() {
