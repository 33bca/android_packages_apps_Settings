--- conflicted
+++ resolved
@@ -123,11 +123,8 @@
         mBluetoothDeviceUpdater.registerCallback();
         mSavedDockUpdater.registerCallback();
         mContext.registerReceiver(mReceiver, mIntentFilter);
-<<<<<<< HEAD
+        mBluetoothDeviceUpdater.refreshPreference();
         manager.getEventManager().registerCallback(this);
-=======
-        mBluetoothDeviceUpdater.refreshPreference();
->>>>>>> c20cce63
     }
 
     @Override
