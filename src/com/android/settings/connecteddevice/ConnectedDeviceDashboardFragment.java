/*
 *Copyright (c) 2018, The Linux Foundation. All rights reserved.
 *
 * Redistribution and use in source and binary forms, with or without
 * modification, are permitted (subject to the limitations in the
 * disclaimer below) provided that the following conditions are met:
 *
 *    * Redistributions of source code must retain the above copyright
 *      notice, this list of conditions and the following disclaimer.
 *
 *    * Redistributions in binary form must reproduce the above
 *      copyright notice, this list of conditions and the following
 *      disclaimer in the documentation and/or other materials provided
 *      with the distribution.
 *
 *    * Neither the name of The Linux Foundation nor the names of its
 *      contributors may be used to endorse or promote products derived
 *      from this software without specific prior written permission.

 * NO EXPRESS OR IMPLIED LICENSES TO ANY PARTY'S PATENT RIGHTS ARE
 * GRANTED BY THIS LICENSE. THIS SOFTWARE IS PROVIDED BY THE COPYRIGHT
 * HOLDERS AND CONTRIBUTORS "AS IS" AND ANY EXPRESS OR IMPLIED
 * WARRANTIES, INCLUDING, BUT NOT LIMITED TO, THE IMPLIED WARRANTIES OF
 * MERCHANTABILITY AND FITNESS FOR A PARTICULAR PURPOSE ARE DISCLAIMED.
 * IN NO EVENT SHALL THE COPYRIGHT HOLDER OR CONTRIBUTORS BE LIABLE FOR
 * ANY DIRECT, INDIRECT, INCIDENTAL, SPECIAL, EXEMPLARY, OR CONSEQUENTIAL
 * DAMAGES (INCLUDING, BUT NOT LIMITED TO, PROCUREMENT OF SUBSTITUTE
 * GOODS OR SERVICES; LOSS OF USE, DATA, OR PROFITS; OR BUSINESS
 * INTERRUPTION) HOWEVER CAUSED AND ON ANY THEORY OF LIABILITY, WHETHER
 * IN CONTRACT, STRICT LIABILITY, OR TORT (INCLUDING NEGLIGENCE OR
 * OTHERWISE) ARISING IN ANY WAY OUT OF THE USE OF THIS SOFTWARE, EVEN
 * IF ADVISED OF THE POSSIBILITY OF SUCH DAMAGE.
*/
/*
 * Copyright (C) 2016 The Android Open Source Project
 *
 * Licensed under the Apache License, Version 2.0 (the "License");
 * you may not use this file except in compliance with the License.
 * You may obtain a copy of the License at
 *
 *      http://www.apache.org/licenses/LICENSE-2.0
 *
 * Unless required by applicable law or agreed to in writing, software
 * distributed under the License is distributed on an "AS IS" BASIS,
 * WITHOUT WARRANTIES OR CONDITIONS OF ANY KIND, either express or implied.
 * See the License for the specific language governing permissions and
 * limitations under the License.
 */
package com.android.settings.connecteddevice;

import android.app.Activity;
import android.content.Context;
import android.provider.SearchIndexableResource;
import android.support.annotation.VisibleForTesting;

import com.android.internal.logging.nano.MetricsProto;
import com.android.settings.R;
import com.android.settings.dashboard.DashboardFragment;
import com.android.settings.dashboard.SummaryLoader;
import com.android.settings.nfc.NfcPreferenceController;
import com.android.settings.search.BaseSearchIndexProvider;
import com.android.settingslib.core.AbstractPreferenceController;
import com.android.settingslib.core.lifecycle.Lifecycle;

import java.util.ArrayList;
import java.util.Arrays;
import java.util.List;

public class ConnectedDeviceDashboardFragment extends DashboardFragment {

    private static final String TAG = "ConnectedDeviceFrag";

    @VisibleForTesting
    static final String KEY_CONNECTED_DEVICES = "connected_device_list";
    @VisibleForTesting
    static final String KEY_AVAILABLE_DEVICES = "available_device_list";

    @Override
    public int getMetricsCategory() {
        return MetricsProto.MetricsEvent.SETTINGS_CONNECTED_DEVICE_CATEGORY;
    }

    @Override
    protected String getLogTag() {
        return TAG;
    }

    @Override
    public int getHelpResource() {
        return R.string.help_url_connected_devices;
    }

    @Override
    protected int getPreferenceScreenResId() {
        return R.xml.connected_devices;
    }

    @Override
    protected List<AbstractPreferenceController> createPreferenceControllers(Context context) {
        return buildPreferenceControllers(context, getLifecycle());
    }

    private static List<AbstractPreferenceController> buildPreferenceControllers(Context context,
            Lifecycle lifecycle) {
        final List<AbstractPreferenceController> controllers = new ArrayList<>();
        final DiscoverableFooterPreferenceController discoverableFooterPreferenceController =
                new DiscoverableFooterPreferenceController(context);
        controllers.add(discoverableFooterPreferenceController);

        if (lifecycle != null) {
            lifecycle.addObserver(discoverableFooterPreferenceController);
        }

        return controllers;
    }

    @Override
    public void onAttach(Context context) {
        super.onAttach(context);
        use(AvailableMediaDeviceGroupController.class).init(this);
        use(ConnectedDeviceGroupController.class).init(this);
<<<<<<< HEAD
        use(SavedTwsDeviceGroupController.class).init(this);
=======
        use(PreviouslyConnectedDevicePreferenceController.class).init(this);
        use(DiscoverableFooterPreferenceController.class).init(this);
>>>>>>> ac991142
    }

    @VisibleForTesting
    static class SummaryProvider implements SummaryLoader.SummaryProvider {

        private final Context mContext;
        private final SummaryLoader mSummaryLoader;

        public SummaryProvider(Context context, SummaryLoader summaryLoader) {
            mContext = context;
            mSummaryLoader = summaryLoader;
        }

        @Override
        public void setListening(boolean listening) {
            if (listening) {
                mSummaryLoader.setSummary(this, mContext.getText(AdvancedConnectedDeviceController.
                        getConnectedDevicesSummaryResourceId(mContext)));
            }
        }
    }

    public static final SummaryLoader.SummaryProviderFactory SUMMARY_PROVIDER_FACTORY
            = new SummaryLoader.SummaryProviderFactory() {
        @Override
        public SummaryLoader.SummaryProvider createSummaryProvider(Activity activity,
                SummaryLoader summaryLoader) {
            return new SummaryProvider(activity, summaryLoader);
        }
    };

    /**
     * For Search.
     */
    public static final SearchIndexProvider SEARCH_INDEX_DATA_PROVIDER =
            new BaseSearchIndexProvider() {
                @Override
                public List<SearchIndexableResource> getXmlResourcesToIndex(
                        Context context, boolean enabled) {
                    final SearchIndexableResource sir = new SearchIndexableResource(context);
                    sir.xmlResId = R.xml.connected_devices;
                    return Arrays.asList(sir);
                }

                @Override
                public List<AbstractPreferenceController> createPreferenceControllers(Context
                        context) {
                    return buildPreferenceControllers(context, null /* lifecycle */);
                }

                @Override
                public List<String> getNonIndexableKeys(Context context) {
                    List<String> keys = super.getNonIndexableKeys(context);
                    // Disable because they show dynamic data
                    keys.add(KEY_AVAILABLE_DEVICES);
                    keys.add(KEY_CONNECTED_DEVICES);
                    return keys;
                }
            };
}<|MERGE_RESOLUTION|>--- conflicted
+++ resolved
@@ -119,12 +119,9 @@
         super.onAttach(context);
         use(AvailableMediaDeviceGroupController.class).init(this);
         use(ConnectedDeviceGroupController.class).init(this);
-<<<<<<< HEAD
         use(SavedTwsDeviceGroupController.class).init(this);
-=======
         use(PreviouslyConnectedDevicePreferenceController.class).init(this);
         use(DiscoverableFooterPreferenceController.class).init(this);
->>>>>>> ac991142
     }
 
     @VisibleForTesting
