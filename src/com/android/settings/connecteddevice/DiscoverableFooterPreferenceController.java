--- conflicted
+++ resolved
@@ -32,21 +32,11 @@
 import com.android.settings.bluetooth.AlwaysDiscoverable;
 import com.android.settings.bluetooth.Utils;
 import com.android.settings.core.BasePreferenceController;
-<<<<<<< HEAD
-import com.android.settings.dashboard.DashboardFragment;
-import com.android.settingslib.bluetooth.LocalBluetoothManager;
-import com.android.settingslib.core.lifecycle.LifecycleObserver;
-import com.android.settingslib.core.lifecycle.events.OnPause;
-import com.android.settingslib.core.lifecycle.events.OnResume;
-import com.android.settingslib.widget.FooterPreference;
-import com.android.settingslib.widget.FooterPreferenceMixinCompat;
-=======
 import com.android.settingslib.bluetooth.LocalBluetoothManager;
 import com.android.settingslib.core.lifecycle.LifecycleObserver;
 import com.android.settingslib.core.lifecycle.events.OnStart;
 import com.android.settingslib.core.lifecycle.events.OnStop;
 import com.android.settingslib.widget.FooterPreference;
->>>>>>> 490ac798
 
 /**
  * Controller that shows and updates the bluetooth device name
@@ -59,11 +49,6 @@
     BroadcastReceiver mBluetoothChangedReceiver;
     @VisibleForTesting
     LocalBluetoothManager mLocalManager;
-<<<<<<< HEAD
-    private FooterPreferenceMixinCompat mFooterPreferenceMixin;
-    private FooterPreference mPreference;
-=======
->>>>>>> 490ac798
     private BluetoothAdapter mBluetoothAdapter;
     private AlwaysDiscoverable mAlwaysDiscoverable;
     private FooterPreference mPreference;
@@ -79,35 +64,6 @@
         initReceiver();
     }
 
-<<<<<<< HEAD
-    private void initReceiver() {
-        mBluetoothChangedReceiver = new BroadcastReceiver() {
-            @Override
-            public void onReceive(Context context, Intent intent) {
-                if (intent.getAction().equals(BluetoothAdapter.ACTION_STATE_CHANGED)) {
-                    final int state = intent.getIntExtra(BluetoothAdapter.EXTRA_STATE,
-                            BluetoothAdapter.ERROR);
-                    updateFooterPreferenceTitle(state);
-                }
-            }
-        };
-    }
-
-    public void init(DashboardFragment fragment) {
-        mFooterPreferenceMixin = new FooterPreferenceMixinCompat(fragment,
-                fragment.getSettingsLifecycle());
-    }
-
-    @VisibleForTesting
-    void init(FooterPreferenceMixinCompat footerPreferenceMixin, FooterPreference preference,
-            AlwaysDiscoverable alwaysDiscoverable) {
-        mFooterPreferenceMixin = footerPreferenceMixin;
-        mPreference = preference;
-        mAlwaysDiscoverable = alwaysDiscoverable;
-    }
-
-=======
->>>>>>> 490ac798
     @Override
     public void displayPreference(PreferenceScreen screen) {
         super.displayPreference(screen);
@@ -122,11 +78,7 @@
     }
 
     @Override
-<<<<<<< HEAD
-    public void onResume() {
-=======
     public void onStart() {
->>>>>>> 490ac798
         if (mLocalManager == null) {
             return;
         }
@@ -137,11 +89,7 @@
     }
 
     @Override
-<<<<<<< HEAD
-    public void onPause() {
-=======
     public void onStop() {
->>>>>>> 490ac798
         if (mLocalManager == null) {
             return;
         }
