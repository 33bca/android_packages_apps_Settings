/*
 * Copyright (C) 2015 The Android Open Source Project
 *
 * Licensed under the Apache License, Version 2.0 (the "License");
 * you may not use this file except in compliance with the License.
 * You may obtain a copy of the License at
 *
 *      http://www.apache.org/licenses/LICENSE-2.0
 *
 * Unless required by applicable law or agreed to in writing, software
 * distributed under the License is distributed on an "AS IS" BASIS,
 * WITHOUT WARRANTIES OR CONDITIONS OF ANY KIND, either express or implied.
 * See the License for the specific language governing permissions and
 * limitations under the License.
 */
package com.android.settings.connecteddevice.usb;

import static android.hardware.usb.UsbPortStatus.DATA_ROLE_DEVICE;
import static android.hardware.usb.UsbPortStatus.POWER_ROLE_NONE;
import static android.hardware.usb.UsbPortStatus.POWER_ROLE_SOURCE;
import static android.service.usb.UsbPortStatusProto.DATA_ROLE_HOST;
import static android.service.usb.UsbPortStatusProto.DATA_ROLE_NONE;
import static android.service.usb.UsbPortStatusProto.POWER_ROLE_SINK;

import android.annotation.Nullable;
import android.content.Context;
import android.content.pm.PackageManager;
import android.hardware.usb.UsbManager;
import android.hardware.usb.UsbPort;
import android.hardware.usb.UsbPortStatus;
import android.net.TetheringManager;
import android.os.UserHandle;
import android.os.UserManager;

import androidx.annotation.VisibleForTesting;

import java.util.List;

/**
 * Provides access to underlying system USB functionality.
 */
public class UsbBackend {

    // extend this value from 3s to 4s because of switching data role
<<<<<<< HEAD
    // in USB driver side takes about 3s, plus the usb port change event
    // dispatching time, 3s is not enough.
=======
    // in USB driver side takes about 3s in some devices, plus the usb
    // port change event dispatching time, 3s is not enough.
>>>>>>> 0122dbd1
    static final int PD_ROLE_SWAP_TIMEOUT_MS = 4000;
    static final int NONPD_ROLE_SWAP_TIMEOUT_MS = 15000;

    private final boolean mFileTransferRestricted;
    private final boolean mFileTransferRestrictedBySystem;
    private final boolean mTetheringRestricted;
    private final boolean mTetheringRestrictedBySystem;
    private final boolean mMidiSupported;
    private final boolean mTetheringSupported;
    private final boolean mIsAdminUser;

    private UsbManager mUsbManager;

    @Nullable
    private UsbPort mPort;
    @Nullable
    private UsbPortStatus mPortStatus;

    public UsbBackend(Context context) {
        this(context, (UserManager) context.getSystemService(Context.USER_SERVICE));
    }

    @VisibleForTesting
    public UsbBackend(Context context, UserManager userManager) {
        mUsbManager = context.getSystemService(UsbManager.class);

        mFileTransferRestricted = isUsbFileTransferRestricted(userManager);
        mFileTransferRestrictedBySystem = isUsbFileTransferRestrictedBySystem(userManager);
        mTetheringRestricted = isUsbTetheringRestricted(userManager);
        mTetheringRestrictedBySystem = isUsbTetheringRestrictedBySystem(userManager);
        mIsAdminUser = userManager.isAdminUser();

        mMidiSupported = context.getPackageManager().hasSystemFeature(PackageManager.FEATURE_MIDI);
        final TetheringManager tm = context.getSystemService(TetheringManager.class);
        mTetheringSupported = tm.isTetheringSupported();

        updatePorts();
    }

    public long getCurrentFunctions() {
        return mUsbManager.getCurrentFunctions();
    }

    public void setCurrentFunctions(long functions) {
        mUsbManager.setCurrentFunctions(functions);
    }

    public long getDefaultUsbFunctions() {
        return mUsbManager.getScreenUnlockedFunctions();
    }

    public void setDefaultUsbFunctions(long functions) {
        mUsbManager.setScreenUnlockedFunctions(functions);
    }

    public boolean areFunctionsSupported(long functions) {
        if ((!mMidiSupported && (functions & UsbManager.FUNCTION_MIDI) != 0)
                || (!mTetheringSupported && (functions & UsbManager.FUNCTION_RNDIS) != 0)) {
            return false;
        }
        return !(areFunctionDisallowed(functions) || areFunctionsDisallowedBySystem(functions)
                || areFunctionsDisallowedByNonAdminUser(functions));
    }

    public int getPowerRole() {
        updatePorts();
        return mPortStatus == null ? POWER_ROLE_NONE : mPortStatus.getCurrentPowerRole();
    }

    public int getDataRole() {
        updatePorts();
        return mPortStatus == null ? DATA_ROLE_NONE : mPortStatus.getCurrentDataRole();
    }

    public void setPowerRole(int role) {
        int newDataRole = getDataRole();
        if (!areAllRolesSupported()) {
            switch (role) {
                case POWER_ROLE_SINK:
                    newDataRole = DATA_ROLE_DEVICE;
                    break;
                case POWER_ROLE_SOURCE:
                    newDataRole = DATA_ROLE_HOST;
                    break;
                default:
                    newDataRole = DATA_ROLE_NONE;
            }
        }
        if (mPort != null) {
            mPort.setRoles(role, newDataRole);
        }
    }

    public void setDataRole(int role) {
        int newPowerRole = getPowerRole();
        if (!areAllRolesSupported()) {
            switch (role) {
                case DATA_ROLE_DEVICE:
                    newPowerRole = POWER_ROLE_SINK;
                    break;
                case DATA_ROLE_HOST:
                    newPowerRole = POWER_ROLE_SOURCE;
                    break;
                default:
                    newPowerRole = POWER_ROLE_NONE;
            }
        }
        if (mPort != null) {
            mPort.setRoles(newPowerRole, role);
        }
    }

    public boolean areAllRolesSupported() {
        return mPort != null && mPortStatus != null
                && mPortStatus.isRoleCombinationSupported(POWER_ROLE_SINK, DATA_ROLE_DEVICE)
                && mPortStatus.isRoleCombinationSupported(POWER_ROLE_SINK, DATA_ROLE_HOST)
                && mPortStatus.isRoleCombinationSupported(POWER_ROLE_SOURCE, DATA_ROLE_DEVICE)
                && mPortStatus.isRoleCombinationSupported(POWER_ROLE_SOURCE, DATA_ROLE_HOST);
    }

    public static String usbFunctionsToString(long functions) {
        // TODO replace with UsbManager.usbFunctionsToString once supported by Roboelectric
        return Long.toBinaryString(functions);
    }

    public static long usbFunctionsFromString(String functions) {
        // TODO replace with UsbManager.usbFunctionsFromString once supported by Roboelectric
        return Long.parseLong(functions, 2);
    }

    public static String dataRoleToString(int role) {
        return Integer.toString(role);
    }

    public static int dataRoleFromString(String role) {
        return Integer.parseInt(role);
    }

    private static boolean isUsbFileTransferRestricted(UserManager userManager) {
        return userManager.hasUserRestriction(UserManager.DISALLOW_USB_FILE_TRANSFER);
    }

    private static boolean isUsbTetheringRestricted(UserManager userManager) {
        return userManager.hasUserRestriction(UserManager.DISALLOW_CONFIG_TETHERING);
    }

    private static boolean isUsbFileTransferRestrictedBySystem(UserManager userManager) {
        return userManager.hasBaseUserRestriction(
                UserManager.DISALLOW_USB_FILE_TRANSFER, UserHandle.of(UserHandle.myUserId()));
    }

    private static boolean isUsbTetheringRestrictedBySystem(UserManager userManager) {
        return userManager.hasBaseUserRestriction(
                UserManager.DISALLOW_CONFIG_TETHERING, UserHandle.of(UserHandle.myUserId()));
    }

    private boolean areFunctionDisallowed(long functions) {
        return (mFileTransferRestricted && ((functions & UsbManager.FUNCTION_MTP) != 0
                || (functions & UsbManager.FUNCTION_PTP) != 0))
                || (mTetheringRestricted && ((functions & UsbManager.FUNCTION_RNDIS) != 0));
    }

    private boolean areFunctionsDisallowedBySystem(long functions) {
        return (mFileTransferRestrictedBySystem && ((functions & UsbManager.FUNCTION_MTP) != 0
                || (functions & UsbManager.FUNCTION_PTP) != 0))
                || (mTetheringRestrictedBySystem && ((functions & UsbManager.FUNCTION_RNDIS) != 0));
    }

    @VisibleForTesting
    boolean areFunctionsDisallowedByNonAdminUser(long functions) {
        return !mIsAdminUser && (functions & UsbManager.FUNCTION_RNDIS) != 0;
    }

    private void updatePorts() {
        mPort = null;
        mPortStatus = null;
        List<UsbPort> ports = mUsbManager.getPorts();
        // For now look for a connected port, in the future we should identify port in the
        // notification and pick based on that.
        final int N = ports.size();
        for (int i = 0; i < N; i++) {
            UsbPortStatus status = ports.get(i).getStatus();
            if (status.isConnected()) {
                mPort = ports.get(i);
                mPortStatus = status;
                break;
            }
        }
    }
}<|MERGE_RESOLUTION|>--- conflicted
+++ resolved
@@ -42,13 +42,8 @@
 public class UsbBackend {
 
     // extend this value from 3s to 4s because of switching data role
-<<<<<<< HEAD
-    // in USB driver side takes about 3s, plus the usb port change event
-    // dispatching time, 3s is not enough.
-=======
     // in USB driver side takes about 3s in some devices, plus the usb
     // port change event dispatching time, 3s is not enough.
->>>>>>> 0122dbd1
     static final int PD_ROLE_SWAP_TIMEOUT_MS = 4000;
     static final int NONPD_ROLE_SWAP_TIMEOUT_MS = 15000;
 
