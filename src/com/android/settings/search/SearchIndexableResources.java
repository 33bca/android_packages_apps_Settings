/*
 * Copyright (C) 2014 The Android Open Source Project
 *
 * Licensed under the Apache License, Version 2.0 (the "License");
 * you may not use this file except in compliance with the License.
 * You may obtain a copy of the License at
 *
 *      http://www.apache.org/licenses/LICENSE-2.0
 *
 * Unless required by applicable law or agreed to in writing, software
 * distributed under the License is distributed on an "AS IS" BASIS,
 * WITHOUT WARRANTIES OR CONDITIONS OF ANY KIND, either express or implied.
 * See the License for the specific language governing permissions and
 * limitations under the License.
 */

package com.android.settings.search;

import android.provider.SearchIndexableResource;
import android.support.annotation.VisibleForTesting;
import android.support.annotation.XmlRes;
import android.text.TextUtils;

import com.android.settings.DateTimeSettings;
import com.android.settings.DeviceInfoSettings;
import com.android.settings.DisplaySettings;
import com.android.settings.EncryptionAndCredential;
import com.android.settings.LegalSettings;
import com.android.settings.R;
import com.android.settings.ScreenPinningSettings;
import com.android.settings.SecuritySettings;
import com.android.settings.accessibility.AccessibilitySettings;
import com.android.settings.accessibility.AccessibilityShortcutPreferenceFragment;
import com.android.settings.accessibility.MagnificationPreferenceFragment;
import com.android.settings.accounts.UserAndAccountDashboardFragment;
import com.android.settings.applications.AppAndNotificationDashboardFragment;
import com.android.settings.applications.DefaultAppSettings;
import com.android.settings.applications.SpecialAccessSettings;
import com.android.settings.applications.assist.ManageAssist;
import com.android.settings.backup.BackupSettingsActivity;
import com.android.settings.backup.BackupSettingsFragment;
import com.android.settings.bluetooth.BluetoothSettings;
import com.android.settings.connecteddevice.ConnectedDeviceDashboardFragment;
import com.android.settings.datausage.DataUsageMeteredSettings;
import com.android.settings.datausage.DataUsageSummary;
import com.android.settings.deletionhelper.AutomaticStorageManagerSettings;
import com.android.settings.development.DevelopmentSettingsDashboardFragment;
import com.android.settings.deviceinfo.Status;
import com.android.settings.deviceinfo.StorageDashboardFragment;
import com.android.settings.deviceinfo.StorageSettings;
import com.android.settings.display.AmbientDisplaySettings;
import com.android.settings.display.ScreenZoomSettings;
import com.android.settings.dream.DreamSettings;
import com.android.settings.enterprise.EnterprisePrivacySettings;
import com.android.settings.fuelgauge.BatterySaverSettings;
import com.android.settings.fuelgauge.PowerUsageAdvanced;
import com.android.settings.fuelgauge.PowerUsageSummary;
import com.android.settings.gestures.AssistGestureSettings;
import com.android.settings.gestures.DoubleTapPowerSettings;
import com.android.settings.gestures.DoubleTapScreenSettings;
import com.android.settings.gestures.DoubleTwistGestureSettings;
import com.android.settings.gestures.GestureSettings;
import com.android.settings.gestures.PickupGestureSettings;
import com.android.settings.gestures.SwipeToNotificationSettings;
import com.android.settings.inputmethod.AvailableVirtualKeyboardFragment;
import com.android.settings.inputmethod.PhysicalKeyboardFragment;
import com.android.settings.inputmethod.VirtualKeyboardFragment;
import com.android.settings.language.LanguageAndInputSettings;
import com.android.settings.location.LocationSettings;
import com.android.settings.location.ScanningSettings;
import com.android.settings.network.NetworkDashboardFragment;
import com.android.settings.nfc.PaymentSettings;
import com.android.settings.notification.ChannelImportanceSettings;
import com.android.settings.notification.ConfigureNotificationSettings;
import com.android.settings.notification.SoundSettings;
import com.android.settings.notification.ZenModeBehaviorSettings;
import com.android.settings.notification.ZenModeSettings;
import com.android.settings.notification.ZenModeVisualInterruptionSettings;
import com.android.settings.print.PrintSettingsFragment;
import com.android.settings.security.LockscreenDashboardFragment;
import com.android.settings.sim.SimSettings;
import com.android.settings.support.SupportDashboardActivity;
import com.android.settings.system.ResetDashboardFragment;
import com.android.settings.system.SystemDashboardFragment;
import com.android.settings.tts.TextToSpeechSettings;
import com.android.settings.tts.TtsEnginePreferenceFragment;
import com.android.settings.users.UserSettings;
import com.android.settings.wallpaper.WallpaperTypeSettings;
import com.android.settings.wifi.ConfigureWifiSettings;
import com.android.settings.wifi.SavedAccessPointsWifiSettings;
import com.android.settings.wifi.WifiSettings;

import java.util.Collection;
import java.util.HashMap;

public final class SearchIndexableResources {

    /**
     * Identifies subsettings which have an {@link SearchIndexableResource#intentAction} but
     * whose intents should still be treated as subsettings inside of Settings.
     */
    public static final String SUBSETTING_TARGET_PACKAGE = "subsetting_target_package";

    @XmlRes
    public static final int NO_RES_ID = 0;

    @VisibleForTesting
    static final HashMap<String, SearchIndexableResource> sResMap = new HashMap<>();

    @VisibleForTesting
    static void addIndex(Class<?> indexClass, @XmlRes int xmlResId) {
        addIndex(indexClass, xmlResId, null /* targetAction */);
    }

    @VisibleForTesting
    static void addIndex(Class<?> indexClass, @XmlRes int xmlResId, String targetAction) {
        String className = indexClass.getName();
        SearchIndexableResource resource = new SearchIndexableResource(0, xmlResId, className,
                NO_RES_ID);

        if (!TextUtils.isEmpty(targetAction)) {
            resource.intentAction = targetAction;
            resource.intentTargetPackage = SUBSETTING_TARGET_PACKAGE;
        }

        sResMap.put(className, resource);
    }

    static {
<<<<<<< HEAD
        addIndex(WifiSettings.class, NO_RES_ID);
        addIndex(NetworkDashboardFragment.class, NO_RES_ID);
        addIndex(ConfigureWifiSettings.class, NO_RES_ID);
        addIndex(SavedAccessPointsWifiSettings.class, NO_RES_ID);
        addIndex(BluetoothSettings.class, NO_RES_ID);
        addIndex(SimSettings.class, NO_RES_ID);
        addIndex(DataPlanUsageSummary.class, NO_RES_ID);
        addIndex(DataUsageSummary.class, NO_RES_ID);
        addIndex(DataUsageMeteredSettings.class, NO_RES_ID);
        addIndex(ScreenZoomSettings.class, NO_RES_ID);
        addIndex(DisplaySettings.class, NO_RES_ID, "android.settings.DISPLAY_SETTINGS");
        addIndex(AmbientDisplaySettings.class, NO_RES_ID);
        addIndex(WallpaperTypeSettings.class, NO_RES_ID);
        addIndex(AppAndNotificationDashboardFragment.class, NO_RES_ID);
        addIndex(SoundSettings.class, NO_RES_ID, "android.settings.SOUND_SETTINGS");
        addIndex(ZenModeSettings.class, R.xml.zen_mode_settings);
        addIndex(StorageSettings.class, NO_RES_ID);
        addIndex(PowerUsageAdvanced.class, NO_RES_ID);
        addIndex(DefaultAppSettings.class, NO_RES_ID);
        addIndex(ManageAssist.class, NO_RES_ID);
        addIndex(SpecialAccessSettings.class, NO_RES_ID);
        addIndex(UserSettings.class, NO_RES_ID);
        addIndex(AssistGestureSettings.class, NO_RES_ID);
        addIndex(PickupGestureSettings.class, NO_RES_ID);
        addIndex(DoubleTapScreenSettings.class, NO_RES_ID);
        addIndex(DoubleTapPowerSettings.class, NO_RES_ID);
        addIndex(DoubleTwistGestureSettings.class, NO_RES_ID);
        addIndex(SwipeToNotificationSettings.class, NO_RES_ID);
        addIndex(GestureSettings.class, NO_RES_ID);
        addIndex(LanguageAndInputSettings.class, NO_RES_ID);
        addIndex(LocationSettings.class, R.xml.location_settings);
        addIndex(ScanningSettings.class, R.xml.location_scanning);
        addIndex(SecuritySettings.class, NO_RES_ID);
        addIndex(EncryptionAndCredential.class, NO_RES_ID);
        addIndex(ScreenPinningSettings.class, NO_RES_ID);
        addIndex(UserAndAccountDashboardFragment.class, NO_RES_ID);
        addIndex(VirtualKeyboardFragment.class, NO_RES_ID);
        addIndex(AvailableVirtualKeyboardFragment.class, NO_RES_ID);
        addIndex(PhysicalKeyboardFragment.class, NO_RES_ID);
        addIndex(BackupSettingsActivity.class, NO_RES_ID);
        addIndex(BackupSettingsFragment.class, NO_RES_ID);
        addIndex(DateTimeSettings.class, NO_RES_ID);
        addIndex(AccessibilitySettings.class, NO_RES_ID);
        addIndex(PrintSettingsFragment.class, NO_RES_ID);
        addIndex(DevelopmentSettingsDashboardFragment.class, NO_RES_ID);
        addIndex(DeviceInfoSettings.class, NO_RES_ID);
        addIndex(Status.class, NO_RES_ID);
        addIndex(LegalSettings.class, NO_RES_ID);
        addIndex(SystemDashboardFragment.class, NO_RES_ID);
        addIndex(ResetDashboardFragment.class, NO_RES_ID);
        addIndex(StorageDashboardFragment.class, NO_RES_ID);
        addIndex(ConnectedDeviceDashboardFragment.class, NO_RES_ID);
        addIndex(EnterprisePrivacySettings.class, NO_RES_ID);
        addIndex(PaymentSettings.class, NO_RES_ID);
        addIndex(TextToSpeechSettings.class, NO_RES_ID);
        addIndex(TtsEnginePreferenceFragment.class, NO_RES_ID);
        addIndex(MagnificationPreferenceFragment.class, NO_RES_ID);
        addIndex(AccessibilityShortcutPreferenceFragment.class, NO_RES_ID);
        addIndex(ChannelImportanceSettings.class, NO_RES_ID);
        addIndex(DreamSettings.class, NO_RES_ID);
        addIndex(SupportDashboardActivity.class, NO_RES_ID);
        addIndex(AutomaticStorageManagerSettings.class, NO_RES_ID);
        addIndex(ConfigureNotificationSettings.class, R.xml.configure_notification_settings);
        addIndex(ZenModeBehaviorSettings.class, R.xml.zen_mode_behavior_settings);
        addIndex(PowerUsageSummary.class, R.xml.power_usage_summary);
        addIndex(BatterySaverSettings.class, R.xml.battery_saver_settings);
        addIndex(LockscreenDashboardFragment.class, R.xml.security_lockscreen_settings);
=======
        addIndex(WifiSettings.class, NO_DATA_RES_ID, R.drawable.ic_settings_wireless);
        addIndex(NetworkDashboardFragment.class, NO_DATA_RES_ID, R.drawable.ic_settings_wireless);
        addIndex(ConfigureWifiSettings.class, NO_DATA_RES_ID, R.drawable.ic_settings_wireless);
        addIndex(SavedAccessPointsWifiSettings.class, NO_DATA_RES_ID,
                R.drawable.ic_settings_wireless);
        addIndex(BluetoothSettings.class, NO_DATA_RES_ID, R.drawable.ic_settings_bluetooth);
        addIndex(SimSettings.class, NO_DATA_RES_ID, R.drawable.ic_sim_sd);
        addIndex(DataUsageSummary.class, NO_DATA_RES_ID, R.drawable.ic_settings_data_usage);
        addIndex(DataUsageMeteredSettings.class, NO_DATA_RES_ID, R.drawable.ic_settings_data_usage);
        addIndex(ScreenZoomSettings.class, NO_DATA_RES_ID, R.drawable.ic_settings_display);
        addIndex(DisplaySettings.class, NO_DATA_RES_ID, R.drawable.ic_settings_display,
                "android.settings.DISPLAY_SETTINGS");
        addIndex(AmbientDisplaySettings.class, NO_DATA_RES_ID, R.drawable.ic_settings_display);
        addIndex(WallpaperTypeSettings.class, NO_DATA_RES_ID, R.drawable.ic_settings_display);
        addIndex(ConfigureNotificationSettings.class,
                R.xml.configure_notification_settings, R.drawable.ic_settings_notifications);
        addIndex(AppAndNotificationDashboardFragment.class, NO_DATA_RES_ID,
                R.drawable.ic_settings_applications);
        addIndex(SoundSettings.class, NO_DATA_RES_ID, R.drawable.ic_settings_sound,
                "android.settings.SOUND_SETTINGS");
        addIndex(ZenModeSettings.class,
                R.xml.zen_mode_settings, R.drawable.ic_settings_notifications);
        addIndex(ZenModePrioritySettings.class,
                R.xml.zen_mode_priority_settings, R.drawable.ic_settings_notifications);
        addIndex(StorageSettings.class, NO_DATA_RES_ID, R.drawable.ic_settings_storage);
        addIndex(PowerUsageSummary.class,
                R.xml.power_usage_summary, R.drawable.ic_settings_battery);
        addIndex(PowerUsageAdvanced.class, NO_DATA_RES_ID, R.drawable.ic_settings_battery);
        addIndex(BatterySaverSettings.class,
                R.xml.battery_saver_settings, R.drawable.ic_settings_battery);
        addIndex(DefaultAppSettings.class, NO_DATA_RES_ID, R.drawable.ic_settings_applications);
        addIndex(ManageAssist.class, NO_DATA_RES_ID, R.drawable.ic_settings_applications);
        addIndex(SpecialAccessSettings.class, NO_DATA_RES_ID, R.drawable.ic_settings_applications);
        addIndex(UserSettings.class, NO_DATA_RES_ID, R.drawable.ic_settings_multiuser);
        addIndex(AssistGestureSettings.class, NO_DATA_RES_ID, R.drawable.ic_settings_gestures);
        addIndex(PickupGestureSettings.class, NO_DATA_RES_ID, R.drawable.ic_settings_gestures);
        addIndex(DoubleTapScreenSettings.class, NO_DATA_RES_ID, R.drawable.ic_settings_gestures);
        addIndex(DoubleTapPowerSettings.class, NO_DATA_RES_ID, R.drawable.ic_settings_gestures);
        addIndex(DoubleTwistGestureSettings.class, NO_DATA_RES_ID, R.drawable.ic_settings_gestures);
        addIndex(SwipeToNotificationSettings.class, NO_DATA_RES_ID,
                R.drawable.ic_settings_gestures);
        addIndex(GestureSettings.class, NO_DATA_RES_ID, R.drawable.ic_settings_gestures);
        addIndex(LanguageAndInputSettings.class, NO_DATA_RES_ID, R.drawable.ic_settings_language);
        addIndex(LocationSettings.class, R.xml.location_settings, R.drawable.ic_settings_location);
        addIndex(ScanningSettings.class, R.xml.location_scanning, R.drawable.ic_settings_location);
        addIndex(SecuritySettings.class, NO_DATA_RES_ID, R.drawable.ic_settings_security);
        addIndex(EncryptionAndCredential.class, NO_DATA_RES_ID, R.drawable.ic_settings_security);
        addIndex(ScreenPinningSettings.class, NO_DATA_RES_ID, R.drawable.ic_settings_security);
        addIndex(UserAndAccountDashboardFragment.class, NO_DATA_RES_ID,
                R.drawable.ic_settings_accounts);
        addIndex(VirtualKeyboardFragment.class, NO_DATA_RES_ID, R.drawable.ic_settings_language);
        addIndex(AvailableVirtualKeyboardFragment.class,
                NO_DATA_RES_ID, R.drawable.ic_settings_language);
        addIndex(PhysicalKeyboardFragment.class, NO_DATA_RES_ID, R.drawable.ic_settings_language);
        addIndex(BackupSettingsActivity.class, NO_DATA_RES_ID, R.drawable.ic_settings_backup);
        addIndex(BackupSettingsFragment.class, NO_DATA_RES_ID, R.drawable.ic_settings_backup);
        addIndex(DateTimeSettings.class, NO_DATA_RES_ID, R.drawable.ic_settings_date_time);
        addIndex(AccessibilitySettings.class, NO_DATA_RES_ID, R.drawable.ic_settings_accessibility);
        addIndex(PrintSettingsFragment.class, NO_DATA_RES_ID, R.drawable.ic_settings_print);
        addIndex(DevelopmentSettings.class, NO_DATA_RES_ID, R.drawable.ic_settings_development);
        addIndex(DeviceInfoSettings.class, NO_DATA_RES_ID, R.drawable.ic_settings_about);
        addIndex(Status.class, NO_DATA_RES_ID, 0 /* icon */);
        addIndex(LegalSettings.class, NO_DATA_RES_ID, R.drawable.ic_settings_about);
>>>>>>> ac0fd765
        addIndex(ZenModeVisualInterruptionSettings.class,
                R.xml.zen_mode_visual_interruptions_settings);
    }

    private SearchIndexableResources() {
    }

    public static int size() {
        return sResMap.size();
    }

    public static SearchIndexableResource getResourceByName(String className) {
        return sResMap.get(className);
    }

    public static Collection<SearchIndexableResource> values() {
        return sResMap.values();
    }
}<|MERGE_RESOLUTION|>--- conflicted
+++ resolved
@@ -127,14 +127,12 @@
     }
 
     static {
-<<<<<<< HEAD
         addIndex(WifiSettings.class, NO_RES_ID);
         addIndex(NetworkDashboardFragment.class, NO_RES_ID);
         addIndex(ConfigureWifiSettings.class, NO_RES_ID);
         addIndex(SavedAccessPointsWifiSettings.class, NO_RES_ID);
         addIndex(BluetoothSettings.class, NO_RES_ID);
         addIndex(SimSettings.class, NO_RES_ID);
-        addIndex(DataPlanUsageSummary.class, NO_RES_ID);
         addIndex(DataUsageSummary.class, NO_RES_ID);
         addIndex(DataUsageMeteredSettings.class, NO_RES_ID);
         addIndex(ScreenZoomSettings.class, NO_RES_ID);
@@ -195,71 +193,6 @@
         addIndex(PowerUsageSummary.class, R.xml.power_usage_summary);
         addIndex(BatterySaverSettings.class, R.xml.battery_saver_settings);
         addIndex(LockscreenDashboardFragment.class, R.xml.security_lockscreen_settings);
-=======
-        addIndex(WifiSettings.class, NO_DATA_RES_ID, R.drawable.ic_settings_wireless);
-        addIndex(NetworkDashboardFragment.class, NO_DATA_RES_ID, R.drawable.ic_settings_wireless);
-        addIndex(ConfigureWifiSettings.class, NO_DATA_RES_ID, R.drawable.ic_settings_wireless);
-        addIndex(SavedAccessPointsWifiSettings.class, NO_DATA_RES_ID,
-                R.drawable.ic_settings_wireless);
-        addIndex(BluetoothSettings.class, NO_DATA_RES_ID, R.drawable.ic_settings_bluetooth);
-        addIndex(SimSettings.class, NO_DATA_RES_ID, R.drawable.ic_sim_sd);
-        addIndex(DataUsageSummary.class, NO_DATA_RES_ID, R.drawable.ic_settings_data_usage);
-        addIndex(DataUsageMeteredSettings.class, NO_DATA_RES_ID, R.drawable.ic_settings_data_usage);
-        addIndex(ScreenZoomSettings.class, NO_DATA_RES_ID, R.drawable.ic_settings_display);
-        addIndex(DisplaySettings.class, NO_DATA_RES_ID, R.drawable.ic_settings_display,
-                "android.settings.DISPLAY_SETTINGS");
-        addIndex(AmbientDisplaySettings.class, NO_DATA_RES_ID, R.drawable.ic_settings_display);
-        addIndex(WallpaperTypeSettings.class, NO_DATA_RES_ID, R.drawable.ic_settings_display);
-        addIndex(ConfigureNotificationSettings.class,
-                R.xml.configure_notification_settings, R.drawable.ic_settings_notifications);
-        addIndex(AppAndNotificationDashboardFragment.class, NO_DATA_RES_ID,
-                R.drawable.ic_settings_applications);
-        addIndex(SoundSettings.class, NO_DATA_RES_ID, R.drawable.ic_settings_sound,
-                "android.settings.SOUND_SETTINGS");
-        addIndex(ZenModeSettings.class,
-                R.xml.zen_mode_settings, R.drawable.ic_settings_notifications);
-        addIndex(ZenModePrioritySettings.class,
-                R.xml.zen_mode_priority_settings, R.drawable.ic_settings_notifications);
-        addIndex(StorageSettings.class, NO_DATA_RES_ID, R.drawable.ic_settings_storage);
-        addIndex(PowerUsageSummary.class,
-                R.xml.power_usage_summary, R.drawable.ic_settings_battery);
-        addIndex(PowerUsageAdvanced.class, NO_DATA_RES_ID, R.drawable.ic_settings_battery);
-        addIndex(BatterySaverSettings.class,
-                R.xml.battery_saver_settings, R.drawable.ic_settings_battery);
-        addIndex(DefaultAppSettings.class, NO_DATA_RES_ID, R.drawable.ic_settings_applications);
-        addIndex(ManageAssist.class, NO_DATA_RES_ID, R.drawable.ic_settings_applications);
-        addIndex(SpecialAccessSettings.class, NO_DATA_RES_ID, R.drawable.ic_settings_applications);
-        addIndex(UserSettings.class, NO_DATA_RES_ID, R.drawable.ic_settings_multiuser);
-        addIndex(AssistGestureSettings.class, NO_DATA_RES_ID, R.drawable.ic_settings_gestures);
-        addIndex(PickupGestureSettings.class, NO_DATA_RES_ID, R.drawable.ic_settings_gestures);
-        addIndex(DoubleTapScreenSettings.class, NO_DATA_RES_ID, R.drawable.ic_settings_gestures);
-        addIndex(DoubleTapPowerSettings.class, NO_DATA_RES_ID, R.drawable.ic_settings_gestures);
-        addIndex(DoubleTwistGestureSettings.class, NO_DATA_RES_ID, R.drawable.ic_settings_gestures);
-        addIndex(SwipeToNotificationSettings.class, NO_DATA_RES_ID,
-                R.drawable.ic_settings_gestures);
-        addIndex(GestureSettings.class, NO_DATA_RES_ID, R.drawable.ic_settings_gestures);
-        addIndex(LanguageAndInputSettings.class, NO_DATA_RES_ID, R.drawable.ic_settings_language);
-        addIndex(LocationSettings.class, R.xml.location_settings, R.drawable.ic_settings_location);
-        addIndex(ScanningSettings.class, R.xml.location_scanning, R.drawable.ic_settings_location);
-        addIndex(SecuritySettings.class, NO_DATA_RES_ID, R.drawable.ic_settings_security);
-        addIndex(EncryptionAndCredential.class, NO_DATA_RES_ID, R.drawable.ic_settings_security);
-        addIndex(ScreenPinningSettings.class, NO_DATA_RES_ID, R.drawable.ic_settings_security);
-        addIndex(UserAndAccountDashboardFragment.class, NO_DATA_RES_ID,
-                R.drawable.ic_settings_accounts);
-        addIndex(VirtualKeyboardFragment.class, NO_DATA_RES_ID, R.drawable.ic_settings_language);
-        addIndex(AvailableVirtualKeyboardFragment.class,
-                NO_DATA_RES_ID, R.drawable.ic_settings_language);
-        addIndex(PhysicalKeyboardFragment.class, NO_DATA_RES_ID, R.drawable.ic_settings_language);
-        addIndex(BackupSettingsActivity.class, NO_DATA_RES_ID, R.drawable.ic_settings_backup);
-        addIndex(BackupSettingsFragment.class, NO_DATA_RES_ID, R.drawable.ic_settings_backup);
-        addIndex(DateTimeSettings.class, NO_DATA_RES_ID, R.drawable.ic_settings_date_time);
-        addIndex(AccessibilitySettings.class, NO_DATA_RES_ID, R.drawable.ic_settings_accessibility);
-        addIndex(PrintSettingsFragment.class, NO_DATA_RES_ID, R.drawable.ic_settings_print);
-        addIndex(DevelopmentSettings.class, NO_DATA_RES_ID, R.drawable.ic_settings_development);
-        addIndex(DeviceInfoSettings.class, NO_DATA_RES_ID, R.drawable.ic_settings_about);
-        addIndex(Status.class, NO_DATA_RES_ID, 0 /* icon */);
-        addIndex(LegalSettings.class, NO_DATA_RES_ID, R.drawable.ic_settings_about);
->>>>>>> ac0fd765
         addIndex(ZenModeVisualInterruptionSettings.class,
                 R.xml.zen_mode_visual_interruptions_settings);
     }
