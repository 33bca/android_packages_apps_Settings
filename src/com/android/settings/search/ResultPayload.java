--- conflicted
+++ resolved
@@ -1,4 +1,4 @@
-/*
+l/*
  * Copyright (C) 2017 The Android Open Source Project
  *
  * Licensed under the Apache License, Version 2.0 (the "License");
@@ -96,15 +96,14 @@
         int RESOURCE_CONTENTION = 3;
 
         /**
-<<<<<<< HEAD
          * The setting is disabled because corresponding app is disabled
          */
         int DISABLED_DEPENDENT_APP = 4;
-=======
+
+        /**
          * This setting is supported on the device but cannot be changed inline.
          */
-        int INTENT_ONLY = 4;
->>>>>>> 9feab7a8
+        int INTENT_ONLY = 5;
     }
 
     @IntDef({SettingsSource.UNKNOWN, SettingsSource.SYSTEM, SettingsSource.SECURE,
