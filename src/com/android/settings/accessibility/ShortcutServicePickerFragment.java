--- conflicted
+++ resolved
@@ -35,10 +35,6 @@
 import android.text.TextUtils;
 import android.view.View;
 import android.view.accessibility.AccessibilityManager;
-import android.view.View;
-
-import androidx.fragment.app.Fragment;
-import androidx.fragment.app.FragmentActivity;
 
 import androidx.fragment.app.Fragment;
 import androidx.fragment.app.FragmentActivity;
@@ -50,10 +46,7 @@
 import com.android.settings.widget.RadioButtonPickerFragment;
 import com.android.settingslib.accessibility.AccessibilityUtils;
 import com.android.settingslib.widget.CandidateInfo;
-<<<<<<< HEAD
-=======
 import com.android.settingslib.widget.RadioButtonPreference;
->>>>>>> 490ac798
 
 import java.util.ArrayList;
 import java.util.List;
@@ -190,11 +183,7 @@
         public void onClick(View view) {
             final Fragment fragment = getTargetFragment();
             if ((view.getId() == R.id.permission_enable_allow_button)
-<<<<<<< HEAD
-                && (fragment instanceof ShortcutServicePickerFragment)) {
-=======
                     && (fragment instanceof ShortcutServicePickerFragment)) {
->>>>>>> 490ac798
                 final Bundle bundle = getArguments();
                 ((ShortcutServicePickerFragment) fragment).onServiceConfirmed(
                         bundle.getString(EXTRA_KEY));
