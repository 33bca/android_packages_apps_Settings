--- conflicted
+++ resolved
@@ -26,10 +26,7 @@
 import androidx.preference.Preference;
 import androidx.preference.PreferenceFragmentCompat;
 
-<<<<<<< HEAD
-=======
 import com.android.settings.R;
->>>>>>> 490ac798
 import com.android.settings.SettingsActivity;
 import com.android.settings.SetupWizardUtils;
 import com.android.settings.core.SubSettingLauncher;
@@ -101,10 +98,7 @@
         super.onCreate(savedState);
 
         tryLaunchFontSizeSettings();
-<<<<<<< HEAD
-=======
         findViewById(R.id.content_parent).setFitsSystemWindows(false);
->>>>>>> 490ac798
     }
 
     @VisibleForTesting
