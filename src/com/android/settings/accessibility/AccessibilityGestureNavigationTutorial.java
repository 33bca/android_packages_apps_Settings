/*
 * Copyright (C) 2019 The Android Open Source Project
 *
 * Licensed under the Apache License, Version 2.0 (the "License");
 * you may not use this file except in compliance with the License.
 * You may obtain a copy of the License at
 *
 *      http://www.apache.org/licenses/LICENSE-2.0
 *
 * Unless required by applicable law or agreed to in writing, software
 * distributed under the License is distributed on an "AS IS" BASIS,
 * WITHOUT WARRANTIES OR CONDITIONS OF ANY KIND, either express or implied.
 * See the License for the specific language governing permissions and
 * limitations under the License
 */

package com.android.settings.accessibility;

import static android.view.View.GONE;
import static android.view.View.VISIBLE;

import static com.android.settings.accessibility.AccessibilityUtil.UserShortcutType;

import android.content.Context;
import android.content.DialogInterface;
import android.content.res.TypedArray;
import android.graphics.drawable.Drawable;
import android.text.Spannable;
import android.text.SpannableString;
import android.text.SpannableStringBuilder;
import android.text.style.ImageSpan;
import android.util.Log;
import android.view.Gravity;
import android.view.LayoutInflater;
import android.view.View;
import android.view.ViewGroup;
import android.view.Window;
import android.widget.FrameLayout;
import android.widget.ImageView;
import android.widget.LinearLayout;
import android.widget.TextSwitcher;
import android.widget.TextView;

import androidx.annotation.AnimRes;
import androidx.annotation.ColorInt;
import androidx.annotation.DrawableRes;
import androidx.annotation.IntDef;
import androidx.annotation.NonNull;
import androidx.annotation.RawRes;
import androidx.annotation.VisibleForTesting;
import androidx.appcompat.app.AlertDialog;
import androidx.core.content.ContextCompat;
import androidx.core.util.Preconditions;
import androidx.core.widget.TextViewCompat;
import androidx.viewpager.widget.PagerAdapter;
import androidx.viewpager.widget.ViewPager;

import com.android.settings.R;

import com.airbnb.lottie.LottieAnimationView;
import com.airbnb.lottie.LottieDrawable;

import java.lang.annotation.Retention;
import java.lang.annotation.RetentionPolicy;
import java.util.ArrayList;
import java.util.List;

/**
 * Utility class for creating the dialog that guides users for gesture navigation for
 * accessibility services.
 */
public final class AccessibilityGestureNavigationTutorial {
    private static final String TAG = "AccessibilityGestureNavigationTutorial";

    /** IntDef enum for dialog type. */
    @Retention(RetentionPolicy.SOURCE)
    @IntDef({
            DialogType.LAUNCH_SERVICE_BY_ACCESSIBILITY_BUTTON,
            DialogType.LAUNCH_SERVICE_BY_ACCESSIBILITY_GESTURE,
            DialogType.GESTURE_NAVIGATION_SETTINGS,
    })

    private @interface DialogType {
        int LAUNCH_SERVICE_BY_ACCESSIBILITY_BUTTON = 0;
        int LAUNCH_SERVICE_BY_ACCESSIBILITY_GESTURE = 1;
        int GESTURE_NAVIGATION_SETTINGS = 2;
    }

    private AccessibilityGestureNavigationTutorial() {}

    private static final DialogInterface.OnClickListener mOnClickListener =
            (DialogInterface dialog, int which) -> dialog.dismiss();

    /**
     * Displays a dialog that guides users to use accessibility features with accessibility
     * gestures under system gesture navigation mode.
     */
    public static void showGestureNavigationTutorialDialog(Context context,
            DialogInterface.OnDismissListener onDismissListener) {
        final AlertDialog alertDialog = new AlertDialog.Builder(context)
                .setView(createTutorialDialogContentView(context,
                        DialogType.GESTURE_NAVIGATION_SETTINGS))
                .setNegativeButton(R.string.accessibility_tutorial_dialog_button, mOnClickListener)
                .setOnDismissListener(onDismissListener)
                .create();

        alertDialog.requestWindowFeature(Window.FEATURE_NO_TITLE);
        alertDialog.setCanceledOnTouchOutside(false);
        alertDialog.show();
    }

    static AlertDialog showAccessibilityButtonTutorialDialog(Context context) {
        final AlertDialog alertDialog = createDialog(context,
                DialogType.LAUNCH_SERVICE_BY_ACCESSIBILITY_BUTTON);

        if (!AccessibilityUtil.isGestureNavigateEnabled(context)) {
            updateMessageWithIcon(context, alertDialog);
        }

        return alertDialog;
    }

    static AlertDialog showAccessibilityGestureTutorialDialog(Context context) {
        return createDialog(context, DialogType.LAUNCH_SERVICE_BY_ACCESSIBILITY_GESTURE);
    }

    static AlertDialog createAccessibilityTutorialDialog(Context context, int shortcutTypes) {
        return new AlertDialog.Builder(context)
                .setView(createShortcutNavigationContentView(context, shortcutTypes))
                .setNegativeButton(R.string.accessibility_tutorial_dialog_button, mOnClickListener)
                .create();
    }

    /**
     * Gets a content View for a dialog to confirm that they want to enable a service.
     *
     * @param context    A valid context
     * @param dialogType The type of tutorial dialog
     * @return A content view suitable for viewing
     */
    private static View createTutorialDialogContentView(Context context, int dialogType) {
        final LayoutInflater inflater = (LayoutInflater) context.getSystemService(
                Context.LAYOUT_INFLATER_SERVICE);

        View content = null;

        switch (dialogType) {
            case DialogType.LAUNCH_SERVICE_BY_ACCESSIBILITY_BUTTON:
                content = inflater.inflate(
                        R.layout.tutorial_dialog_launch_service_by_accessibility_button, null);
                break;
            case DialogType.LAUNCH_SERVICE_BY_ACCESSIBILITY_GESTURE:
                content = inflater.inflate(
                        R.layout.tutorial_dialog_launch_service_by_gesture_navigation, null);
                setupGestureNavigationTextWithImage(context, content);
                break;
            case DialogType.GESTURE_NAVIGATION_SETTINGS:
                content = inflater.inflate(
                        R.layout.tutorial_dialog_launch_by_gesture_navigation_settings, null);
                setupGestureNavigationTextWithImage(context, content);
                break;
        }

        return content;
    }

    private static void setupGestureNavigationTextWithImage(Context context, View view) {
        final boolean isTouchExploreEnabled = AccessibilityUtil.isTouchExploreEnabled(context);

        final ImageView imageView = view.findViewById(R.id.image);
        final int gestureSettingsImageResId =
                isTouchExploreEnabled ? R.drawable.illustration_accessibility_gesture_three_finger
                        : R.drawable.illustration_accessibility_gesture_two_finger;
        imageView.setImageResource(gestureSettingsImageResId);

        final TextView textView = view.findViewById(R.id.gesture_tutorial_message);
        textView.setText(isTouchExploreEnabled
                ? R.string.accessibility_tutorial_dialog_message_gesture_settings_talkback
                : R.string.accessibility_tutorial_dialog_message_gesture_settings);
    }

    private static AlertDialog createDialog(Context context, int dialogType) {
        final AlertDialog alertDialog = new AlertDialog.Builder(context)
                .setView(createTutorialDialogContentView(context, dialogType))
                .setNegativeButton(R.string.accessibility_tutorial_dialog_button, mOnClickListener)
                .create();

        alertDialog.requestWindowFeature(Window.FEATURE_NO_TITLE);
        alertDialog.setCanceledOnTouchOutside(false);
        alertDialog.show();

        return alertDialog;
    }

    private static void updateMessageWithIcon(Context context, AlertDialog alertDialog) {
        final TextView gestureTutorialMessage = alertDialog.findViewById(
                R.id.button_tutorial_message);

        // Get the textView line height to update [icon] size. Must be called after show()
        final int lineHeight = gestureTutorialMessage.getLineHeight();
        gestureTutorialMessage.setText(getMessageStringWithIcon(context, lineHeight));
    }

    private static SpannableString getMessageStringWithIcon(Context context, int lineHeight) {
        final String messageString = context
                .getString(R.string.accessibility_tutorial_dialog_message_button);
        final SpannableString spannableMessage = SpannableString.valueOf(messageString);

        // Icon
        final int indexIconStart = messageString.indexOf("%s");
        final int indexIconEnd = indexIconStart + 2;
        final Drawable icon = context.getDrawable(R.drawable.ic_accessibility_new);
        final ImageSpan imageSpan = new ImageSpan(icon);
        imageSpan.setContentDescription("");
        icon.setBounds(0, 0, lineHeight, lineHeight);
        spannableMessage.setSpan(
                imageSpan, indexIconStart, indexIconEnd,
                Spannable.SPAN_EXCLUSIVE_EXCLUSIVE);

        return spannableMessage;
    }

    /** Returns the color associated with the specified attribute in the context's theme. */
    @ColorInt
    private static int getThemeAttrColor(final Context context, final int attributeColor) {
        final int colorResId = getAttrResourceId(context, attributeColor);
        return ContextCompat.getColor(context, colorResId);
    }

    /** Returns the identifier of the resolved resource assigned to the given attribute. */
    private static int getAttrResourceId(final Context context, final int attributeColor) {
        final int[] attrs = {attributeColor};
        final TypedArray typedArray = context.obtainStyledAttributes(attrs);
        final int colorResId = typedArray.getResourceId(0, 0);
        typedArray.recycle();
        return colorResId;
    }

    private static class TutorialPagerAdapter extends PagerAdapter {
        private final List<TutorialPage> mTutorialPages;
        private TutorialPagerAdapter(List<TutorialPage> tutorialPages) {
            this.mTutorialPages = tutorialPages;
        }

        @NonNull
        @Override
        public Object instantiateItem(@NonNull ViewGroup container, int position) {
            final View itemView = mTutorialPages.get(position).getIllustrationView();
            container.addView(itemView);
            return itemView;
        }

        @Override
        public int getCount() {
            return mTutorialPages.size();
        }

        @Override
        public boolean isViewFromObject(@NonNull View view, @NonNull Object o) {
            return view == o;
        }

        @Override
        public void destroyItem(@NonNull ViewGroup container, int position,
                @NonNull Object object) {
            final View itemView = mTutorialPages.get(position).getIllustrationView();
            container.removeView(itemView);
        }
    }

    private static ImageView createImageView(Context context, int imageRes) {
        final ImageView imageView = new ImageView(context);
        imageView.setImageResource(imageRes);
        imageView.setAdjustViewBounds(true);

        return imageView;
    }

    private static View createIllustrationView(Context context, @DrawableRes int imageRes) {
        final View illustrationFrame = inflateAndInitIllustrationFrame(context);
        final LottieAnimationView lottieView = illustrationFrame.findViewById(R.id.image);
        lottieView.setImageResource(imageRes);

        return illustrationFrame;
    }

    private static View createIllustrationViewWithImageRawResource(Context context,
            @RawRes int imageRawRes) {
        final View illustrationFrame = inflateAndInitIllustrationFrame(context);
        final LottieAnimationView lottieView = illustrationFrame.findViewById(R.id.image);
        lottieView.setFailureListener(
                result -> Log.w(TAG, "Invalid image raw resource id: " + imageRawRes,
                        result));
        lottieView.setAnimation(imageRawRes);
        lottieView.setRepeatCount(LottieDrawable.INFINITE);
        lottieView.playAnimation();

        return illustrationFrame;
    }

    private static View inflateAndInitIllustrationFrame(Context context) {
        final LayoutInflater inflater = context.getSystemService(LayoutInflater.class);

        return inflater.inflate(R.layout.accessibility_lottie_animation_view, /* root= */ null);
    }

    private static View createShortcutNavigationContentView(Context context, int shortcutTypes) {
        final LayoutInflater inflater = context.getSystemService(LayoutInflater.class);
        final View contentView = inflater.inflate(
                R.layout.accessibility_shortcut_tutorial_dialog, /* root= */ null);
        final List<TutorialPage> tutorialPages =
                createShortcutTutorialPages(context, shortcutTypes);
        Preconditions.checkArgument(!tutorialPages.isEmpty(),
                /* errorMessage= */ "Unexpected tutorial pages size");

        final LinearLayout indicatorContainer = contentView.findViewById(R.id.indicator_container);
        indicatorContainer.setVisibility(tutorialPages.size() > 1 ? VISIBLE : GONE);
        for (TutorialPage page : tutorialPages) {
            indicatorContainer.addView(page.getIndicatorIcon());
        }
        tutorialPages.get(/* firstIndex */ 0).getIndicatorIcon().setEnabled(true);

        final TextSwitcher title = contentView.findViewById(R.id.title);
        title.setFactory(() -> makeTitleView(context));
        title.setText(tutorialPages.get(/* firstIndex */ 0).getTitle());

        final TextSwitcher instruction = contentView.findViewById(R.id.instruction);
        instruction.setFactory(() -> makeInstructionView(context));
        instruction.setText(tutorialPages.get(/* firstIndex */ 0).getInstruction());

        final ViewPager viewPager = contentView.findViewById(R.id.view_pager);
        viewPager.setAdapter(new TutorialPagerAdapter(tutorialPages));
        viewPager.setContentDescription(context.getString(R.string.accessibility_tutorial_pager,
                /* firstPage */ 1, tutorialPages.size()));
        viewPager.setImportantForAccessibility(tutorialPages.size() > 1
                ? View.IMPORTANT_FOR_ACCESSIBILITY_YES
                : View.IMPORTANT_FOR_ACCESSIBILITY_NO_HIDE_DESCENDANTS);
        viewPager.addOnPageChangeListener(
                new TutorialPageChangeListener(context, viewPager, title, instruction,
                        tutorialPages));

        return contentView;
    }

    private static View makeTitleView(Context context) {
        final TextView textView = new TextView(context);
        // Sets the text color, size, style, hint color, and highlight color from the specified
        // TextAppearance resource.
        TextViewCompat.setTextAppearance(textView, R.style.AccessibilityDialogTitle);
        textView.setGravity(Gravity.CENTER);
        return textView;
    }

    private static View makeInstructionView(Context context) {
        final TextView textView = new TextView(context);
        TextViewCompat.setTextAppearance(textView, R.style.AccessibilityDialogDescription);
        return textView;
    }

    private static TutorialPage createSoftwareTutorialPage(@NonNull Context context) {
        final CharSequence title = getSoftwareTitle(context);
<<<<<<< HEAD
        final ImageView image = createSoftwareImage(context);
=======
        final View image = createSoftwareImage(context);
>>>>>>> 6bc771c1
        final CharSequence instruction = getSoftwareInstruction(context);
        final ImageView indicatorIcon =
                createImageView(context, R.drawable.ic_accessibility_page_indicator);
        indicatorIcon.setEnabled(false);

        return new TutorialPage(title, image, indicatorIcon, instruction);
    }

    private static TutorialPage createHardwareTutorialPage(@NonNull Context context) {
        final CharSequence title =
                context.getText(R.string.accessibility_tutorial_dialog_title_volume);
        final View image =
                createIllustrationView(context, R.drawable.accessibility_shortcut_type_hardware);
        final ImageView indicatorIcon =
                createImageView(context, R.drawable.ic_accessibility_page_indicator);
        final CharSequence instruction =
                context.getText(R.string.accessibility_tutorial_dialog_message_volume);
        indicatorIcon.setEnabled(false);

        return new TutorialPage(title, image, indicatorIcon, instruction);
    }

    private static TutorialPage createTripleTapTutorialPage(@NonNull Context context) {
        final CharSequence title =
                context.getText(R.string.accessibility_tutorial_dialog_title_triple);
        final View image =
                createIllustrationViewWithImageRawResource(context,
                        R.raw.accessibility_shortcut_type_triple_tap);
        final CharSequence instruction =
                context.getText(R.string.accessibility_tutorial_dialog_message_triple);
        final ImageView indicatorIcon =
                createImageView(context, R.drawable.ic_accessibility_page_indicator);
        indicatorIcon.setEnabled(false);

        return new TutorialPage(title, image, indicatorIcon, instruction);
    }

    @VisibleForTesting
    static List<TutorialPage> createShortcutTutorialPages(@NonNull Context context,
            int shortcutTypes) {
        final List<TutorialPage> tutorialPages = new ArrayList<>();
        if ((shortcutTypes & UserShortcutType.SOFTWARE) == UserShortcutType.SOFTWARE) {
            tutorialPages.add(createSoftwareTutorialPage(context));
        }

        if ((shortcutTypes & UserShortcutType.HARDWARE) == UserShortcutType.HARDWARE) {
            tutorialPages.add(createHardwareTutorialPage(context));
        }

        if ((shortcutTypes & UserShortcutType.TRIPLETAP) == UserShortcutType.TRIPLETAP) {
            tutorialPages.add(createTripleTapTutorialPage(context));
        }

        return tutorialPages;
    }

<<<<<<< HEAD
    private static ImageView createSoftwareImage(Context context) {
=======
    private static View createSoftwareImage(Context context) {
>>>>>>> 6bc771c1
        int resId;
        if (AccessibilityUtil.isFloatingMenuEnabled(context)) {
            resId = R.drawable.accessibility_shortcut_type_software_floating;
        } else if (AccessibilityUtil.isGestureNavigateEnabled(context)) {
            resId = AccessibilityUtil.isTouchExploreEnabled(context)
                    ? R.drawable.accessibility_shortcut_type_software_gesture_talkback
                    : R.drawable.accessibility_shortcut_type_software_gesture;
        } else {
            resId = R.drawable.accessibility_shortcut_type_software;
        }
<<<<<<< HEAD
        return createImageView(context, resId);
=======
        return createIllustrationView(context, resId);
    }

    private static CharSequence getSoftwareTitle(Context context) {
        int resId;
        if (AccessibilityUtil.isFloatingMenuEnabled(context)) {
            resId = R.string.accessibility_tutorial_dialog_title_button;
        } else if (AccessibilityUtil.isGestureNavigateEnabled(context)) {
            resId = R.string.accessibility_tutorial_dialog_title_gesture;
        } else {
            resId = R.string.accessibility_tutorial_dialog_title_button;
        }
        return context.getText(resId);
>>>>>>> 6bc771c1
    }

    private static CharSequence getSoftwareTitle(Context context) {
        int resId;
        if (AccessibilityUtil.isFloatingMenuEnabled(context)) {
            resId = R.string.accessibility_tutorial_dialog_title_button;
        } else if (AccessibilityUtil.isGestureNavigateEnabled(context)) {
            resId = R.string.accessibility_tutorial_dialog_title_gesture;
        } else {
            resId = R.string.accessibility_tutorial_dialog_title_button;
        }
        return context.getText(resId);
    }

    private static CharSequence getSoftwareInstruction(Context context) {
        final SpannableStringBuilder sb = new SpannableStringBuilder();
        if (AccessibilityUtil.isFloatingMenuEnabled(context)) {
            final int resId = R.string.accessibility_tutorial_dialog_message_floating_button;
            sb.append(context.getText(resId));
        } else if (AccessibilityUtil.isGestureNavigateEnabled(context)) {
            final int resId = AccessibilityUtil.isTouchExploreEnabled(context)
                    ? R.string.accessibility_tutorial_dialog_message_gesture_talkback
                    : R.string.accessibility_tutorial_dialog_message_gesture;
            sb.append(context.getText(resId));
        } else {
            final int resId = R.string.accessibility_tutorial_dialog_message_button;
            sb.append(getSoftwareInstructionWithIcon(context, context.getText(resId)));
        }
        return sb;
    }

    private static CharSequence getSoftwareInstructionWithIcon(Context context, CharSequence text) {
        final String message = text.toString();
        final SpannableString spannableInstruction = SpannableString.valueOf(message);
        final int indexIconStart = message.indexOf("%s");
        final int indexIconEnd = indexIconStart + 2;
        final ImageView iconView = new ImageView(context);
        iconView.setImageDrawable(context.getDrawable(R.drawable.ic_accessibility_new));
        final Drawable icon = iconView.getDrawable().mutate();
        final ImageSpan imageSpan = new ImageSpan(icon);
        imageSpan.setContentDescription("");
        icon.setBounds(/* left= */ 0, /* top= */ 0,
                icon.getIntrinsicWidth(), icon.getIntrinsicHeight());
        spannableInstruction.setSpan(imageSpan, indexIconStart, indexIconEnd,
                Spannable.SPAN_EXCLUSIVE_EXCLUSIVE);

        return spannableInstruction;
    }

    private static class TutorialPage {
        private final CharSequence mTitle;
        private final View mIllustrationView;
        private final ImageView mIndicatorIcon;
        private final CharSequence mInstruction;

        TutorialPage(CharSequence title, View illustrationView, ImageView indicatorIcon,
                CharSequence instruction) {
            this.mTitle = title;
            this.mIllustrationView = illustrationView;
            this.mIndicatorIcon = indicatorIcon;
            this.mInstruction = instruction;

            setupIllustrationChildViewsGravity();
        }

        public CharSequence getTitle() {
            return mTitle;
        }

        public View getIllustrationView() {
            return mIllustrationView;
        }

        public ImageView getIndicatorIcon() {
            return mIndicatorIcon;
        }

        public CharSequence getInstruction() {
            return mInstruction;
        }

        private void setupIllustrationChildViewsGravity() {
            final View backgroundView = mIllustrationView.findViewById(R.id.image_background);
            initViewGravity(backgroundView);

            final View lottieView = mIllustrationView.findViewById(R.id.image);
            initViewGravity(lottieView);
        }

        private void initViewGravity(@NonNull View view) {
            final FrameLayout.LayoutParams layoutParams =
                    new FrameLayout.LayoutParams(FrameLayout.LayoutParams.WRAP_CONTENT,
                            FrameLayout.LayoutParams.WRAP_CONTENT);
            layoutParams.gravity = Gravity.CENTER;

            view.setLayoutParams(layoutParams);
        }
    }

    private static class TutorialPageChangeListener implements ViewPager.OnPageChangeListener {
        private int mLastTutorialPagePosition = 0;
        private final Context mContext;
        private final TextSwitcher mTitle;
        private final TextSwitcher mInstruction;
        private final List<TutorialPage> mTutorialPages;
        private final ViewPager mViewPager;

        TutorialPageChangeListener(Context context, ViewPager viewPager, ViewGroup title,
                ViewGroup instruction, List<TutorialPage> tutorialPages) {
            this.mContext = context;
            this.mViewPager = viewPager;
            this.mTitle = (TextSwitcher) title;
            this.mInstruction = (TextSwitcher) instruction;
            this.mTutorialPages = tutorialPages;
        }

        @Override
        public void onPageScrolled(int position, float positionOffset,
                int positionOffsetPixels) {
            // Do nothing.
        }

        @Override
        public void onPageSelected(int position) {
            final boolean isPreviousPosition =
                    mLastTutorialPagePosition > position;
            @AnimRes
            final int inAnimationResId = isPreviousPosition
                    ? android.R.anim.slide_in_left
                    : com.android.internal.R.anim.slide_in_right;

            @AnimRes
            final int outAnimationResId = isPreviousPosition
                    ? android.R.anim.slide_out_right
                    : com.android.internal.R.anim.slide_out_left;

            mTitle.setInAnimation(mContext, inAnimationResId);
            mTitle.setOutAnimation(mContext, outAnimationResId);
            mTitle.setText(mTutorialPages.get(position).getTitle());

            mInstruction.setInAnimation(mContext, inAnimationResId);
            mInstruction.setOutAnimation(mContext, outAnimationResId);
            mInstruction.setText(mTutorialPages.get(position).getInstruction());

            for (TutorialPage page : mTutorialPages) {
                page.getIndicatorIcon().setEnabled(false);
            }
            mTutorialPages.get(position).getIndicatorIcon().setEnabled(true);
            mLastTutorialPagePosition = position;

            final int currentPageNumber = position + 1;
            mViewPager.setContentDescription(
                    mContext.getString(R.string.accessibility_tutorial_pager,
                            currentPageNumber, mTutorialPages.size()));
        }

        @Override
        public void onPageScrollStateChanged(int state) {
            // Do nothing.
        }
    }
}<|MERGE_RESOLUTION|>--- conflicted
+++ resolved
@@ -359,11 +359,7 @@
 
     private static TutorialPage createSoftwareTutorialPage(@NonNull Context context) {
         final CharSequence title = getSoftwareTitle(context);
-<<<<<<< HEAD
-        final ImageView image = createSoftwareImage(context);
-=======
         final View image = createSoftwareImage(context);
->>>>>>> 6bc771c1
         final CharSequence instruction = getSoftwareInstruction(context);
         final ImageView indicatorIcon =
                 createImageView(context, R.drawable.ic_accessibility_page_indicator);
@@ -420,11 +416,7 @@
         return tutorialPages;
     }
 
-<<<<<<< HEAD
-    private static ImageView createSoftwareImage(Context context) {
-=======
     private static View createSoftwareImage(Context context) {
->>>>>>> 6bc771c1
         int resId;
         if (AccessibilityUtil.isFloatingMenuEnabled(context)) {
             resId = R.drawable.accessibility_shortcut_type_software_floating;
@@ -435,23 +427,7 @@
         } else {
             resId = R.drawable.accessibility_shortcut_type_software;
         }
-<<<<<<< HEAD
-        return createImageView(context, resId);
-=======
         return createIllustrationView(context, resId);
-    }
-
-    private static CharSequence getSoftwareTitle(Context context) {
-        int resId;
-        if (AccessibilityUtil.isFloatingMenuEnabled(context)) {
-            resId = R.string.accessibility_tutorial_dialog_title_button;
-        } else if (AccessibilityUtil.isGestureNavigateEnabled(context)) {
-            resId = R.string.accessibility_tutorial_dialog_title_gesture;
-        } else {
-            resId = R.string.accessibility_tutorial_dialog_title_button;
-        }
-        return context.getText(resId);
->>>>>>> 6bc771c1
     }
 
     private static CharSequence getSoftwareTitle(Context context) {
