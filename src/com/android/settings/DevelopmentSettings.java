/*
 * Copyright (C) 2008 The Android Open Source Project
 *
 * Licensed under the Apache License, Version 2.0 (the "License");
 * you may not use this file except in compliance with the License.
 * You may obtain a copy of the License at
 *
 *      http://www.apache.org/licenses/LICENSE-2.0
 *
 * Unless required by applicable law or agreed to in writing, software
 * distributed under the License is distributed on an "AS IS" BASIS,
 * WITHOUT WARRANTIES OR CONDITIONS OF ANY KIND, either express or implied.
 * See the License for the specific language governing permissions and
 * limitations under the License.
 */

package com.android.settings;

import android.Manifest;
import android.app.Activity;
import android.app.ActivityManagerNative;
import android.app.AlertDialog;
import android.app.AppOpsManager;
import android.app.AppOpsManager.PackageOps;
import android.app.Dialog;
import android.app.admin.DevicePolicyManager;
import android.app.backup.IBackupManager;
import android.bluetooth.BluetoothAdapter;
import android.content.BroadcastReceiver;
import android.content.ComponentName;
import android.content.ContentResolver;
import android.content.Context;
import android.content.DialogInterface;
import android.content.Intent;
import android.content.IntentFilter;
import android.content.pm.ApplicationInfo;
import android.content.pm.PackageManager;
import android.content.pm.PackageManager.NameNotFoundException;
import android.content.pm.ResolveInfo;
import android.content.res.Resources;
import android.hardware.usb.IUsbManager;
import android.hardware.usb.UsbManager;
import android.net.wifi.WifiManager;
import android.os.AsyncTask;
import android.os.BatteryManager;
import android.os.Build;
import android.os.Bundle;
import android.os.IBinder;
import android.os.Parcel;
import android.os.RemoteException;
import android.os.ServiceManager;
import android.os.StrictMode;
import android.os.SystemProperties;
import android.os.UserHandle;
import android.os.UserManager;
import android.preference.ListPreference;
import android.preference.Preference;
import android.preference.Preference.OnPreferenceChangeListener;
import android.preference.PreferenceGroup;
import android.preference.PreferenceScreen;
import android.preference.SwitchPreference;
import android.provider.SearchIndexableResource;
import android.provider.Settings;
import android.text.TextUtils;
import android.util.Log;
import android.view.HardwareRenderer;
import android.view.IWindowManager;
import android.view.LayoutInflater;
import android.view.View;
import android.view.ViewGroup;
import android.view.accessibility.AccessibilityManager;
import android.widget.Switch;
import android.widget.TextView;

import com.android.internal.logging.MetricsLogger;
import com.android.settings.fuelgauge.InactiveApps;
import com.android.settings.search.BaseSearchIndexProvider;
import com.android.settings.search.Indexable;
import com.android.settings.widget.SwitchBar;

import java.util.ArrayList;
import java.util.Arrays;
import java.util.HashSet;
import java.util.List;

/*
 * Displays preferences for application developers.
 */
public class DevelopmentSettings extends SettingsPreferenceFragment
        implements DialogInterface.OnClickListener, DialogInterface.OnDismissListener,
                OnPreferenceChangeListener, SwitchBar.OnSwitchChangeListener, Indexable {
    private static final String TAG = "DevelopmentSettings";

    /**
     * Preference file were development settings prefs are stored.
     */
    public static final String PREF_FILE = "development";

    /**
     * Whether to show the development settings to the user.  Default is false.
     */
    public static final String PREF_SHOW = "show";

    private static final String ENABLE_ADB = "enable_adb";
    private static final String CLEAR_ADB_KEYS = "clear_adb_keys";
    private static final String ENABLE_TERMINAL = "enable_terminal";
    private static final String KEEP_SCREEN_ON = "keep_screen_on";
    private static final String BT_HCI_SNOOP_LOG = "bt_hci_snoop_log";
    private static final String ENABLE_OEM_UNLOCK = "oem_unlock_enable";
    private static final String HDCP_CHECKING_KEY = "hdcp_checking";
    private static final String HDCP_CHECKING_PROPERTY = "persist.sys.hdcp_checking";
    private static final String LOCAL_BACKUP_PASSWORD = "local_backup_password";
    private static final String HARDWARE_UI_PROPERTY = "persist.sys.ui.hw";
    private static final String MSAA_PROPERTY = "debug.egl.force_msaa";
    private static final String BUGREPORT = "bugreport";
    private static final String BUGREPORT_IN_POWER_KEY = "bugreport_in_power";
    private static final String OPENGL_TRACES_PROPERTY = "debug.egl.trace";
    private static final String TUNER_UI_KEY = "tuner_ui";

    private static final String DEBUG_APP_KEY = "debug_app";
    private static final String WAIT_FOR_DEBUGGER_KEY = "wait_for_debugger";
    private static final String MOCK_LOCATION_APP_KEY = "mock_location_app";
    private static final String VERIFY_APPS_OVER_USB_KEY = "verify_apps_over_usb";
    private static final String DEBUG_VIEW_ATTRIBUTES =  "debug_view_attributes";
    private static final String STRICT_MODE_KEY = "strict_mode";
    private static final String POINTER_LOCATION_KEY = "pointer_location";
    private static final String SHOW_TOUCHES_KEY = "show_touches";
    private static final String SHOW_SCREEN_UPDATES_KEY = "show_screen_updates";
    private static final String DISABLE_OVERLAYS_KEY = "disable_overlays";
    private static final String SIMULATE_COLOR_SPACE = "simulate_color_space";
    private static final String USB_AUDIO_KEY = "usb_audio";
    private static final String SHOW_CPU_USAGE_KEY = "show_cpu_usage";
    private static final String FORCE_HARDWARE_UI_KEY = "force_hw_ui";
    private static final String FORCE_MSAA_KEY = "force_msaa";
    private static final String TRACK_FRAME_TIME_KEY = "track_frame_time";
    private static final String SHOW_NON_RECTANGULAR_CLIP_KEY = "show_non_rect_clip";
    private static final String SHOW_HW_SCREEN_UPDATES_KEY = "show_hw_screen_udpates";
    private static final String SHOW_HW_LAYERS_UPDATES_KEY = "show_hw_layers_udpates";
    private static final String DEBUG_HW_OVERDRAW_KEY = "debug_hw_overdraw";
    private static final String DEBUG_LAYOUT_KEY = "debug_layout";
    private static final String FORCE_RTL_LAYOUT_KEY = "force_rtl_layout_all_locales";
    private static final String WINDOW_ANIMATION_SCALE_KEY = "window_animation_scale";
    private static final String TRANSITION_ANIMATION_SCALE_KEY = "transition_animation_scale";
    private static final String ANIMATOR_DURATION_SCALE_KEY = "animator_duration_scale";
    private static final String OVERLAY_DISPLAY_DEVICES_KEY = "overlay_display_devices";
    private static final String ENABLE_MULTI_WINDOW_KEY = "enable_multi_window";
    private static final String DEBUG_DEBUGGING_CATEGORY_KEY = "debug_debugging_category";
    private static final String SELECT_LOGD_SIZE_KEY = "select_logd_size";
    private static final String SELECT_LOGD_SIZE_PROPERTY = "persist.logd.size";
    private static final String SELECT_LOGD_DEFAULT_SIZE_PROPERTY = "ro.logd.size";

    private static final String WIFI_DISPLAY_CERTIFICATION_KEY = "wifi_display_certification";
    private static final String WIFI_VERBOSE_LOGGING_KEY = "wifi_verbose_logging";
    private static final String WIFI_AGGRESSIVE_HANDOVER_KEY = "wifi_aggressive_handover";
    private static final String WIFI_ALLOW_SCAN_WITH_TRAFFIC_KEY = "wifi_allow_scan_with_traffic";
    private static final String USB_CONFIGURATION_KEY = "select_usb_configuration";
    private static final String WIFI_LEGACY_DHCP_CLIENT_KEY = "legacy_dhcp_client";
    private static final String MOBILE_DATA_ALWAYS_ON = "mobile_data_always_on";
    private static final String KEY_COLOR_MODE = "color_mode";

    private static final String INACTIVE_APPS_KEY = "inactive_apps";

    private static final String OPENGL_TRACES_KEY = "enable_opengl_traces";

    private static final String IMMEDIATELY_DESTROY_ACTIVITIES_KEY
            = "immediately_destroy_activities";
    private static final String APP_PROCESS_LIMIT_KEY = "app_process_limit";

    private static final String SHOW_ALL_ANRS_KEY = "show_all_anrs";

    private static final String PACKAGE_MIME_TYPE = "application/vnd.android.package-archive";

    private static final String TERMINAL_APP_PACKAGE = "com.android.terminal";

    private static final String ADVANCED_REBOOT_KEY = "advanced_reboot";

    private static final int RESULT_DEBUG_APP = 1000;
    private static final int RESULT_MOCK_LOCATION_APP = 1001;

    private static final String PERSISTENT_DATA_BLOCK_PROP = "ro.frp.pst";

    private static final int REQUEST_CODE_ENABLE_OEM_UNLOCK = 0;

    private static String DEFAULT_LOG_RING_BUFFER_SIZE_IN_BYTES = "262144"; // 256K

    private static final int[] MOCK_LOCATION_APP_OPS = new int[] {AppOpsManager.OP_MOCK_LOCATION};

    private static final String MULTI_WINDOW_SYSTEM_PROPERTY = "persist.sys.debug.multi_window";
    private IWindowManager mWindowManager;
    private IBackupManager mBackupManager;
    private DevicePolicyManager mDpm;
    private UserManager mUm;
    private WifiManager mWifiManager;

    private SwitchBar mSwitchBar;
    private boolean mLastEnabledState;
    private boolean mHaveDebugSettings;
    private boolean mDontPokeProperties;

    private SwitchPreference mEnableAdb;
    private Preference mClearAdbKeys;
    private SwitchPreference mEnableTerminal;
    private Preference mBugreport;
    private SwitchPreference mBugreportInPower;
    private SwitchPreference mKeepScreenOn;
    private SwitchPreference mBtHciSnoopLog;
    private SwitchPreference mEnableOemUnlock;
    private SwitchPreference mDebugViewAttributes;

    private PreferenceScreen mPassword;
    private String mDebugApp;
    private Preference mDebugAppPref;

    private String mMockLocationApp;
    private Preference mMockLocationAppPref;

    private SwitchPreference mWaitForDebugger;
    private SwitchPreference mVerifyAppsOverUsb;
    private SwitchPreference mWifiDisplayCertification;
    private SwitchPreference mWifiVerboseLogging;
    private SwitchPreference mWifiAggressiveHandover;
    private SwitchPreference mLegacyDhcpClient;
    private SwitchPreference mMobileDataAlwaysOn;

    private SwitchPreference mWifiAllowScansWithTraffic;
    private SwitchPreference mStrictMode;
    private SwitchPreference mPointerLocation;
    private SwitchPreference mShowTouches;
    private SwitchPreference mShowScreenUpdates;
    private SwitchPreference mDisableOverlays;
    private SwitchPreference mEnableMultiWindow;
    private SwitchPreference mShowCpuUsage;
    private SwitchPreference mForceHardwareUi;
    private SwitchPreference mForceMsaa;
    private SwitchPreference mShowHwScreenUpdates;
    private SwitchPreference mShowHwLayersUpdates;
    private SwitchPreference mDebugLayout;
    private SwitchPreference mForceRtlLayout;
    private ListPreference mDebugHwOverdraw;
    private ListPreference mLogdSize;
    private ListPreference mUsbConfiguration;
    private ListPreference mTrackFrameTime;
    private ListPreference mShowNonRectClip;
    private ListPreference mWindowAnimationScale;
    private ListPreference mTransitionAnimationScale;
    private ListPreference mAnimatorDurationScale;
    private ListPreference mOverlayDisplayDevices;
    private ListPreference mOpenGLTraces;

    private ListPreference mSimulateColorSpace;

    private SwitchPreference mUSBAudio;
    private SwitchPreference mImmediatelyDestroyActivities;

    private ListPreference mAppProcessLimit;

    private SwitchPreference mShowAllANRs;

<<<<<<< HEAD
    private SwitchPreference mAdvancedReboot;
=======
    private ColorModePreference mColorModePreference;
>>>>>>> 310423e7

    private final ArrayList<Preference> mAllPrefs = new ArrayList<Preference>();

    private final ArrayList<SwitchPreference> mResetSwitchPrefs
            = new ArrayList<SwitchPreference>();

    private final HashSet<Preference> mDisabledPrefs = new HashSet<Preference>();
    // To track whether a confirmation dialog was clicked.
    private boolean mDialogClicked;
    private Dialog mEnableDialog;
    private Dialog mAdbDialog;

    private Dialog mAdbKeysDialog;
    private boolean mUnavailable;

    @Override
    protected int getMetricsCategory() {
        return MetricsLogger.DEVELOPMENT;
    }

    @Override
    public void onCreate(Bundle icicle) {
        super.onCreate(icicle);

        mWindowManager = IWindowManager.Stub.asInterface(ServiceManager.getService("window"));
        mBackupManager = IBackupManager.Stub.asInterface(
                ServiceManager.getService(Context.BACKUP_SERVICE));
        mDpm = (DevicePolicyManager)getActivity().getSystemService(Context.DEVICE_POLICY_SERVICE);
        mUm = (UserManager) getSystemService(Context.USER_SERVICE);

        mWifiManager = (WifiManager) getSystemService(Context.WIFI_SERVICE);

        if (android.os.Process.myUserHandle().getIdentifier() != UserHandle.USER_OWNER
                || mUm.hasUserRestriction(UserManager.DISALLOW_DEBUGGING_FEATURES)) {
            mUnavailable = true;
            setPreferenceScreen(new PreferenceScreen(getActivity(), null));
            return;
        }

        addPreferencesFromResource(R.xml.development_prefs);

        final PreferenceGroup debugDebuggingCategory = (PreferenceGroup)
                findPreference(DEBUG_DEBUGGING_CATEGORY_KEY);
        mEnableAdb = findAndInitSwitchPref(ENABLE_ADB);
        mClearAdbKeys = findPreference(CLEAR_ADB_KEYS);
        if (!SystemProperties.getBoolean("ro.adb.secure", false)) {
            if (debugDebuggingCategory != null) {
                debugDebuggingCategory.removePreference(mClearAdbKeys);
            }
        }
        mAllPrefs.add(mClearAdbKeys);
        mEnableTerminal = findAndInitSwitchPref(ENABLE_TERMINAL);
        if (!isPackageInstalled(getActivity(), TERMINAL_APP_PACKAGE)) {
            debugDebuggingCategory.removePreference(mEnableTerminal);
            mEnableTerminal = null;
        }

        mBugreport = findPreference(BUGREPORT);
        mBugreportInPower = findAndInitSwitchPref(BUGREPORT_IN_POWER_KEY);
        mKeepScreenOn = findAndInitSwitchPref(KEEP_SCREEN_ON);
        mBtHciSnoopLog = findAndInitSwitchPref(BT_HCI_SNOOP_LOG);
        mEnableOemUnlock = findAndInitSwitchPref(ENABLE_OEM_UNLOCK);
        if (!showEnableOemUnlockPreference()) {
            removePreference(mEnableOemUnlock);
            mEnableOemUnlock = null;
        }

        mDebugViewAttributes = findAndInitSwitchPref(DEBUG_VIEW_ATTRIBUTES);
        mPassword = (PreferenceScreen) findPreference(LOCAL_BACKUP_PASSWORD);
        mAllPrefs.add(mPassword);
        mAdvancedReboot = findAndInitSwitchPref(ADVANCED_REBOOT_KEY);


        if (!android.os.Process.myUserHandle().equals(UserHandle.OWNER)) {
            disableForUser(mEnableAdb);
            disableForUser(mClearAdbKeys);
            disableForUser(mEnableTerminal);
            disableForUser(mPassword);
            disableForUser(mAdvancedReboot);
        }

        mDebugAppPref = findPreference(DEBUG_APP_KEY);
        mAllPrefs.add(mDebugAppPref);
        mWaitForDebugger = findAndInitSwitchPref(WAIT_FOR_DEBUGGER_KEY);

        mMockLocationAppPref = findPreference(MOCK_LOCATION_APP_KEY);
        mAllPrefs.add(mMockLocationAppPref);

        mVerifyAppsOverUsb = findAndInitSwitchPref(VERIFY_APPS_OVER_USB_KEY);
        if (!showVerifierSetting()) {
            if (debugDebuggingCategory != null) {
                debugDebuggingCategory.removePreference(mVerifyAppsOverUsb);
            } else {
                mVerifyAppsOverUsb.setEnabled(false);
            }
        }
        mStrictMode = findAndInitSwitchPref(STRICT_MODE_KEY);
        mPointerLocation = findAndInitSwitchPref(POINTER_LOCATION_KEY);
        mShowTouches = findAndInitSwitchPref(SHOW_TOUCHES_KEY);
        mShowScreenUpdates = findAndInitSwitchPref(SHOW_SCREEN_UPDATES_KEY);
        mDisableOverlays = findAndInitSwitchPref(DISABLE_OVERLAYS_KEY);
        mShowCpuUsage = findAndInitSwitchPref(SHOW_CPU_USAGE_KEY);
        mForceHardwareUi = findAndInitSwitchPref(FORCE_HARDWARE_UI_KEY);
        mForceMsaa = findAndInitSwitchPref(FORCE_MSAA_KEY);
        mTrackFrameTime = addListPreference(TRACK_FRAME_TIME_KEY);
        mShowNonRectClip = addListPreference(SHOW_NON_RECTANGULAR_CLIP_KEY);
        mShowHwScreenUpdates = findAndInitSwitchPref(SHOW_HW_SCREEN_UPDATES_KEY);
        mShowHwLayersUpdates = findAndInitSwitchPref(SHOW_HW_LAYERS_UPDATES_KEY);
        mDebugLayout = findAndInitSwitchPref(DEBUG_LAYOUT_KEY);
        mForceRtlLayout = findAndInitSwitchPref(FORCE_RTL_LAYOUT_KEY);
        mDebugHwOverdraw = addListPreference(DEBUG_HW_OVERDRAW_KEY);
        mWifiDisplayCertification = findAndInitSwitchPref(WIFI_DISPLAY_CERTIFICATION_KEY);
        mWifiVerboseLogging = findAndInitSwitchPref(WIFI_VERBOSE_LOGGING_KEY);
        mWifiAggressiveHandover = findAndInitSwitchPref(WIFI_AGGRESSIVE_HANDOVER_KEY);
        mWifiAllowScansWithTraffic = findAndInitSwitchPref(WIFI_ALLOW_SCAN_WITH_TRAFFIC_KEY);
        mLegacyDhcpClient = findAndInitSwitchPref(WIFI_LEGACY_DHCP_CLIENT_KEY);
        mMobileDataAlwaysOn = findAndInitSwitchPref(MOBILE_DATA_ALWAYS_ON);
        mLogdSize = addListPreference(SELECT_LOGD_SIZE_KEY);
        mUsbConfiguration = addListPreference(USB_CONFIGURATION_KEY);

        mWindowAnimationScale = addListPreference(WINDOW_ANIMATION_SCALE_KEY);
        mTransitionAnimationScale = addListPreference(TRANSITION_ANIMATION_SCALE_KEY);
        mAnimatorDurationScale = addListPreference(ANIMATOR_DURATION_SCALE_KEY);
        mOverlayDisplayDevices = addListPreference(OVERLAY_DISPLAY_DEVICES_KEY);
        mEnableMultiWindow = findAndInitSwitchPref(ENABLE_MULTI_WINDOW_KEY);
        if (!showEnableMultiWindowPreference()) {
            final PreferenceGroup drawingGroup =
                    (PreferenceGroup)findPreference("debug_drawing_category");
            if (drawingGroup != null) {
                drawingGroup.removePreference(mEnableMultiWindow);
            } else {
                mEnableMultiWindow.setEnabled(false);
            }
            removePreference(mEnableMultiWindow);
            mEnableMultiWindow = null;
        }
        mOpenGLTraces = addListPreference(OPENGL_TRACES_KEY);
        mSimulateColorSpace = addListPreference(SIMULATE_COLOR_SPACE);
        mUSBAudio = findAndInitSwitchPref(USB_AUDIO_KEY);

        mImmediatelyDestroyActivities = (SwitchPreference) findPreference(
                IMMEDIATELY_DESTROY_ACTIVITIES_KEY);
        mAllPrefs.add(mImmediatelyDestroyActivities);
        mResetSwitchPrefs.add(mImmediatelyDestroyActivities);

        mAppProcessLimit = addListPreference(APP_PROCESS_LIMIT_KEY);

        mShowAllANRs = (SwitchPreference) findPreference(
                SHOW_ALL_ANRS_KEY);
        mAllPrefs.add(mShowAllANRs);
        mResetSwitchPrefs.add(mShowAllANRs);

        Preference hdcpChecking = findPreference(HDCP_CHECKING_KEY);
        if (hdcpChecking != null) {
            mAllPrefs.add(hdcpChecking);
            removePreferenceForProduction(hdcpChecking);
        }

        mColorModePreference = (ColorModePreference) findPreference(KEY_COLOR_MODE);
        mColorModePreference.updateCurrentAndSupported();
        if (mColorModePreference.getTransformsCount() < 2) {
            removePreference(KEY_COLOR_MODE);
            mColorModePreference = null;
        }
    }

    private ListPreference addListPreference(String prefKey) {
        ListPreference pref = (ListPreference) findPreference(prefKey);
        mAllPrefs.add(pref);
        pref.setOnPreferenceChangeListener(this);
        return pref;
    }

    private void disableForUser(Preference pref) {
        if (pref != null) {
            pref.setEnabled(false);
            mDisabledPrefs.add(pref);
        }
    }

    private SwitchPreference findAndInitSwitchPref(String key) {
        SwitchPreference pref = (SwitchPreference) findPreference(key);
        if (pref == null) {
            throw new IllegalArgumentException("Cannot find preference with key = " + key);
        }
        mAllPrefs.add(pref);
        mResetSwitchPrefs.add(pref);
        return pref;
    }

    @Override
    public void onActivityCreated(Bundle savedInstanceState) {
        super.onActivityCreated(savedInstanceState);

        final SettingsActivity activity = (SettingsActivity) getActivity();

        mSwitchBar = activity.getSwitchBar();
       if (mUnavailable) {
            mSwitchBar.setEnabled(false);
            return;
        }

        mSwitchBar.addOnSwitchChangeListener(this);
    }

    private boolean removePreferenceForProduction(Preference preference) {
        if ("user".equals(Build.TYPE)) {
            removePreference(preference);
            return true;
        }
        return false;
    }

    private void removePreference(Preference preference) {
        getPreferenceScreen().removePreference(preference);
        mAllPrefs.remove(preference);
        mResetSwitchPrefs.remove(preference);
    }

    private void setPrefsEnabledState(boolean enabled) {
        for (int i = 0; i < mAllPrefs.size(); i++) {
            Preference pref = mAllPrefs.get(i);
            pref.setEnabled(enabled && !mDisabledPrefs.contains(pref));
        }
        updateAllOptions();
    }

    @Override
    public void onResume() {
        super.onResume();

        if (mUnavailable) {
            // Show error message
            TextView emptyView = (TextView) getView().findViewById(android.R.id.empty);
            getListView().setEmptyView(emptyView);
            if (emptyView != null) {
                emptyView.setText(R.string.development_settings_not_available);
            }
            return;
        }

        if (mDpm.getMaximumTimeToLock(null) > 0) {
            // A DeviceAdmin has specified a maximum time until the device
            // will lock...  in this case we can't allow the user to turn
            // on "stay awake when plugged in" because that would defeat the
            // restriction.
            mDisabledPrefs.add(mKeepScreenOn);
        } else {
            mDisabledPrefs.remove(mKeepScreenOn);
        }

        final ContentResolver cr = getActivity().getContentResolver();
        mLastEnabledState = Settings.Global.getInt(cr,
                Settings.Global.DEVELOPMENT_SETTINGS_ENABLED, 0) != 0;
        mSwitchBar.setChecked(mLastEnabledState);
        setPrefsEnabledState(mLastEnabledState);

        if (mHaveDebugSettings && !mLastEnabledState) {
            // Overall debugging is disabled, but there are some debug
            // settings that are enabled.  This is an invalid state.  Switch
            // to debug settings being enabled, so the user knows there is
            // stuff enabled and can turn it all off if they want.
            Settings.Global.putInt(getActivity().getContentResolver(),
                    Settings.Global.DEVELOPMENT_SETTINGS_ENABLED, 1);
            mLastEnabledState = true;
            mSwitchBar.setChecked(mLastEnabledState);
            setPrefsEnabledState(mLastEnabledState);
        }
        mSwitchBar.show();

        if (mColorModePreference != null) {
            mColorModePreference.startListening();
            mColorModePreference.updateCurrentAndSupported();
        }
    }

    @Override
    public void onPause() {
        super.onPause();
        if (mColorModePreference != null) {
            mColorModePreference.stopListening();
        }
    }

    @Override
    public View onCreateView(LayoutInflater inflater, ViewGroup container,
            Bundle savedInstanceState) {
        IntentFilter filter = new IntentFilter();
        filter.addAction(UsbManager.ACTION_USB_STATE);
        getActivity().registerReceiver(mUsbReceiver, filter);
        return super.onCreateView(inflater, container, savedInstanceState);
    }

    @Override
    public void onDestroyView() {
        super.onDestroyView();

        if (mUnavailable) {
            return;
        }
        mSwitchBar.removeOnSwitchChangeListener(this);
        mSwitchBar.hide();
        getActivity().unregisterReceiver(mUsbReceiver);
    }

    void updateSwitchPreference(SwitchPreference switchPreference, boolean value) {
        switchPreference.setChecked(value);
        mHaveDebugSettings |= value;
    }

    private void updateAllOptions() {
        final Context context = getActivity();
        final ContentResolver cr = context.getContentResolver();
        mHaveDebugSettings = false;
        updateSwitchPreference(mEnableAdb, Settings.Global.getInt(cr,
                Settings.Global.ADB_ENABLED, 0) != 0);
        if (mEnableTerminal != null) {
            updateSwitchPreference(mEnableTerminal,
                    context.getPackageManager().getApplicationEnabledSetting(TERMINAL_APP_PACKAGE)
                            == PackageManager.COMPONENT_ENABLED_STATE_ENABLED);
        }
        updateSwitchPreference(mBugreportInPower, Settings.Secure.getInt(cr,
                Settings.Secure.BUGREPORT_IN_POWER_MENU, 0) != 0);
        updateSwitchPreference(mKeepScreenOn, Settings.Global.getInt(cr,
                Settings.Global.STAY_ON_WHILE_PLUGGED_IN, 0) != 0);
        updateSwitchPreference(mBtHciSnoopLog, Settings.Secure.getInt(cr,
                Settings.Secure.BLUETOOTH_HCI_LOG, 0) != 0);
        if (mEnableOemUnlock != null) {
            updateSwitchPreference(mEnableOemUnlock, Utils.isOemUnlockEnabled(getActivity()));
        }
        updateSwitchPreference(mDebugViewAttributes, Settings.Global.getInt(cr,
                Settings.Global.DEBUG_VIEW_ATTRIBUTES, 0) != 0);
        updateHdcpValues();
        updatePasswordSummary();
        updateDebuggerOptions();
        updateMockLocation();
        updateStrictModeVisualOptions();
        updatePointerLocationOptions();
        updateShowTouchesOptions();
        updateFlingerOptions();
        updateCpuUsageOptions();
        updateHardwareUiOptions();
        updateMsaaOptions();
        updateTrackFrameTimeOptions();
        updateShowNonRectClipOptions();
        updateShowHwScreenUpdatesOptions();
        updateShowHwLayersUpdatesOptions();
        updateDebugHwOverdrawOptions();
        updateDebugLayoutOptions();
        updateAnimationScaleOptions();
        updateOverlayDisplayDevicesOptions();
        if (mEnableMultiWindow != null) {
            updateSwitchPreference(mEnableMultiWindow,
                    SystemProperties.getBoolean(MULTI_WINDOW_SYSTEM_PROPERTY, false));
        }
        updateOpenGLTracesOptions();
        updateImmediatelyDestroyActivitiesOptions();
        updateAppProcessLimitOptions();
        updateShowAllANRsOptions();
        updateVerifyAppsOverUsbOptions();
        updateBugreportOptions();
        updateForceRtlOptions();
        updateLogdSizeValues();
        updateWifiDisplayCertificationOptions();
        updateWifiVerboseLoggingOptions();
        updateWifiAggressiveHandoverOptions();
        updateWifiAllowScansWithTrafficOptions();
        updateLegacyDhcpClientOptions();
        updateMobileDataAlwaysOnOptions();
        updateSimulateColorSpace();
        updateUSBAudioOptions();
        updateAdvancedRebootOptions();
    }

    private void resetAdvancedRebootOptions() {
        Settings.Secure.putInt(getActivity().getContentResolver(),
                Settings.Secure.ADVANCED_REBOOT, 0);
    }

    private void writeAdvancedRebootOptions() {
        Settings.Secure.putInt(getActivity().getContentResolver(),
                Settings.Secure.ADVANCED_REBOOT,
                mAdvancedReboot.isChecked() ? 1 : 0);
    }

    private void updateAdvancedRebootOptions() {
        mAdvancedReboot.setChecked(Settings.Secure.getInt(getActivity().getContentResolver(),
                Settings.Secure.ADVANCED_REBOOT, 0) != 0);
    }

    private void resetDangerousOptions() {
        mDontPokeProperties = true;
        for (int i=0; i< mResetSwitchPrefs.size(); i++) {
            SwitchPreference cb = mResetSwitchPrefs.get(i);
            if (cb.isChecked()) {
                cb.setChecked(false);
                onPreferenceTreeClick(null, cb);
            }
        }
        resetDebuggerOptions();
        writeLogdSizeOption(null);
        resetAdvancedRebootOptions();
        writeAnimationScaleOption(0, mWindowAnimationScale, null);
        writeAnimationScaleOption(1, mTransitionAnimationScale, null);
        writeAnimationScaleOption(2, mAnimatorDurationScale, null);
        // Only poke the color space setting if we control it.
        if (usingDevelopmentColorSpace()) {
            writeSimulateColorSpace(-1);
        }
        writeOverlayDisplayDevicesOptions(null);
        writeAppProcessLimitOptions(null);
        mHaveDebugSettings = false;
        updateAllOptions();
        mDontPokeProperties = false;
        pokeSystemProperties();
    }

    private void updateHdcpValues() {
        ListPreference hdcpChecking = (ListPreference) findPreference(HDCP_CHECKING_KEY);
        if (hdcpChecking != null) {
            String currentValue = SystemProperties.get(HDCP_CHECKING_PROPERTY);
            String[] values = getResources().getStringArray(R.array.hdcp_checking_values);
            String[] summaries = getResources().getStringArray(R.array.hdcp_checking_summaries);
            int index = 1; // Defaults to drm-only. Needs to match with R.array.hdcp_checking_values
            for (int i = 0; i < values.length; i++) {
                if (currentValue.equals(values[i])) {
                    index = i;
                    break;
                }
            }
            hdcpChecking.setValue(values[index]);
            hdcpChecking.setSummary(summaries[index]);
            hdcpChecking.setOnPreferenceChangeListener(this);
        }
    }

    private void updatePasswordSummary() {
        try {
            if (mBackupManager.hasBackupPassword()) {
                mPassword.setSummary(R.string.local_backup_password_summary_change);
            } else {
                mPassword.setSummary(R.string.local_backup_password_summary_none);
            }
        } catch (RemoteException e) {
            // Not much we can do here
        }
    }

    private void writeBtHciSnoopLogOptions() {
        BluetoothAdapter adapter = BluetoothAdapter.getDefaultAdapter();
        adapter.configHciSnoopLog(mBtHciSnoopLog.isChecked());
        Settings.Secure.putInt(getActivity().getContentResolver(),
                Settings.Secure.BLUETOOTH_HCI_LOG,
                mBtHciSnoopLog.isChecked() ? 1 : 0);
    }

    private void writeDebuggerOptions() {
        try {
            ActivityManagerNative.getDefault().setDebugApp(
                mDebugApp, mWaitForDebugger.isChecked(), true);
        } catch (RemoteException ex) {
        }
    }

    private void writeMockLocation() {
        AppOpsManager appOpsManager = (AppOpsManager) getSystemService(Context.APP_OPS_SERVICE);

        // Disable the app op of the previous mock location app if such.
        List<PackageOps> packageOps = appOpsManager.getPackagesForOps(MOCK_LOCATION_APP_OPS);
        if (packageOps != null) {
            // Should be one but in case we are in a bad state due to use of command line tools.
            for (PackageOps packageOp : packageOps) {
                if (packageOp.getOps().get(0).getMode() != AppOpsManager.MODE_ERRORED) {
                    String oldMockLocationApp = packageOp.getPackageName();
                    try {
                        ApplicationInfo ai = getActivity().getPackageManager().getApplicationInfo(
                                oldMockLocationApp, PackageManager.GET_DISABLED_COMPONENTS);
                        appOpsManager.setMode(AppOpsManager.OP_MOCK_LOCATION, ai.uid,
                                oldMockLocationApp, AppOpsManager.MODE_ERRORED);
                    } catch (NameNotFoundException e) {
                        /* ignore */
                    }
                }
            }
        }

        // Enable the app op of the new mock location app if such.
        if (!TextUtils.isEmpty(mMockLocationApp)) {
            try {
                ApplicationInfo ai = getActivity().getPackageManager().getApplicationInfo(
                        mMockLocationApp, PackageManager.GET_DISABLED_COMPONENTS);
                appOpsManager.setMode(AppOpsManager.OP_MOCK_LOCATION, ai.uid,
                        mMockLocationApp, AppOpsManager.MODE_ALLOWED);
            } catch (NameNotFoundException e) {
                /* ignore */
            }
        }
    }

    private static void resetDebuggerOptions() {
        try {
            ActivityManagerNative.getDefault().setDebugApp(
                    null, false, true);
        } catch (RemoteException ex) {
        }
    }

    private void updateDebuggerOptions() {
        mDebugApp = Settings.Global.getString(
                getActivity().getContentResolver(), Settings.Global.DEBUG_APP);
        updateSwitchPreference(mWaitForDebugger, Settings.Global.getInt(
                getActivity().getContentResolver(), Settings.Global.WAIT_FOR_DEBUGGER, 0) != 0);
        if (mDebugApp != null && mDebugApp.length() > 0) {
            String label;
            try {
                ApplicationInfo ai = getActivity().getPackageManager().getApplicationInfo(mDebugApp,
                        PackageManager.GET_DISABLED_COMPONENTS);
                CharSequence lab = getActivity().getPackageManager().getApplicationLabel(ai);
                label = lab != null ? lab.toString() : mDebugApp;
            } catch (PackageManager.NameNotFoundException e) {
                label = mDebugApp;
            }
            mDebugAppPref.setSummary(getResources().getString(R.string.debug_app_set, label));
            mWaitForDebugger.setEnabled(true);
            mHaveDebugSettings = true;
        } else {
            mDebugAppPref.setSummary(getResources().getString(R.string.debug_app_not_set));
            mWaitForDebugger.setEnabled(false);
        }
    }

    private void updateMockLocation() {
        AppOpsManager appOpsManager = (AppOpsManager) getSystemService(Context.APP_OPS_SERVICE);

        List<PackageOps> packageOps = appOpsManager.getPackagesForOps(MOCK_LOCATION_APP_OPS);
        if (packageOps != null) {
            for (PackageOps packageOp : packageOps) {
                if (packageOp.getOps().get(0).getMode() == AppOpsManager.MODE_ALLOWED) {
                    mMockLocationApp = packageOps.get(0).getPackageName();
                    break;
                }
            }
        }

        if (!TextUtils.isEmpty(mMockLocationApp)) {
            String label = mMockLocationApp;
            try {
                ApplicationInfo ai = getActivity().getPackageManager().getApplicationInfo(
                        mMockLocationApp, PackageManager.GET_DISABLED_COMPONENTS);
                CharSequence appLabel = getPackageManager().getApplicationLabel(ai);
                if (appLabel != null) {
                    label = appLabel.toString();
                }
            } catch (PackageManager.NameNotFoundException e) {
                /* ignore */
            }

            mMockLocationAppPref.setSummary(getString(R.string.mock_location_app_set, label));
            mHaveDebugSettings = true;
        } else {
            mMockLocationAppPref.setSummary(getString(R.string.mock_location_app_not_set));
        }
    }

    private void updateVerifyAppsOverUsbOptions() {
        updateSwitchPreference(mVerifyAppsOverUsb, Settings.Global.getInt(getActivity().getContentResolver(),
                Settings.Global.PACKAGE_VERIFIER_INCLUDE_ADB, 1) != 0);
        mVerifyAppsOverUsb.setEnabled(enableVerifierSetting());
    }

    private void writeVerifyAppsOverUsbOptions() {
        Settings.Global.putInt(getActivity().getContentResolver(),
              Settings.Global.PACKAGE_VERIFIER_INCLUDE_ADB, mVerifyAppsOverUsb.isChecked() ? 1 : 0);
    }

    private boolean enableVerifierSetting() {
        final ContentResolver cr = getActivity().getContentResolver();
        if (Settings.Global.getInt(cr, Settings.Global.ADB_ENABLED, 0) == 0) {
            return false;
        }
        if (Settings.Global.getInt(cr, Settings.Global.PACKAGE_VERIFIER_ENABLE, 1) == 0) {
            return false;
        } else {
            final PackageManager pm = getActivity().getPackageManager();
            final Intent verification = new Intent(Intent.ACTION_PACKAGE_NEEDS_VERIFICATION);
            verification.setType(PACKAGE_MIME_TYPE);
            verification.addFlags(Intent.FLAG_GRANT_READ_URI_PERMISSION);
            final List<ResolveInfo> receivers = pm.queryBroadcastReceivers(verification, 0);
            if (receivers.size() == 0) {
                return false;
            }
        }
        return true;
    }

    private boolean showVerifierSetting() {
        return Settings.Global.getInt(getActivity().getContentResolver(),
                Settings.Global.PACKAGE_VERIFIER_SETTING_VISIBLE, 1) > 0;
    }

    private static boolean showEnableOemUnlockPreference() {
        return !SystemProperties.get(PERSISTENT_DATA_BLOCK_PROP).equals("");
    }

    private static boolean showEnableMultiWindowPreference() {
        return !"user".equals(Build.TYPE);
    }

    private void setEnableMultiWindow(boolean value) {
        SystemProperties.set(MULTI_WINDOW_SYSTEM_PROPERTY, String.valueOf(value));
        pokeSystemProperties();
    }

    private void updateBugreportOptions() {
        final ComponentName bugreportStorageProviderComponentName =
                new ComponentName("com.android.shell",
                        "com.android.shell.BugreportStorageProvider");
        if ("user".equals(Build.TYPE)) {
            final ContentResolver resolver = getActivity().getContentResolver();
            final boolean adbEnabled = Settings.Global.getInt(
                    resolver, Settings.Global.ADB_ENABLED, 0) != 0;
            if (adbEnabled) {
                mBugreport.setEnabled(true);
                mBugreportInPower.setEnabled(true);
                getPackageManager().setComponentEnabledSetting(
                        bugreportStorageProviderComponentName,
                        PackageManager.COMPONENT_ENABLED_STATE_ENABLED, 0);
            } else {
                mBugreport.setEnabled(false);
                mBugreportInPower.setEnabled(false);
                mBugreportInPower.setChecked(false);
                Settings.Secure.putInt(resolver, Settings.Secure.BUGREPORT_IN_POWER_MENU, 0);
                getPackageManager().setComponentEnabledSetting(
                        bugreportStorageProviderComponentName,
                        PackageManager.COMPONENT_ENABLED_STATE_DEFAULT, 0);
            }
        } else {
            mBugreportInPower.setEnabled(true);
            getPackageManager().setComponentEnabledSetting(
                    bugreportStorageProviderComponentName,
                    PackageManager.COMPONENT_ENABLED_STATE_ENABLED, 0);
        }
    }

    // Returns the current state of the system property that controls
    // strictmode flashes.  One of:
    //    0: not explicitly set one way or another
    //    1: on
    //    2: off
    private static int currentStrictModeActiveIndex() {
        if (TextUtils.isEmpty(SystemProperties.get(StrictMode.VISUAL_PROPERTY))) {
            return 0;
        }
        boolean enabled = SystemProperties.getBoolean(StrictMode.VISUAL_PROPERTY, false);
        return enabled ? 1 : 2;
    }

    private void writeStrictModeVisualOptions() {
        try {
            mWindowManager.setStrictModeVisualIndicatorPreference(mStrictMode.isChecked()
                    ? "1" : "");
        } catch (RemoteException e) {
        }
    }

    private void updateStrictModeVisualOptions() {
        updateSwitchPreference(mStrictMode, currentStrictModeActiveIndex() == 1);
    }

    private void writePointerLocationOptions() {
        Settings.System.putInt(getActivity().getContentResolver(),
                Settings.System.POINTER_LOCATION, mPointerLocation.isChecked() ? 1 : 0);
    }

    private void updatePointerLocationOptions() {
        updateSwitchPreference(mPointerLocation,
                Settings.System.getInt(getActivity().getContentResolver(),
                Settings.System.POINTER_LOCATION, 0) != 0);
    }

    private void writeShowTouchesOptions() {
        Settings.System.putInt(getActivity().getContentResolver(),
                Settings.System.SHOW_TOUCHES, mShowTouches.isChecked() ? 1 : 0);
    }

    private void updateShowTouchesOptions() {
        updateSwitchPreference(mShowTouches,
                Settings.System.getInt(getActivity().getContentResolver(),
                Settings.System.SHOW_TOUCHES, 0) != 0);
    }

    private void updateFlingerOptions() {
        // magic communication with surface flinger.
        try {
            IBinder flinger = ServiceManager.getService("SurfaceFlinger");
            if (flinger != null) {
                Parcel data = Parcel.obtain();
                Parcel reply = Parcel.obtain();
                data.writeInterfaceToken("android.ui.ISurfaceComposer");
                flinger.transact(1010, data, reply, 0);
                @SuppressWarnings("unused")
                int showCpu = reply.readInt();
                @SuppressWarnings("unused")
                int enableGL = reply.readInt();
                int showUpdates = reply.readInt();
                updateSwitchPreference(mShowScreenUpdates, showUpdates != 0);
                @SuppressWarnings("unused")
                int showBackground = reply.readInt();
                int disableOverlays = reply.readInt();
                updateSwitchPreference(mDisableOverlays, disableOverlays != 0);
                reply.recycle();
                data.recycle();
            }
        } catch (RemoteException ex) {
        }
    }

    private void writeShowUpdatesOption() {
        try {
            IBinder flinger = ServiceManager.getService("SurfaceFlinger");
            if (flinger != null) {
                Parcel data = Parcel.obtain();
                data.writeInterfaceToken("android.ui.ISurfaceComposer");
                final int showUpdates = mShowScreenUpdates.isChecked() ? 1 : 0;
                data.writeInt(showUpdates);
                flinger.transact(1002, data, null, 0);
                data.recycle();

                updateFlingerOptions();
            }
        } catch (RemoteException ex) {
        }
    }

    private void writeDisableOverlaysOption() {
        try {
            IBinder flinger = ServiceManager.getService("SurfaceFlinger");
            if (flinger != null) {
                Parcel data = Parcel.obtain();
                data.writeInterfaceToken("android.ui.ISurfaceComposer");
                final int disableOverlays = mDisableOverlays.isChecked() ? 1 : 0;
                data.writeInt(disableOverlays);
                flinger.transact(1008, data, null, 0);
                data.recycle();

                updateFlingerOptions();
            }
        } catch (RemoteException ex) {
        }
    }

    private void updateHardwareUiOptions() {
        updateSwitchPreference(mForceHardwareUi, SystemProperties.getBoolean(HARDWARE_UI_PROPERTY, false));
    }

    private void writeHardwareUiOptions() {
        SystemProperties.set(HARDWARE_UI_PROPERTY, mForceHardwareUi.isChecked() ? "true" : "false");
        pokeSystemProperties();
    }

    private void updateMsaaOptions() {
        updateSwitchPreference(mForceMsaa, SystemProperties.getBoolean(MSAA_PROPERTY, false));
    }

    private void writeMsaaOptions() {
        SystemProperties.set(MSAA_PROPERTY, mForceMsaa.isChecked() ? "true" : "false");
        pokeSystemProperties();
    }

    private void updateTrackFrameTimeOptions() {
        String value = SystemProperties.get(HardwareRenderer.PROFILE_PROPERTY);
        if (value == null) {
            value = "";
        }

        CharSequence[] values = mTrackFrameTime.getEntryValues();
        for (int i = 0; i < values.length; i++) {
            if (value.contentEquals(values[i])) {
                mTrackFrameTime.setValueIndex(i);
                mTrackFrameTime.setSummary(mTrackFrameTime.getEntries()[i]);
                return;
            }
        }
        mTrackFrameTime.setValueIndex(0);
        mTrackFrameTime.setSummary(mTrackFrameTime.getEntries()[0]);
    }

    private void writeTrackFrameTimeOptions(Object newValue) {
        SystemProperties.set(HardwareRenderer.PROFILE_PROPERTY,
                newValue == null ? "" : newValue.toString());
        pokeSystemProperties();
        updateTrackFrameTimeOptions();
    }

    private void updateShowNonRectClipOptions() {
        String value = SystemProperties.get(
                HardwareRenderer.DEBUG_SHOW_NON_RECTANGULAR_CLIP_PROPERTY);
        if (value == null) {
            value = "hide";
        }

        CharSequence[] values = mShowNonRectClip.getEntryValues();
        for (int i = 0; i < values.length; i++) {
            if (value.contentEquals(values[i])) {
                mShowNonRectClip.setValueIndex(i);
                mShowNonRectClip.setSummary(mShowNonRectClip.getEntries()[i]);
                return;
            }
        }
        mShowNonRectClip.setValueIndex(0);
        mShowNonRectClip.setSummary(mShowNonRectClip.getEntries()[0]);
    }

    private void writeShowNonRectClipOptions(Object newValue) {
        SystemProperties.set(HardwareRenderer.DEBUG_SHOW_NON_RECTANGULAR_CLIP_PROPERTY,
                newValue == null ? "" : newValue.toString());
        pokeSystemProperties();
        updateShowNonRectClipOptions();
    }

    private void updateShowHwScreenUpdatesOptions() {
        updateSwitchPreference(mShowHwScreenUpdates,
                SystemProperties.getBoolean(HardwareRenderer.DEBUG_DIRTY_REGIONS_PROPERTY, false));
    }

    private void writeShowHwScreenUpdatesOptions() {
        SystemProperties.set(HardwareRenderer.DEBUG_DIRTY_REGIONS_PROPERTY,
                mShowHwScreenUpdates.isChecked() ? "true" : null);
        pokeSystemProperties();
    }

    private void updateShowHwLayersUpdatesOptions() {
        updateSwitchPreference(mShowHwLayersUpdates, SystemProperties.getBoolean(
                HardwareRenderer.DEBUG_SHOW_LAYERS_UPDATES_PROPERTY, false));
    }

    private void writeShowHwLayersUpdatesOptions() {
        SystemProperties.set(HardwareRenderer.DEBUG_SHOW_LAYERS_UPDATES_PROPERTY,
                mShowHwLayersUpdates.isChecked() ? "true" : null);
        pokeSystemProperties();
    }

    private void updateDebugHwOverdrawOptions() {
        String value = SystemProperties.get(HardwareRenderer.DEBUG_OVERDRAW_PROPERTY);
        if (value == null) {
            value = "";
        }

        CharSequence[] values = mDebugHwOverdraw.getEntryValues();
        for (int i = 0; i < values.length; i++) {
            if (value.contentEquals(values[i])) {
                mDebugHwOverdraw.setValueIndex(i);
                mDebugHwOverdraw.setSummary(mDebugHwOverdraw.getEntries()[i]);
                return;
            }
        }
        mDebugHwOverdraw.setValueIndex(0);
        mDebugHwOverdraw.setSummary(mDebugHwOverdraw.getEntries()[0]);
    }

    private void writeDebugHwOverdrawOptions(Object newValue) {
        SystemProperties.set(HardwareRenderer.DEBUG_OVERDRAW_PROPERTY,
                newValue == null ? "" : newValue.toString());
        pokeSystemProperties();
        updateDebugHwOverdrawOptions();
    }

    private void updateDebugLayoutOptions() {
        updateSwitchPreference(mDebugLayout,
                SystemProperties.getBoolean(View.DEBUG_LAYOUT_PROPERTY, false));
    }

    private void writeDebugLayoutOptions() {
        SystemProperties.set(View.DEBUG_LAYOUT_PROPERTY,
                mDebugLayout.isChecked() ? "true" : "false");
        pokeSystemProperties();
    }

    private void updateSimulateColorSpace() {
        final ContentResolver cr = getContentResolver();
        final boolean enabled = Settings.Secure.getInt(
                cr, Settings.Secure.ACCESSIBILITY_DISPLAY_DALTONIZER_ENABLED, 0) != 0;
        if (enabled) {
            final String mode = Integer.toString(Settings.Secure.getInt(
                    cr, Settings.Secure.ACCESSIBILITY_DISPLAY_DALTONIZER,
                    AccessibilityManager.DALTONIZER_DISABLED));
            mSimulateColorSpace.setValue(mode);
            final int index = mSimulateColorSpace.findIndexOfValue(mode);
            if (index < 0) {
                // We're using a mode controlled by accessibility preferences.
                mSimulateColorSpace.setSummary(getString(R.string.daltonizer_type_overridden,
                        getString(R.string.accessibility_display_daltonizer_preference_title)));
            } else {
                mSimulateColorSpace.setSummary("%s");
            }
        } else {
            mSimulateColorSpace.setValue(
                    Integer.toString(AccessibilityManager.DALTONIZER_DISABLED));
        }
    }

    /**
     * @return <code>true</code> if the color space preference is currently
     *         controlled by development settings
     */
    private boolean usingDevelopmentColorSpace() {
        final ContentResolver cr = getContentResolver();
        final boolean enabled = Settings.Secure.getInt(
                cr, Settings.Secure.ACCESSIBILITY_DISPLAY_DALTONIZER_ENABLED, 0) != 0;
        if (enabled) {
            final String mode = Integer.toString(Settings.Secure.getInt(
                    cr, Settings.Secure.ACCESSIBILITY_DISPLAY_DALTONIZER,
                    AccessibilityManager.DALTONIZER_DISABLED));
            final int index = mSimulateColorSpace.findIndexOfValue(mode);
            if (index >= 0) {
                // We're using a mode controlled by developer preferences.
                return true;
            }
        }
        return false;
    }

    private void writeSimulateColorSpace(Object value) {
        final ContentResolver cr = getContentResolver();
        final int newMode = Integer.parseInt(value.toString());
        if (newMode < 0) {
            Settings.Secure.putInt(cr, Settings.Secure.ACCESSIBILITY_DISPLAY_DALTONIZER_ENABLED, 0);
        } else {
            Settings.Secure.putInt(cr, Settings.Secure.ACCESSIBILITY_DISPLAY_DALTONIZER_ENABLED, 1);
            Settings.Secure.putInt(cr, Settings.Secure.ACCESSIBILITY_DISPLAY_DALTONIZER, newMode);
        }
    }

    private void updateUSBAudioOptions() {
        updateSwitchPreference(mUSBAudio, Settings.Secure.getInt(getContentResolver(),
                Settings.Secure.USB_AUDIO_AUTOMATIC_ROUTING_DISABLED, 0) != 0);
    }

    private void writeUSBAudioOptions() {
        Settings.Secure.putInt(getContentResolver(),
                Settings.Secure.USB_AUDIO_AUTOMATIC_ROUTING_DISABLED,
                mUSBAudio.isChecked() ? 1 : 0);
    }

    private void updateForceRtlOptions() {
        updateSwitchPreference(mForceRtlLayout,
                Settings.Global.getInt(getActivity().getContentResolver(),
                Settings.Global.DEVELOPMENT_FORCE_RTL, 0) != 0);
    }

    private void writeForceRtlOptions() {
        boolean value = mForceRtlLayout.isChecked();
        Settings.Global.putInt(getActivity().getContentResolver(),
                Settings.Global.DEVELOPMENT_FORCE_RTL, value ? 1 : 0);
        SystemProperties.set(Settings.Global.DEVELOPMENT_FORCE_RTL, value ? "1" : "0");
        LocalePicker.updateLocale(getActivity().getResources().getConfiguration().locale);
    }

    private void updateWifiDisplayCertificationOptions() {
        updateSwitchPreference(mWifiDisplayCertification, Settings.Global.getInt(
                getActivity().getContentResolver(),
                Settings.Global.WIFI_DISPLAY_CERTIFICATION_ON, 0) != 0);
    }

    private void writeWifiDisplayCertificationOptions() {
        Settings.Global.putInt(getActivity().getContentResolver(),
                Settings.Global.WIFI_DISPLAY_CERTIFICATION_ON,
                mWifiDisplayCertification.isChecked() ? 1 : 0);
    }

    private void updateWifiVerboseLoggingOptions() {
        boolean enabled = mWifiManager.getVerboseLoggingLevel() > 0;
        updateSwitchPreference(mWifiVerboseLogging, enabled);
    }

    private void writeWifiVerboseLoggingOptions() {
        mWifiManager.enableVerboseLogging(mWifiVerboseLogging.isChecked() ? 1 : 0);
    }

    private void updateWifiAggressiveHandoverOptions() {
        boolean enabled = mWifiManager.getAggressiveHandover() > 0;
        updateSwitchPreference(mWifiAggressiveHandover, enabled);
    }

    private void writeWifiAggressiveHandoverOptions() {
        mWifiManager.enableAggressiveHandover(mWifiAggressiveHandover.isChecked() ? 1 : 0);
    }

    private void updateWifiAllowScansWithTrafficOptions() {
        boolean enabled = mWifiManager.getAllowScansWithTraffic() > 0;
        updateSwitchPreference(mWifiAllowScansWithTraffic, enabled);
    }

    private void writeWifiAllowScansWithTrafficOptions() {
        mWifiManager.setAllowScansWithTraffic(mWifiAllowScansWithTraffic.isChecked() ? 1 : 0);
    }

    private void updateLegacyDhcpClientOptions() {
        updateSwitchPreference(mLegacyDhcpClient, Settings.Global.getInt(
                getActivity().getContentResolver(),
                Settings.Global.LEGACY_DHCP_CLIENT, 0) != 0);
    }

    private void writeLegacyDhcpClientOptions() {
        Settings.Global.putInt(getActivity().getContentResolver(),
                Settings.Global.LEGACY_DHCP_CLIENT,
                mLegacyDhcpClient.isChecked() ? 1 : 0);
    }

    private void updateMobileDataAlwaysOnOptions() {
        updateSwitchPreference(mMobileDataAlwaysOn, Settings.Global.getInt(
                getActivity().getContentResolver(),
                Settings.Global.MOBILE_DATA_ALWAYS_ON, 0) != 0);
    }

    private void writeMobileDataAlwaysOnOptions() {
        Settings.Global.putInt(getActivity().getContentResolver(),
                Settings.Global.MOBILE_DATA_ALWAYS_ON,
                mMobileDataAlwaysOn.isChecked() ? 1 : 0);
    }

    private void updateLogdSizeValues() {
        if (mLogdSize != null) {
            String currentValue = SystemProperties.get(SELECT_LOGD_SIZE_PROPERTY);
            if (currentValue == null) {
                currentValue = SystemProperties.get(SELECT_LOGD_DEFAULT_SIZE_PROPERTY);
                if (currentValue == null) {
                    currentValue = "256K";
                }
            }
            String[] values = getResources().getStringArray(R.array.select_logd_size_values);
            String[] titles = getResources().getStringArray(R.array.select_logd_size_titles);
            if (SystemProperties.get("ro.config.low_ram").equals("true")) {
                mLogdSize.setEntries(R.array.select_logd_size_lowram_titles);
                titles = getResources().getStringArray(R.array.select_logd_size_lowram_titles);
            }
            String[] summaries = getResources().getStringArray(R.array.select_logd_size_summaries);
            int index = 1; // punt to second entry if not found
            for (int i = 0; i < titles.length; i++) {
                if (currentValue.equals(values[i])
                        || currentValue.equals(titles[i])) {
                    index = i;
                    break;
                }
            }
            mLogdSize.setValue(values[index]);
            mLogdSize.setSummary(summaries[index]);
            mLogdSize.setOnPreferenceChangeListener(this);
        }
    }

    private void writeLogdSizeOption(Object newValue) {
        String currentValue = SystemProperties.get(SELECT_LOGD_DEFAULT_SIZE_PROPERTY);
        if (currentValue != null) {
            DEFAULT_LOG_RING_BUFFER_SIZE_IN_BYTES = currentValue;
        }
        final String size = (newValue != null) ?
                newValue.toString() : DEFAULT_LOG_RING_BUFFER_SIZE_IN_BYTES;
        SystemProperties.set(SELECT_LOGD_SIZE_PROPERTY, size);
        pokeSystemProperties();
        try {
            Process p = Runtime.getRuntime().exec("logcat -b all -G " + size);
            p.waitFor();
            Log.i(TAG, "Logcat ring buffer sizes set to: " + size);
        } catch (Exception e) {
            Log.w(TAG, "Cannot set logcat ring buffer sizes", e);
        }
        updateLogdSizeValues();
    }

    private void updateUsbConfigurationValues() {
        if (mUsbConfiguration != null) {
            UsbManager manager = (UsbManager) getSystemService(Context.USB_SERVICE);

            String[] values = getResources().getStringArray(R.array.usb_configuration_values);
            String[] titles = getResources().getStringArray(R.array.usb_configuration_titles);
            int index = 0;
            for (int i = 0; i < titles.length; i++) {
                if (manager.isFunctionEnabled(values[i])) {
                    index = i;
                    break;
                }
            }
            mUsbConfiguration.setValue(values[index]);
            mUsbConfiguration.setSummary(titles[index]);
            mUsbConfiguration.setOnPreferenceChangeListener(this);
        }
    }

    private void writeUsbConfigurationOption(Object newValue) {
        UsbManager manager = (UsbManager)getActivity().getSystemService(Context.USB_SERVICE);
        String function = newValue.toString();
        manager.setCurrentFunction(function);
        if (function.equals("none")) {
            manager.setUsbDataUnlocked(false);
        } else {
            manager.setUsbDataUnlocked(true);
        }
    }

    private void updateCpuUsageOptions() {
        updateSwitchPreference(mShowCpuUsage,
                Settings.Global.getInt(getActivity().getContentResolver(),
                Settings.Global.SHOW_PROCESSES, 0) != 0);
    }

    private void writeCpuUsageOptions() {
        boolean value = mShowCpuUsage.isChecked();
        Settings.Global.putInt(getActivity().getContentResolver(),
                Settings.Global.SHOW_PROCESSES, value ? 1 : 0);
        Intent service = (new Intent())
                .setClassName("com.android.systemui", "com.android.systemui.LoadAverageService");
        if (value) {
            getActivity().startService(service);
        } else {
            getActivity().stopService(service);
        }
    }

    private void writeImmediatelyDestroyActivitiesOptions() {
        try {
            ActivityManagerNative.getDefault().setAlwaysFinish(
                    mImmediatelyDestroyActivities.isChecked());
        } catch (RemoteException ex) {
        }
    }

    private void updateImmediatelyDestroyActivitiesOptions() {
        updateSwitchPreference(mImmediatelyDestroyActivities, Settings.Global.getInt(
                getActivity().getContentResolver(), Settings.Global.ALWAYS_FINISH_ACTIVITIES, 0) != 0);
    }

    private void updateAnimationScaleValue(int which, ListPreference pref) {
        try {
            float scale = mWindowManager.getAnimationScale(which);
            if (scale != 1) {
                mHaveDebugSettings = true;
            }
            CharSequence[] values = pref.getEntryValues();
            for (int i=0; i<values.length; i++) {
                float val = Float.parseFloat(values[i].toString());
                if (scale <= val) {
                    pref.setValueIndex(i);
                    pref.setSummary(pref.getEntries()[i]);
                    return;
                }
            }
            pref.setValueIndex(values.length-1);
            pref.setSummary(pref.getEntries()[0]);
        } catch (RemoteException e) {
        }
    }

    private void updateAnimationScaleOptions() {
        updateAnimationScaleValue(0, mWindowAnimationScale);
        updateAnimationScaleValue(1, mTransitionAnimationScale);
        updateAnimationScaleValue(2, mAnimatorDurationScale);
    }

    private void writeAnimationScaleOption(int which, ListPreference pref, Object newValue) {
        try {
            float scale = newValue != null ? Float.parseFloat(newValue.toString()) : 1;
            mWindowManager.setAnimationScale(which, scale);
            updateAnimationScaleValue(which, pref);
        } catch (RemoteException e) {
        }
    }

    private void updateOverlayDisplayDevicesOptions() {
        String value = Settings.Global.getString(getActivity().getContentResolver(),
                Settings.Global.OVERLAY_DISPLAY_DEVICES);
        if (value == null) {
            value = "";
        }

        CharSequence[] values = mOverlayDisplayDevices.getEntryValues();
        for (int i = 0; i < values.length; i++) {
            if (value.contentEquals(values[i])) {
                mOverlayDisplayDevices.setValueIndex(i);
                mOverlayDisplayDevices.setSummary(mOverlayDisplayDevices.getEntries()[i]);
                return;
            }
        }
        mOverlayDisplayDevices.setValueIndex(0);
        mOverlayDisplayDevices.setSummary(mOverlayDisplayDevices.getEntries()[0]);
    }

    private void writeOverlayDisplayDevicesOptions(Object newValue) {
        Settings.Global.putString(getActivity().getContentResolver(),
                Settings.Global.OVERLAY_DISPLAY_DEVICES, (String)newValue);
        updateOverlayDisplayDevicesOptions();
    }

    private void updateOpenGLTracesOptions() {
        String value = SystemProperties.get(OPENGL_TRACES_PROPERTY);
        if (value == null) {
            value = "";
        }

        CharSequence[] values = mOpenGLTraces.getEntryValues();
        for (int i = 0; i < values.length; i++) {
            if (value.contentEquals(values[i])) {
                mOpenGLTraces.setValueIndex(i);
                mOpenGLTraces.setSummary(mOpenGLTraces.getEntries()[i]);
                return;
            }
        }
        mOpenGLTraces.setValueIndex(0);
        mOpenGLTraces.setSummary(mOpenGLTraces.getEntries()[0]);
    }

    private void writeOpenGLTracesOptions(Object newValue) {
        SystemProperties.set(OPENGL_TRACES_PROPERTY, newValue == null ? "" : newValue.toString());
        pokeSystemProperties();
        updateOpenGLTracesOptions();
    }

    private void updateAppProcessLimitOptions() {
        try {
            int limit = ActivityManagerNative.getDefault().getProcessLimit();
            CharSequence[] values = mAppProcessLimit.getEntryValues();
            for (int i=0; i<values.length; i++) {
                int val = Integer.parseInt(values[i].toString());
                if (val >= limit) {
                    if (i != 0) {
                        mHaveDebugSettings = true;
                    }
                    mAppProcessLimit.setValueIndex(i);
                    mAppProcessLimit.setSummary(mAppProcessLimit.getEntries()[i]);
                    return;
                }
            }
            mAppProcessLimit.setValueIndex(0);
            mAppProcessLimit.setSummary(mAppProcessLimit.getEntries()[0]);
        } catch (RemoteException e) {
        }
    }

    private void writeAppProcessLimitOptions(Object newValue) {
        try {
            int limit = newValue != null ? Integer.parseInt(newValue.toString()) : -1;
            ActivityManagerNative.getDefault().setProcessLimit(limit);
            updateAppProcessLimitOptions();
        } catch (RemoteException e) {
        }
    }

    private void writeShowAllANRsOptions() {
        Settings.Secure.putInt(getActivity().getContentResolver(),
                Settings.Secure.ANR_SHOW_BACKGROUND,
                mShowAllANRs.isChecked() ? 1 : 0);
    }

    private void updateShowAllANRsOptions() {
        updateSwitchPreference(mShowAllANRs, Settings.Secure.getInt(
                getActivity().getContentResolver(), Settings.Secure.ANR_SHOW_BACKGROUND, 0) != 0);
    }

    private void confirmEnableOemUnlock() {
        DialogInterface.OnClickListener onConfirmListener = new DialogInterface.OnClickListener() {
            @Override
            public void onClick(DialogInterface dialog, int which) {
                Utils.setOemUnlockEnabled(getActivity(), true);
                updateAllOptions();
            }
        };

        new AlertDialog.Builder(getActivity())
                .setTitle(R.string.confirm_enable_oem_unlock_title)
                .setMessage(R.string.confirm_enable_oem_unlock_text)
                .setPositiveButton(R.string.enable_text, onConfirmListener)
                .setNegativeButton(android.R.string.cancel, null)
                .create()
                .show();
    }

    private void confirmEnableMultiWindowMode() {
        DialogInterface.OnClickListener onConfirmListener = new DialogInterface.OnClickListener() {
            @Override
            public void onClick(DialogInterface dialog, int which) {
                setEnableMultiWindow((which == DialogInterface.BUTTON_POSITIVE) ? true : false);
                updateAllOptions();
            }
        };

        new AlertDialog.Builder(getActivity())
                .setTitle(R.string.confirm_enable_multi_window_title)
                .setMessage(R.string.confirm_enable_multi_window_text)
                .setPositiveButton(R.string.enable_text, onConfirmListener)
                .setNegativeButton(android.R.string.cancel, onConfirmListener)
                .create()
                .show();
    }

    @Override
    public void onSwitchChanged(Switch switchView, boolean isChecked) {
        if (switchView != mSwitchBar.getSwitch()) {
            return;
        }
        if (isChecked != mLastEnabledState) {
            if (isChecked) {
                mDialogClicked = false;
                if (mEnableDialog != null) dismissDialogs();
                mEnableDialog = new AlertDialog.Builder(getActivity()).setMessage(
                        getActivity().getResources().getString(
                                R.string.dev_settings_warning_message))
                        .setTitle(R.string.dev_settings_warning_title)
                        .setPositiveButton(android.R.string.yes, this)
                        .setNegativeButton(android.R.string.no, this)
                        .show();
                mEnableDialog.setOnDismissListener(this);
            } else {
                resetDangerousOptions();
                Settings.Global.putInt(getActivity().getContentResolver(),
                        Settings.Global.DEVELOPMENT_SETTINGS_ENABLED, 0);
                mLastEnabledState = isChecked;
                setPrefsEnabledState(mLastEnabledState);
            }
        }
    }

    @Override
    public void onActivityResult(int requestCode, int resultCode, Intent data) {
        if (requestCode == RESULT_DEBUG_APP) {
            if (resultCode == Activity.RESULT_OK) {
                mDebugApp = data.getAction();
                writeDebuggerOptions();
                updateDebuggerOptions();
            }
        } else if (requestCode == RESULT_MOCK_LOCATION_APP) {
            if (resultCode == Activity.RESULT_OK) {
                mMockLocationApp = data.getAction();
                writeMockLocation();
                updateMockLocation();
            }
        } else if (requestCode == REQUEST_CODE_ENABLE_OEM_UNLOCK) {
            if (resultCode == Activity.RESULT_OK) {
                if (mEnableOemUnlock.isChecked()) {
                    confirmEnableOemUnlock();
                } else {
                    Utils.setOemUnlockEnabled(getActivity(), false);
                }
            }
        } else {
            super.onActivityResult(requestCode, resultCode, data);
        }
    }

    @Override
    public boolean onPreferenceTreeClick(PreferenceScreen preferenceScreen, Preference preference) {
        if (Utils.isMonkeyRunning()) {
            return false;
        }

        if (preference == mEnableAdb) {
            if (mEnableAdb.isChecked()) {
                mDialogClicked = false;
                if (mAdbDialog != null) dismissDialogs();
                mAdbDialog = new AlertDialog.Builder(getActivity()).setMessage(
                        getActivity().getResources().getString(R.string.adb_warning_message))
                        .setTitle(R.string.adb_warning_title)
                        .setPositiveButton(android.R.string.yes, this)
                        .setNegativeButton(android.R.string.no, this)
                        .show();
                mAdbDialog.setOnDismissListener(this);
            } else {
                Settings.Global.putInt(getActivity().getContentResolver(),
                        Settings.Global.ADB_ENABLED, 0);
                mVerifyAppsOverUsb.setEnabled(false);
                mVerifyAppsOverUsb.setChecked(false);
                updateBugreportOptions();
            }
        } else if (preference == mClearAdbKeys) {
            if (mAdbKeysDialog != null) dismissDialogs();
            mAdbKeysDialog = new AlertDialog.Builder(getActivity())
                        .setMessage(R.string.adb_keys_warning_message)
                        .setPositiveButton(android.R.string.ok, this)
                        .setNegativeButton(android.R.string.cancel, null)
                        .show();
        } else if (preference == mEnableTerminal) {
            final PackageManager pm = getActivity().getPackageManager();
            pm.setApplicationEnabledSetting(TERMINAL_APP_PACKAGE,
                    mEnableTerminal.isChecked() ? PackageManager.COMPONENT_ENABLED_STATE_ENABLED
                            : PackageManager.COMPONENT_ENABLED_STATE_DEFAULT, 0);
        } else if (preference == mBugreportInPower) {
            Settings.Secure.putInt(getActivity().getContentResolver(),
                    Settings.Secure.BUGREPORT_IN_POWER_MENU,
                    mBugreportInPower.isChecked() ? 1 : 0);
        } else if (preference == mKeepScreenOn) {
            Settings.Global.putInt(getActivity().getContentResolver(),
                    Settings.Global.STAY_ON_WHILE_PLUGGED_IN,
                    mKeepScreenOn.isChecked() ?
                            (BatteryManager.BATTERY_PLUGGED_AC | BatteryManager.BATTERY_PLUGGED_USB) : 0);
        } else if (preference == mBtHciSnoopLog) {
            writeBtHciSnoopLogOptions();
        } else if (preference == mEnableOemUnlock) {
            if (!showKeyguardConfirmation(getResources(), REQUEST_CODE_ENABLE_OEM_UNLOCK)) {
                if (mEnableOemUnlock.isChecked()) {
                    confirmEnableOemUnlock();
                } else {
                    Utils.setOemUnlockEnabled(getActivity(), false);
                }
            }
        } else if (preference == mMockLocationAppPref) {
            Intent intent = new Intent(getActivity(), AppPicker.class);
            intent.putExtra(AppPicker.EXTRA_REQUESTIING_PERMISSION,
                    Manifest.permission.ACCESS_MOCK_LOCATION);
            startActivityForResult(intent, RESULT_MOCK_LOCATION_APP);
        } else if (preference == mDebugViewAttributes) {
            Settings.Global.putInt(getActivity().getContentResolver(),
                    Settings.Global.DEBUG_VIEW_ATTRIBUTES,
                    mDebugViewAttributes.isChecked() ? 1 : 0);
        } else if (preference == mDebugAppPref) {
            Intent intent = new Intent(getActivity(), AppPicker.class);
            intent.putExtra(AppPicker.EXTRA_DEBUGGABLE, true);
            startActivityForResult(intent, RESULT_DEBUG_APP);
        } else if (preference == mWaitForDebugger) {
            writeDebuggerOptions();
        } else if (preference == mVerifyAppsOverUsb) {
            writeVerifyAppsOverUsbOptions();
        } else if (preference == mStrictMode) {
            writeStrictModeVisualOptions();
        } else if (preference == mPointerLocation) {
            writePointerLocationOptions();
        } else if (preference == mShowTouches) {
            writeShowTouchesOptions();
        } else if (preference == mShowScreenUpdates) {
            writeShowUpdatesOption();
        } else if (preference == mDisableOverlays) {
            writeDisableOverlaysOption();
        } else if (preference == mEnableMultiWindow) {
            if (mEnableMultiWindow.isChecked()) {
                confirmEnableMultiWindowMode();
            } else {
                setEnableMultiWindow(false);
            }
        } else if (preference == mShowCpuUsage) {
            writeCpuUsageOptions();
        } else if (preference == mImmediatelyDestroyActivities) {
            writeImmediatelyDestroyActivitiesOptions();
        } else if (preference == mShowAllANRs) {
            writeShowAllANRsOptions();
        } else if (preference == mForceHardwareUi) {
            writeHardwareUiOptions();
        } else if (preference == mForceMsaa) {
            writeMsaaOptions();
        } else if (preference == mShowHwScreenUpdates) {
            writeShowHwScreenUpdatesOptions();
        } else if (preference == mShowHwLayersUpdates) {
            writeShowHwLayersUpdatesOptions();
        } else if (preference == mDebugLayout) {
            writeDebugLayoutOptions();
        } else if (preference == mForceRtlLayout) {
            writeForceRtlOptions();
        } else if (preference == mWifiDisplayCertification) {
            writeWifiDisplayCertificationOptions();
        } else if (preference == mWifiVerboseLogging) {
            writeWifiVerboseLoggingOptions();
        } else if (preference == mWifiAggressiveHandover) {
            writeWifiAggressiveHandoverOptions();
        } else if (preference == mWifiAllowScansWithTraffic) {
            writeWifiAllowScansWithTrafficOptions();
        } else if (preference == mLegacyDhcpClient) {
            writeLegacyDhcpClientOptions();
        } else if (preference == mMobileDataAlwaysOn) {
            writeMobileDataAlwaysOnOptions();
        } else if (preference == mUSBAudio) {
            writeUSBAudioOptions();
        } else if (preference == mAdvancedReboot) {
            writeAdvancedRebootOptions();
        } else if (INACTIVE_APPS_KEY.equals(preference.getKey())) {
            startInactiveAppsFragment();
        } else {
            return super.onPreferenceTreeClick(preferenceScreen, preference);
        }

        return false;
    }

    private void startInactiveAppsFragment() {
        ((SettingsActivity) getActivity()).startPreferencePanel(
                InactiveApps.class.getName(),
                null, R.string.inactive_apps_title, null, null, 0);
    }

    private boolean showKeyguardConfirmation(Resources resources, int requestCode) {
        return new ChooseLockSettingsHelper(getActivity(), this).launchConfirmationActivity(
                requestCode, resources.getString(R.string.oem_unlock_enable));
    }

    @Override
    public boolean onPreferenceChange(Preference preference, Object newValue) {
        if (HDCP_CHECKING_KEY.equals(preference.getKey())) {
            SystemProperties.set(HDCP_CHECKING_PROPERTY, newValue.toString());
            updateHdcpValues();
            pokeSystemProperties();
            return true;
        } else if (preference == mLogdSize) {
            writeLogdSizeOption(newValue);
            return true;
        } else if (preference == mUsbConfiguration) {
            writeUsbConfigurationOption(newValue);
            return true;
        } else if (preference == mWindowAnimationScale) {
            writeAnimationScaleOption(0, mWindowAnimationScale, newValue);
            return true;
        } else if (preference == mTransitionAnimationScale) {
            writeAnimationScaleOption(1, mTransitionAnimationScale, newValue);
            return true;
        } else if (preference == mAnimatorDurationScale) {
            writeAnimationScaleOption(2, mAnimatorDurationScale, newValue);
            return true;
        } else if (preference == mOverlayDisplayDevices) {
            writeOverlayDisplayDevicesOptions(newValue);
            return true;
        } else if (preference == mOpenGLTraces) {
            writeOpenGLTracesOptions(newValue);
            return true;
        } else if (preference == mTrackFrameTime) {
            writeTrackFrameTimeOptions(newValue);
            return true;
        } else if (preference == mDebugHwOverdraw) {
            writeDebugHwOverdrawOptions(newValue);
            return true;
        } else if (preference == mShowNonRectClip) {
            writeShowNonRectClipOptions(newValue);
            return true;
        } else if (preference == mAppProcessLimit) {
            writeAppProcessLimitOptions(newValue);
            return true;
        } else if (preference == mSimulateColorSpace) {
            writeSimulateColorSpace(newValue);
            return true;
        }
        return false;
    }

    private void dismissDialogs() {
        if (mAdbDialog != null) {
            mAdbDialog.dismiss();
            mAdbDialog = null;
        }
        if (mAdbKeysDialog != null) {
            mAdbKeysDialog.dismiss();
            mAdbKeysDialog = null;
        }
        if (mEnableDialog != null) {
            mEnableDialog.dismiss();
            mEnableDialog = null;
        }
    }

    public void onClick(DialogInterface dialog, int which) {
        if (dialog == mAdbDialog) {
            if (which == DialogInterface.BUTTON_POSITIVE) {
                mDialogClicked = true;
                Settings.Global.putInt(getActivity().getContentResolver(),
                        Settings.Global.ADB_ENABLED, 1);
                mVerifyAppsOverUsb.setEnabled(true);
                updateVerifyAppsOverUsbOptions();
                updateBugreportOptions();
            } else {
                // Reset the toggle
                mEnableAdb.setChecked(false);
            }
        } else if (dialog == mAdbKeysDialog) {
            if (which == DialogInterface.BUTTON_POSITIVE) {
                try {
                    IBinder b = ServiceManager.getService(Context.USB_SERVICE);
                    IUsbManager service = IUsbManager.Stub.asInterface(b);
                    service.clearUsbDebuggingKeys();
                } catch (RemoteException e) {
                    Log.e(TAG, "Unable to clear adb keys", e);
                }
            }
        } else if (dialog == mEnableDialog) {
            if (which == DialogInterface.BUTTON_POSITIVE) {
                mDialogClicked = true;
                Settings.Global.putInt(getActivity().getContentResolver(),
                        Settings.Global.DEVELOPMENT_SETTINGS_ENABLED, 1);
                mLastEnabledState = true;
                setPrefsEnabledState(mLastEnabledState);
            } else {
                // Reset the toggle
                mSwitchBar.setChecked(false);
            }
        }
    }

    public void onDismiss(DialogInterface dialog) {
        // Assuming that onClick gets called first
        if (dialog == mAdbDialog) {
            if (!mDialogClicked) {
                mEnableAdb.setChecked(false);
            }
            mAdbDialog = null;
        } else if (dialog == mEnableDialog) {
            if (!mDialogClicked) {
                mSwitchBar.setChecked(false);
            }
            mEnableDialog = null;
        }
    }

    @Override
    public void onDestroy() {
        dismissDialogs();
        super.onDestroy();
    }

    void pokeSystemProperties() {
        if (!mDontPokeProperties) {
            //noinspection unchecked
            (new SystemPropPoker()).execute();
        }
    }

    private BroadcastReceiver mUsbReceiver = new BroadcastReceiver() {
        @Override
        public void onReceive(Context context, Intent intent) {
            updateUsbConfigurationValues();
        }
    };

    static class SystemPropPoker extends AsyncTask<Void, Void, Void> {
        @Override
        protected Void doInBackground(Void... params) {
            String[] services;
            try {
                services = ServiceManager.listServices();
            } catch (RemoteException e) {
                return null;
            }
            for (String service : services) {
                IBinder obj = ServiceManager.checkService(service);
                if (obj != null) {
                    Parcel data = Parcel.obtain();
                    try {
                        obj.transact(IBinder.SYSPROPS_TRANSACTION, data, null, 0);
                    } catch (RemoteException e) {
                    } catch (Exception e) {
                        Log.i(TAG, "Someone wrote a bad service '" + service
                                + "' that doesn't like to be poked: " + e);
                    }
                    data.recycle();
                }
            }
            return null;
        }
    }

    private static boolean isPackageInstalled(Context context, String packageName) {
        try {
            return context.getPackageManager().getPackageInfo(packageName, 0) != null;
        } catch (NameNotFoundException e) {
            return false;
        }
    }

    /**
     * For Search.
     */
    public static final Indexable.SearchIndexProvider SEARCH_INDEX_DATA_PROVIDER =
            new BaseSearchIndexProvider() {

                private boolean isShowingDeveloperOptions(Context context) {
                    return context.getSharedPreferences(DevelopmentSettings.PREF_FILE,
                            Context.MODE_PRIVATE).getBoolean(
                                    DevelopmentSettings.PREF_SHOW,
                                    android.os.Build.TYPE.equals("eng"));
                }

                @Override
                public List<SearchIndexableResource> getXmlResourcesToIndex(
                        Context context, boolean enabled) {

                    if (!isShowingDeveloperOptions(context)) {
                        return null;
                    }

                    final SearchIndexableResource sir = new SearchIndexableResource(context);
                    sir.xmlResId = R.xml.development_prefs;
                    return Arrays.asList(sir);
                }

                @Override
                public List<String> getNonIndexableKeys(Context context) {
                    if (!isShowingDeveloperOptions(context)) {
                        return null;
                    }

                    final List<String> keys = new ArrayList<String>();
                    if (!showEnableOemUnlockPreference()) {
                        keys.add(ENABLE_OEM_UNLOCK);
                    }
                    if (!showEnableMultiWindowPreference()) {
                        keys.add(ENABLE_MULTI_WINDOW_KEY);
                    }
                    return keys;
                }
            };
}<|MERGE_RESOLUTION|>--- conflicted
+++ resolved
@@ -256,11 +256,9 @@
 
     private SwitchPreference mShowAllANRs;
 
-<<<<<<< HEAD
-    private SwitchPreference mAdvancedReboot;
-=======
     private ColorModePreference mColorModePreference;
->>>>>>> 310423e7
+
+    private SwitchPreference mAdvancedReboot;                                                                                                                                                                    
 
     private final ArrayList<Preference> mAllPrefs = new ArrayList<Preference>();
 
