--- conflicted
+++ resolved
@@ -84,11 +84,7 @@
 
     @Override
     public CharSequence getSummary() {
-<<<<<<< HEAD
-        return mBackend.getStarredContactsSummary();
-=======
         return mBackend.getStarredContactsSummary(mContext);
->>>>>>> 490ac798
     }
 
     @Override
