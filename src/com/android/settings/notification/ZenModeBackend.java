/*
 * Copyright (C) 2017 The Android Open Source Project
 *
 * Licensed under the Apache License, Version 2.0 (the "License");
 * you may not use this file except in compliance with the License.
 * You may obtain a copy of the License at
 *
 *      http://www.apache.org/licenses/LICENSE-2.0
 *
 * Unless required by applicable law or agreed to in writing, software
 * distributed under the License is distributed on an "AS IS" BASIS,
 * WITHOUT WARRANTIES OR CONDITIONS OF ANY KIND, either express or implied.
 * See the License for the specific language governing permissions and
 * limitations under the License.
 */

package com.android.settings.notification;

import static android.app.NotificationManager.Policy.SUPPRESSED_EFFECT_SCREEN_OFF;
import static android.app.NotificationManager.Policy.SUPPRESSED_EFFECT_SCREEN_ON;

import android.app.ActivityManager;
import android.app.AutomaticZenRule;
import android.app.NotificationManager;
import android.content.Context;
import android.database.Cursor;
import android.icu.text.ListFormatter;
import android.net.Uri;
import android.provider.ContactsContract;
import android.provider.Settings;
import android.service.notification.ZenModeConfig;
import android.service.notification.ZenPolicy;
import android.util.Log;

import androidx.annotation.VisibleForTesting;

import com.android.settings.R;

import java.util.ArrayList;
import java.util.Arrays;
import java.util.Comparator;
import java.util.List;
import java.util.Map;

public class ZenModeBackend {
    @VisibleForTesting
    protected static final String ZEN_MODE_FROM_ANYONE = "zen_mode_from_anyone";
    @VisibleForTesting
    protected static final String ZEN_MODE_FROM_CONTACTS = "zen_mode_from_contacts";
    @VisibleForTesting
    protected static final String ZEN_MODE_FROM_STARRED = "zen_mode_from_starred";
    @VisibleForTesting
    protected static final String ZEN_MODE_FROM_NONE = "zen_mode_from_none";
    protected static final int SOURCE_NONE = -1;
    private static List<String> mDefaultRuleIds;

    private static ZenModeBackend sInstance;

    protected int mZenMode;
    /** gets policy last set by updatePolicy **/
    protected NotificationManager.Policy mPolicy;
    private final NotificationManager mNotificationManager;

    private String TAG = "ZenModeSettingsBackend";
    private final Context mContext;

    public static ZenModeBackend getInstance(Context context) {
        if (sInstance == null) {
            sInstance = new ZenModeBackend(context);
        }
        return sInstance;
    }

    public ZenModeBackend(Context context) {
        mContext = context;
        mNotificationManager = (NotificationManager) context.getSystemService(
                Context.NOTIFICATION_SERVICE);
        updateZenMode();
        updatePolicy();
    }

    protected void updatePolicy() {
        if (mNotificationManager != null) {
            mPolicy = mNotificationManager.getNotificationPolicy();
        }
    }

    protected void updateZenMode() {
        mZenMode = Settings.Global.getInt(mContext.getContentResolver(),
                Settings.Global.ZEN_MODE, mZenMode);
    }

    protected boolean updateZenRule(String id, AutomaticZenRule rule) {
        return NotificationManager.from(mContext).updateAutomaticZenRule(id, rule);
    }

    protected void setZenMode(int zenMode) {
        NotificationManager.from(mContext).setZenMode(zenMode, null, TAG);
        mZenMode = getZenMode();
    }

    protected void setZenModeForDuration(int minutes) {
        Uri conditionId = ZenModeConfig.toTimeCondition(mContext, minutes,
                ActivityManager.getCurrentUser(), true).id;
        mNotificationManager.setZenMode(Settings.Global.ZEN_MODE_IMPORTANT_INTERRUPTIONS,
                conditionId, TAG);
        mZenMode = getZenMode();
    }

    protected int getZenMode() {
        mZenMode = Settings.Global.getInt(mContext.getContentResolver(),
                Settings.Global.ZEN_MODE, mZenMode);
        return mZenMode;
    }

    protected boolean isVisualEffectSuppressed(int visualEffect) {
        return (mPolicy.suppressedVisualEffects & visualEffect) != 0;
    }

    protected boolean isPriorityCategoryEnabled(int categoryType) {
        return (mPolicy.priorityCategories & categoryType) != 0;
    }

    protected int getNewDefaultPriorityCategories(boolean allow, int categoryType) {
        int priorityCategories = mPolicy.priorityCategories;
        if (allow) {
            priorityCategories |= categoryType;
        } else {
            priorityCategories &= ~categoryType;
        }
        return priorityCategories;
    }

    protected int getPriorityCallSenders() {
        if (isPriorityCategoryEnabled(NotificationManager.Policy.PRIORITY_CATEGORY_CALLS)) {
            return mPolicy.priorityCallSenders;
        }

        return SOURCE_NONE;
    }

    protected int getPriorityMessageSenders() {
        if (isPriorityCategoryEnabled(
                NotificationManager.Policy.PRIORITY_CATEGORY_MESSAGES)) {
            return mPolicy.priorityMessageSenders;
        }
        return SOURCE_NONE;
    }

    protected void saveVisualEffectsPolicy(int category, boolean suppress) {
        Settings.Secure.putInt(mContext.getContentResolver(),
                Settings.Secure.ZEN_SETTINGS_UPDATED, 1);

        int suppressedEffects = getNewSuppressedEffects(suppress, category);
        savePolicy(mPolicy.priorityCategories, mPolicy.priorityCallSenders,
                mPolicy.priorityMessageSenders, suppressedEffects);
    }

    protected void saveSoundPolicy(int category, boolean allow) {
        int priorityCategories = getNewDefaultPriorityCategories(allow, category);
        savePolicy(priorityCategories, mPolicy.priorityCallSenders,
                mPolicy.priorityMessageSenders, mPolicy.suppressedVisualEffects);
    }

    protected void savePolicy(int priorityCategories, int priorityCallSenders,
            int priorityMessageSenders, int suppressedVisualEffects) {
        mPolicy = new NotificationManager.Policy(priorityCategories, priorityCallSenders,
                priorityMessageSenders, suppressedVisualEffects);
        mNotificationManager.setNotificationPolicy(mPolicy);
    }


    private int getNewSuppressedEffects(boolean suppress, int effectType) {
        int effects = mPolicy.suppressedVisualEffects;

        if (suppress) {
            effects |= effectType;
        } else {
            effects &= ~effectType;
        }

        return clearDeprecatedEffects(effects);
    }

    private int clearDeprecatedEffects(int effects) {
        return effects & ~(SUPPRESSED_EFFECT_SCREEN_ON | SUPPRESSED_EFFECT_SCREEN_OFF);
    }

    protected boolean isEffectAllowed(int effect) {
        return (mPolicy.suppressedVisualEffects & effect) == 0;
    }

    protected void saveSenders(int category, int val) {
        int priorityCallSenders = getPriorityCallSenders();
        int priorityMessagesSenders = getPriorityMessageSenders();
        int categorySenders = getPrioritySenders(category);

        final boolean allowSenders = val != SOURCE_NONE;
        final int allowSendersFrom = val == SOURCE_NONE ? categorySenders : val;

        String stringCategory = "";
        if (category == NotificationManager.Policy.PRIORITY_CATEGORY_CALLS) {
            stringCategory = "Calls";
            priorityCallSenders = allowSendersFrom;
        }

        if (category == NotificationManager.Policy.PRIORITY_CATEGORY_MESSAGES) {
            stringCategory = "Messages";
            priorityMessagesSenders = allowSendersFrom;
        }

        savePolicy(getNewDefaultPriorityCategories(allowSenders, category),
            priorityCallSenders, priorityMessagesSenders, mPolicy.suppressedVisualEffects);

        if (ZenModeSettingsBase.DEBUG) Log.d(TAG, "onPrefChange allow" +
                stringCategory + "=" + allowSenders + " allow" + stringCategory + "From="
                + ZenModeConfig.sourceToString(allowSendersFrom));
    }

    protected String getSendersKey(int category) {
        switch (getZenMode()) {
            case Settings.Global.ZEN_MODE_NO_INTERRUPTIONS:
            case Settings.Global.ZEN_MODE_ALARMS:
                return getKeyFromSetting(SOURCE_NONE);
            default:
                int prioritySenders = getPrioritySenders(category);
                return getKeyFromSetting(isPriorityCategoryEnabled(category)
                        ? prioritySenders : SOURCE_NONE);
            }
    }

    private int getPrioritySenders(int category) {
        int categorySenders = -1;

        if (category == NotificationManager.Policy.PRIORITY_CATEGORY_CALLS) {
            return getPriorityCallSenders();
        }

        if (category == NotificationManager.Policy.PRIORITY_CATEGORY_MESSAGES) {
            return getPriorityMessageSenders();
        }

        return categorySenders;
    }

    protected static String getKeyFromZenPolicySetting(int contactType) {
        switch (contactType) {
            case ZenPolicy.PEOPLE_TYPE_ANYONE:
                return ZEN_MODE_FROM_ANYONE;
            case  ZenPolicy.PEOPLE_TYPE_CONTACTS:
                return ZEN_MODE_FROM_CONTACTS;
            case ZenPolicy.PEOPLE_TYPE_STARRED:
                return ZEN_MODE_FROM_STARRED;
            case ZenPolicy.PEOPLE_TYPE_NONE:
            default:
                return ZEN_MODE_FROM_NONE;
        }
    }

    protected static String getKeyFromSetting(int contactType) {
        switch (contactType) {
            case NotificationManager.Policy.PRIORITY_SENDERS_ANY:
                return ZEN_MODE_FROM_ANYONE;
            case NotificationManager.Policy.PRIORITY_SENDERS_CONTACTS:
                return ZEN_MODE_FROM_CONTACTS;
            case NotificationManager.Policy.PRIORITY_SENDERS_STARRED:
                return ZEN_MODE_FROM_STARRED;
            case SOURCE_NONE:
            default:
                return ZEN_MODE_FROM_NONE;
        }
    }

    protected int getAlarmsTotalSilenceCallsMessagesSummary(int category) {
        if (category == NotificationManager.Policy.PRIORITY_CATEGORY_MESSAGES) {
            return R.string.zen_mode_from_none_messages;
        } else if (category == NotificationManager.Policy.PRIORITY_CATEGORY_CALLS){
            return R.string.zen_mode_from_none_calls;
        }
        return 0;
    }

    protected int getContactsSummary(int category) {
        int contactType = -1;
        if (category == NotificationManager.Policy.PRIORITY_CATEGORY_MESSAGES) {
            if (isPriorityCategoryEnabled(category)) {
                contactType = getPriorityMessageSenders();
            }
        } else if (category == NotificationManager.Policy.PRIORITY_CATEGORY_CALLS) {
            if (isPriorityCategoryEnabled(category)) {
                contactType = getPriorityCallSenders();
            }
        }

        switch (contactType) {
            case NotificationManager.Policy.PRIORITY_SENDERS_ANY:
                return R.string.zen_mode_from_anyone;
            case NotificationManager.Policy.PRIORITY_SENDERS_CONTACTS:
                return R.string.zen_mode_from_contacts;
            case NotificationManager.Policy.PRIORITY_SENDERS_STARRED:
                return R.string.zen_mode_from_starred;
            case SOURCE_NONE:
            default:
                if (category == NotificationManager.Policy.PRIORITY_CATEGORY_MESSAGES) {
                    return R.string.zen_mode_from_none_messages;
                } else {
                    return R.string.zen_mode_from_none_calls;
                }
        }
    }

    protected int getContactsCallsSummary(ZenPolicy policy) {
        int peopleType = policy.getPriorityCallSenders();
        switch (peopleType) {
            case ZenPolicy.PEOPLE_TYPE_ANYONE:
                return R.string.zen_mode_from_anyone;
            case ZenPolicy.PEOPLE_TYPE_CONTACTS:
                return R.string.zen_mode_from_contacts;
            case ZenPolicy.PEOPLE_TYPE_STARRED:
                return R.string.zen_mode_from_starred;
            case ZenPolicy.PEOPLE_TYPE_NONE:
            default:
                return R.string.zen_mode_from_none_calls;
        }
    }

    protected int getContactsMessagesSummary(ZenPolicy policy) {
        int peopleType = policy.getPriorityMessageSenders();
        switch (peopleType) {
            case ZenPolicy.PEOPLE_TYPE_ANYONE:
                return R.string.zen_mode_from_anyone;
            case ZenPolicy.PEOPLE_TYPE_CONTACTS:
                return R.string.zen_mode_from_contacts;
            case ZenPolicy.PEOPLE_TYPE_STARRED:
                return R.string.zen_mode_from_starred;
            case ZenPolicy.PEOPLE_TYPE_NONE:
            default:
                return R.string.zen_mode_from_none_messages;
        }
    }

    protected static int getZenPolicySettingFromPrefKey(String key) {
        switch (key) {
            case ZEN_MODE_FROM_ANYONE:
                return ZenPolicy.PEOPLE_TYPE_ANYONE;
            case ZEN_MODE_FROM_CONTACTS:
                return ZenPolicy.PEOPLE_TYPE_CONTACTS;
            case ZEN_MODE_FROM_STARRED:
                return ZenPolicy.PEOPLE_TYPE_STARRED;
            case ZEN_MODE_FROM_NONE:
            default:
                return ZenPolicy.PEOPLE_TYPE_NONE;
        }
    }

    protected static int getSettingFromPrefKey(String key) {
        switch (key) {
            case ZEN_MODE_FROM_ANYONE:
                return NotificationManager.Policy.PRIORITY_SENDERS_ANY;
            case ZEN_MODE_FROM_CONTACTS:
                return NotificationManager.Policy.PRIORITY_SENDERS_CONTACTS;
            case ZEN_MODE_FROM_STARRED:
                return NotificationManager.Policy.PRIORITY_SENDERS_STARRED;
            case ZEN_MODE_FROM_NONE:
            default:
                return SOURCE_NONE;
        }
    }

    public boolean removeZenRule(String ruleId) {
        return NotificationManager.from(mContext).removeAutomaticZenRule(ruleId);
    }

    public NotificationManager.Policy getConsolidatedPolicy() {
        return NotificationManager.from(mContext).getConsolidatedNotificationPolicy();
    }

    protected String addZenRule(AutomaticZenRule rule) {
        try {
            return NotificationManager.from(mContext).addAutomaticZenRule(rule);
        } catch (Exception e) {
            return null;
        }
    }

    ZenPolicy setDefaultZenPolicy(ZenPolicy zenPolicy) {
        int calls;
        if (mPolicy.allowCalls()) {
            calls = ZenModeConfig.getZenPolicySenders(mPolicy.allowCallsFrom());
        } else {
            calls = ZenPolicy.PEOPLE_TYPE_NONE;
        }

        int messages;
        if (mPolicy.allowMessages()) {
            messages = ZenModeConfig.getZenPolicySenders(mPolicy.allowMessagesFrom());
        } else {
            messages = ZenPolicy.PEOPLE_TYPE_NONE;
        }

        return new ZenPolicy.Builder(zenPolicy)
                .allowAlarms(mPolicy.allowAlarms())
                .allowCalls(calls)
                .allowEvents(mPolicy.allowEvents())
                .allowMedia(mPolicy.allowMedia())
                .allowMessages(messages)
                .allowReminders(mPolicy.allowReminders())
                .allowRepeatCallers(mPolicy.allowRepeatCallers())
                .allowSystem(mPolicy.allowSystem())
                .showFullScreenIntent(mPolicy.showFullScreenIntents())
                .showLights(mPolicy.showLights())
                .showInAmbientDisplay(mPolicy.showAmbient())
                .showInNotificationList(mPolicy.showInNotificationList())
                .showBadges(mPolicy.showBadges())
                .showPeeking(mPolicy.showPeeking())
                .showStatusBarIcons(mPolicy.showStatusBarIcons())
                .build();
    }

    protected Map.Entry<String, AutomaticZenRule>[] getAutomaticZenRules() {
        Map<String, AutomaticZenRule> ruleMap =
                NotificationManager.from(mContext).getAutomaticZenRules();
        final Map.Entry<String, AutomaticZenRule>[] rt = ruleMap.entrySet().toArray(
                new Map.Entry[ruleMap.size()]);
        Arrays.sort(rt, RULE_COMPARATOR);
        return rt;
    }

    protected AutomaticZenRule getAutomaticZenRule(String id) {
        return NotificationManager.from(mContext).getAutomaticZenRule(id);
    }

    private static List<String> getDefaultRuleIds() {
        if (mDefaultRuleIds == null) {
            mDefaultRuleIds = ZenModeConfig.DEFAULT_RULE_IDS;
        }
        return mDefaultRuleIds;
    }

    NotificationManager.Policy toNotificationPolicy(ZenPolicy policy) {
        ZenModeConfig config = new ZenModeConfig();
        return config.toNotificationPolicy(policy);
    }

    @VisibleForTesting
    List<String> getStarredContacts(Cursor cursor) {
        List<String> starredContacts = new ArrayList<>();
        if (cursor != null && cursor.moveToFirst()) {
            do {
                String contact = cursor.getString(0);
                if (contact != null) {
                    starredContacts.add(contact);
                }
            } while (cursor.moveToNext());
        }
        return starredContacts;
    }

    private List<String> getStarredContacts() {
        Cursor cursor = null;
        try {
            cursor = queryData();
            return getStarredContacts(cursor);
        } finally {
            if (cursor != null) {
                cursor.close();
            }
        }
    }

<<<<<<< HEAD
    public String getStarredContactsSummary() {
=======
    public String getStarredContactsSummary(Context context) {
>>>>>>> 490ac798
        List<String> starredContacts = getStarredContacts();
        int numStarredContacts = starredContacts.size();

        List<String> displayContacts = new ArrayList<>();

        if (numStarredContacts == 0) {
<<<<<<< HEAD
            displayContacts.add(mContext.getString(R.string.zen_mode_from_none));
=======
            displayContacts.add(context.getString(R.string.zen_mode_from_none));
>>>>>>> 490ac798
        } else {
            for (int i = 0; i < 2 && i < numStarredContacts; i++) {
                displayContacts.add(starredContacts.get(i));
            }

            if (numStarredContacts == 3) {
                displayContacts.add(starredContacts.get(2));
            } else if (numStarredContacts > 2) {
<<<<<<< HEAD
                displayContacts.add(mContext.getResources().getQuantityString(
=======
                displayContacts.add(context.getResources().getQuantityString(
>>>>>>> 490ac798
                        R.plurals.zen_mode_starred_contacts_summary_additional_contacts,
                        numStarredContacts - 2, numStarredContacts - 2));
            }
        }

        // values in displayContacts must not be null
        return ListFormatter.getInstance().format(displayContacts);
    }

    private Cursor queryData() {
        return mContext.getContentResolver().query(ContactsContract.Contacts.CONTENT_URI,
                new String[]{ContactsContract.Contacts.DISPLAY_NAME_PRIMARY},
                ContactsContract.Data.STARRED + "=1", null,
                ContactsContract.Data.TIMES_CONTACTED);
    }

    @VisibleForTesting
    public static final Comparator<Map.Entry<String, AutomaticZenRule>> RULE_COMPARATOR =
            new Comparator<Map.Entry<String, AutomaticZenRule>>() {
                @Override
                public int compare(Map.Entry<String, AutomaticZenRule> lhs,
                        Map.Entry<String, AutomaticZenRule> rhs) {
                    // if it's a default rule, should be at the top of automatic rules
                    boolean lhsIsDefaultRule = getDefaultRuleIds().contains(lhs.getKey());
                    boolean rhsIsDefaultRule = getDefaultRuleIds().contains(rhs.getKey());
                    if (lhsIsDefaultRule != rhsIsDefaultRule) {
                        return lhsIsDefaultRule ? -1 : 1;
                    }

                    int byDate = Long.compare(lhs.getValue().getCreationTime(),
                            rhs.getValue().getCreationTime());
                    if (byDate != 0) {
                        return byDate;
                    } else {
                        return key(lhs.getValue()).compareTo(key(rhs.getValue()));
                    }
                }

                private String key(AutomaticZenRule rule) {
                    final int type = ZenModeConfig.isValidScheduleConditionId(rule.getConditionId())
                            ? 1 : ZenModeConfig.isValidEventConditionId(rule.getConditionId())
                            ? 2 : 3;
                    return type + rule.getName().toString();
                }
            };
}<|MERGE_RESOLUTION|>--- conflicted
+++ resolved
@@ -468,22 +468,14 @@
         }
     }
 
-<<<<<<< HEAD
-    public String getStarredContactsSummary() {
-=======
     public String getStarredContactsSummary(Context context) {
->>>>>>> 490ac798
         List<String> starredContacts = getStarredContacts();
         int numStarredContacts = starredContacts.size();
 
         List<String> displayContacts = new ArrayList<>();
 
         if (numStarredContacts == 0) {
-<<<<<<< HEAD
-            displayContacts.add(mContext.getString(R.string.zen_mode_from_none));
-=======
             displayContacts.add(context.getString(R.string.zen_mode_from_none));
->>>>>>> 490ac798
         } else {
             for (int i = 0; i < 2 && i < numStarredContacts; i++) {
                 displayContacts.add(starredContacts.get(i));
@@ -492,11 +484,7 @@
             if (numStarredContacts == 3) {
                 displayContacts.add(starredContacts.get(2));
             } else if (numStarredContacts > 2) {
-<<<<<<< HEAD
-                displayContacts.add(mContext.getResources().getQuantityString(
-=======
                 displayContacts.add(context.getResources().getQuantityString(
->>>>>>> 490ac798
                         R.plurals.zen_mode_starred_contacts_summary_additional_contacts,
                         numStarredContacts - 2, numStarredContacts - 2));
             }
