--- conflicted
+++ resolved
@@ -93,12 +93,8 @@
 
     @VisibleForTesting
     boolean isSupportEndItem() {
-<<<<<<< HEAD
         return getWorker() != null && getWorker().isBroadcastSupported()
                 && (getWorker().isDeviceBroadcasting() || isConnectedBLEDevice());
-=======
-        return getWorker() != null && getWorker().isBroadcastSupported() && isConnectedBLEDevice();
->>>>>>> b420deb9
     }
 
     private boolean isConnectedBLEDevice() {
