--- conflicted
+++ resolved
@@ -44,11 +44,6 @@
 
     private static final String TAG = "AppAndNotifDashboard";
 
-<<<<<<< HEAD
-    private View mProgressHeader;
-    private View mProgressAnimation;
-=======
->>>>>>> 490ac798
     private RecentAppStatsMixin mRecentAppStatsMixin;
     private RecentAppsPreferenceController mRecentAppsPreferenceController;
     private AllAppsInfoPreferenceController mAllAppsInfoPreferenceController;
@@ -95,49 +90,18 @@
     @Override
     public void onViewCreated(View view, Bundle savedInstanceState) {
         super.onViewCreated(view, savedInstanceState);
-<<<<<<< HEAD
-        mProgressHeader = setPinnedHeaderView(R.layout.progress_header);
-        mProgressAnimation = mProgressHeader.findViewById(R.id.progress_bar_animation);
-        setLoadingEnabled(false);
-=======
         setPinnedHeaderView(R.layout.progress_header);
         showPinnedHeader(false);
->>>>>>> 490ac798
     }
 
     @Override
     public void onStart() {
         super.onStart();
-<<<<<<< HEAD
-        setLoadingEnabled(true);
-=======
         showPinnedHeader(true);
->>>>>>> 490ac798
     }
 
     @Override
     public void onReloadDataCompleted(@NonNull List<UsageStats> recentApps) {
-<<<<<<< HEAD
-        setLoadingEnabled(false);
-        if (!recentApps.isEmpty()) {
-            Utils.setActionBarShadowAnimation(getActivity(), getSettingsLifecycle(),
-                    getListView());
-        }
-    }
-
-    @Override
-    protected List<AbstractPreferenceController> createPreferenceControllers(Context context) {
-        return buildPreferenceControllers(context);
-    }
-
-    private void setLoadingEnabled(boolean enabled) {
-        if (mProgressHeader != null && mProgressAnimation != null) {
-            mProgressHeader.setVisibility(enabled ? View.VISIBLE : View.INVISIBLE);
-            mProgressAnimation.setVisibility(enabled ? View.VISIBLE : View.INVISIBLE);
-        }
-    }
-
-=======
         showPinnedHeader(false);
         if (!recentApps.isEmpty()) {
             Utils.setActionBarShadowAnimation(getActivity(), getSettingsLifecycle(),
@@ -150,7 +114,6 @@
         return buildPreferenceControllers(context);
     }
 
->>>>>>> 490ac798
     private static List<AbstractPreferenceController> buildPreferenceControllers(Context context) {
         final List<AbstractPreferenceController> controllers = new ArrayList<>();
         controllers.add(new EmergencyBroadcastPreferenceController(context,
