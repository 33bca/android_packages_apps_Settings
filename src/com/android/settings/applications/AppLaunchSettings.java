--- conflicted
+++ resolved
@@ -38,11 +38,8 @@
 import java.util.List;
 
 import static android.content.pm.PackageManager.INTENT_FILTER_DOMAIN_VERIFICATION_STATUS_ALWAYS;
-<<<<<<< HEAD
 import static android.content.pm.PackageManager.INTENT_FILTER_DOMAIN_VERIFICATION_STATUS_ASK;
-=======
 import static android.content.pm.PackageManager.INTENT_FILTER_DOMAIN_VERIFICATION_STATUS_ALWAYS_ASK;
->>>>>>> b1840567
 import static android.content.pm.PackageManager.INTENT_FILTER_DOMAIN_VERIFICATION_STATUS_NEVER;
 import static android.content.pm.PackageManager.INTENT_FILTER_DOMAIN_VERIFICATION_STATUS_UNDEFINED;
 
@@ -93,7 +90,6 @@
         // * always
         // * ask
         // * never
-<<<<<<< HEAD
         mAppLinkState.setEntries(new CharSequence[] {
                 getString(R.string.app_link_open_always),
                 getString(R.string.app_link_open_ask),
@@ -101,17 +97,9 @@
         });
         mAppLinkState.setEntryValues(new CharSequence[] {
                 Integer.toString(INTENT_FILTER_DOMAIN_VERIFICATION_STATUS_ALWAYS),
-                Integer.toString(INTENT_FILTER_DOMAIN_VERIFICATION_STATUS_ASK),
+                Integer.toString(INTENT_FILTER_DOMAIN_VERIFICATION_STATUS_ALWAYS_ASK),
                 Integer.toString(INTENT_FILTER_DOMAIN_VERIFICATION_STATUS_NEVER),
         });
-=======
-        mAppLinkState.addItem(R.string.app_link_open_always,
-                INTENT_FILTER_DOMAIN_VERIFICATION_STATUS_ALWAYS);
-        mAppLinkState.addItem(R.string.app_link_open_ask,
-                INTENT_FILTER_DOMAIN_VERIFICATION_STATUS_ALWAYS_ASK);
-        mAppLinkState.addItem(R.string.app_link_open_never,
-                INTENT_FILTER_DOMAIN_VERIFICATION_STATUS_NEVER);
->>>>>>> b1840567
 
         mAppLinkState.setEnabled(mHasDomainUrls);
         if (mHasDomainUrls) {
@@ -119,17 +107,10 @@
             // purposes of the UI (and does the right thing around pending domain
             // verifications that might arrive after the user chooses 'ask' in this UI).
             final int state = mPm.getIntentVerificationStatus(mPackageName, UserHandle.myUserId());
-<<<<<<< HEAD
             mAppLinkState.setValue(
                     Integer.toString((state == INTENT_FILTER_DOMAIN_VERIFICATION_STATUS_UNDEFINED)
-                        ? INTENT_FILTER_DOMAIN_VERIFICATION_STATUS_ASK
+                        ? INTENT_FILTER_DOMAIN_VERIFICATION_STATUS_ALWAYS_ASK
                         : state));
-=======
-            mAppLinkState.setSelectedValue(
-                    (state == INTENT_FILTER_DOMAIN_VERIFICATION_STATUS_UNDEFINED)
-                        ? INTENT_FILTER_DOMAIN_VERIFICATION_STATUS_ALWAYS_ASK
-                        : state);
->>>>>>> b1840567
 
             // Set the callback only after setting the initial selected item
             mAppLinkState.setOnPreferenceChangeListener(new OnPreferenceChangeListener() {
