/*
 * Copyright (C) 2015 The Android Open Source Project
 *
 * Licensed under the Apache License, Version 2.0 (the "License");
 * you may not use this file except in compliance with the License.
 * You may obtain a copy of the License at
 *
 *      http://www.apache.org/licenses/LICENSE-2.0
 *
 * Unless required by applicable law or agreed to in writing, software
 * distributed under the License is distributed on an "AS IS" BASIS,
 * WITHOUT WARRANTIES OR CONDITIONS OF ANY KIND, either express or implied.
 * See the License for the specific language governing permissions and
 * limitations under the License.
 */
package com.android.settings.applications.manageapplications;

import static android.net.NetworkPolicyManager.POLICY_NONE;
import static android.net.NetworkPolicyManager.POLICY_REJECT_METERED_BACKGROUND;

import android.app.ActivityManager;
import android.app.AppOpsManager;
import android.app.INotificationManager;
import android.app.NotificationChannel;
import android.app.NotificationManager;
import android.content.Context;
import android.content.DialogInterface;
import android.content.pm.ApplicationInfo;
import android.content.pm.IPackageManager;
import android.content.pm.PackageManager;
import android.net.NetworkPolicyManager;
import android.os.AsyncTask;
import android.os.Bundle;
import android.os.RemoteException;
import android.os.ServiceManager;
import android.os.UserHandle;
import android.webkit.IWebViewUpdateService;

import androidx.appcompat.app.AlertDialog;

import com.android.settings.R;

import java.util.List;

public class ResetAppsHelper implements DialogInterface.OnClickListener,
        DialogInterface.OnDismissListener {

    private static final String EXTRA_RESET_DIALOG = "resetDialog";

    private final PackageManager mPm;
    private final IPackageManager mIPm;
    private final INotificationManager mNm;
    private final IWebViewUpdateService mWvus;
    private final NetworkPolicyManager mNpm;
    private final AppOpsManager mAom;
    private final Context mContext;

    private AlertDialog mResetDialog;

    public ResetAppsHelper(Context context) {
        mContext = context;
        mPm = context.getPackageManager();
        mIPm = IPackageManager.Stub.asInterface(ServiceManager.getService("package"));
        mNm = INotificationManager.Stub.asInterface(
                ServiceManager.getService(Context.NOTIFICATION_SERVICE));
        mWvus = IWebViewUpdateService.Stub.asInterface(ServiceManager.getService("webviewupdate"));
        mNpm = NetworkPolicyManager.from(context);
        mAom = (AppOpsManager) context.getSystemService(Context.APP_OPS_SERVICE);
    }

    public void onRestoreInstanceState(Bundle savedInstanceState) {
        if (savedInstanceState != null && savedInstanceState.getBoolean(EXTRA_RESET_DIALOG)) {
            buildResetDialog();
        }
    }

    public void onSaveInstanceState(Bundle outState) {
        if (mResetDialog != null) {
            outState.putBoolean(EXTRA_RESET_DIALOG, true);
        }
    }

    public void stop() {
        if (mResetDialog != null) {
            mResetDialog.dismiss();
            mResetDialog = null;
        }
    }

    void buildResetDialog() {
        if (mResetDialog == null) {
            mResetDialog = new AlertDialog.Builder(mContext)
                    .setTitle(R.string.reset_app_preferences_title)
                    .setMessage(R.string.reset_app_preferences_desc)
                    .setPositiveButton(R.string.reset_app_preferences_button, this)
                    .setNegativeButton(R.string.cancel, null)
                    .setOnDismissListener(this)
                    .show();
        }
    }

    @Override
    public void onDismiss(DialogInterface dialog) {
        if (mResetDialog == dialog) {
            mResetDialog = null;
        }
    }

    @Override
    public void onClick(DialogInterface dialog, int which) {
        if (mResetDialog != dialog) {
            return;
        }
        AsyncTask.execute(new Runnable() {
            @Override
            public void run() {
                List<ApplicationInfo> apps = mPm.getInstalledApplications(
                        PackageManager.GET_DISABLED_COMPONENTS);
                for (int i = 0; i < apps.size(); i++) {
                    ApplicationInfo app = apps.get(i);
                    try {
<<<<<<< HEAD
                        NotificationChannel channel = mNm.getNotificationChannelForPackage(
                                app.packageName, app.uid, NotificationChannel.DEFAULT_CHANNEL_ID,
                                true);
                        if (channel != null && (mNm.onlyHasDefaultChannel(app.packageName, app.uid)
                            || NotificationChannel.DEFAULT_CHANNEL_ID.equals(channel.getId()))) {
                            channel.setImportance(NotificationManager.IMPORTANCE_DEFAULT);
                            mNm.updateNotificationChannelForPackage(app.packageName, app.uid, channel);
                        }
                        mNm.setNotificationsEnabledForPackage(app.packageName, app.uid, true);
=======
                        mNm.clearData(app.packageName, app.uid, false);
>>>>>>> b740c4c4
                    } catch (android.os.RemoteException ex) {
                    }
                    if (!app.enabled) {
                        if (mPm.getApplicationEnabledSetting(app.packageName)
                                == PackageManager.COMPONENT_ENABLED_STATE_DISABLED_USER
                                && !isNonEnableableFallback(app.packageName)) {
                            mPm.setApplicationEnabledSetting(app.packageName,
                                    PackageManager.COMPONENT_ENABLED_STATE_DEFAULT,
                                    PackageManager.DONT_KILL_APP);
                        }
                    }
                }
                try {
                    mIPm.resetApplicationPreferences(UserHandle.myUserId());
                } catch (RemoteException e) {
                }
                mAom.resetAllModes();
                final int[] restrictedUids = mNpm.getUidsWithPolicy(
                        POLICY_REJECT_METERED_BACKGROUND);
                final int currentUserId = ActivityManager.getCurrentUser();
                for (int uid : restrictedUids) {
                    // Only reset for current user
                    if (UserHandle.getUserId(uid) == currentUserId) {
                        mNpm.setUidPolicy(uid, POLICY_NONE);
                    }
                }
            }
        });
    }

    private boolean isNonEnableableFallback(String packageName) {
        try {
            return mWvus.isFallbackPackage(packageName);
        } catch (RemoteException e) {
            throw new RuntimeException(e);
        }
    }
}<|MERGE_RESOLUTION|>--- conflicted
+++ resolved
@@ -119,19 +119,7 @@
                 for (int i = 0; i < apps.size(); i++) {
                     ApplicationInfo app = apps.get(i);
                     try {
-<<<<<<< HEAD
-                        NotificationChannel channel = mNm.getNotificationChannelForPackage(
-                                app.packageName, app.uid, NotificationChannel.DEFAULT_CHANNEL_ID,
-                                true);
-                        if (channel != null && (mNm.onlyHasDefaultChannel(app.packageName, app.uid)
-                            || NotificationChannel.DEFAULT_CHANNEL_ID.equals(channel.getId()))) {
-                            channel.setImportance(NotificationManager.IMPORTANCE_DEFAULT);
-                            mNm.updateNotificationChannelForPackage(app.packageName, app.uid, channel);
-                        }
-                        mNm.setNotificationsEnabledForPackage(app.packageName, app.uid, true);
-=======
                         mNm.clearData(app.packageName, app.uid, false);
->>>>>>> b740c4c4
                     } catch (android.os.RemoteException ex) {
                     }
                     if (!app.enabled) {
