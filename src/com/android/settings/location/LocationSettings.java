/*
 * Copyright (C) 2011 The Android Open Source Project
 *
 * Licensed under the Apache License, Version 2.0 (the "License");
 * you may not use this file except in compliance with the License.
 * You may obtain a copy of the License at
 *
 *      http://www.apache.org/licenses/LICENSE-2.0
 *
 * Unless required by applicable law or agreed to in writing, software
 * distributed under the License is distributed on an "AS IS" BASIS,
 * WITHOUT WARRANTIES OR CONDITIONS OF ANY KIND, either express or implied.
 * See the License for the specific language governing permissions and
 * limitations under the License.
 */

package com.android.settings.location;

import android.app.settings.SettingsEnums;
import android.content.Context;
import android.location.SettingInjectorService;
import android.os.Bundle;

import androidx.preference.Preference;
import androidx.preference.PreferenceGroup;

import com.android.settings.R;
import com.android.settings.SettingsActivity;
import com.android.settings.dashboard.DashboardFragment;
import com.android.settings.search.BaseSearchIndexProvider;
import com.android.settings.widget.SettingsMainSwitchBar;
import com.android.settingslib.location.RecentLocationApps;
import com.android.settingslib.search.SearchIndexable;

import java.util.Collections;
import java.util.Comparator;
import java.util.List;

/**
 * System location settings (Settings &gt; Location). The screen has three parts:
 * <ul>
 *     <li>Platform location controls</li>
 *     <ul>
 *         <li>In switch bar: location primary switch. Used to toggle location on and off.
 *         </li>
 *     </ul>
 *     <li>Recent location requests: automatically populated by {@link RecentLocationApps}</li>
 *     <li>Location services: multi-app settings provided from outside the Android framework. Each
 *     is injected by a system-partition app via the {@link SettingInjectorService} API.</li>
 * </ul>
 * <p>
 * Note that as of KitKat, the {@link SettingInjectorService} is the preferred method for OEMs to
 * add their own settings to this page, rather than directly modifying the framework code. Among
 * other things, this simplifies integration with future changes to the default (AOSP)
 * implementation.
 */
@SearchIndexable
public class LocationSettings extends DashboardFragment {

    private static final String TAG = "LocationSettings";

    private LocationSwitchBarController mSwitchBarController;

    @Override
    public int getMetricsCategory() {
        return SettingsEnums.LOCATION;
    }

    @Override
    public void onActivityCreated(Bundle savedInstanceState) {
        super.onActivityCreated(savedInstanceState);
        final SettingsActivity activity = (SettingsActivity) getActivity();
        final SettingsMainSwitchBar switchBar = activity.getSwitchBar();
        switchBar.setTitle(getContext().getString(R.string.location_settings_primary_switch_title));
        switchBar.show();
        mSwitchBarController = new LocationSwitchBarController(activity, switchBar,
                getSettingsLifecycle());
    }

    @Override
    public void onAttach(Context context) {
        super.onAttach(context);

        use(AppLocationPermissionPreferenceController.class).init(this);
        use(RecentLocationAccessPreferenceController.class).init(this);
        use(RecentLocationAccessSeeAllButtonPreferenceController.class).init(this);
        use(LocationForWorkPreferenceController.class).init(this);
<<<<<<< HEAD
        use(LocationInjectedServicesForWorkPreferenceController.class).init(this);
        use(AgpsPreferenceController.class).init(this);
=======
>>>>>>> 0790a4c3
    }

    @Override
    protected int getPreferenceScreenResId() {
        return R.xml.location_settings;
    }

    @Override
    protected String getLogTag() {
        return TAG;
    }

    static void addPreferencesSorted(List<Preference> prefs, PreferenceGroup container) {
        // If there's some items to display, sort the items and add them to the container.
        Collections.sort(prefs,
                Comparator.comparing(lhs -> lhs.getTitle().toString()));
        for (Preference entry : prefs) {
            container.addPreference(entry);
        }
    }

    @Override
    public int getHelpResource() {
        return R.string.help_url_location_access;
    }

    /**
     * For Search.
     */
    public static final BaseSearchIndexProvider SEARCH_INDEX_DATA_PROVIDER =
            new BaseSearchIndexProvider(R.xml.location_settings);
}<|MERGE_RESOLUTION|>--- conflicted
+++ resolved
@@ -85,11 +85,7 @@
         use(RecentLocationAccessPreferenceController.class).init(this);
         use(RecentLocationAccessSeeAllButtonPreferenceController.class).init(this);
         use(LocationForWorkPreferenceController.class).init(this);
-<<<<<<< HEAD
-        use(LocationInjectedServicesForWorkPreferenceController.class).init(this);
         use(AgpsPreferenceController.class).init(this);
-=======
->>>>>>> 0790a4c3
     }
 
     @Override
