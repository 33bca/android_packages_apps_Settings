--- conflicted
+++ resolved
@@ -208,18 +208,13 @@
             // Don't enable developer options for secondary users.
             if (!mUm.isAdminUser()) return true;
 
-<<<<<<< HEAD
-            if (mUm.hasUserRestriction(UserManager.DISALLOW_DEBUGGING_FEATURES)) return true;
-=======
             // Don't enable developer options until device has been provisioned
             if (Settings.Global.getInt(getActivity().getContentResolver(),
                     Settings.Global.DEVICE_PROVISIONED, 0) == 0) {
                 return true;
             }
 
-            final UserManager um = (UserManager) getSystemService(Context.USER_SERVICE);
-            if (um.hasUserRestriction(UserManager.DISALLOW_DEBUGGING_FEATURES)) return true;
->>>>>>> 54937973
+            if (mUm.hasUserRestriction(UserManager.DISALLOW_DEBUGGING_FEATURES)) return true;
 
             if (mDevHitCountdown > 0) {
                 mDevHitCountdown--;
