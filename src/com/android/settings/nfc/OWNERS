--- conflicted
+++ resolved
@@ -1,10 +1,6 @@
 # Default reviewers for this and subdirectories.
-<<<<<<< HEAD
-rmojumder@google.com
-=======
 jackcwyu@google.com
 georgekgchang@google.com
->>>>>>> 490ac798
 
 # Emergency approvers in case the above are not available
 zachoverflow@google.com