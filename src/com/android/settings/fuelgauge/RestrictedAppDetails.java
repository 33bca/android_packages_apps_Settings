/*
 * Copyright (C) 2018 The Android Open Source Project
 *
 * Licensed under the Apache License, Version 2.0 (the "License");
 * you may not use this file except in compliance with the License.
 * You may obtain a copy of the License at
 *
 *      http://www.apache.org/licenses/LICENSE-2.0
 *
 * Unless required by applicable law or agreed to in writing, software
 * distributed under the License is distributed on an "AS IS" BASIS,
 * WITHOUT WARRANTIES OR CONDITIONS OF ANY KIND, either express or implied.
 * See the License for the specific language governing permissions and
 * limitations under the License.
 */

package com.android.settings.fuelgauge;

import android.app.settings.SettingsEnums;
import android.content.Context;
import android.content.pm.ApplicationInfo;
import android.content.pm.PackageManager;
import android.os.Bundle;
import android.os.UserHandle;
import android.util.IconDrawableFactory;
import android.util.Log;
import android.util.SparseLongArray;

import androidx.annotation.VisibleForTesting;
import androidx.preference.CheckBoxPreference;
import androidx.preference.Preference;
import androidx.preference.PreferenceGroup;

import com.android.settings.R;
import com.android.settings.Utils;
import com.android.settings.core.InstrumentedPreferenceFragment;
import com.android.settings.core.SubSettingLauncher;
import com.android.settings.dashboard.DashboardFragment;
import com.android.settings.fuelgauge.batterytip.AnomalyDatabaseHelper;
import com.android.settings.fuelgauge.batterytip.AppInfo;
import com.android.settings.fuelgauge.batterytip.BatteryDatabaseManager;
import com.android.settings.fuelgauge.batterytip.BatteryTipDialogFragment;
import com.android.settings.fuelgauge.batterytip.BatteryTipPreferenceController;
import com.android.settings.fuelgauge.batterytip.tips.BatteryTip;
import com.android.settings.fuelgauge.batterytip.tips.RestrictAppTip;
import com.android.settings.fuelgauge.batterytip.tips.UnrestrictAppTip;
import com.android.settings.widget.AppCheckBoxPreference;
import com.android.settingslib.core.AbstractPreferenceController;
import com.android.settingslib.utils.StringUtil;
<<<<<<< HEAD
import com.android.settingslib.widget.FooterPreferenceMixinCompat;
=======
>>>>>>> 490ac798

import java.util.List;

/**
 * Fragment to show a list of anomaly apps, where user could handle these anomalies
 */
public class RestrictedAppDetails extends DashboardFragment implements
        BatteryTipPreferenceController.BatteryTipListener {

    public static final String TAG = "RestrictedAppDetails";

    @VisibleForTesting
    static final String EXTRA_APP_INFO_LIST = "app_info_list";
    private static final String KEY_PREF_RESTRICTED_APP_LIST = "restrict_app_list";
    private static final long TIME_NULL = -1;

    @VisibleForTesting
    List<AppInfo> mAppInfos;
    @VisibleForTesting
    IconDrawableFactory mIconDrawableFactory;
    @VisibleForTesting
    PreferenceGroup mRestrictedAppListGroup;
    @VisibleForTesting
    BatteryUtils mBatteryUtils;
    @VisibleForTesting
    PackageManager mPackageManager;
    @VisibleForTesting
    BatteryDatabaseManager mBatteryDatabaseManager;
<<<<<<< HEAD
    private final FooterPreferenceMixinCompat mFooterPreferenceMixin =
            new FooterPreferenceMixinCompat(this, getSettingsLifecycle());
=======
>>>>>>> 490ac798

    public static void startRestrictedAppDetails(InstrumentedPreferenceFragment fragment,
            List<AppInfo> appInfos) {
        final Bundle args = new Bundle();
        args.putParcelableList(EXTRA_APP_INFO_LIST, appInfos);

        new SubSettingLauncher(fragment.getContext())
                .setDestination(RestrictedAppDetails.class.getName())
                .setArguments(args)
                .setTitleRes(R.string.restricted_app_title)
                .setSourceMetricsCategory(fragment.getMetricsCategory())
                .launch();
    }

    @Override
    public void onCreate(Bundle icicle) {
        super.onCreate(icicle);
        final Context context = getContext();

        mRestrictedAppListGroup = (PreferenceGroup) findPreference(KEY_PREF_RESTRICTED_APP_LIST);
        mAppInfos = getArguments().getParcelableArrayList(EXTRA_APP_INFO_LIST);
        mPackageManager = context.getPackageManager();
        mIconDrawableFactory = IconDrawableFactory.newInstance(context);
        mBatteryUtils = BatteryUtils.getInstance(context);
        mBatteryDatabaseManager = BatteryDatabaseManager.getInstance(context);

        refreshUi();
    }

    @Override
    public boolean onPreferenceTreeClick(Preference preference) {

        return super.onPreferenceTreeClick(preference);
    }

    @Override
    protected String getLogTag() {
        return TAG;
    }

    @Override
    protected int getPreferenceScreenResId() {
        return R.xml.restricted_apps_detail;
    }

    @Override
    protected List<AbstractPreferenceController> createPreferenceControllers(Context context) {
        return null;
    }

    @Override
    public int getMetricsCategory() {
        return SettingsEnums.FUELGAUGE_RESTRICTED_APP_DETAILS;
    }

    @Override
    public int getHelpResource() {
        return R.string.help_uri_restricted_apps;
    }

    @VisibleForTesting
    void refreshUi() {
        mRestrictedAppListGroup.removeAll();
        final Context context = getPrefContext();
        final SparseLongArray timestampArray = mBatteryDatabaseManager
                .queryActionTime(AnomalyDatabaseHelper.ActionType.RESTRICTION);
        final long now = System.currentTimeMillis();

        for (int i = 0, size = mAppInfos.size(); i < size; i++) {
            final CheckBoxPreference checkBoxPreference = new AppCheckBoxPreference(context);
            final AppInfo appInfo = mAppInfos.get(i);
            try {
                final ApplicationInfo applicationInfo = mPackageManager.getApplicationInfoAsUser(
                        appInfo.packageName, 0 /* flags */, UserHandle.getUserId(appInfo.uid));
                checkBoxPreference.setChecked(
                        mBatteryUtils.isForceAppStandbyEnabled(appInfo.uid, appInfo.packageName));
                checkBoxPreference.setTitle(mPackageManager.getApplicationLabel(applicationInfo));
                checkBoxPreference.setIcon(
                        Utils.getBadgedIcon(mIconDrawableFactory, mPackageManager,
                                appInfo.packageName,
                                UserHandle.getUserId(appInfo.uid)));
                checkBoxPreference.setKey(getKeyFromAppInfo(appInfo));
                checkBoxPreference.setOnPreferenceChangeListener((pref, value) -> {
                    final BatteryTipDialogFragment fragment = createDialogFragment(appInfo,
                            (Boolean) value);
                    fragment.setTargetFragment(this, 0 /* requestCode */);
                    fragment.show(getFragmentManager(), TAG);

                    return false;
                });

                final long timestamp = timestampArray.get(appInfo.uid, TIME_NULL);
                if (timestamp != TIME_NULL) {
                    checkBoxPreference.setSummary(getString(R.string.restricted_app_time_summary,
                            StringUtil.formatRelativeTime(context, now - timestamp, false)));
                }
                final CharSequence test = checkBoxPreference.getSummaryOn();
                mRestrictedAppListGroup.addPreference(checkBoxPreference);
            } catch (PackageManager.NameNotFoundException e) {
                Log.e(TAG, "Can't find package: " + appInfo.packageName);
            }
        }
    }

    @Override
    public void onBatteryTipHandled(BatteryTip batteryTip) {
        final AppInfo appInfo;
        final boolean isRestricted = batteryTip instanceof RestrictAppTip;
        if (isRestricted) {
            appInfo = ((RestrictAppTip) batteryTip).getRestrictAppList().get(0);
        } else {
            appInfo = ((UnrestrictAppTip) batteryTip).getUnrestrictAppInfo();
        }

        CheckBoxPreference preference = (CheckBoxPreference) mRestrictedAppListGroup
                .findPreference(getKeyFromAppInfo(appInfo));
        if (preference != null) {
            preference.setChecked(isRestricted);
        }
    }

    @VisibleForTesting
    BatteryTipDialogFragment createDialogFragment(AppInfo appInfo, boolean toRestrict) {
        final BatteryTip batteryTip = toRestrict
                ? new RestrictAppTip(BatteryTip.StateType.NEW, appInfo)
                : new UnrestrictAppTip(BatteryTip.StateType.NEW, appInfo);

        return BatteryTipDialogFragment.newInstance(
                batteryTip, getMetricsCategory());
    }

    @VisibleForTesting
    String getKeyFromAppInfo(AppInfo appInfo) {
        return appInfo.uid + "," + appInfo.packageName;
    }
}<|MERGE_RESOLUTION|>--- conflicted
+++ resolved
@@ -47,10 +47,6 @@
 import com.android.settings.widget.AppCheckBoxPreference;
 import com.android.settingslib.core.AbstractPreferenceController;
 import com.android.settingslib.utils.StringUtil;
-<<<<<<< HEAD
-import com.android.settingslib.widget.FooterPreferenceMixinCompat;
-=======
->>>>>>> 490ac798
 
 import java.util.List;
 
@@ -79,11 +75,6 @@
     PackageManager mPackageManager;
     @VisibleForTesting
     BatteryDatabaseManager mBatteryDatabaseManager;
-<<<<<<< HEAD
-    private final FooterPreferenceMixinCompat mFooterPreferenceMixin =
-            new FooterPreferenceMixinCompat(this, getSettingsLifecycle());
-=======
->>>>>>> 490ac798
 
     public static void startRestrictedAppDetails(InstrumentedPreferenceFragment fragment,
             List<AppInfo> appInfos) {
