/*
 * Copyright (C) 2015 The Android Open Source Project
 *
 * Licensed under the Apache License, Version 2.0 (the "License");
 * you may not use this file except in compliance with the License.
 * You may obtain a copy of the License at
 *
 *      http://www.apache.org/licenses/LICENSE-2.0
 *
 * Unless required by applicable law or agreed to in writing, software
 * distributed under the License is distributed on an "AS IS" BASIS,
 * WITHOUT WARRANTIES OR CONDITIONS OF ANY KIND, either express or implied.
 * See the License for the specific language governing permissions and
 * limitations under the License.
 */

package com.android.settings.vpn2;

import android.content.Context;
import android.support.v7.preference.Preference;
import android.text.TextUtils;
import android.view.View;

import com.android.internal.net.VpnProfile;
import com.android.settings.R;
import static com.android.internal.net.LegacyVpnInfo.STATE_CONNECTED;

/**
 * {@link android.support.v7.preference.Preference} tracks the underlying legacy vpn profile and
 * its connection state.
 */
public class LegacyVpnPreference extends ManageablePreference {
    private VpnProfile mProfile;

    LegacyVpnPreference(Context context) {
        super(context, null /* attrs */);
        setIcon(R.mipmap.ic_launcher_settings);
    }

    public VpnProfile getProfile() {
        return mProfile;
    }

    public void setProfile(VpnProfile profile) {
<<<<<<< HEAD
        mProfile = profile;
        if (mProfile != null) {
            setIcon(R.mipmap.ic_launcher_settings);
            setTitle(mProfile.name);
=======
        final String oldLabel = (mProfile != null ? mProfile.name : null);
        final String newLabel = (profile != null ? profile.name : null);
        if (!TextUtils.equals(oldLabel, newLabel)) {
            setTitle(newLabel);
            notifyHierarchyChanged();
>>>>>>> 04c7dc24
        }
        mProfile = profile;
    }

    @Override
    public int compareTo(Preference preference) {
        if (preference instanceof LegacyVpnPreference) {
            LegacyVpnPreference another = (LegacyVpnPreference) preference;
            int result;
            if ((result = another.mState - mState) == 0 &&
                    (result = mProfile.name.compareToIgnoreCase(another.mProfile.name)) == 0 &&
                    (result = mProfile.type - another.mProfile.type) == 0) {
                result = mProfile.key.compareTo(another.mProfile.key);
            }
            return result;
        } else if (preference instanceof AppPreference) {
            // Try to sort connected VPNs first
            AppPreference another = (AppPreference) preference;
            if (mState != STATE_CONNECTED && another.getState() == AppPreference.STATE_CONNECTED) {
                return 1;
            }
            // Show configured VPNs before app VPNs
            return -1;
        } else {
            return super.compareTo(preference);
        }
    }

    @Override
    public void onClick(View v) {
        if (v.getId() == R.id.settings_button && isDisabledByAdmin()) {
            performClick();
            return;
        }
        super.onClick(v);
    }
}<|MERGE_RESOLUTION|>--- conflicted
+++ resolved
@@ -42,18 +42,11 @@
     }
 
     public void setProfile(VpnProfile profile) {
-<<<<<<< HEAD
-        mProfile = profile;
-        if (mProfile != null) {
-            setIcon(R.mipmap.ic_launcher_settings);
-            setTitle(mProfile.name);
-=======
         final String oldLabel = (mProfile != null ? mProfile.name : null);
         final String newLabel = (profile != null ? profile.name : null);
         if (!TextUtils.equals(oldLabel, newLabel)) {
             setTitle(newLabel);
             notifyHierarchyChanged();
->>>>>>> 04c7dc24
         }
         mProfile = profile;
     }
