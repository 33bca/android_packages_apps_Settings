package {
    default_applicable_licenses: ["packages_apps_Settings_license"],
}

// Added automatically by a large-scale-change
// See: http://go/android-license-faq
license {
    name: "packages_apps_Settings_license",
    visibility: [":__subpackages__"],
    license_kinds: [
        "SPDX-license-identifier-Apache-2.0",
    ],
    license_text: [
        "NOTICE",
    ],
}

java_library {
    name: "settings-logtags",
    srcs: ["src/**/*.logtags"],
}

genrule {
    name: "statslog-settings-java-gen",
    tools: ["stats-log-api-gen"],
    cmd: "$(location stats-log-api-gen) --java $(out) --module settings"
        + " --javaPackage com.android.settings.core.instrumentation --javaClass SettingsStatsLog",
    out: ["com/android/settings/core/instrumentation/SettingsStatsLog.java"],
}

java_library {
    name: "statslog-settings",
    srcs: [
        ":statslog-settings-java-gen",
    ],
}

<<<<<<< HEAD
soong_config_module_type_import {
    from: "device/qcom/qssi/Android.bp",
    module_types: [
         "bredr_vs_btadva_java_defaults",
    ],
}

bredr_vs_btadva_java_defaults {
    name: "btadva_settings_java_defaults",

    soong_config_variables: {
        bredr_or_btadva: {
           btadva: {
              srcs: [
                 ":settings-bluetooth-adva-srcs",
              ],
           }
       }
   }
}
=======
java_library {
    name: "Settings-change-ids",
    srcs: ["src/com/android/settings/ChangeIds.java"],
    libs: [
        "app-compat-annotations",
    ],
}

>>>>>>> aa0eeb17

// Build the Settings APK
android_library {
    name: "Settings-core",
    platform_apis: true,
    defaults: [
        "SettingsLibDefaults",
        "SettingsLib-search-defaults",
        "framework-wifi-vendor-hide-access-defaults",
        "btadva_settings_java_defaults",
    ],

    srcs: ["src/**/*.java", "src/**/*.kt"],

    static_libs: [
        "androidx-constraintlayout_constraintlayout",
        "androidx.slice_slice-builders",
        "androidx.slice_slice-core",
        "androidx.slice_slice-view",
        "androidx.core_core",
        "androidx.appcompat_appcompat",
        "androidx.cardview_cardview",
        "androidx.preference_preference",
        "androidx.recyclerview_recyclerview",
        "androidx.window_window",
        "com.google.android.material_material",
        "setupcompat",
        "setupdesign",
        "androidx.lifecycle_lifecycle-runtime",
        "androidx.lifecycle_lifecycle-extensions",
        "guava",
        "jsr305",
        "net-utils-framework-common",
        "settings-contextual-card-protos-lite",
        "settings-log-bridge-protos-lite",
        "settings-telephony-protos-lite",
        "contextualcards",
        "settings-logtags",
        "statslog-settings",
        "zxing-core-1.7",
        "android.hardware.dumpstate-V1.0-java",
        "android.hardware.dumpstate-V1.1-java",
        "android.hardware.dumpstate-V1-java",
        "lottie",
        "WifiTrackerLib",
        "SettingsLibActivityEmbedding",
        "Settings-change-ids",
    ],

    libs: [
        "telephony-common",
        "ims-common",
<<<<<<< HEAD
        "app-compat-annotations",
        "telephony-ext",
        "extphonelib",
=======
>>>>>>> aa0eeb17
    ],
}

platform_compat_config {
    name: "settings-platform-compat-config",
    src: ":Settings-change-ids",
    system_ext_specific: true,
}

android_app {
    name: "Settings",
    defaults: ["platform_app_defaults"],
    platform_apis: true,
    certificate: "platform",
    system_ext_specific: true,
    privileged: true,
    required: [
        "privapp_whitelist_com.android.settings",
        "settings-platform-compat-config",
    ],
    static_libs: ["Settings-core"],
    uses_libs: ["org.apache.http.legacy"],
    resource_dirs: [],
    optimize: {
        proguard_flags_files: ["proguard.flags"],
    },
    libs: [
        "extphonelib"
    ],
}

android_library_import {
    name: "contextualcards",
    aars: ["libs/contextualcards.aar"],
}

filegroup {
    name: "Settings_proguard_flags",
    srcs: ["proguard.flags"],
}

// The sources for Settings need to be exposed to SettingsGoogle, etc.
// so they can run the com.android.settingslib.search.IndexableProcessor
// over all the sources together.
filegroup {
    name: "Settings_srcs",
    srcs: ["src/**/*.java", "src/**/*.kt"],
}

filegroup {
    name: "Settings_manifest",
    srcs: ["AndroidManifest.xml"],
}<|MERGE_RESOLUTION|>--- conflicted
+++ resolved
@@ -35,7 +35,6 @@
     ],
 }
 
-<<<<<<< HEAD
 soong_config_module_type_import {
     from: "device/qcom/qssi/Android.bp",
     module_types: [
@@ -56,7 +55,7 @@
        }
    }
 }
-=======
+
 java_library {
     name: "Settings-change-ids",
     srcs: ["src/com/android/settings/ChangeIds.java"],
@@ -64,8 +63,6 @@
         "app-compat-annotations",
     ],
 }
-
->>>>>>> aa0eeb17
 
 // Build the Settings APK
 android_library {
@@ -118,12 +115,8 @@
     libs: [
         "telephony-common",
         "ims-common",
-<<<<<<< HEAD
-        "app-compat-annotations",
         "telephony-ext",
         "extphonelib",
-=======
->>>>>>> aa0eeb17
     ],
 }
 
