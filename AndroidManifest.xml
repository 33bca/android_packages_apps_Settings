--- conflicted
+++ resolved
@@ -3824,7 +3824,25 @@
             android:launchMode="singleTask">
         </activity>
 
-<<<<<<< HEAD
+        <activity android:name="Settings$FactoryResetActivity"
+                  android:permission="android.permission.BACKUP"
+                  android:label="@string/main_clear_title"
+                  android:exported="true"
+                  android:theme="@style/SudThemeGlif.Light">
+            <intent-filter>
+                <action android:name="com.android.settings.action.FACTORY_RESET"/>
+                <category android:name="android.intent.category.DEFAULT"/>
+            </intent-filter>
+            <meta-data android:name="com.android.settings.FRAGMENT_CLASS"
+                       android:value="com.android.settings.MainClear"/>
+        </activity>
+
+        <activity android:name="Settings$FactoryResetConfirmActivity"
+                  android:label="@string/main_clear_confirm_title"
+                  android:exported="false"
+                  android:theme="@style/SudThemeGlif.Light">
+        </activity>
+
        <activity android:name=".network.telephony.UserPLMNListActivity"
            android:exported="true"
            android:label="@string/uplmn_settings_title"
@@ -3841,25 +3859,6 @@
             <intent-filter>
                 <action android:name="android.intent.action.MAIN" />
             </intent-filter>
-=======
-        <activity android:name="Settings$FactoryResetActivity"
-                  android:permission="android.permission.BACKUP"
-                  android:label="@string/main_clear_title"
-                  android:exported="true"
-                  android:theme="@style/SudThemeGlif.Light">
-            <intent-filter>
-                <action android:name="com.android.settings.action.FACTORY_RESET"/>
-                <category android:name="android.intent.category.DEFAULT"/>
-            </intent-filter>
-            <meta-data android:name="com.android.settings.FRAGMENT_CLASS"
-                       android:value="com.android.settings.MainClear"/>
-        </activity>
-
-        <activity android:name="Settings$FactoryResetConfirmActivity"
-                  android:label="@string/main_clear_confirm_title"
-                  android:exported="false"
-                  android:theme="@style/SudThemeGlif.Light">
->>>>>>> 932c7dcf
         </activity>
 
         <!-- This is the longest AndroidManifest.xml ever. -->
