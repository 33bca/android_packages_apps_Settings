--- conflicted
+++ resolved
@@ -2667,30 +2667,6 @@
                 android:resource="@xml/file_paths" />
         </provider>
 
-<<<<<<< HEAD
-        <activity
-            android:name="Settings$SimSettingsActivity"
-            android:label="@string/sim_settings_title"
-            android:icon="@drawable/ic_settings_sim"
-            android:parentActivityName="Settings">
-            <intent-filter>
-                <action android:name="android.intent.action.MAIN" />
-                <category android:name="android.intent.category.DEFAULT" />
-            </intent-filter>
-            <intent-filter>
-                <action android:name="com.android.settings.action.SETTINGS" />
-            </intent-filter>
-            <meta-data android:name="com.android.settings.order" android:value="-2"/>
-            <meta-data android:name="com.android.settings.category"
-                android:value="com.android.settings.category.ia.wireless" />
-            <meta-data android:name="com.android.settings.summary"
-                android:resource="@string/summary_empty"/>
-            <meta-data android:name="com.android.settings.FRAGMENT_CLASS"
-                android:value="com.android.settings.sim.SimSettings" />
-        </activity>
-
-=======
->>>>>>> 7289112f
         <activity android:name=".sim.SimPreferenceDialog"
             android:theme="@style/Theme.AlertDialog"
             android:excludeFromRecents="true" />
