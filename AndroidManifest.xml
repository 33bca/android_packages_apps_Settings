<manifest xmlns:android="http://schemas.android.com/apk/res/android"
        xmlns:androidprv="http://schemas.android.com/apk/prv/res/android"
        package="com.android.settings"
        coreApp="true"
        android:sharedUserId="android.uid.system">

    <original-package android:name="com.android.settings" />

    <uses-permission android:name="android.permission.REQUEST_NETWORK_SCORES" />
    <uses-permission android:name="android.permission.WRITE_MEDIA_STORAGE" />
    <uses-permission android:name="android.permission.MANAGE_EXTERNAL_STORAGE" />
    <uses-permission android:name="android.permission.WRITE_EXTERNAL_STORAGE" />
    <uses-permission android:name="android.permission.READ_EXTERNAL_STORAGE" />
    <uses-permission android:name="android.permission.WRITE_SETTINGS" />
    <uses-permission android:name="android.permission.WRITE_SECURE_SETTINGS" />
    <uses-permission android:name="android.permission.DEVICE_POWER" />
    <uses-permission android:name="android.permission.CHANGE_CONFIGURATION" />
    <uses-permission android:name="android.permission.MOUNT_UNMOUNT_FILESYSTEMS" />
    <uses-permission android:name="android.permission.VIBRATE" />
    <uses-permission android:name="android.permission.BLUETOOTH" />
    <uses-permission android:name="android.permission.BLUETOOTH_ADMIN" />
    <uses-permission android:name="android.permission.BLUETOOTH_PRIVILEGED" />
    <uses-permission android:name="android.permission.NFC" />
    <uses-permission android:name="android.permission.HARDWARE_TEST" />
    <uses-permission android:name="android.permission.CALL_PHONE" />
    <uses-permission android:name="android.permission.MODIFY_AUDIO_SETTINGS" />
    <uses-permission android:name="android.permission.MASTER_CLEAR" />
    <uses-permission android:name="com.google.android.googleapps.permission.GOOGLE_AUTH" />
    <uses-permission android:name="android.permission.ACCESS_DOWNLOAD_MANAGER" />
    <uses-permission android:name="android.permission.READ_CONTACTS" />
    <uses-permission android:name="android.permission.WRITE_CONTACTS" />
    <uses-permission android:name="android.permission.ACCESS_NETWORK_STATE" />
    <uses-permission android:name="android.permission.LOCAL_MAC_ADDRESS" />
    <uses-permission android:name="android.permission.ACCESS_WIFI_STATE" />
    <uses-permission android:name="com.android.certinstaller.INSTALL_AS_USER" />
    <uses-permission android:name="android.permission.CHANGE_WIFI_STATE" />
    <uses-permission android:name="android.permission.TETHER_PRIVILEGED" />
    <uses-permission android:name="android.permission.FOREGROUND_SERVICE"/>
    <uses-permission android:name="android.permission.INTERNET" />
    <uses-permission android:name="android.permission.CLEAR_APP_USER_DATA" />
    <uses-permission android:name="android.permission.READ_PRIVILEGED_PHONE_STATE" />
    <uses-permission android:name="android.permission.READ_PHONE_STATE" />
    <uses-permission android:name="android.permission.READ_PRIVILEGED_PHONE_STATE" />
    <uses-permission android:name="android.permission.MODIFY_PHONE_STATE" />
    <uses-permission android:name="android.permission.ACCESS_FINE_LOCATION"/>
    <uses-permission android:name="android.permission.WRITE_APN_SETTINGS"/>
    <uses-permission android:name="android.permission.ACCESS_CHECKIN_PROPERTIES"/>
    <uses-permission android:name="android.permission.READ_USER_DICTIONARY"/>
    <uses-permission android:name="android.permission.WRITE_USER_DICTIONARY"/>
    <uses-permission android:name="android.permission.FORCE_STOP_PACKAGES"/>
    <uses-permission android:name="android.permission.PACKAGE_USAGE_STATS"/>
    <uses-permission android:name="android.permission.BATTERY_STATS"/>
    <uses-permission android:name="com.android.launcher.permission.READ_SETTINGS" />
    <uses-permission android:name="com.android.launcher.permission.WRITE_SETTINGS" />
    <uses-permission android:name="android.permission.MOVE_PACKAGE" />
    <uses-permission android:name="android.permission.USE_CREDENTIALS" />
    <uses-permission android:name="android.permission.BACKUP" />
    <uses-permission android:name="android.permission.READ_SYNC_STATS" />
    <uses-permission android:name="android.permission.READ_SYNC_SETTINGS" />
    <uses-permission android:name="android.permission.WRITE_SYNC_SETTINGS" />
    <uses-permission android:name="android.permission.READ_DEVICE_CONFIG" />
    <uses-permission android:name="android.permission.STATUS_BAR" />
    <uses-permission android:name="android.permission.MANAGE_USB" />
    <uses-permission android:name="android.permission.MANAGE_DEBUGGING" />
    <uses-permission android:name="android.permission.SET_POINTER_SPEED" />
    <uses-permission android:name="android.permission.SET_KEYBOARD_LAYOUT" />
    <uses-permission android:name="android.permission.INTERACT_ACROSS_USERS_FULL" />
    <uses-permission android:name="android.permission.COPY_PROTECTED_DATA" />
    <uses-permission android:name="android.permission.MANAGE_USERS" />
    <uses-permission android:name="android.permission.MANAGE_PROFILE_AND_DEVICE_OWNERS" />
    <uses-permission android:name="android.permission.READ_PROFILE" />
    <uses-permission android:name="android.permission.CONFIGURE_WIFI_DISPLAY" />
    <uses-permission android:name="android.permission.CONFIGURE_DISPLAY_COLOR_MODE" />
    <uses-permission android:name="android.permission.CONTROL_DISPLAY_COLOR_TRANSFORMS" />
    <uses-permission android:name="android.permission.SUGGEST_MANUAL_TIME_AND_ZONE" />
    <uses-permission android:name="android.permission.ACCESS_NOTIFICATIONS" />
    <uses-permission android:name="android.permission.REBOOT" />
    <uses-permission android:name="android.permission.RECEIVE_BOOT_COMPLETED" />
    <uses-permission android:name="android.permission.MANAGE_DEVICE_ADMINS" />
    <uses-permission android:name="android.permission.READ_SEARCH_INDEXABLES" />
    <uses-permission android:name="android.permission.BIND_SETTINGS_SUGGESTIONS_SERVICE" />
    <uses-permission android:name="android.permission.OEM_UNLOCK_STATE" />
    <uses-permission android:name="android.permission.MANAGE_USER_OEM_UNLOCK_STATE" />
    <uses-permission android:name="android.permission.OVERRIDE_WIFI_CONFIG" />
    <uses-permission android:name="android.permission.MANAGE_FINGERPRINT" />
    <uses-permission android:name="android.permission.USE_BIOMETRIC" />
    <uses-permission android:name="android.permission.USE_BIOMETRIC_INTERNAL" />
    <uses-permission android:name="android.permission.USER_ACTIVITY" />
    <uses-permission android:name="android.permission.CHANGE_APP_IDLE_STATE" />
    <uses-permission android:name="android.permission.PEERS_MAC_ADDRESS"/>
    <uses-permission android:name="android.permission.MANAGE_NOTIFICATIONS"/>
    <uses-permission android:name="android.permission.DELETE_PACKAGES"/>
    <uses-permission android:name="android.permission.REQUEST_DELETE_PACKAGES" />
    <uses-permission android:name="android.permission.MANAGE_APP_OPS_RESTRICTIONS"/>
    <uses-permission android:name="android.permission.MANAGE_APP_OPS_MODES" />
    <uses-permission android:name="android.permission.HIDE_NON_SYSTEM_OVERLAY_WINDOWS"/>
    <uses-permission android:name="android.permission.READ_PRINT_SERVICES" />
    <uses-permission android:name="android.permission.NETWORK_SETTINGS" />
    <uses-permission android:name="android.permission.TEST_BLACKLISTED_PASSWORD" />
    <uses-permission android:name="android.permission.USE_RESERVED_DISK" />
    <uses-permission android:name="android.permission.MANAGE_SCOPED_ACCESS_DIRECTORY_PERMISSIONS" />
    <uses-permission android:name="android.permission.CAMERA" />
    <uses-permission android:name="android.permission.MEDIA_CONTENT_CONTROL" />
    <uses-permission android:name="android.permission.INSTALL_DYNAMIC_SYSTEM" />
    <uses-permission android:name="android.permission.BIND_CELL_BROADCAST_SERVICE" />
    <uses-permission android:name="android.permission.SYSTEM_ALERT_WINDOW" />
    <uses-permission android:name="android.permission.READ_DREAM_STATE" />
    <uses-permission android:name="android.permission.READ_DREAM_SUPPRESSION" />

    <application android:label="@string/settings_label"
            android:icon="@drawable/ic_launcher_settings"
            android:theme="@style/Theme.Settings"
            android:hardwareAccelerated="true"
            android:requiredForAllUsers="true"
            android:supportsRtl="true"
            android:backupAgent="com.android.settings.backup.SettingsBackupHelper"
            android:usesCleartextTraffic="true"
            android:defaultToDeviceProtectedStorage="true"
            android:directBootAware="true"
            android:appComponentFactory="androidx.core.app.CoreComponentFactory">

        <uses-library android:name="org.apache.http.legacy" />
        <!-- Settings -->

        <activity android:name=".homepage.SettingsHomepageActivity"
                  android:label="@string/settings_label_launcher"
                  android:theme="@style/Theme.Settings.Home"
                  android:taskAffinity="com.android.settings.root"
                  android:launchMode="singleTask"
                  android:configChanges="keyboard|keyboardHidden">
            <intent-filter android:priority="1">
                <action android:name="android.settings.SETTINGS" />
                <category android:name="android.intent.category.DEFAULT" />
            </intent-filter>
            <meta-data android:name="com.android.settings.PRIMARY_PROFILE_CONTROLLED"
                       android:value="true" />
        </activity>

        <activity android:name=".network.telephony.MobileNetworkActivity"
                  android:label="@string/network_settings_title"
                  android:theme="@style/Theme.Settings.Home"
                  android:launchMode="singleTask">
            <intent-filter android:priority="1">
                <!-- Displays the MobileNetworkActivity and opt-in dialog for capability discovery. -->
                <action android:name="android.telephony.ims.action.SHOW_CAPABILITY_DISCOVERY_OPT_IN" />
                <action android:name="android.settings.NETWORK_OPERATOR_SETTINGS" />
                <action android:name="android.settings.DATA_ROAMING_SETTINGS" />
                <action android:name="android.settings.MMS_MESSAGE_SETTING" />
                <category android:name="android.intent.category.DEFAULT" />
            </intent-filter>
        </activity>

        <!-- Alias for launcher activity only, as this belongs to each profile. -->
        <activity-alias android:name="Settings"
                android:label="@string/settings_label_launcher"
                android:taskAffinity="com.android.settings.root"
                android:launchMode="singleTask"
                android:targetActivity=".homepage.SettingsHomepageActivity">
            <intent-filter>
                <action android:name="android.intent.action.MAIN" />
                <category android:name="android.intent.category.DEFAULT" />
                <category android:name="android.intent.category.LAUNCHER" />
            </intent-filter>
            <meta-data android:name="android.app.shortcuts" android:resource="@xml/shortcuts"/>
        </activity-alias>

        <receiver android:name=".SettingsInitialize">
            <intent-filter>
                <action android:name="android.intent.action.USER_INITIALIZE"/>
                <action android:name="android.intent.action.PRE_BOOT_COMPLETED"/>
            </intent-filter>
        </receiver>

        <activity android:name=".SubSettings"/>

        <activity android:name=".Settings$CreateShortcutActivity"
                  android:label="@string/settings_shortcut">
            <intent-filter>
                <action android:name="android.intent.action.CREATE_SHORTCUT" />
                <category android:name="android.intent.category.DEFAULT" />
            </intent-filter>
            <meta-data
                android:name="com.android.settings.FRAGMENT_CLASS"
                android:value="com.android.settings.shortcut.CreateShortcut" />
        </activity>

        <!-- Wireless Controls -->
        <activity
            android:name=".Settings$NetworkDashboardActivity"
            android:label="@string/network_dashboard_title"
            android:icon="@drawable/ic_homepage_network">
            <intent-filter android:priority="1">
                <action android:name="android.settings.WIRELESS_SETTINGS" />
                <action android:name="android.settings.AIRPLANE_MODE_SETTINGS" />
                <category android:name="android.intent.category.DEFAULT" />
            </intent-filter>
            <intent-filter>
                <action android:name="android.intent.action.MAIN" />
                <category android:name="android.intent.category.DEFAULT" />
                <category android:name="android.intent.category.VOICE_LAUNCH" />
            </intent-filter>
            <meta-data android:name="com.android.settings.FRAGMENT_CLASS"
                android:value="com.android.settings.network.NetworkDashboardFragment"/>
            <meta-data android:name="com.android.settings.PRIMARY_PROFILE_CONTROLLED"
                android:value="true" />
        </activity>

        <activity android:name=".Settings$MobileNetworkListActivity"
                  android:label="@string/network_settings_title">
            <intent-filter android:priority="1">
                <action android:name="android.settings.MOBILE_NETWORK_LIST" />
                <category android:name="android.intent.category.DEFAULT" />
            </intent-filter>
            <meta-data android:name="com.android.settings.FRAGMENT_CLASS"
                       android:value="com.android.settings.network.MobileNetworkListFragment"/>
            <meta-data android:name="com.android.settings.PRIMARY_PROFILE_CONTROLLED"
                       android:value="true" />
        </activity>

        <activity
            android:name=".Settings$ConnectedDeviceDashboardActivity"
            android:label="@string/connected_devices_dashboard_title"
            android:icon="@drawable/ic_homepage_connected_device">
            <intent-filter android:priority="1">
                <action android:name="android.settings.BLUETOOTH_SETTINGS" />
                <category android:name="android.intent.category.DEFAULT" />
            </intent-filter>
            <meta-data android:name="com.android.settings.FRAGMENT_CLASS"
                android:value="com.android.settings.connecteddevice.ConnectedDeviceDashboardFragment"/>
            <meta-data android:name="com.android.settings.PRIMARY_PROFILE_CONTROLLED"
                android:value="true" />
        </activity>

        <activity android:name="AirplaneModeVoiceActivity"
                android:label="@string/wireless_networks_settings_title"
                android:theme="@*android:style/Theme.DeviceDefault.Light.Voice"
                android:exported="true">
            <intent-filter>
                <action android:name="android.settings.VOICE_CONTROL_AIRPLANE_MODE" />
                <category android:name="android.intent.category.DEFAULT" />
                <category android:name="android.intent.category.VOICE" />
            </intent-filter>
        </activity>

        <activity android:name=".search.SearchResultTrampoline"
                  android:theme="@android:style/Theme.NoDisplay"
                  android:excludeFromRecents="true"
                  android:exported="true">
            <intent-filter>
                <action android:name="com.android.settings.SEARCH_RESULT_TRAMPOLINE" />
                <category android:name="android.intent.category.DEFAULT" />
            </intent-filter>
        </activity>

        <activity
            android:name="Settings$WifiSettingsActivity"
            android:label="@string/wifi_settings"
            android:icon="@drawable/ic_homepage_network"
            android:configChanges="orientation|keyboardHidden|screenSize">
            <intent-filter android:priority="1">
                <action android:name="android.settings.WIFI_SETTINGS" />
                <category android:name="android.intent.category.DEFAULT" />
            </intent-filter>
            <intent-filter android:priority="1">
                <action android:name="android.intent.action.MAIN" />
                <category android:name="com.android.settings.SHORTCUT" />
            </intent-filter>
            <meta-data android:name="com.android.settings.FRAGMENT_CLASS"
                android:value="com.android.settings.wifi.WifiSettings" />
            <meta-data android:name="com.android.settings.PRIMARY_PROFILE_CONTROLLED"
                android:value="true" />
        </activity>

        <activity
            android:name="Settings$WifiSettings2Activity"
            android:label="@string/wifi_settings"
            android:icon="@drawable/ic_homepage_network"
            android:configChanges="orientation|keyboardHidden|screenSize">
            <intent-filter android:priority="1">
                <action android:name="android.settings.WIFI_SETTINGS2" />
                <category android:name="android.intent.category.DEFAULT" />
            </intent-filter>
            <intent-filter android:priority="1">
                <action android:name="android.intent.action.MAIN" />
                <category android:name="com.android.settings.SHORTCUT" />
            </intent-filter>
            <meta-data android:name="com.android.settings.FRAGMENT_CLASS"
                       android:value="com.android.settings.wifi.WifiSettings2" />
            <meta-data android:name="com.android.settings.PRIMARY_PROFILE_CONTROLLED"
                       android:value="true" />
        </activity>

        <activity
            android:name=".wifi.WifiPickerActivity">
            <intent-filter android:priority="1">
                <action android:name="android.net.wifi.PICK_WIFI_NETWORK" />
                <category android:name="android.intent.category.DEFAULT" />
            </intent-filter>
            <meta-data android:name="com.android.settings.PRIMARY_PROFILE_CONTROLLED"
                android:value="true" />
        </activity>

        <activity
            android:name="Settings$ConfigureWifiSettingsActivity"
            android:label="@string/wifi_configure_settings_preference_title"
            android:icon="@drawable/ic_settings_wireless"
            android:configChanges="orientation|keyboardHidden|screenSize">
            <intent-filter android:priority="1">
                <action android:name="android.settings.WIFI_IP_SETTINGS" />
                <category android:name="android.intent.category.DEFAULT" />
            </intent-filter>
            <intent-filter>
                <action android:name="android.intent.action.MAIN" />
                <category android:name="android.intent.category.VOICE_LAUNCH" />
                <category android:name="android.intent.category.DEFAULT" />
            </intent-filter>
            <meta-data android:name="com.android.settings.FRAGMENT_CLASS"
                android:value="com.android.settings.wifi.ConfigureWifiSettings" />
            <meta-data android:name="com.android.settings.PRIMARY_PROFILE_CONTROLLED"
                android:value="true" />
        </activity>

        <activity
            android:name="Settings$SavedAccessPointsSettingsActivity"
            android:label="@string/wifi_saved_access_points_label"
            android:icon="@drawable/ic_settings_wireless"
            android:configChanges="orientation|keyboardHidden|screenSize">
            <intent-filter android:priority="1">
                <action android:name="android.settings.WIFI_SAVED_NETWORK_SETTINGS" />
                <category android:name="android.intent.category.DEFAULT" />
            </intent-filter>
            <meta-data android:name="com.android.settings.FRAGMENT_CLASS"
                android:value="com.android.settings.wifi.savedaccesspoints.SavedAccessPointsWifiSettings" />
            <meta-data android:name="com.android.settings.PRIMARY_PROFILE_CONTROLLED"
                android:value="true" />
        </activity>

        <activity android:name=".Settings$WifiInfoActivity">
            <intent-filter>
                <action android:name="android.intent.action.MAIN"/>
                <category android:name="android.intent.category.DEVELOPMENT_PREFERENCE" />
                <category android:name="android.intent.category.DEFAULT" />
            </intent-filter>
            <meta-data android:name="com.android.settings.FRAGMENT_CLASS"
                       android:value="com.android.settings.wifi.WifiInfo" />
        </activity>

        <activity android:name=".wifi.WifiConfigInfo">
            <intent-filter>
                <action android:name="android.intent.action.MAIN"/>
                <category android:name="android.intent.category.DEVELOPMENT_PREFERENCE" />
                <category android:name="android.intent.category.DEFAULT" />
            </intent-filter>
        </activity>

        <activity android:name=".Settings$WifiAPITestActivity">
            <intent-filter>
                <action android:name="android.intent.action.MAIN"/>
                <category android:name="android.intent.category.DEVELOPMENT_PREFERENCE" />
                <category android:name="android.intent.category.DEFAULT" />
            </intent-filter>
            <meta-data android:name="com.android.settings.FRAGMENT_CLASS"
                       android:value="com.android.settings.wifi.WifiAPITest" />
        </activity>

        <activity android:name=".wifi.WifiStatusTest">
            <intent-filter>
                <action android:name="android.intent.action.MAIN"/>
                <category android:name="android.intent.category.DEVELOPMENT_PREFERENCE" />
                <category android:name="android.intent.category.DEFAULT" />
            </intent-filter>
        </activity>

        <activity android:name=".wifi.WifiNoInternetDialog"
                  android:clearTaskOnLaunch="true"
                  android:excludeFromRecents="true"
                  android:exported="true"
                  android:permission="android.permission.NETWORK_STACK"
                  android:theme="@*android:style/Theme.DeviceDefault.Light.Dialog.Alert">
            <intent-filter>
                <action android:name="android.net.conn.PROMPT_UNVALIDATED" />
                <category android:name="android.intent.category.DEFAULT" />
            </intent-filter>
            <intent-filter>
                <action android:name="android.net.conn.PROMPT_LOST_VALIDATION" />
                <category android:name="android.intent.category.DEFAULT" />
            </intent-filter>
            <meta-data android:name="com.android.settings.PRIMARY_PROFILE_CONTROLLED"
                android:value="true" />
        </activity>

        <activity android:name="Settings$ApnSettingsActivity"
                android:label="@string/apn_settings"
                android:launchMode="singleTask"
                android:configChanges="orientation|keyboardHidden|screenSize">
            <intent-filter android:priority="1">
                <action android:name="android.settings.APN_SETTINGS" />
                <category android:name="android.intent.category.DEFAULT" />
            </intent-filter>
            <intent-filter>
                <action android:name="android.intent.action.MAIN" />
                <category android:name="android.intent.category.DEFAULT" />
                <category android:name="android.intent.category.VOICE_LAUNCH" />
            </intent-filter>
            <meta-data android:name="com.android.settings.PRIMARY_PROFILE_CONTROLLED"
                android:value="true" />
            <meta-data android:name="com.android.settings.FRAGMENT_CLASS"
                       android:value="com.android.settings.network.ApnSettings" />
        </activity>

        <!-- Keep compatibility with old shortcuts. -->
        <activity-alias
            android:name="Settings$BluetoothSettingsActivity"
            android:label="@string/devices_title"
            android:targetActivity=".Settings$ConnectedDeviceDashboardActivity"
            android:exported="true">
            <intent-filter android:priority="10">
                <action android:name="android.intent.action.MAIN" />
                <category android:name="com.android.settings.SHORTCUT" />
            </intent-filter>
            <meta-data android:name="com.android.settings.FRAGMENT_CLASS"
                android:value="com.android.settings.connecteddevice.ConnectedDeviceDashboardFragment" />
        </activity-alias>

        <!-- Keep compatibility with old shortcuts. -->
        <activity-alias android:name=".bluetooth.BluetoothSettings"
                        android:label="@string/devices_title"
                        android:targetActivity="Settings$BluetoothSettingsActivity"
                        android:exported="true"
                        android:clearTaskOnLaunch="true">
            <meta-data android:name="com.android.settings.FRAGMENT_CLASS"
                       android:value="com.android.settings.connecteddevice.ConnectedDeviceDashboardFragment" />
        </activity-alias>

        <activity android:name="Settings$AssistGestureSettingsActivity"
            android:label="@string/assist_gesture_title"
            android:icon="@drawable/ic_settings_gestures">
            <intent-filter>
                <action android:name="android.settings.ASSIST_GESTURE_SETTINGS" />
                <category android:name="android.intent.category.DEFAULT" />
            </intent-filter>
            <meta-data android:name="com.android.settings.FRAGMENT_CLASS"
                android:value="com.android.settings.gestures.AssistGestureSettings" />
        </activity>

        <activity android:name="Settings$FaceSettingsActivity"
            android:label="@string/security_settings_face_preference_title"
            android:icon="@drawable/ic_face_header">
            <intent-filter>
                <action android:name="android.settings.FACE_SETTINGS" />
                <category android:name="android.intent.category.DEFAULT" />
            </intent-filter>
            <meta-data android:name="com.android.settings.FRAGMENT_CLASS"
                android:value="com.android.settings.biometrics.face.FaceSettings" />
        </activity>

        <activity android:name="Settings$FingerprintSettingsActivity"
                  android:label="@string/security_settings_fingerprint_preference_title"
                  android:icon="@drawable/ic_fingerprint_header">
            <intent-filter>
                <action android:name="android.settings.FINGERPRINT_SETTINGS" />
                <category android:name="android.intent.category.DEFAULT" />
            </intent-filter>
            <meta-data android:name="com.android.settings.FRAGMENT_CLASS"
                       android:value="com.android.settings.biometrics.fingerprint.FingerprintSettings$FingerprintSettingsFragment" />
        </activity>

        <activity android:name=".bluetooth.DevicePickerActivity"
                android:label="@string/device_picker"
                android:configChanges="orientation|keyboardHidden|screenSize"
                android:clearTaskOnLaunch="true">
            <intent-filter>
                <action android:name="android.bluetooth.devicepicker.action.LAUNCH" />
                <category android:name="android.intent.category.DEFAULT" />
            </intent-filter>
        </activity>

        <service android:name=".wifi.tether.TetherService"
            android:exported="true"
            android:permission="android.permission.TETHER_PRIVILEGED" />

        <activity android:name=".network.TetherProvisioningActivity"
            android:exported="true"
            android:permission="android.permission.TETHER_PRIVILEGED"
            android:excludeFromRecents="true"
            android:theme="@style/Theme.ProvisioningActivity">
            <intent-filter android:priority="1">
                <action android:name="android.settings.TETHER_PROVISIONING_UI" />
                <category android:name="android.intent.category.DEFAULT" />
            </intent-filter>
        </activity>

        <activity
            android:name="Settings$TetherSettingsActivity"
            android:label="@string/tether_settings_title_all"
            android:icon="@drawable/ic_homepage_network">
            <intent-filter>
                <action android:name="android.intent.action.MAIN" />
                <action android:name="android.settings.TETHER_SETTINGS" />
                <category android:name="android.intent.category.DEFAULT" />
                <category android:name="android.intent.category.VOICE_LAUNCH" />
            </intent-filter>
            <meta-data android:name="com.android.settings.FRAGMENT_CLASS"
                android:value="com.android.settings.TetherSettings" />
        </activity>

        <activity
            android:name="Settings$WifiTetherSettingsActivity"
            android:label="@string/wifi_hotspot_checkbox_text"
            android:icon="@drawable/ic_wifi_tethering">
            <intent-filter>
                <action android:name="com.android.settings.WIFI_TETHER_SETTINGS" />
                <category android:name="android.intent.category.DEFAULT" />
            </intent-filter>
            <intent-filter android:priority="4">
                <action android:name="android.intent.action.MAIN" />
                <category android:name="com.android.settings.SHORTCUT" />
            </intent-filter>
            <meta-data android:name="com.android.settings.FRAGMENT_CLASS"
                android:value="com.android.settings.wifi.tether.WifiTetherSettings" />
        </activity>


        <!-- Keep compatibility with old shortcuts. -->
        <activity-alias android:name=".TetherSettings"
                  android:label="@string/tether_settings_title_all"
                  android:clearTaskOnLaunch="true"
                  android:exported="true"
                  android:targetActivity="Settings$TetherSettingsActivity">
            <meta-data android:name="com.android.settings.FRAGMENT_CLASS"
                android:value="com.android.settings.TetherSettings" />
        </activity-alias>

        <activity android:name="Settings$WifiP2pSettingsActivity">
            <intent-filter>
                <action android:name="android.intent.action.MAIN" />
                <category android:name="android.intent.category.DEFAULT" />
                <category android:name="android.intent.category.VOICE_LAUNCH" />
            </intent-filter>
            <meta-data android:name="com.android.settings.FRAGMENT_CLASS"
                android:value="com.android.settings.wifi.p2p.WifiP2pSettings" />
        </activity>

        <activity
            android:name="Settings$VpnSettingsActivity"
            android:label="@string/vpn_settings_title"
            android:icon="@drawable/ic_settings_wireless">
            <intent-filter android:priority="1">
                <action android:name="android.settings.VPN_SETTINGS" />
                <action android:name="android.net.vpn.SETTINGS" />
                <category android:name="android.intent.category.DEFAULT" />
            </intent-filter>
            <intent-filter android:priority="5">
                <action android:name="android.intent.action.MAIN" />
                <category android:name="com.android.settings.SHORTCUT" />
            </intent-filter>
            <meta-data android:name="com.android.settings.FRAGMENT_CLASS"
                android:value="com.android.settings.vpn2.VpnSettings" />
            <meta-data android:name="com.android.settings.PRIMARY_PROFILE_CONTROLLED"
                android:value="true" />
        </activity>

        <activity
            android:name="Settings$DataSaverSummaryActivity"
            android:label="@string/data_saver_title">
            <intent-filter android:priority="1">
                <action android:name="android.settings.DATA_SAVER_SETTINGS" />
                <category android:name="android.intent.category.DEFAULT" />
            </intent-filter>
            <meta-data android:name="com.android.settings.FRAGMENT_CLASS"
                       android:value="com.android.settings.datausage.DataSaverSummary" />
        </activity>

        <activity
            android:name="Settings$DateTimeSettingsActivity"
            android:label="@string/date_and_time"
            android:icon="@drawable/ic_settings_date_time">
            <intent-filter android:priority="1">
                <action android:name="android.settings.DATE_SETTINGS" />
                <category android:name="android.intent.category.DEFAULT" />
            </intent-filter>
            <intent-filter>
                <action android:name="android.intent.action.MAIN" />
                <action android:name="android.intent.action.QUICK_CLOCK" />
                <category android:name="android.intent.category.VOICE_LAUNCH" />
                <category android:name="android.intent.category.DEFAULT" />
            </intent-filter>
            <meta-data android:name="com.android.settings.FRAGMENT_CLASS"
                android:value="com.android.settings.datetime.DateTimeSettings" />
            <meta-data android:name="com.android.settings.PRIMARY_PROFILE_CONTROLLED"
                android:value="true" />
        </activity>

        <activity
            android:name="Settings$LocalePickerActivity"
            android:label="@string/language_picker_title"
            android:icon="@drawable/ic_settings_language">
            <intent-filter android:priority="1">
                <action android:name="android.settings.LOCALE_SETTINGS" />
                <category android:name="android.intent.category.DEFAULT" />
            </intent-filter>
            <intent-filter>
                <action android:name="android.intent.action.MAIN" />
                <category android:name="android.intent.category.DEFAULT" />
                <category android:name="android.intent.category.VOICE_LAUNCH" />
            </intent-filter>
            <meta-data android:name="com.android.settings.FRAGMENT_CLASS"
                android:value="com.android.settings.localepicker.LocaleListEditor" />
            <meta-data android:name="com.android.settings.PRIMARY_PROFILE_CONTROLLED"
                android:value="true" />
        </activity>

        <activity android:name=".localepicker.LocalePickerWithRegionActivity"
                  android:excludeFromRecents="true"
                  android:configChanges="orientation|keyboardHidden|screenSize"
                  android:exported="false">
        </activity>

        <activity
            android:name=".Settings$LanguageAndInputSettingsActivity"
            android:label="@string/language_settings"
            android:icon="@drawable/ic_settings_language">
            <intent-filter>
                <action android:name="android.intent.action.MAIN" />
                <category android:name="android.intent.category.VOICE_LAUNCH" />
                <category android:name="android.intent.category.DEFAULT" />
            </intent-filter>
            <meta-data android:name="com.android.settings.FRAGMENT_CLASS"
                       android:value="com.android.settings.language.LanguageAndInputSettings"/>
            <meta-data android:name="com.android.settings.PRIMARY_PROFILE_CONTROLLED"
                       android:value="true"/>
        </activity>

        <activity android:name="Settings$AvailableVirtualKeyboardActivity"
            android:label="@string/available_virtual_keyboard_category">
            <intent-filter android:priority="1">
                <action android:name="android.settings.INPUT_METHOD_SETTINGS" />
                <category android:name="android.intent.category.DEFAULT" />
            </intent-filter>
            <meta-data android:name="com.android.settings.FRAGMENT_CLASS"
                android:value="com.android.settings.inputmethod.AvailableVirtualKeyboardFragment" />
        </activity>

        <activity
            android:name="Settings$ManageAssistActivity"
            android:label="@string/assist_and_voice_input_title">
            <intent-filter android:priority="1">
                <action android:name="android.settings.VOICE_INPUT_SETTINGS" />
                <category android:name="android.intent.category.DEFAULT" />
            </intent-filter>
            <meta-data android:name="com.android.settings.FRAGMENT_CLASS"
                android:value="com.android.settings.applications.assist.ManageAssist" />
        </activity>

        <activity android:name="Settings$KeyboardLayoutPickerActivity"
            android:label="@string/keyboard_layout_picker_title"
            android:clearTaskOnLaunch="true"
            android:exported="true">
            <meta-data android:name="com.android.settings.FRAGMENT_CLASS"
                android:value="com.android.settings.inputmethod.KeyboardLayoutPickerFragment" />
        </activity>

        <activity android:name="Settings$PhysicalKeyboardActivity"
            android:label="@string/physical_keyboard_title"
            android:clearTaskOnLaunch="true">
            <intent-filter android:priority="1">
                <action android:name="android.settings.HARD_KEYBOARD_SETTINGS" />
                <category android:name="android.intent.category.DEFAULT" />
            </intent-filter>
            <meta-data android:name="com.android.settings.FRAGMENT_CLASS"
                android:value="com.android.settings.inputmethod.PhysicalKeyboardFragment" />
        </activity>

        <!-- Keep compatibility with old shortcuts. -->
        <activity-alias android:name="LanguageSettings"
                android:label="@string/language_input_gesture_title"
                android:clearTaskOnLaunch="true"
                android:exported="true"
                android:targetActivity="Settings$LanguageAndInputSettingsActivity">
            <meta-data android:name="com.android.settings.FRAGMENT_CLASS"
                android:value="com.android.settings.language.LanguageAndInputSettings" />
        </activity-alias>

        <activity
            android:name="Settings$SpellCheckersSettingsActivity"
            android:label="@string/spellcheckers_settings_title">
            <intent-filter>
                <action android:name="android.intent.action.MAIN" />
                <category android:name="android.intent.category.VOICE_LAUNCH" />
                <category android:name="android.intent.category.DEFAULT" />
            </intent-filter>
            <meta-data android:name="com.android.settings.FRAGMENT_CLASS"
                android:value="com.android.settings.inputmethod.SpellCheckersSettings" />
        </activity>

        <activity android:name=".inputmethod.InputMethodAndSubtypeEnablerActivity"
                android:label=""
                android:clearTaskOnLaunch="true">
            <intent-filter android:priority="1">
                <action android:name="android.settings.INPUT_METHOD_SUBTYPE_SETTINGS" />
                <category android:name="android.intent.category.DEFAULT" />
            </intent-filter>
            <intent-filter>
                <action android:name="android.intent.action.MAIN" />
                <category android:name="android.intent.category.VOICE_LAUNCH" />
                <category android:name="android.intent.category.DEFAULT" />
            </intent-filter>
        </activity>

        <activity
            android:name="Settings$UserDictionarySettingsActivity"
            android:label="@string/user_dict_settings_title">
            <intent-filter android:priority="1">
                <action android:name="android.settings.USER_DICTIONARY_SETTINGS" />
                <category android:name="android.intent.category.DEFAULT" />
            </intent-filter>
            <intent-filter>
                <action android:name="android.intent.action.MAIN" />
                <category android:name="android.intent.category.DEFAULT" />
                <category android:name="android.intent.category.VOICE_LAUNCH" />
            </intent-filter>
            <meta-data android:name="com.android.settings.FRAGMENT_CLASS"
                android:value="com.android.settings.inputmethod.UserDictionaryList" />
        </activity>

        <activity android:name=".inputmethod.UserDictionaryAddWordActivity"
                  android:visibleToInstantApps="true"
                  android:label="@string/user_dict_settings_title"
                  android:theme="@*android:style/Theme.DeviceDefault.Settings.Dialog.NoActionBar"
                  android:windowSoftInputMode="stateVisible"
                  android:noHistory="true"
                  android:excludeFromRecents="true">
            <intent-filter android:priority="1">
                <action android:name="com.android.settings.USER_DICTIONARY_INSERT" />
                <category android:name="android.intent.category.DEFAULT" />
            </intent-filter>
        </activity>

        <activity
            android:name="Settings$ZenModeSettingsActivity"
            android:label="@string/zen_mode_settings_title"
            android:icon="@drawable/ic_homepage_notification"
            android:exported="true">
            <intent-filter android:priority="1">
                <action android:name="android.settings.ZEN_MODE_SETTINGS" />
                <category android:name="android.intent.category.DEFAULT" />
            </intent-filter>
            <intent-filter android:priority="1">
                <action android:name="android.settings.ZEN_MODE_PRIORITY_SETTINGS" />
                <category android:name="android.intent.category.DEFAULT" />
            </intent-filter>
            <intent-filter android:priority="41">
                <action android:name="android.intent.action.MAIN" />
                <category android:name="com.android.settings.SHORTCUT" />
            </intent-filter>
            <meta-data android:name="com.android.settings.FRAGMENT_CLASS"
                android:value="com.android.settings.notification.zen.ZenModeSettings" />
            <meta-data android:name="com.android.settings.PRIMARY_PROFILE_CONTROLLED"
                android:value="true" />
        </activity>

        <activity
            android:name=".notification.zen.ZenSuggestionActivity"
            android:label="@string/zen_mode_settings_title"
            android:icon="@drawable/ic_suggestion_dnd"
            android:theme="@android:style/Theme.NoDisplay">
            <intent-filter>
                <action android:name="android.intent.action.MAIN" />
                <category android:name="com.android.settings.suggested.category.ZEN" />
            </intent-filter>
            <intent-filter>
                <action android:name="android.intent.action.MAIN" />
                <category android:name="com.android.settings.suggested.category.FIRST_IMPRESSION" />
            </intent-filter>

            <meta-data android:name="com.android.settings.dismiss"
                       android:value="0" />
            <meta-data android:name="com.android.settings.title"
                       android:resource="@string/zen_suggestion_title" />
            <meta-data android:name="com.android.settings.summary"
                       android:resource="@string/zen_suggestion_summary" />
        </activity>

        <activity
            android:name=".notification.zen.ZenOnboardingActivity"
            android:label="@string/zen_onboarding_dnd_visual_disturbances_header"
            android:icon="@drawable/ic_notifications"
            android:theme="@*android:style/Theme.DeviceDefault.Settings.Dialog.NoActionBar"
            android:exported="true">
            <intent-filter android:priority="1">
                <action android:name="android.settings.ZEN_MODE_ONBOARDING" />
                <category android:name="android.intent.category.DEFAULT" />
            </intent-filter>
        </activity>
        <activity
            android:name="Settings$ZenModeAutomationSettingsActivity"
            android:label="@string/zen_mode_automation_settings_title"
            android:icon="@drawable/ic_notifications"
            android:exported="true">
            <intent-filter android:priority="1">
                <action android:name="android.settings.ZEN_MODE_AUTOMATION_SETTINGS" />
                <category android:name="android.intent.category.DEFAULT" />
            </intent-filter>
            <intent-filter android:priority="1">
                <action android:name="android.settings.ACTION_CONDITION_PROVIDER_SETTINGS" />
                <category android:name="android.intent.category.DEFAULT" />
            </intent-filter>
            <meta-data android:name="com.android.settings.FRAGMENT_CLASS"
                       android:value="com.android.settings.notification.zen.ZenModeAutomationSettings" />
            <meta-data android:name="com.android.settings.PRIMARY_PROFILE_CONTROLLED"
                       android:value="true" />
        </activity>

        <activity android:name="Settings$WallpaperSettingsActivity"
                  android:label="@string/wallpaper_settings_fragment_title"
                  android:icon="@drawable/ic_wallpaper"
                  android:exported="true">
            <meta-data android:name="com.android.settings.FRAGMENT_CLASS"
                       android:value="com.android.settings.wallpaper.WallpaperTypeSettings" />
        </activity>

        <activity android:name=".wallpaper.WallpaperSuggestionActivity"
                  android:label="@string/wallpaper_settings_title"
                  android:icon="@drawable/ic_wallpaper"
                  android:theme="@android:style/Theme.NoDisplay">
            <intent-filter>
                <action android:name="android.intent.action.MAIN" />
                <category android:name="com.android.settings.suggested.category.FIRST_IMPRESSION" />
            </intent-filter>
            <intent-filter>
                <action android:name="android.intent.action.MAIN" />
                <category android:name="com.android.settings.suggested.category.PERSONALIZE" />
            </intent-filter>
            <meta-data android:name="com.android.settings.title"
                       android:resource="@string/wallpaper_suggestion_title" />
            <meta-data android:name="com.android.settings.summary"
                       android:resource="@string/wallpaper_suggestion_summary" />
            <meta-data android:name="com.android.settings.dismiss"
                       android:value="3,7,30" />
            <meta-data android:name="com.android.settings.icon_tintable" android:value="true" />
        </activity>

        <activity android:name=".wallpaper.StyleSuggestionActivity"
                  android:label="@string/style_suggestion_title"
                  android:icon="@drawable/ic_theme"
                  android:theme="@android:style/Theme.NoDisplay">
            <intent-filter>
                <action android:name="android.intent.action.MAIN" />
                <category android:name="com.android.settings.suggested.category.FIRST_IMPRESSION" />
            </intent-filter>
            <meta-data android:name="com.android.settings.title"
                       android:resource="@string/style_suggestion_title" />
            <meta-data android:name="com.android.settings.summary"
                       android:resource="@string/style_suggestion_summary" />
            <meta-data android:name="com.android.settings.dismiss"
                       android:value="3,7,30" />
            <meta-data android:name="com.android.settings.icon_tintable" android:value="true" />
        </activity>

        <activity
            android:name="Settings$ZenModeScheduleRuleSettingsActivity"
            android:exported="true">
            <intent-filter android:priority="1">
                <action android:name="android.settings.ZEN_MODE_SCHEDULE_RULE_SETTINGS" />
                <category android:name="android.intent.category.DEFAULT" />
            </intent-filter>
            <intent-filter>
                <action android:name="android.intent.action.MAIN" />
                <category android:name="android.intent.category.DEFAULT" />
            </intent-filter>
            <meta-data android:name="com.android.settings.FRAGMENT_CLASS"
                android:value="com.android.settings.notification.zen.ZenModeScheduleRuleSettings" />
            <meta-data android:name="com.android.settings.PRIMARY_PROFILE_CONTROLLED"
                android:value="true" />
        </activity>

        <activity
            android:name="Settings$ZenModeEventRuleSettingsActivity"
            android:exported="true">
            <intent-filter android:priority="1">
                <action android:name="android.settings.ZEN_MODE_EVENT_RULE_SETTINGS" />
                <category android:name="android.intent.category.DEFAULT" />
            </intent-filter>
            <meta-data android:name="com.android.settings.FRAGMENT_CLASS"
                android:value="com.android.settings.notification.zen.ZenModeEventRuleSettings" />
            <meta-data android:name="com.android.settings.PRIMARY_PROFILE_CONTROLLED"
                android:value="true" />
        </activity>

        <activity
            android:name="Settings$DisplaySettingsActivity"
            android:label="@string/display_settings"
            android:icon="@drawable/ic_homepage_display">
            <intent-filter android:priority="1">
                <action android:name="com.android.settings.DISPLAY_SETTINGS" />
                <action android:name="android.settings.DISPLAY_SETTINGS" />
                <category android:name="android.intent.category.DEFAULT" />
            </intent-filter>
            <intent-filter android:priority="30">
                <action android:name="android.intent.action.MAIN" />
                <category android:name="com.android.settings.SHORTCUT" />
            </intent-filter>
            <meta-data android:name="com.android.settings.FRAGMENT_CLASS"
                android:value="com.android.settings.DisplaySettings" />
            <meta-data android:name="com.android.settings.PRIMARY_PROFILE_CONTROLLED"
                android:value="true" />
        </activity>

        <!-- Keep compatibility with old shortcuts. -->
        <activity-alias android:name="DisplaySettings"
                android:label="@string/display_settings"
                android:exported="true"
                android:targetActivity="Settings$DisplaySettingsActivity">
            <meta-data android:name="com.android.settings.FRAGMENT_CLASS"
                android:value="com.android.settings.DisplaySettings" />
        </activity-alias>
            <activity android:name="Settings$SMQQtiFeedbackActivity"
                android:label="@string/qtifeedback_settings_title"
                android:icon="@drawable/ic_settings_qti_feedback"
                android:enabled="false"
                android:taskAffinity="">
            <intent-filter>
                <action android:name="android.intent.action.MAIN" />
                <category android:name="android.intent.category.DEFAULT" />
            </intent-filter>
            <intent-filter android:priority="250">
                <action android:name="com.android.settings.action.SETTINGS" />
            </intent-filter>
            <meta-data android:name="com.android.settings.category"
                android:value="com.android.settings.category.ia.system" />
            <meta-data android:name="com.android.settings.FRAGMENT_CLASS"
                android:value="@string/qtifeedback_intent_action" />
            <meta-data android:name="com.android.settings.PRIMARY_PROFILE_CONTROLLED"
                android:value="true" />
            <meta-data android:name="com.android.settings.summary"
                android:resource="@string/qtifeedback_settings_subtitle" />
        </activity>

        <activity
            android:name="Settings$NightDisplaySettingsActivity"
            android:label="@string/night_display_title"
            android:enabled="@*android:bool/config_nightDisplayAvailable"
            android:icon="@drawable/ic_homepage_night_display">
            <intent-filter android:priority="32">
                <action android:name="android.intent.action.MAIN" />
                <category android:name="com.android.settings.SHORTCUT" />
            </intent-filter>
            <intent-filter android:priority="1">
                <action android:name="android.settings.NIGHT_DISPLAY_SETTINGS" />
                <category android:name="android.intent.category.DEFAULT" />
            </intent-filter>
            <meta-data android:name="com.android.settings.FRAGMENT_CLASS"
                android:value="com.android.settings.display.NightDisplaySettings" />
            <meta-data android:name="com.android.settings.PRIMARY_PROFILE_CONTROLLED"
                android:value="true" />
        </activity>

        <activity
                android:name="Settings$DarkThemeSettingsActivity"
                android:label="@string/dark_ui_auto_mode_title"
                android:enabled="true">
            <intent-filter android:priority="32">
                <action android:name="android.intent.action.MAIN" />
                <category android:name="com.android.settings.SHORTCUT" />
            </intent-filter>
            <intent-filter android:priority="1">
                <action android:name="android.settings.DARK_THEME_SETTINGS" />
                <category android:name="android.intent.category.DEFAULT" />
            </intent-filter>
            <meta-data android:name="com.android.settings.FRAGMENT_CLASS"
                android:value="com.android.settings.display.darkmode.DarkModeSettingsFragment" />
            <meta-data android:name="com.android.settings.PRIMARY_PROFILE_CONTROLLED"
                android:value="true" />
        </activity>

        <activity
            android:name="Settings$NightDisplaySuggestionActivity"
            android:enabled="@*android:bool/config_nightDisplayAvailable"
            android:icon="@drawable/ic_suggestion_night_display">
            <intent-filter>
                <action android:name="android.intent.action.MAIN" />
                <category android:name="com.android.settings.suggested.category.FIRST_IMPRESSION" />
            </intent-filter>
            <meta-data android:name="com.android.settings.dismiss"
                android:value="6,10,30" />
            <meta-data android:name="com.android.settings.title"
                android:resource="@string/night_display_suggestion_title" />
            <meta-data android:name="com.android.settings.summary"
                android:resource="@string/night_display_suggestion_summary" />
            <meta-data android:name="com.android.settings.PRIMARY_PROFILE_CONTROLLED"
                android:value="true" />
            <meta-data android:name="com.android.settings.FRAGMENT_CLASS"
                android:value="com.android.settings.display.NightDisplaySettings" />
        </activity>

        <activity android:name=".Settings$MyDeviceInfoActivity"
                  android:label="@string/about_settings"
                  android:icon="@drawable/ic_homepage_about">
            <intent-filter android:priority="1">
                <action android:name="android.settings.DEVICE_INFO_SETTINGS" />
                <action android:name="android.settings.DEVICE_NAME" />
                <category android:name="android.intent.category.DEFAULT" />
            </intent-filter>
            <intent-filter android:priority="71">
                <action android:name="android.intent.action.MAIN" />
                <category android:name="com.android.settings.SHORTCUT" />
            </intent-filter>
            <meta-data android:name="com.android.settings.FRAGMENT_CLASS"
                       android:value="com.android.settings.deviceinfo.aboutphone.MyDeviceInfoFragment" />
            <meta-data android:name="com.android.settings.PRIMARY_PROFILE_CONTROLLED"
                       android:value="true" />
        </activity>

        <activity
            android:name="SettingsLicenseActivity"
            android:label="@string/settings_license_activity_title"
            android:configChanges="orientation|screenSize">
            <intent-filter android:priority="1">
                <action android:name="android.settings.LICENSE" />
                <category android:name="android.intent.category.DEFAULT" />
            </intent-filter>
            <meta-data android:name="com.android.settings.PRIMARY_PROFILE_CONTROLLED"
                android:value="true" />
        </activity>

        <activity android:name=".Settings$ModuleLicensesActivity"
                  android:label="@string/module_license_title">
            <intent-filter>
                <action android:name="android.settings.MODULE_LICENSES" />
                <category android:name="android.intent.category.DEFAULT" />
            </intent-filter>
            <meta-data android:name="com.android.settings.FRAGMENT_CLASS"
                       android:value="com.android.settings.deviceinfo.legal.ModuleLicensesDashboard" />
            <meta-data android:name="com.android.settings.PRIMARY_PROFILE_CONTROLLED"
                       android:value="true" />
        </activity>

        <activity
            android:name="Settings$ManageApplicationsActivity"
            android:label="@string/applications_settings">
            <intent-filter android:priority="1">
                <action android:name="android.settings.APPLICATION_SETTINGS" />
                <action android:name="android.settings.MANAGE_APPLICATIONS_SETTINGS" />
                <action android:name="android.settings.MANAGE_ALL_APPLICATIONS_SETTINGS" />
                <category android:name="android.intent.category.DEFAULT" />
            </intent-filter>
            <intent-filter android:priority="20">
                <action android:name="android.intent.action.MAIN" />
                <category android:name="com.android.settings.SHORTCUT" />
            </intent-filter>
            <meta-data android:name="com.android.settings.FRAGMENT_CLASS"
                android:value="com.android.settings.applications.manageapplications.ManageApplications" />
            <meta-data android:name="com.android.settings.PRIMARY_PROFILE_CONTROLLED"
                android:value="true" />
        </activity>

        <!-- Keep compatibility with old shortcuts. -->
        <activity-alias android:name=".applications.ManageApplications"
                        android:label="@string/applications_settings"
                        android:exported="true"
                        android:targetActivity="Settings$ManageApplicationsActivity">
            <meta-data android:name="com.android.settings.FRAGMENT_CLASS"
                       android:value="com.android.settings.applications.manageapplications.ManageApplications" />
        </activity-alias>

        <activity
            android:name="Settings$ManageDomainUrlsActivity"
            android:label="@string/domain_urls_title">
            <intent-filter>
                <action android:name="android.settings.MANAGE_DOMAIN_URLS" />
                <category android:name="android.intent.category.DEFAULT" />
            </intent-filter>
            <meta-data android:name="com.android.settings.FRAGMENT_CLASS"
                       android:value="com.android.settings.applications.managedomainurls.ManageDomainUrls" />
        </activity>

        <activity android:name="Settings$AppMemoryUsageActivity"
                  android:label="@string/app_list_memory_use"
                  android:icon="@drawable/ic_settings_memory">
            <intent-filter>
                <action android:name="android.settings.APP_MEMORY_USAGE" />
                <category android:name="android.intent.category.DEFAULT" />
            </intent-filter>
            <meta-data android:name="com.android.settings.FRAGMENT_CLASS"
                       android:value="com.android.settings.applications.ProcessStatsUi" />
        </activity>

        <activity
            android:name="Settings$HighPowerApplicationsActivity"
            android:label="@string/high_power_apps">
            <intent-filter android:priority="1">
                <action android:name="android.settings.IGNORE_BATTERY_OPTIMIZATION_SETTINGS" />
                <category android:name="android.intent.category.DEFAULT" />
            </intent-filter>
            <meta-data android:name="com.android.settings.FRAGMENT_CLASS"
                android:value="com.android.settings.applications.manageapplications.ManageApplications" />
            <meta-data android:name="com.android.settings.PRIMARY_PROFILE_CONTROLLED"
                android:value="true" />
        </activity>

        <activity
            android:name=".datausage.AppDataUsageActivity"
            android:noHistory="true">
            <intent-filter android:priority="1">
                <action android:name="android.settings.IGNORE_BACKGROUND_DATA_RESTRICTIONS_SETTINGS" />
                <category android:name="android.intent.category.DEFAULT" />
                <data android:scheme="package" />
            </intent-filter>
        </activity>

        <activity
            android:name=".fuelgauge.RequestIgnoreBatteryOptimizations"
            android:label="@string/high_power_apps"
            android:theme="@*android:style/Theme.DeviceDefault.Light.Dialog.Alert">
            <intent-filter android:priority="1">
                <action android:name="android.settings.REQUEST_IGNORE_BATTERY_OPTIMIZATIONS" />
                <category android:name="android.intent.category.DEFAULT" />
                <data android:scheme="package" />
            </intent-filter>
        </activity>

        <activity
            android:name=".slices.SliceDeepLinkSpringBoard"
            android:excludeFromRecents="true"
            android:theme="@android:style/Theme.NoDisplay"
            android:permission="android.permission.MODIFY_PHONE_STATE">
            <intent-filter>
                <action android:name="android.intent.action.VIEW" />
                <category android:name="android.intent.category.DEFAULT" />
                <category android:name="android.intent.category.BROWSABLE" />
                <data android:scheme="settings"
                      android:host="com.android.settings.slices" />
            </intent-filter>
        </activity>

        <!-- Provide direct entry into manage apps showing running services.
             This is for compatibility with old shortcuts. -->
        <activity-alias android:name=".RunningServices"
                android:label="@string/runningservices_settings_title"
                android:exported="true"
                android:targetActivity="Settings$ManageApplicationsActivity">
            <meta-data android:name="com.android.settings.FRAGMENT_CLASS"
                android:value="com.android.settings.applications.manageapplications.ManageApplications" />
        </activity-alias>

        <!-- Provide direct entry into manage apps showing storage usage for apps.
             This is for compatibility with old shortcuts. -->
        <activity-alias android:name=".applications.StorageUse"
                android:label="@string/storageuse_settings_title"
                android:exported="true"
                android:targetActivity="Settings$ManageApplicationsActivity">
            <meta-data android:name="com.android.settings.FRAGMENT_CLASS"
                android:value="com.android.settings.applications.manageapplications.ManageApplications" />
        </activity-alias>

        <!-- Still need a top-level activity for showing app details.  Aliasing
             trick is so the code that is now a fragment can still be called
             InstalledAppDetails. -->
        <activity android:name=".applications.InstalledAppDetailsTop"
                  android:label="@string/application_info_label"
                  android:exported="true" />

        <!-- Keep compatibility with old shortcuts. -->
        <activity-alias android:name=".applications.InstalledAppDetails"
                android:label="@string/application_info_label"
                android:exported="true"
                android:targetActivity=".applications.InstalledAppDetailsTop">
            <intent-filter android:priority="1">
                <action android:name="android.settings.APPLICATION_DETAILS_SETTINGS" />
                <action android:name="android.intent.action.AUTO_REVOKE_PERMISSIONS" />
                <category android:name="android.intent.category.DEFAULT" />
                <data android:scheme="package" />
            </intent-filter>
        </activity-alias>

        <activity android:name=".applications.InstalledAppOpenByDefaultActivity"
                  android:label="@string/application_info_label"
                  android:permission="android.permission.OPEN_APP_OPEN_BY_DEFAULT_SETTINGS"
                  android:exported="true">
            <intent-filter android:priority="1">
                <action android:name="com.android.settings.APP_OPEN_BY_DEFAULT_SETTINGS" />
                <category android:name="android.intent.category.DEFAULT" />
                <data android:scheme="package" />
            </intent-filter>
        </activity>

        <!-- Provide direct entry into manage apps showing running services. -->
        <activity android:name="Settings$RunningServicesActivity"
                android:label="@string/runningservices_settings_title">
            <intent-filter>
                <action android:name="android.intent.action.MAIN" />
                <category android:name="android.intent.category.DEFAULT" />
                <category android:name="android.intent.category.MONKEY" />
                <category android:name="android.intent.category.VOICE_LAUNCH" />
            </intent-filter>
            <meta-data android:name="com.android.settings.FRAGMENT_CLASS"
                android:value="com.android.settings.applications.manageapplications.ManageApplications" />
            <meta-data android:name="com.android.settings.PRIMARY_PROFILE_CONTROLLED"
                android:value="true" />
        </activity>

        <!-- Provide direct entry into manage apps showing storage usage of apps. -->
        <activity
            android:name="Settings$StorageUseActivity"
            android:label="@string/storageuse_settings_title">
            <intent-filter android:priority="1">
                <action android:name="android.intent.action.MANAGE_PACKAGE_STORAGE" />
                <category android:name="android.intent.category.DEFAULT" />
            </intent-filter>
            <intent-filter>
                <action android:name="android.intent.action.MAIN" />
                <category android:name="android.intent.category.DEFAULT" />
                <category android:name="android.intent.category.MONKEY" />
                <category android:name="android.intent.category.VOICE_LAUNCH" />
            </intent-filter>
            <meta-data android:name="com.android.settings.FRAGMENT_CLASS"
                android:value="com.android.settings.applications.manageapplications.ManageApplications" />
            <meta-data android:name="com.android.settings.PRIMARY_PROFILE_CONTROLLED"
                android:value="true" />
        </activity>

        <activity
            android:name="Settings$NotificationStationActivity"
            android:label="@string/notification_log_title">
            <intent-filter android:priority="22">
                <action android:name="android.intent.action.MAIN" />
                <category android:name="com.android.settings.SHORTCUT" />
            </intent-filter>
            <meta-data android:name="com.android.settings.FRAGMENT_CLASS"
                android:value="com.android.settings.notification.history.NotificationStation" />
        </activity>

        <activity
            android:name=".notification.history.NotificationHistoryActivity"
            android:label="@string/notification_history_title">
            <intent-filter android:priority="1">
                <action android:name="android.settings.NOTIFICATION_HISTORY" />
                <category android:name="android.intent.category.DEFAULT" />
            </intent-filter>
            <intent-filter>
                <action android:name="android.intent.action.MAIN" />
                <category android:name="android.intent.category.DEFAULT" />
            </intent-filter>
        </activity>

        <activity android:name=".notification.zen.ZenModeVoiceActivity"
                android:theme="@*android:style/Theme.DeviceDefault.Settings.Dialog.NoActionBar"
                android:label="@string/zen_mode_settings_title">
            <intent-filter>
                <action android:name="android.settings.VOICE_CONTROL_DO_NOT_DISTURB_MODE" />
                <category android:name="android.intent.category.DEFAULT" />
                <category android:name="android.intent.category.VOICE" />
            </intent-filter>
        </activity>

        <activity
            android:name="Settings$LocationSettingsActivity"
            android:label="@string/location_settings_title"
            android:icon="@drawable/ic_homepage_location"
            android:configChanges="orientation|keyboardHidden|screenSize">
            <intent-filter android:priority="1">
                <action android:name="android.settings.LOCATION_SOURCE_SETTINGS" />
                <category android:name="android.intent.category.DEFAULT" />
            </intent-filter>
            <intent-filter android:priority="52">
                <action android:name="android.intent.action.MAIN" />
                <category android:name="com.android.settings.SHORTCUT" />
            </intent-filter>
            <meta-data android:name="com.android.settings.FRAGMENT_CLASS"
                android:value="com.android.settings.location.LocationSettings" />
            <meta-data android:name="com.android.settings.PRIMARY_PROFILE_CONTROLLED"
                android:value="true" />
        </activity>
        <activity
            android:name="Settings$ScanningSettingsActivity"
            android:label="@string/location_scanning_screen_title"
            android:icon="@drawable/ic_homepage_location"
            android:configChanges="orientation|keyboardHidden|screenSize">
            <intent-filter android:priority="1">
                <action android:name="android.settings.LOCATION_SCANNING_SETTINGS" />
                <category android:name="android.intent.category.DEFAULT" />
            </intent-filter>
            <meta-data android:name="com.android.settings.FRAGMENT_CLASS"
                android:value="com.android.settings.location.ScanningSettings" />
            <meta-data android:name="com.android.settings.PRIMARY_PROFILE_CONTROLLED"
                android:value="true" />
        </activity>

        <activity
            android:name=".Settings$SecurityDashboardActivity"
            android:label="@string/security_settings_title"
            android:icon="@drawable/ic_homepage_security"
            android:configChanges="orientation|keyboardHidden|screenSize">
            <intent-filter android:priority="1">
                <action android:name="android.settings.SECURITY_SETTINGS" />
                <action android:name="android.credentials.UNLOCK" />
                <category android:name="android.intent.category.DEFAULT" />
            </intent-filter>
            <intent-filter>
                <action android:name="android.intent.action.MAIN" />
                <category android:name="android.intent.category.DEFAULT" />
                <category android:name="android.intent.category.VOICE_LAUNCH" />
            </intent-filter>
            <meta-data android:name="com.android.settings.FRAGMENT_CLASS"
                android:value="com.android.settings.security.SecuritySettings" />
            <meta-data android:name="com.android.settings.PRIMARY_PROFILE_CONTROLLED"
                android:value="true" />
        </activity>

        <activity android:name="MonitoringCertInfoActivity"
                android:label=""
                android:theme="@style/Transparent"
                android:excludeFromRecents="true">
            <intent-filter android:priority="1">
                <action android:name="com.android.settings.MONITORING_CERT_INFO" />
                <category android:name="android.intent.category.DEFAULT" />
            </intent-filter>
        </activity>

        <activity
            android:name="Settings$TrustedCredentialsSettingsActivity"
            android:label="@string/trusted_credentials"
            android:icon="@drawable/ic_settings_security">
            <intent-filter android:priority="1">
                <action android:name="com.android.settings.TRUSTED_CREDENTIALS" />
                <action android:name="com.android.settings.TRUSTED_CREDENTIALS_USER" />
                <category android:name="android.intent.category.DEFAULT" />
            </intent-filter>
            <meta-data android:name="com.android.settings.FRAGMENT_CLASS"
                android:value="com.android.settings.TrustedCredentialsSettings" />
            <meta-data android:name="com.android.settings.PRIMARY_PROFILE_CONTROLLED"
                android:value="true" />
        </activity>

        <activity android:name="Settings$PrivacySettingsActivity"
                android:label="@string/privacy_settings_title"
                android:icon="@drawable/ic_settings_backup"
                android:configChanges="orientation|keyboardHidden|screenSize">
            <intent-filter>
                <action android:name="android.intent.action.MAIN" />
                <category android:name="android.intent.category.DEFAULT" />
                <category android:name="android.intent.category.VOICE_LAUNCH" />
            </intent-filter>
            <meta-data android:name="com.android.settings.FRAGMENT_CLASS"
                android:value="com.android.settings.backup.PrivacySettings" />
            <meta-data android:name="com.android.settings.PRIMARY_PROFILE_CONTROLLED"
                android:value="true" />
        </activity>

        <activity android:name="Settings$PrivacyDashboardActivity"
                  android:label="@string/privacy_dashboard_title"
                  android:icon="@drawable/ic_settings_privacy">
            <intent-filter>
                <action android:name="android.settings.PRIVACY_SETTINGS" />
                <category android:name="android.intent.category.DEFAULT" />
            </intent-filter>
            <intent-filter android:priority="1">
                <action android:name="android.settings.REQUEST_ENABLE_CONTENT_CAPTURE" />
                <category android:name="android.intent.category.DEFAULT" />
            </intent-filter>
            <meta-data android:name="com.android.settings.FRAGMENT_CLASS"
                       android:value="com.android.settings.privacy.PrivacyDashboardFragment" />
            <meta-data android:name="com.android.settings.PRIMARY_PROFILE_CONTROLLED"
                       android:value="true" />
        </activity>

        <activity android:name="SetFullBackupPassword"
                  android:label="@string/local_backup_password_title"
                  android:exported="false" />

        <activity android:name=".security.CredentialStorage"
                android:theme="@style/Transparent"
                android:launchMode="singleTop"
                android:configChanges="orientation|keyboardHidden|screenSize">
            <intent-filter android:priority="1">
                <action android:name="com.android.credentials.INSTALL" />
                <action android:name="com.android.credentials.RESET" />
                <category android:name="android.intent.category.DEFAULT" />
            </intent-filter>
        </activity>

        <activity android:name=".security.InstallCaCertificateWarning"
                  android:theme="@style/GlifV3Theme.Light"
                  android:exported="false">
        </activity>

        <activity
            android:name="Settings$DeviceAdminSettingsActivity"
            android:label="@string/device_admin_settings_title">
            <intent-filter>
                <action android:name="android.intent.action.MAIN" />
                <category android:name="android.intent.category.DEFAULT" />
                <category android:name="android.intent.category.VOICE_LAUNCH" />
            </intent-filter>
            <meta-data android:name="com.android.settings.FRAGMENT_CLASS"
                android:value="com.android.settings.applications.specialaccess.deviceadmin.DeviceAdminSettings" />
        </activity>

        <!-- Keep compatibility with old shortcuts. -->
        <activity-alias android:name="DeviceAdminSettings"
                android:label="@string/device_admin_settings_title"
                android:exported="true"
                android:targetActivity="Settings$DeviceAdminSettingsActivity">
            <meta-data android:name="com.android.settings.FRAGMENT_CLASS"
                android:value="com.android.settings.applications.specialaccess.deviceadmin.DeviceAdminSettings" />
        </activity-alias>

        <activity android:name=".applications.specialaccess.deviceadmin.DeviceAdminAdd"
                  android:label="@string/device_admin_add_title"
                  android:clearTaskOnLaunch="true">
            <intent-filter>
                <action android:name="android.app.action.ADD_DEVICE_ADMIN" />
                <category android:name="android.intent.category.DEFAULT" />
            </intent-filter>
        </activity>

        <activity android:name=".applications.specialaccess.deviceadmin.ProfileOwnerAdd"
                  android:excludeFromRecents="true"
                  android:theme="@style/Transparent"
                  android:clearTaskOnLaunch="true">
            <intent-filter android:priority="1000">
                <action android:name="android.app.action.SET_PROFILE_OWNER" />
                <category android:name="android.intent.category.DEFAULT" />
            </intent-filter>
        </activity>

        <activity
            android:name="Settings$UsageAccessSettingsActivity"
            android:label="@string/usage_access_title">
            <intent-filter android:priority="1">
                <action android:name="android.settings.USAGE_ACCESS_SETTINGS" />
                <category android:name="android.intent.category.DEFAULT" />
            </intent-filter>
            <meta-data android:name="com.android.settings.FRAGMENT_CLASS"
                android:value="com.android.settings.applications.manageapplications.ManageApplications" />
            <meta-data android:name="com.android.settings.PRIMARY_PROFILE_CONTROLLED"
                       android:value="true" />
        </activity>

        <activity
            android:name="Settings$AppUsageAccessSettingsActivity"
            android:label="@string/usage_access_title">
            <intent-filter>
                <action android:name="android.settings.USAGE_ACCESS_SETTINGS"/>
                <category android:name="android.intent.category.DEFAULT"/>
                <data android:scheme="package"/>
            </intent-filter>
            <meta-data
                android:name="com.android.settings.FRAGMENT_CLASS"
                android:value="com.android.settings.applications.UsageAccessDetails"/>
        </activity>

        <activity android:name="Settings$IccLockSettingsActivity"
                android:label="@string/sim_lock_settings">
            <intent-filter>
                <action android:name="android.intent.action.MAIN" />
                <category android:name="android.intent.category.DEFAULT" />
                <category android:name="android.intent.category.VOICE_LAUNCH" />
            </intent-filter>
            <meta-data android:name="com.android.settings.FRAGMENT_CLASS"
                android:value="com.android.settings.IccLockSettings" />
        </activity>

        <activity
            android:name="Settings$AccessibilitySettingsActivity"
            android:label="@string/accessibility_settings"
            android:icon="@drawable/ic_homepage_accessibility"
            android:configChanges="orientation|keyboardHidden|screenSize">
            <intent-filter android:priority="1">
                <action android:name="android.settings.ACCESSIBILITY_SETTINGS" />
                <category android:name="android.intent.category.DEFAULT" />
            </intent-filter>
            <intent-filter android:priority="60">
                <action android:name="android.intent.action.MAIN" />
                <category android:name="com.android.settings.SHORTCUT" />
            </intent-filter>
            <meta-data android:name="com.android.settings.FRAGMENT_CLASS"
                android:value="com.android.settings.accessibility.AccessibilitySettings" />
            <meta-data android:name="com.android.settings.PRIMARY_PROFILE_CONTROLLED"
                android:value="true" />
        </activity>

        <activity
            android:name="Settings$AccessibilityDetailsSettingsActivity"
            android:label="@string/accessibility_settings"
            android:permission="android.permission.OPEN_ACCESSIBILITY_DETAILS_SETTINGS">
            <intent-filter android:priority="1">
                <action android:name="android.settings.ACCESSIBILITY_DETAILS_SETTINGS" />
                <category android:name="android.intent.category.DEFAULT" />
            </intent-filter>
            <meta-data android:name="com.android.settings.FRAGMENT_CLASS"
                android:value="com.android.settings.accessibility.AccessibilityDetailsSettingsFragment" />
            <meta-data android:name="com.android.settings.PRIMARY_PROFILE_CONTROLLED"
                android:value="true" />
        </activity>

        <activity android:name=".accessibility.AccessibilitySettingsForSetupWizardActivity"
                android:icon="@drawable/ic_accessibility_suggestion"
                android:label="@string/vision_settings_title"
                android:theme="@style/GlifV3Theme.Light">
            <intent-filter android:priority="1">
                <action android:name="android.settings.ACCESSIBILITY_SETTINGS_FOR_SUW" />
                <category android:name="android.intent.category.DEFAULT" />
            </intent-filter>
            <meta-data android:name="com.android.settings.FRAGMENT_CLASS"
                android:value="com.android.settings.accessibility.AccessibilitySettingsForSetupWizard" />
            <meta-data android:name="com.android.settings.PRIMARY_PROFILE_CONTROLLED"
                android:value="true" />
        </activity>

        <activity-alias
            android:name=".FontSizeSettingsForSetupWizardActivity"
            android:exported="true"
            android:targetActivity=".accessibility.AccessibilitySettingsForSetupWizardActivity">
            <intent-filter>
                <action android:name="android.intent.action.MAIN" />
                <category android:name="com.android.settings.suggested.category.DISPLAY_SETTINGS" />
            </intent-filter>
            <meta-data android:name="com.android.settings.title"
                android:resource="@string/vision_settings_suggestion_title" />
            <meta-data android:name="com.android.settings.icon_tintable"
                android:value="true" />
            <meta-data android:name="com.android.settings.FRAGMENT_CLASS"
                android:value="com.android.settings.accessibility.AccessibilitySettingsForSetupWizard" />
        </activity-alias>

        <activity
            android:name="Settings$AccessibilityDaltonizerSettingsActivity"
            android:label="@string/accessibility_display_daltonizer_preference_title">
            <intent-filter android:priority="1">
                <action android:name="com.android.settings.ACCESSIBILITY_COLOR_SPACE_SETTINGS" />
                <category android:name="android.intent.category.DEFAULT" />
            </intent-filter>
            <intent-filter>
                <action android:name="android.intent.action.MAIN" />
                <category android:name="android.intent.category.DEFAULT" />
            </intent-filter>
            <meta-data android:name="com.android.settings.FRAGMENT_CLASS"
                android:value="com.android.settings.accessibility.ToggleDaltonizerPreferenceFragment" />
            <meta-data android:name="com.android.settings.PRIMARY_PROFILE_CONTROLLED"
                android:value="true" />
        </activity>

        <activity
            android:name="Settings$CaptioningSettingsActivity"
            android:label="@string/accessibility_captioning_title">
            <intent-filter android:priority="1">
                <action android:name="android.settings.CAPTIONING_SETTINGS" />
                <category android:name="android.intent.category.DEFAULT" />
            </intent-filter>
            <meta-data android:name="com.android.settings.FRAGMENT_CLASS"
                android:value="com.android.settings.accessibility.CaptionPropertiesFragment" />
            <meta-data android:name="com.android.settings.PRIMARY_PROFILE_CONTROLLED"
                android:value="true" />
        </activity>

        <activity
            android:name=".SettingsTutorialDialogWrapperActivity"
            android:theme="@style/Theme.AlertDialog"
            android:exported="false"/>

        <activity
            android:name="Settings$TextToSpeechSettingsActivity"
            android:label="@string/tts_settings">
            <intent-filter android:priority="1">
                <action android:name="com.android.settings.TTS_SETTINGS" />
                <category android:name="android.intent.category.DEFAULT" />
            </intent-filter>
            <meta-data android:name="com.android.settings.FRAGMENT_CLASS"
                android:value="com.android.settings.tts.TextToSpeechSettings" />
            <meta-data android:name="com.android.settings.PRIMARY_PROFILE_CONTROLLED"
                android:value="true" />
        </activity>

        <activity
            android:name="Settings$EnterprisePrivacySettingsActivity"
            android:label="@string/enterprise_privacy_settings">
            <intent-filter>
                <action android:name="android.settings.ENTERPRISE_PRIVACY_SETTINGS" />
                <category android:name="android.intent.category.DEFAULT" />
            </intent-filter>
            <meta-data android:name="com.android.settings.FRAGMENT_CLASS"
                android:value="com.android.settings.enterprise.EnterprisePrivacySettings" />
        </activity>

        <!-- Lock screen settings -->
        <activity android:name=".password.ConfirmDeviceCredentialActivity"
            android:exported="true"
            android:taskAffinity="com.android.settings.workmode"
            android:theme="@android:style/Theme.Translucent.NoTitleBar">
            <intent-filter android:priority="1">
                <action android:name="android.app.action.CONFIRM_DEVICE_CREDENTIAL" />
                <action android:name="android.app.action.CONFIRM_FRP_CREDENTIAL" />
                <category android:name="android.intent.category.DEFAULT" />
            </intent-filter>
        </activity>
        <!-- Activity alias for compatibility -->
        <activity-alias android:name=".ConfirmDeviceCredentialActivity"
            android:targetActivity=".password.ConfirmDeviceCredentialActivity"
            android:exported="true" />

        <!-- Note this must not be exported since it authenticates the given user -->
        <activity android:name=".password.ConfirmDeviceCredentialActivity$InternalActivity"
            android:exported="false"
            android:permission="android.permission.MANAGE_USERS"
            android:taskAffinity="com.android.settings.workmode"
            android:theme="@android:style/Theme.Translucent.NoTitleBar">
            <intent-filter android:priority="1">
                <action android:name="android.app.action.CONFIRM_DEVICE_CREDENTIAL_WITH_USER" />
                <category android:name="android.intent.category.DEFAULT" />
            </intent-filter>
        </activity>

        <activity android:name=".SetupRedactionInterstitial"
            android:enabled="false"
            android:exported="true"
            android:theme="@style/SudThemeGlif.DayNight"
            android:label="@string/lock_screen_notifications_interstitial_title"
            android:icon="@drawable/ic_suggested_notifications">
            <intent-filter>
                <action android:name="android.intent.action.MAIN" />
                <category android:name="com.android.settings.suggested.category.LOCK_SCREEN_REDACTION" />
            </intent-filter>
            <meta-data android:name="com.android.settings.require_user_type"
                       android:value="primary" />
            <meta-data android:name="com.android.settings.title"
                       android:resource="@string/notification_suggestion_title" />
            <meta-data android:name="com.android.settings.summary"
                       android:resource="@string/notification_suggestion_summary" />
            <meta-data android:name="com.android.settings.icon_tintable" android:value="true" />
        </activity>

        <activity android:name=".notification.RedactionInterstitial"
            android:theme="@style/GlifTheme.Light" />

        <activity android:name=".notification.RedactionSettingsStandalone"
                  android:exported="true">
            <intent-filter android:priority="1">
                <action android:name="android.settings.ACTION_APP_NOTIFICATION_REDACTION" />
                <category android:name="android.intent.category.DEFAULT" />
            </intent-filter>
        </activity>

        <activity android:name=".password.ConfirmLockPattern"
            android:theme="@style/GlifTheme.Light"/>

        <activity android:name=".password.ConfirmLockPassword"
            android:windowSoftInputMode="stateHidden|adjustResize"
            android:theme="@style/GlifTheme.Light"/>

        <activity android:name=".password.ForgotPasswordActivity"
            android:theme="@style/GlifV3Theme.Light"
            android:exported="false"/>

        <activity android:name=".biometrics.face.FaceEnrollIntroduction"
            android:exported="false"
            android:screenOrientation="portrait"/>

        <activity android:name=".biometrics.face.FaceEnrollEducation"
            android:exported="false"
            android:screenOrientation="portrait"/>

        <activity android:name=".biometrics.face.FaceEnrollEnrolling"
            android:exported="false"
            android:screenOrientation="portrait"/>

        <activity android:name=".biometrics.face.FaceEnrollFinish"
            android:exported="false"
            android:screenOrientation="portrait"/>

        <!-- Must not be exported -->
        <activity android:name=".biometrics.BiometricEnrollActivity$InternalActivity"
            android:exported="false"
            android:theme="@style/GlifTheme.Light"/>

        <activity android:name=".biometrics.BiometricEnrollActivity"
            android:exported="true"
            android:theme="@style/GlifTheme.Light">
            <intent-filter>
                <action android:name="android.settings.BIOMETRIC_ENROLL" />
                <category android:name="android.intent.category.DEFAULT" />
            </intent-filter>
        </activity>

        <activity android:name=".biometrics.fingerprint.FingerprintSettings" android:exported="false"/>
        <activity android:name=".biometrics.fingerprint.FingerprintEnrollFindSensor" android:exported="false"/>
        <activity android:name=".biometrics.fingerprint.FingerprintEnrollEnrolling" android:exported="false"/>
        <activity android:name=".biometrics.fingerprint.FingerprintEnrollFinish" android:exported="false"/>
        <activity android:name=".biometrics.fingerprint.FingerprintEnrollIntroduction"
            android:exported="true"
            android:theme="@style/GlifTheme.Light">
            <intent-filter>
                <action android:name="android.settings.FINGERPRINT_ENROLL" />
                <category android:name="android.intent.category.DEFAULT" />
            </intent-filter>
        </activity>

        <activity android:name=".biometrics.fingerprint.SetupFingerprintEnrollFindSensor" android:exported="false"/>
        <activity android:name=".biometrics.fingerprint.SetupFingerprintEnrollEnrolling" android:exported="false"/>
        <activity android:name=".biometrics.fingerprint.SetupFingerprintEnrollFinish" android:exported="false"/>
        <activity android:name=".biometrics.fingerprint.SetupFingerprintEnrollIntroduction"
            android:exported="true"
            android:permission="android.permission.MANAGE_FINGERPRINT"
            android:theme="@style/GlifTheme.Light">
            <intent-filter>
                <action android:name="android.settings.FINGERPRINT_SETUP" />
                <category android:name="android.intent.category.DEFAULT" />
            </intent-filter>
        </activity>

        <activity android:name=".biometrics.fingerprint.FingerprintSuggestionActivity"
            android:exported="true"
            android:permission="android.permission.MANAGE_FINGERPRINT"
            android:icon="@drawable/ic_suggestion_fingerprint"
            android:theme="@style/GlifTheme.Light">
            <meta-data android:name="com.android.settings.require_feature"
                android:value="android.hardware.fingerprint" />
            <meta-data android:name="com.android.settings.title"
                android:resource="@string/suggestion_additional_fingerprints" />
            <meta-data android:name="com.android.settings.summary"
                android:resource="@string/suggestion_additional_fingerprints_summary" />
        </activity>

        <activity-alias android:name=".SetupFingerprintSuggestionActivity"
            android:enabled="false"
            android:exported="true"
            android:targetActivity=".biometrics.fingerprint.FingerprintSuggestionActivity">
            <intent-filter>
                <action android:name="android.intent.action.MAIN" />
                <category android:name="com.android.settings.suggested.category.FINGERPRINT_ENROLL" />
            </intent-filter>
            <meta-data android:name="com.android.settings.require_feature"
                       android:value="android.hardware.fingerprint" />
            <meta-data android:name="com.android.settings.title"
                       android:resource="@string/suggestion_additional_fingerprints" />
            <meta-data android:name="com.android.settings.summary"
                       android:resource="@string/suggestion_additional_fingerprints_summary" />
            <meta-data android:name="com.android.settings.icon_tintable" android:value="true" />
        </activity-alias>

        <!-- Note this must not be exported since it returns the password in the intent -->
        <activity android:name=".password.ConfirmLockPattern$InternalActivity"
            android:exported="false"
            android:theme="@style/GlifTheme.Light"/>

        <!-- Note this must not be exported since it returns the password in the intent -->
        <activity android:name=".password.ConfirmLockPassword$InternalActivity"
            android:exported="false"
            android:windowSoftInputMode="adjustResize"
            android:theme="@style/GlifTheme.Light"/>

        <activity android:name=".password.SetupChooseLockGeneric"
            android:theme="@style/GlifTheme.Light"
            android:label="@string/lock_settings_picker_title">
            <intent-filter android:priority="1">
                <action android:name="com.android.settings.SETUP_LOCK_SCREEN" />
                <category android:name="android.intent.category.DEFAULT" />
            </intent-filter>
        </activity>

        <activity android:name=".password.SetupChooseLockGeneric$InternalActivity"
            android:theme="@style/GlifTheme.Light"
            android:exported="false"
            android:excludeFromRecents="true" />

        <activity android:name=".password.ChooseLockGeneric"
            android:label="@string/lockpassword_choose_lock_generic_header"
            android:excludeFromRecents="true"
            android:exported="false" />

        <activity android:name=".password.SetNewPasswordActivity"
            android:theme="@android:style/Theme.NoDisplay"
            android:excludeFromRecents="true" >
            <intent-filter android:priority="1">
                <action android:name="android.app.action.SET_NEW_PASSWORD" />
                <action android:name="android.app.action.SET_NEW_PARENT_PROFILE_PASSWORD" />
                <category android:name="android.intent.category.DEFAULT" />
            </intent-filter>
            <meta-data android:name="com.android.settings.PRIMARY_PROFILE_CONTROLLED"
                android:value="true" />
        </activity>

        <activity android:name=".password.ScreenLockSuggestionActivity"
            android:icon="@drawable/ic_suggestion_security">
            <intent-filter android:priority="1">
                <action android:name="android.intent.action.MAIN" />
                <category android:name="com.android.settings.suggested.category.FIRST_IMPRESSION" />
            </intent-filter>
            <meta-data android:name="com.android.settings.dismiss" android:value="14" />
            <meta-data android:name="com.android.settings.title"
                       android:resource="@string/suggested_lock_settings_title" />
            <meta-data android:name="com.android.settings.summary"
                       android:resource="@string/suggested_lock_settings_summary" />
            <meta-data android:name="com.android.settings.icon_tintable" android:value="true" />
        </activity>

        <activity android:name=".biometrics.fingerprint.FingerprintEnrollSuggestionActivity"
            android:icon="@drawable/ic_suggestion_fingerprint">
            <intent-filter android:priority="2">
                <action android:name="android.intent.action.MAIN" />
                <category android:name="com.android.settings.suggested.category.FIRST_IMPRESSION" />
            </intent-filter>
            <meta-data android:name="com.android.settings.dismiss" android:value="14" />
            <meta-data android:name="com.android.settings.require_feature"
                android:value="android.hardware.fingerprint" />
            <meta-data android:name="com.android.settings.title"
                android:resource="@string/suggested_fingerprint_lock_settings_title" />
            <meta-data android:name="com.android.settings.summary"
                android:resource="@string/suggested_fingerprint_lock_settings_summary" />
            <meta-data android:name="com.android.settings.icon_tintable" android:value="true" />
        </activity>

        <activity android:name=".password.ChooseLockGeneric$InternalActivity"
            android:exported="false"
            android:label="@string/lockpassword_choose_lock_generic_header"
            android:excludeFromRecents="true" />

        <activity android:name=".password.SetupChooseLockPattern"
            android:exported="false"
            android:theme="@style/GlifTheme.Light" />

        <activity android:name=".password.ChooseLockPattern"
            android:exported="false"
            android:theme="@style/GlifTheme.Light" />

        <activity android:name=".password.SetupChooseLockPassword"
            android:exported="false"
            android:theme="@style/GlifTheme.Light"
            android:windowSoftInputMode="stateVisible|adjustResize" />

        <activity android:name=".password.ChooseLockPassword"
            android:exported="false"
            android:theme="@style/GlifTheme.Light"
            android:windowSoftInputMode="stateVisible|adjustResize"/>

        <activity android:name=".SetupEncryptionInterstitial"
            android:label="@string/encryption_interstitial_header"
            android:theme="@style/GlifTheme.Light"/>

        <activity android:name=".EncryptionInterstitial"
            android:theme="@style/GlifTheme.Light" />

        <activity
            android:name=".Settings$StorageDashboardActivity"
            android:label="@string/storage_settings"
            android:icon="@drawable/ic_homepage_storage">
            <intent-filter android:priority="1">
                <action android:name="android.settings.INTERNAL_STORAGE_SETTINGS" />
                <action android:name="android.settings.MEMORY_CARD_SETTINGS" />
                <category android:name="android.intent.category.DEFAULT" />
            </intent-filter>
            <intent-filter android:priority="50">
                <action android:name="android.intent.action.MAIN" />
                <category android:name="com.android.settings.SHORTCUT" />
            </intent-filter>
            <meta-data android:name="com.android.settings.FRAGMENT_CLASS"
                android:value="com.android.settings.deviceinfo.StorageSettings" />
            <meta-data android:name="com.android.settings.PRIMARY_PROFILE_CONTROLLED"
                android:value="true" />
        </activity>

        <activity
            android:name="Settings$PrivateVolumeSettingsActivity"
            android:label="@string/storage_settings_title">
            <meta-data android:name="com.android.settings.FRAGMENT_CLASS"
                       android:value="com.android.settings.deviceinfo.PrivateVolumeSettings" />
        </activity>

        <activity
            android:name="Settings$PublicVolumeSettingsActivity"
            android:label="@string/storage_settings_title">
            <intent-filter>
                <action android:name="android.provider.action.DOCUMENT_ROOT_SETTINGS" />
                <category android:name="android.intent.category.DEFAULT" />
                <data
                    android:scheme="content"
                    android:host="com.android.externalstorage.documents"
                    android:mimeType="vnd.android.document/root" />
            </intent-filter>
            <meta-data android:name="com.android.settings.FRAGMENT_CLASS"
                android:value="com.android.settings.deviceinfo.PublicVolumeSettings" />
        </activity>

        <activity
            android:name="Settings$PrivateVolumeForgetActivity"
            android:label="@string/storage_settings_title"
            android:exported="true"
            android:permission="android.permission.MOUNT_UNMOUNT_FILESYSTEMS">
            <meta-data android:name="com.android.settings.FRAGMENT_CLASS"
                android:value="com.android.settings.deviceinfo.PrivateVolumeForget" />
        </activity>

        <!-- Exported for SystemUI to launch into -->
        <activity android:name=".deviceinfo.StorageWizardInit"
                android:theme="@style/GlifV3Theme.Light"
                android:exported="true"
                android:permission="android.permission.MOUNT_UNMOUNT_FILESYSTEMS" />
        <activity android:name=".deviceinfo.StorageWizardFormatProgress"
                android:theme="@style/GlifV3Theme.Light"
                android:exported="false" />
        <activity android:name=".deviceinfo.StorageWizardFormatSlow"
                android:theme="@style/GlifV3Theme.Light"
                android:exported="false" />
        <activity android:name=".deviceinfo.StorageWizardMigrateConfirm"
                android:theme="@style/GlifV3Theme.Light"
                android:exported="false" />
        <activity android:name=".deviceinfo.StorageWizardMigrateProgress"
                android:theme="@style/GlifV3Theme.Light"
                android:exported="true"
                android:permission="android.permission.MOUNT_UNMOUNT_FILESYSTEMS" />
        <activity android:name=".deviceinfo.StorageWizardReady"
                android:theme="@style/GlifV3Theme.Light"
                android:exported="true"
                android:permission="android.permission.MOUNT_UNMOUNT_FILESYSTEMS" />

        <activity android:name=".deviceinfo.StorageWizardMoveConfirm"
                android:theme="@style/GlifV3Theme.Light"
                android:exported="false" />
        <activity android:name=".deviceinfo.StorageWizardMoveProgress"
                android:theme="@style/GlifV3Theme.Light"
                android:exported="true"
                android:permission="android.permission.MOUNT_UNMOUNT_FILESYSTEMS" />

        <!-- Exported for SystemUI to trigger -->
        <receiver android:name=".deviceinfo.StorageUnmountReceiver"
                android:exported="true"
                android:permission="android.permission.MOUNT_UNMOUNT_FILESYSTEMS" />

        <activity android:name="Settings$ApnEditorActivity"
                android:configChanges="orientation|keyboardHidden|screenSize"
                android:label="@string/apn_edit">
            <intent-filter>
                <action android:name="android.intent.action.VIEW" />
                <action android:name="android.intent.action.EDIT" />
                <category android:name="android.intent.category.DEFAULT" />
                <data android:mimeType="vnd.android.cursor.item/telephony-carrier" />
            </intent-filter>

            <intent-filter>
                <action android:name="android.intent.action.INSERT" />
                <category android:name="android.intent.category.DEFAULT" />
                <data android:mimeType="vnd.android.cursor.dir/telephony-carrier" />
            </intent-filter>
            <meta-data android:name="com.android.settings.FRAGMENT_CLASS"
                       android:value="com.android.settings.network.ApnEditor" />
        </activity>

        <activity
            android:name="Settings$DevelopmentSettingsDashboardActivity"
            android:label="@string/development_settings_title"
            android:icon="@drawable/ic_settings_development"
            android:enabled="false">
            <intent-filter android:priority="1">
                <action android:name="android.settings.APPLICATION_DEVELOPMENT_SETTINGS" />
                <action android:name="com.android.settings.APPLICATION_DEVELOPMENT_SETTINGS" />
                <action android:name="android.service.quicksettings.action.QS_TILE_PREFERENCES"/>
                <category android:name="android.intent.category.DEFAULT" />
            </intent-filter>
            <intent-filter>
                <action android:name="com.android.settings.action.SETTINGS" />
            </intent-filter>
            <meta-data android:name="com.android.settings.order" android:value="-40"/>
            <meta-data android:name="com.android.settings.category"
                       android:value="com.android.settings.category.ia.system" />
            <meta-data android:name="com.android.settings.summary"
                       android:resource="@string/summary_empty"/>
            <meta-data android:name="com.android.settings.FRAGMENT_CLASS"
                       android:value="com.android.settings.development.DevelopmentSettingsDashboardFragment" />
            <meta-data android:name="com.android.settings.PRIMARY_PROFILE_CONTROLLED"
                       android:value="true" />
        </activity>

        <!-- The opposite of DevelopmentSettingsActivity, it's no-op and only enabled when the real
             activity is disabled to be CTS compliant. -->
        <activity
            android:name=".development.DevelopmentSettingsDisabledActivity"
            android:icon="@drawable/ic_settings_development"
            android:label="@string/development_settings_title"
            android:excludeFromRecents="true"
            android:theme="@style/Transparent">
            <intent-filter android:priority="-1">
                <action android:name="android.settings.APPLICATION_DEVELOPMENT_SETTINGS" />
                <action android:name="com.android.settings.APPLICATION_DEVELOPMENT_SETTINGS" />
                <category android:name="android.intent.category.DEFAULT" />
            </intent-filter>
        </activity>

        <activity
            android:name="Settings$PrintSettingsActivity"
            android:label="@string/print_settings"
            android:icon="@drawable/ic_settings_print">
            <intent-filter android:priority="1">
                <action android:name="android.settings.ACTION_PRINT_SETTINGS" />
                <category android:name="android.intent.category.DEFAULT" />
            </intent-filter>
            <intent-filter>
                <action android:name="android.intent.action.MAIN" />
                <category android:name="android.intent.category.DEFAULT" />
                <category android:name="android.intent.category.VOICE_LAUNCH" />
            </intent-filter>
            <meta-data android:name="com.android.settings.FRAGMENT_CLASS"
                android:value="com.android.settings.print.PrintSettingsFragment" />
        </activity>

        <activity android:name="Settings$PrintJobSettingsActivity"
                android:label="@string/print_print_job">
            <intent-filter android:priority="1">
                <action android:name="android.settings.ACTION_PRINT_SETTINGS" />
                <category android:name="android.intent.category.DEFAULT" />
                <data android:scheme="printjob" android:pathPattern="*" />
            </intent-filter>
            <meta-data android:name="com.android.settings.FRAGMENT_CLASS"
                android:value="com.android.settings.print.PrintJobSettingsFragment" />
        </activity>

        <activity android:name=".development.AppPicker"
                  android:label="@string/select_application" />

        <activity android:name=".development.DSULoader"
                  android:label="Select DSU Package"
                  android:theme="@android:style/Theme.DeviceDefault.Light.Dialog" />
        <activity android:name=".development.DSUTermsOfServiceActivity"
                  android:label="Terms of Service"
                  android:theme="@android:style/Theme.DeviceDefault.Light.Dialog" />

        <activity android:name=".development.storage.BlobInfoListView"
                  android:label="@string/shared_data_title" />
        <activity android:name=".development.storage.LeaseInfoListView"
                  android:label="@string/accessor_info_title" />

        <activity android:name="Settings$WebViewAppPickerActivity"
                  android:label="@string/select_webview_provider_dialog_title" />

        <activity android:name="Settings$BugReportHandlerPickerActivity"
            android:label="@string/bug_report_handler_title"
            android:exported="true"
            android:excludeFromRecents="true">
            <intent-filter>
                <action android:name="android.settings.BUGREPORT_HANDLER_SETTINGS" />
                <category android:name="android.intent.category.DEFAULT" />
            </intent-filter>
            <meta-data android:name="com.android.settings.PRIMARY_PROFILE_CONTROLLED"
                android:value="true" />
            <meta-data android:name="com.android.settings.FRAGMENT_CLASS"
                android:value="com.android.settings.bugreporthandler.BugReportHandlerPicker" />
        </activity>

        <activity android:name=".bluetooth.BluetoothPairingDialog"
                  android:excludeFromRecents="true"
                  android:windowSoftInputMode="stateVisible|adjustResize"
                  android:theme="@style/Theme.AlertDialog"
                  android:taskAffinity=".bluetooth.BluetoothPairingDialog">
            <intent-filter android:priority="1">
                <action android:name="android.bluetooth.device.action.PAIRING_REQUEST" />
                <category android:name="android.intent.category.DEFAULT" />
            </intent-filter>
        </activity>

        <activity android:name=".bluetooth.RequestPermissionActivity"
                  android:excludeFromRecents="true"
                  android:permission="android.permission.BLUETOOTH"
                  android:theme="@style/Theme.BluetoothPermission">
            <intent-filter android:priority="1">
                <action android:name="android.bluetooth.adapter.action.REQUEST_DISCOVERABLE" />
                <action android:name="android.bluetooth.adapter.action.REQUEST_ENABLE" />
                <action android:name="android.bluetooth.adapter.action.REQUEST_DISABLE" />
                <category android:name="android.intent.category.DEFAULT" />
            </intent-filter>
        </activity>

        <activity android:name=".wifi.WifiScanModeActivity"
                  android:excludeFromRecents="true"
                  android:theme="@style/Transparent">
            <intent-filter android:priority="1">
                <action android:name="android.net.wifi.action.REQUEST_SCAN_ALWAYS_AVAILABLE" />
                <category android:name="android.intent.category.DEFAULT" />
            </intent-filter>
        </activity>

        <activity android:name=".Settings$UsbDetailsActivity"
                  android:excludeFromRecents="true"
                  android:permission="android.permission.MANAGE_USB"
                  android:exported="true">
            <meta-data android:name="com.android.settings.FRAGMENT_CLASS"
                android:value="com.android.settings.connecteddevice.usb.UsbDetailsFragment"/>
        </activity>

        <activity android:name=".RemoteBugreportActivity"
                  android:excludeFromRecents="true"
                  android:exported="true"
                  android:permission="android.permission.DUMP"
                  android:theme="@style/Theme.AlertDialog">
            <intent-filter>
                <action android:name="android.settings.SHOW_REMOTE_BUGREPORT_DIALOG" />
                <category android:name="android.intent.category.DEFAULT" />
            </intent-filter>
        </activity>

        <activity android:name=".bluetooth.RequestPermissionHelperActivity"
                  android:label="@string/bluetooth_pairing_request"
                  android:excludeFromRecents="true"
                  android:permission="android.permission.BLUETOOTH"
                  android:theme="@*android:style/Theme.DeviceDefault.Light.Dialog.Alert">
        </activity>

        <service android:name=".bluetooth.BluetoothPairingService" />

        <receiver android:name=".bluetooth.BluetoothPairingRequest">
            <intent-filter>
                <action android:name="android.bluetooth.device.action.PAIRING_REQUEST" />
            </intent-filter>
        </receiver>

        <receiver android:name=".bluetooth.BluetoothPermissionRequest"
                  android:permission="android.permission.BLUETOOTH_ADMIN">
            <intent-filter>
                <action android:name="android.bluetooth.device.action.CONNECTION_ACCESS_REQUEST" />
                <action android:name="android.bluetooth.device.action.CONNECTION_ACCESS_CANCEL" />
            </intent-filter>
        </receiver>

        <activity android:name=".bluetooth.BluetoothPermissionActivity"
                  android:label="@string/bluetooth_connection_permission_request"
                  android:excludeFromRecents="true"
                  android:permission="android.permission.BLUETOOTH_ADMIN"
                  android:theme="@android:style/Theme.DeviceDefault.Light.Dialog.Alert">
            <intent-filter android:priority="1">
                <action android:name="android.bluetooth.device.action.CONNECTION_ACCESS_REQUEST" />
                <action android:name="android.bluetooth.device.action.CONNECTION_ACCESS_CANCEL" />
                <category android:name="android.intent.category.DEFAULT" />
            </intent-filter>
        </activity>

        <activity android:name="ActivityPicker"
                android:label="@string/activity_picker_label"
                android:theme="@*android:style/Theme.DeviceDefault.Light.Dialog.Alert"
                android:finishOnCloseSystemDialogs="true">
            <intent-filter android:priority="1">
                <action android:name="android.intent.action.PICK_ACTIVITY" />
                <category android:name="android.intent.category.DEFAULT" />
            </intent-filter>
        </activity>

        <!-- NFC settings -->
        <activity
            android:name="Settings$AndroidBeamSettingsActivity"
            android:label="@string/android_beam_settings_title">
            <intent-filter android:priority="1">
                <action android:name="android.settings.NFCSHARING_SETTINGS" />
                <category android:name="android.intent.category.DEFAULT" />
            </intent-filter>
            <meta-data android:name="com.android.settings.FRAGMENT_CLASS"
                android:value="com.android.settings.nfc.AndroidBeam" />
            <meta-data android:name="com.android.settings.PRIMARY_PROFILE_CONTROLLED"
                android:value="true" />
        </activity>

        <activity
            android:name="Settings$WifiDisplaySettingsActivity"
            android:label="@string/wifi_display_settings_title"
            android:icon="@drawable/ic_cast_24dp">
            <intent-filter android:priority="1">
                <action android:name="android.settings.CAST_SETTINGS" />
                <category android:name="android.intent.category.DEFAULT" />
            </intent-filter>
            <meta-data android:name="com.android.settings.FRAGMENT_CLASS"
                android:value="com.android.settings.wfd.WifiDisplaySettings" />
        </activity>

        <activity android:name="Settings$TestingSettingsActivity" android:label="@string/testing">
            <meta-data android:name="com.android.settings.FRAGMENT_CLASS"
                android:value="com.android.settings.TestingSettings" />
        </activity>

        <receiver android:name=".TestingSettingsBroadcastReceiver">
            <intent-filter>
                 <action android:name="android.telephony.action.SECRET_CODE" />
                 <data android:scheme="android_secret_code" android:host="4636" />
            </intent-filter>
       </receiver>

        <!-- Standard picker for widgets -->
        <activity android:name="AppWidgetPickActivity"
                android:label="@string/widget_picker_title"
                android:theme="@*android:style/Theme.DeviceDefault.Light.Dialog.Alert"
                android:finishOnCloseSystemDialogs="true">
            <intent-filter android:priority="1">
                <action android:name="android.appwidget.action.APPWIDGET_PICK" />
                <category android:name="android.intent.category.DEFAULT" />
            </intent-filter>
        </activity>

        <activity android:name="AllowBindAppWidgetActivity"
                android:theme="@*android:style/Theme.DeviceDefault.Light.Dialog.Alert"
                android:finishOnCloseSystemDialogs="true"
                android:excludeFromRecents="true">
            <intent-filter android:priority="1">
                <action android:name="android.appwidget.action.APPWIDGET_BIND" />
                <category android:name="android.intent.category.DEFAULT" />
            </intent-filter>
        </activity>

        <activity android:name="UsageStatsActivity"
                  android:label="@string/usage_stats_label">
            <intent-filter>
                <action android:name="android.intent.action.MAIN" />
                <category android:name="android.intent.category.DEVELOPMENT_PREFERENCE" />
            </intent-filter>
        </activity>

        <activity
            android:name="Settings$PowerUsageSummaryActivity"
            android:label="@string/power_usage_summary_title"
            android:icon="@drawable/ic_homepage_battery">
            <intent-filter android:priority="1">
                <action android:name="android.intent.action.POWER_USAGE_SUMMARY" />
                <category android:name="android.intent.category.DEFAULT" />
            </intent-filter>
            <intent-filter android:priority="51">
                <action android:name="android.intent.action.MAIN" />
                <category android:name="com.android.settings.SHORTCUT" />
            </intent-filter>
            <meta-data android:name="com.android.settings.FRAGMENT_CLASS"
                android:value="com.android.settings.fuelgauge.PowerUsageSummary" />
        </activity>

        <activity
            android:name="Settings$BatterySaverSettingsActivity"
            android:label="@string/battery_saver"
            android:icon="@drawable/ic_settings_battery">
            <intent-filter android:priority="1">
                <action android:name="android.settings.BATTERY_SAVER_SETTINGS" />
                <category android:name="android.intent.category.DEFAULT" />
            </intent-filter>
            <meta-data android:name="com.android.settings.FRAGMENT_CLASS"
                android:value="com.android.settings.fuelgauge.batterysaver.BatterySaverSettings" />
            <meta-data android:name="com.android.settings.PRIMARY_PROFILE_CONTROLLED"
                android:value="true" />
        </activity>

        <activity android:name=".fuelgauge.BatterySaverModeVoiceActivity"
                android:label="@string/power_usage_summary_title"
                android:theme="@*android:style/Theme.DeviceDefault.Light.Voice"
                android:exported="true">
            <intent-filter>
                <action android:name="android.settings.VOICE_CONTROL_BATTERY_SAVER_MODE" />
                <category android:name="android.intent.category.DEFAULT" />
                <category android:name="android.intent.category.VOICE" />
            </intent-filter>
        </activity>

        <activity
            android:name="Settings$AccountSyncSettingsActivity"
            android:label="@string/account_sync_settings_title">
            <intent-filter android:priority="1">
                <action android:name="android.settings.ACCOUNT_SYNC_SETTINGS" />
                <category android:name="android.intent.category.DEFAULT" />
            </intent-filter>
            <meta-data android:name="com.android.settings.FRAGMENT_CLASS"
                android:value="com.android.settings.accounts.AccountSyncSettings" />
            <meta-data android:name="com.android.settings.PRIMARY_PROFILE_CONTROLLED"
                android:value="true" />
        </activity>
        <activity
            android:name="Settings$ManagedProfileSettingsActivity"
            android:label="@string/managed_profile_settings_title"
            android:permission="android.permission.MANAGE_USERS">
            <intent-filter android:priority="1">
                <action android:name="android.settings.MANAGED_PROFILE_SETTINGS" />
                <category android:name="android.intent.category.DEFAULT" />
            </intent-filter>
            <meta-data android:name="com.android.settings.FRAGMENT_CLASS"
                android:value="com.android.settings.accounts.ManagedProfileSettings" />
        </activity>

        <activity
            android:name="com.android.settings.accounts.AddAccountSettings"
            android:theme="@android:style/Theme.Translucent.NoTitleBar"
            android:configChanges="orientation|keyboardHidden|screenSize"
            android:label="@string/header_add_an_account">
            <intent-filter android:priority="1">
                <action android:name="android.settings.ADD_ACCOUNT_SETTINGS" />
                <category android:name="android.intent.category.DEFAULT" />
            </intent-filter>
            <meta-data android:name="com.android.settings.PRIMARY_PROFILE_CONTROLLED"
                android:value="true" />
        </activity>

        <activity android:name="Settings$ChooseAccountActivity"
            android:label="@string/header_add_an_account"
            android:configChanges="orientation|keyboardHidden|screenSize">
            <meta-data android:name="com.android.settings.FRAGMENT_CLASS"
                       android:value="com.android.settings.accounts.ChooseAccountFragment" />
        </activity>

        <activity android:name=".CryptKeeper"
                  androidprv:systemUserOnly="true"
                  android:immersive="true"
                  android:launchMode="singleTop"
                  android:excludeFromRecents="true"
                  android:theme="@style/Theme.CryptKeeper"
                  android:configChanges="mnc|mcc|keyboard|keyboardHidden|uiMode"
                  android:windowSoftInputMode="adjustResize"
                  android:screenOrientation="nosensor"
                  android:taskAffinity="com.android.settings.CryptKeeper"
                  android:process=":CryptKeeper">
            <intent-filter android:priority="10">
                <action android:name="android.intent.action.MAIN" />
                <category android:name="android.intent.category.HOME" />
                <category android:name="android.intent.category.DEFAULT" />
            </intent-filter>
        </activity>

        <!-- Triggered when user-selected home app isn't encryption aware -->
        <activity android:name=".FallbackHome"
                  android:excludeFromRecents="true"
                  android:label=""
                  android:screenOrientation="nosensor"
                  android:taskAffinity="com.android.settings.FallbackHome"
                  android:theme="@style/FallbackHome">
            <intent-filter android:priority="-1000">
                <action android:name="android.intent.action.MAIN" />
                <category android:name="android.intent.category.HOME" />
                <category android:name="android.intent.category.DEFAULT" />
            </intent-filter>
        </activity>

        <activity android:name=".CryptKeeper$FadeToBlack"
            android:immersive="true"
            android:launchMode="singleTop"
            android:theme="@style/CryptKeeperBlankTheme"
        />

        <activity android:name=".CryptKeeperConfirm$Blank"
            android:immersive="true"
            android:launchMode="singleTop"
            android:theme="@style/CryptKeeperBlankTheme"
        />

        <!-- Pseudo-activity used to provide an intent-filter entry point to encryption settings -->
        <activity android:name="Settings$CryptKeeperSettingsActivity"
                android:label="@string/crypt_keeper_encrypt_title">
            <intent-filter android:priority="1">
                <action android:name="android.app.action.START_ENCRYPTION" />
                <category android:name="android.intent.category.DEFAULT" />
            </intent-filter>
            <meta-data android:name="com.android.settings.FRAGMENT_CLASS"
                android:value="com.android.settings.security.CryptKeeperSettings" />
        </activity>

        <activity
            android:name="Settings$DataUsageSummaryActivity"
            android:label="@string/data_usage_summary_title"
            android:icon="@drawable/ic_settings_data_usage">
            <intent-filter android:priority="1">
                <action android:name="android.settings.DATA_USAGE_SETTINGS" />
                <category android:name="android.intent.category.DEFAULT" />
            </intent-filter>
            <intent-filter android:priority="3">
                <action android:name="android.intent.action.MAIN" />
                <category android:name="com.android.settings.SHORTCUT" />
            </intent-filter>
            <meta-data android:name="com.android.settings.FRAGMENT_CLASS"
                android:value="com.android.settings.datausage.DataUsageSummary" />
        </activity>
        <activity
            android:name="Settings$MobileDataUsageListActivity"
            android:label="@string/cellular_data_usage">
            <intent-filter android:priority="1">
                <action android:name="android.settings.MOBILE_DATA_USAGE" />
                <category android:name="android.intent.category.DEFAULT" />
            </intent-filter>
            <meta-data android:name="com.android.settings.FRAGMENT_CLASS"
                       android:value="com.android.settings.datausage.DataUsageList" />
        </activity>

        <activity
            android:name="Settings$DreamSettingsActivity"
            android:label="@string/screensaver_settings_title"
            android:icon="@drawable/ic_settings_display">
            <intent-filter android:priority="1">
                <action android:name="android.settings.DREAM_SETTINGS" />
                <category android:name="android.intent.category.DEFAULT" />
            </intent-filter>
            <meta-data android:name="com.android.settings.FRAGMENT_CLASS"
                android:value="com.android.settings.dream.DreamSettings" />
            <meta-data android:name="com.android.settings.PRIMARY_PROFILE_CONTROLLED"
                android:value="true" />
        </activity>

        <activity
            android:name="Settings$UserSettingsActivity"
            android:label="@string/user_settings_title"
            android:icon="@drawable/ic_settings_multiuser">
            <intent-filter android:priority="1">
                <action android:name="android.settings.USER_SETTINGS" />
                <category android:name="android.intent.category.DEFAULT" />
            </intent-filter>
            <intent-filter>
                <action android:name="com.android.settings.action.SETTINGS" />
            </intent-filter>
            <meta-data android:name="com.android.settings.order" android:value="-45"/>
            <meta-data android:name="com.android.settings.category"
                       android:value="com.android.settings.category.ia.system" />
            <meta-data android:name="com.android.settings.summary_uri"
                       android:value="content://com.android.settings.dashboard.SummaryProvider/user" />
            <meta-data android:name="com.android.settings.FRAGMENT_CLASS"
                       android:value="com.android.settings.users.UserSettings" />
            <meta-data android:name="com.android.settings.PRIMARY_PROFILE_CONTROLLED"
                       android:value="true" />
        </activity>

        <activity
            android:name="Settings$PaymentSettingsActivity"
            android:label="@string/nfc_payment_settings_title"
            android:icon="@drawable/ic_settings_nfc_payment">
            <intent-filter android:priority="1">
                <action android:name="android.settings.NFC_PAYMENT_SETTINGS" />
                <category android:name="android.intent.category.DEFAULT" />
            </intent-filter>
            <intent-filter>
                <action android:name="android.intent.action.MAIN" />
                <category android:name="android.intent.category.DEFAULT" />
            </intent-filter>
            <meta-data android:name="com.android.settings.FRAGMENT_CLASS"
                android:value="com.android.settings.nfc.PaymentSettings" />
            <meta-data android:name="com.android.settings.PRIMARY_PROFILE_CONTROLLED"
                android:value="true" />
        </activity>

        <activity android:name=".nfc.PaymentDefaultDialog"
                  android:label="@string/nfc_payment_set_default_label"
                  android:excludeFromRecents="true"
                  android:theme="@android:style/Theme.DeviceDefault.Light.Dialog.Alert">
            <intent-filter android:priority="1">
                <action android:name="android.nfc.cardemulation.action.ACTION_CHANGE_DEFAULT" />
                <category android:name="android.intent.category.DEFAULT" />
            </intent-filter>
            <meta-data android:name="com.android.settings.PRIMARY_PROFILE_CONTROLLED"
                android:value="true" />
        </activity>

        <activity android:name=".nfc.HowItWorks"
                  android:label="@string/nfc_payment_settings_title"
                  android:excludeFromRecents="true">
        </activity>

        <activity
            android:name="Settings$NotificationAccessSettingsActivity"
            android:label="@string/manage_notification_access_title">
            <intent-filter android:priority="1">
                <action android:name="android.settings.ACTION_NOTIFICATION_LISTENER_SETTINGS" />
                <category android:name="android.intent.category.DEFAULT" />
            </intent-filter>
            <meta-data android:name="com.android.settings.FRAGMENT_CLASS"
                       android:value="com.android.settings.notification.NotificationAccessSettings" />
        </activity>

        <activity
            android:name="Settings$NotificationAccessDetailsActivity"
            android:label="@string/manage_notification_access_title" >
            <intent-filter android:priority="1">
                <action android:name="android.settings.NOTIFICATION_LISTENER_DETAIL_SETTINGS" />
                <category android:name="android.intent.category.DEFAULT" />
            </intent-filter>
            <meta-data android:name="com.android.settings.FRAGMENT_CLASS"
                       android:value="com.android.settings.applications.specialaccess.notificationaccess.NotificationAccessDetails" />
        </activity>

        <activity
            android:name="Settings$NotificationAssistantSettingsActivity"
            android:label="@string/notification_assistant_title">
            <intent-filter android:priority="1">
                <action android:name="android.settings.NOTIFICATION_ASSISTANT_SETTINGS" />
                <category android:name="android.intent.category.DEFAULT" />
            </intent-filter>
            <meta-data android:name="com.android.settings.FRAGMENT_CLASS"
                       android:value="com.android.settings.notification.NotificationAssistantPicker" />
        </activity>

        <activity
            android:name="Settings$VrListenersSettingsActivity"
            android:label="@string/vr_listeners_title">
            <intent-filter android:priority="1">
                <action android:name="android.settings.VR_LISTENER_SETTINGS" />
                <category android:name="android.intent.category.DEFAULT" />
            </intent-filter>
            <meta-data android:name="com.android.settings.FRAGMENT_CLASS"
                       android:value="com.android.settings.applications.specialaccess.vrlistener.VrListenerSettings" />
        </activity>

        <activity
            android:name="Settings$PictureInPictureSettingsActivity"
            android:label="@string/picture_in_picture_title">
            <intent-filter android:priority="1">
                <action android:name="android.settings.PICTURE_IN_PICTURE_SETTINGS" />
                <category android:name="android.intent.category.DEFAULT" />
            </intent-filter>
            <intent-filter>
                <action android:name="android.intent.action.MAIN" />
                <category android:name="android.intent.category.DEFAULT" />
            </intent-filter>
            <meta-data android:name="com.android.settings.FRAGMENT_CLASS"
                android:value="com.android.settings.applications.specialaccess.pictureinpicture.PictureInPictureSettings" />
        </activity>

        <activity
            android:name="Settings$AppPictureInPictureSettingsActivity"
            android:label="@string/picture_in_picture_title">
            <intent-filter>
                <action android:name="android.settings.PICTURE_IN_PICTURE_SETTINGS" />
                <category android:name="android.intent.category.DEFAULT" />
                <data android:scheme="package" />
            </intent-filter>
            <meta-data android:name="com.android.settings.FRAGMENT_CLASS"
                android:value="com.android.settings.applications.specialaccess.pictureinpicture.PictureInPictureDetails" />
        </activity>

        <activity
            android:name="Settings$InteractAcrossProfilesSettingsActivity"
            android:label="@string/interact_across_profiles_title">
            <intent-filter android:priority="1">
                <action android:name="android.settings.MANAGE_CROSS_PROFILE_ACCESS" />
                <category android:name="android.intent.category.DEFAULT" />
            </intent-filter>
            <meta-data android:name="com.android.settings.FRAGMENT_CLASS"
                       android:value="com.android.settings.applications.specialaccess.interactacrossprofiles.InteractAcrossProfilesSettings" />
        </activity>

        <activity android:name="Settings$AppInteractAcrossProfilesSettingsActivity"
                  android:label="@string/interact_across_profiles_title">
            <intent-filter>
                <action android:name="android.settings.MANAGE_CROSS_PROFILE_ACCESS" />
                <category android:name="android.intent.category.DEFAULT" />
                <data android:scheme="package" />
            </intent-filter>
            <meta-data android:name="com.android.settings.FRAGMENT_CLASS"
                       android:value="com.android.settings.applications.specialaccess.interactacrossprofiles.InteractAcrossProfilesDetails" />
        </activity>

        <activity
            android:name="Settings$ZenAccessDetailSettingsActivity"
            android:label="@string/manage_zen_access_title"
            android:excludeFromRecents="true">
            <intent-filter>
                <action android:name="android.settings.NOTIFICATION_POLICY_ACCESS_DETAIL_SETTINGS" />
                <category android:name="android.intent.category.DEFAULT" />
                <data android:scheme="package" />
            </intent-filter>
            <meta-data android:name="com.android.settings.FRAGMENT_CLASS"
                       android:value="com.android.settings.applications.specialaccess.zenaccess.ZenAccessDetails" />
        </activity>

        <activity
            android:name="Settings$ZenAccessSettingsActivity"
            android:label="@string/manage_zen_access_title">
            <intent-filter android:priority="1">
                <action android:name="android.settings.NOTIFICATION_POLICY_ACCESS_SETTINGS" />
                <category android:name="android.intent.category.DEFAULT" />
            </intent-filter>
            <meta-data android:name="com.android.settings.FRAGMENT_CLASS"
                       android:value="com.android.settings.notification.zen.ZenAccessSettings" />
        </activity>

        <activity
            android:name="Settings$ConfigureNotificationSettingsActivity"
            android:label="@string/configure_notification_settings"
            android:exported="true">
            <intent-filter android:priority="1">
                <action android:name="android.settings.NOTIFICATION_SETTINGS" />
                <category android:name="android.intent.category.DEFAULT" />
            </intent-filter>
            <intent-filter android:priority="21">
                <action android:name="android.intent.action.MAIN" />
                <category android:name="com.android.settings.SHORTCUT" />
            </intent-filter>
            <meta-data android:name="com.android.settings.FRAGMENT_CLASS"
                android:value="com.android.settings.notification.ConfigureNotificationSettings" />
            <meta-data android:name="com.android.settings.PRIMARY_PROFILE_CONTROLLED"
                android:value="true" />
        </activity>

        <activity
            android:name="Settings$ConversationListSettingsActivity"
            android:label="@string/zen_mode_conversations_title"
            android:exported="true">
            <intent-filter android:priority="1">
                <action android:name="android.settings.CONVERSATION_SETTINGS" />
                <category android:name="android.intent.category.DEFAULT" />
            </intent-filter>
            <meta-data android:name="com.android.settings.FRAGMENT_CLASS"
                       android:value="com.android.settings.notification.app.ConversationListSettings" />
            <meta-data android:name="com.android.settings.PRIMARY_PROFILE_CONTROLLED"
                       android:value="true" />
        </activity>

        <activity
            android:name="Settings$AppBubbleNotificationSettingsActivity"
            android:label="@string/bubbles_app_toggle_title">
            <intent-filter android:priority="1">
                <action android:name="android.settings.APP_NOTIFICATION_BUBBLE_SETTINGS" />
                <category android:name="android.intent.category.DEFAULT" />
            </intent-filter>
            <meta-data android:name="com.android.settings.FRAGMENT_CLASS"
                       android:value="com.android.settings.notification.app.AppBubbleNotificationSettings" />
        </activity>

        <activity
            android:name="Settings$SoundSettingsActivity"
            android:label="@string/sound_settings"
            android:icon="@drawable/ic_homepage_sound"
            android:exported="true">
            <intent-filter android:priority="1">
                <action android:name="com.android.settings.SOUND_SETTINGS" />
                <action android:name="android.settings.SOUND_SETTINGS" />
                <action android:name="android.settings.ACTION_OTHER_SOUND_SETTINGS" />
                <category android:name="android.intent.category.DEFAULT" />
            </intent-filter>
            <intent-filter android:priority="40">
                <action android:name="android.intent.action.MAIN" />
                <category android:name="com.android.settings.SHORTCUT" />
            </intent-filter>
            <meta-data android:name="com.android.settings.FRAGMENT_CLASS"
                android:value="com.android.settings.notification.SoundSettings" />
            <meta-data android:name="com.android.settings.PRIMARY_PROFILE_CONTROLLED"
                android:value="true" />
        </activity>

        <!-- Show apps for which application-level notification settings are applicable -->
        <activity android:name="Settings$NotificationAppListActivity"
                  android:label="@string/app_notifications_title"
                  android:icon="@drawable/ic_notifications"
                  android:exported="true">
            <intent-filter android:priority="1">
                <action android:name="android.settings.ALL_APPS_NOTIFICATION_SETTINGS" />
                <category android:name="android.intent.category.DEFAULT" />
            </intent-filter>
            <meta-data android:name="com.android.settings.FRAGMENT_CLASS"
                       android:value="com.android.settings.applications.manageapplications.ManageApplications" />
        </activity>

        <!-- Show application-level notification settings (app passed in as extras) -->
        <activity android:name="Settings$AppNotificationSettingsActivity"
                android:exported="true">
            <intent-filter android:priority="1">
                <action android:name="android.settings.APP_NOTIFICATION_SETTINGS" />
                <category android:name="android.intent.category.DEFAULT" />
            </intent-filter>
            <meta-data android:name="com.android.settings.FRAGMENT_CLASS"
                android:value="com.android.settings.notification.app.AppNotificationSettings" />
        </activity>

        <!-- Show channel-level notification settings (channel passed in as extras) -->
        <activity android:name="Settings$ChannelNotificationSettingsActivity"
                  android:label="@string/notification_channel_title"
                  android:exported="true">
            <intent-filter android:priority="1">
                <action android:name="android.settings.CHANNEL_NOTIFICATION_SETTINGS" />
                <category android:name="android.intent.category.DEFAULT" />
            </intent-filter>
            <meta-data android:name="com.android.settings.FRAGMENT_CLASS"
                       android:value="com.android.settings.notification.app.ChannelNotificationSettings" />
        </activity>

        <!-- Show Manual (from settings item) -->
        <activity
            android:name="ManualDisplayActivity"
            android:label="@string/manual"
            android:enabled="@bool/config_show_manual">
            <intent-filter>
                <action android:name="android.settings.SHOW_MANUAL" />
                <category android:name="android.intent.category.DEFAULT" />
            </intent-filter>
            <meta-data android:name="com.android.settings.PRIMARY_PROFILE_CONTROLLED"
                android:value="true" />
        </activity>

        <!-- Show regulatory info (from settings item or dialing "*#07#") -->
        <activity
            android:name="RegulatoryInfoDisplayActivity"
            android:label="@string/regulatory_labels"
            android:enabled="@bool/config_show_regulatory_info">
            <intent-filter>
                <action android:name="android.settings.SHOW_REGULATORY_INFO" />
                <category android:name="android.intent.category.DEFAULT" />
            </intent-filter>
            <meta-data android:name="com.android.settings.PRIMARY_PROFILE_CONTROLLED"
                android:value="true" />
        </activity>

        <!-- Confirmation dialog for enabling notification access from CompanionDeviceManager -->
        <activity android:name=".notification.NotificationAccessConfirmationActivity"
                  android:theme="@android:style/Theme.DeviceDefault.Light.Dialog.Alert" />

        <receiver android:name="com.android.settingslib.bluetooth.BluetoothDiscoverableTimeoutReceiver">
            <intent-filter>
                <action android:name="android.bluetooth.intent.DISCOVERABLE_TIMEOUT" />
            </intent-filter>
        </receiver>

        <!-- Watch for ContactsContract.Profile changes and update the user's photo.  -->
        <receiver android:name=".users.ProfileUpdateReceiver">
            <intent-filter>
                <action android:name="android.provider.Contacts.PROFILE_CHANGED" />
            </intent-filter>
        </receiver>

        <receiver android:name=".sim.SimSelectNotification">
            <intent-filter>
                <action android:name="android.telephony.action.PRIMARY_SUBSCRIPTION_LIST_CHANGED"/>
                <action android:name="android.settings.ENABLE_MMS_DATA_REQUEST"/>
            </intent-filter>
        </receiver>

        <provider
            android:name="androidx.core.content.FileProvider"
            android:authorities="com.android.settings.files"
            android:grantUriPermissions="true"
            android:exported="false">
            <meta-data
                android:name="android.support.FILE_PROVIDER_PATHS"
                android:resource="@xml/file_paths" />
        </provider>

        <provider
            android:name=".deviceinfo.legal.ModuleLicenseProvider"
            android:authorities="com.android.settings.module_licenses"
            android:grantUriPermissions="true"
            android:exported="false"/>

        <activity
            android:name="Settings$SimSettingsActivity"
            android:label="@string/sim_settings_title"
            android:icon="@drawable/ic_settings_sim"
            android:parentActivityName="Settings">
            <intent-filter>
                <action android:name="android.intent.action.MAIN" />
                <category android:name="android.intent.category.DEFAULT" />
            </intent-filter>
            <intent-filter>
                <action android:name="com.android.settings.action.SETTINGS" />
            </intent-filter>
            <meta-data android:name="com.android.settings.order" android:value="-2"/>
            <meta-data android:name="com.android.settings.category"
                android:value="com.android.settings.category.ia.wireless" />
            <meta-data android:name="com.android.settings.summary"
                android:resource="@string/summary_empty"/>
            <meta-data android:name="com.android.settings.FRAGMENT_CLASS"
                android:value="com.android.settings.sim.SimSettings" />
        </activity>

        <activity
            android:name=".wifi.RequestToggleWiFiActivity"
            android:theme="@android:style/Theme.DeviceDefault.Light.Dialog.Alert"
            android:excludeFromRecents="true"
            android:permission="android.permission.CHANGE_WIFI_STATE">
            <intent-filter>
                <action android:name="android.net.wifi.action.REQUEST_ENABLE" />
                <action android:name="android.net.wifi.action.REQUEST_DISABLE" />
                <category android:name="android.intent.category.DEFAULT" />
            </intent-filter>
        </activity>

        <activity
            android:name=".wifi.WifiDialogActivity"
            android:label=""
            android:theme="@style/Transparent"
            android:excludeFromRecents="true"
            android:documentLaunchMode="always"
            android:exported="true"
            android:permission="android.permission.CHANGE_WIFI_STATE"
            android:configChanges="orientation|keyboardHidden|screenSize">
            <intent-filter>
                <action android:name="com.android.settings.WIFI_DIALOG" />
                <category android:name="android.intent.category.DEFAULT" />
            </intent-filter>
        </activity>

        <activity
            android:name=".wifi.NetworkRequestDialogActivity"
            android:theme="@style/Theme.AlertDialog"
            android:excludeFromRecents="true"
            android:launchMode="singleTop"
            android:taskAffinity=".wifi.NetworkRequestDialogActivity"
            android:exported="true"
            android:permission="android.permission.NETWORK_SETTINGS">
            <intent-filter>
                <action android:name="com.android.settings.wifi.action.NETWORK_REQUEST" />
                <category android:name="android.intent.category.DEFAULT" />
            </intent-filter>
        </activity>

        <receiver
            android:name=".wifi.slice.ConnectToWifiHandler"
            android:exported="false" />

        <activity
            android:name=".sim.SimDialogActivity"
            android:theme="@style/Theme.AlertDialog"
            android:label="@string/sim_settings_title"
            android:launchMode="singleTop"
            android:excludeFromRecents="true">
            <intent-filter>
                <action android:name="android.intent.action.MAIN" />
            </intent-filter>
        </activity>

        <activity
            android:name=".flashlight.FlashlightHandleActivity"
            android:theme="@android:style/Theme.NoDisplay"
            android:excludeFromRecents="true"
            android:exported="true"
            android:label="@string/power_flashlight"/>

        <activity
            android:name="Settings$WifiCallingSettingsActivity"
            android:label="@string/wifi_calling_settings_title">
            <intent-filter>
                <action android:name="android.intent.action.MAIN" />
                <action android:name="android.settings.WIFI_CALLING_SETTINGS" />
                <category android:name="android.intent.category.DEFAULT" />
                <category android:name="android.intent.category.VOICE_LAUNCH" />
            </intent-filter>
            <meta-data android:name="com.android.settings.FRAGMENT_CLASS"
                       android:value="com.android.settings.wifi.calling.WifiCallingSettings" />
            <meta-data android:name="com.android.settings.PRIMARY_PROFILE_CONTROLLED"
                       android:value="true" />
        </activity>

        <activity android:name=".wifi.calling.WifiCallingSuggestionActivity"
                  android:label="@string/wifi_calling_settings_title"
                  android:icon="@drawable/ic_suggestion_wireless">
            <intent-filter>
                <action android:name="android.intent.action.MAIN" />
                <category android:name="com.android.settings.suggested.category.FIRST_IMPRESSION" />
            </intent-filter>
            <meta-data android:name="com.android.settings.FRAGMENT_CLASS"
                       android:value="com.android.settings.wifi.calling.WifiCallingSettings" />
            <meta-data android:name="com.android.settings.dismiss"
                android:value="10,14,30" />
            <meta-data android:name="com.android.settings.title"
                android:resource="@string/wifi_calling_suggestion_title" />
            <meta-data android:name="com.android.settings.summary"
                android:resource="@string/wifi_calling_suggestion_summary" />
        </activity>

        <provider
            android:name=".search.SettingsSearchIndexablesProvider"
            android:authorities="com.android.settings"
            android:multiprocess="false"
            android:grantUriPermissions="true"
            android:permission="android.permission.READ_SEARCH_INDEXABLES"
            android:exported="true">
            <intent-filter>
                <action android:name="android.content.action.SEARCH_INDEXABLES_PROVIDER" />
            </intent-filter>
        </provider>

        <provider
            android:name=".dashboard.suggestions.SuggestionStateProvider"
            android:authorities="com.android.settings.suggestions.status"
            android:exported="true">
            <intent-filter>
                <action android:name="com.android.settings.action.SUGGESTION_STATE_PROVIDER" />
            </intent-filter>
        </provider>

        <activity
            android:name="Settings$OverlaySettingsActivity"
            android:label="@string/draw_overlay">
            <intent-filter android:priority="1">
                <action android:name="android.settings.action.MANAGE_OVERLAY_PERMISSION" />
                <category android:name="android.intent.category.DEFAULT" />
            </intent-filter>
            <intent-filter android:priority="1">
                <action android:name="android.settings.action.MANAGE_OVERLAY_PERMISSION" />
                <category android:name="android.intent.category.DEFAULT" />
                <data android:scheme="package" />
            </intent-filter>
            <meta-data android:name="com.android.settings.FRAGMENT_CLASS"
                android:value="com.android.settings.applications.manageapplications.ManageApplications" />
            <meta-data android:name="com.android.settings.PRIMARY_PROFILE_CONTROLLED"
                       android:value="true" />
        </activity>

        <activity
            android:name="Settings$AppDrawOverlaySettingsActivity"
            android:label="@string/draw_overlay"
            android:permission="android.permission.INTERNAL_SYSTEM_WINDOW">
            <intent-filter android:priority="1">
                <action android:name="android.settings.MANAGE_APP_OVERLAY_PERMISSION" />
                <category android:name="android.intent.category.DEFAULT" />
                <data android:scheme="package" />
            </intent-filter>
            <meta-data android:name="com.android.settings.FRAGMENT_CLASS"
                       android:value="com.android.settings.applications.appinfo.DrawOverlayDetails" />
        </activity>

        <activity
            android:name="Settings$WriteSettingsActivity"
            android:label="@string/write_settings_title">
            <intent-filter android:priority="1">
                <action android:name="android.settings.action.MANAGE_WRITE_SETTINGS" />
                <category android:name="android.intent.category.DEFAULT" />
            </intent-filter>
            <meta-data android:name="com.android.settings.FRAGMENT_CLASS"
                android:value="com.android.settings.applications.manageapplications.ManageApplications" />
            <meta-data android:name="com.android.settings.PRIMARY_PROFILE_CONTROLLED"
                       android:value="true" />
        </activity>

        <activity
            android:name="Settings$AppWriteSettingsActivity"
            android:label="@string/write_settings_title">
            <intent-filter android:priority="1">
                <action android:name="android.settings.action.MANAGE_WRITE_SETTINGS" />
                <category android:name="android.intent.category.DEFAULT" />
                <data android:scheme="package" />
            </intent-filter>
            <meta-data android:name="com.android.settings.FRAGMENT_CLASS"
                       android:value="com.android.settings.applications.appinfo.WriteSettingsDetails" />
        </activity>

        <activity
            android:name="Settings$ManageExternalSourcesActivity"
            android:label="@string/install_other_apps">
            <intent-filter android:priority="1">
                <action android:name="android.settings.MANAGE_UNKNOWN_APP_SOURCES" />
                <category android:name="android.intent.category.DEFAULT" />
            </intent-filter>
            <meta-data android:name="com.android.settings.FRAGMENT_CLASS"
                android:value="com.android.settings.applications.manageapplications.ManageApplications" />
            <meta-data android:name="com.android.settings.PRIMARY_PROFILE_CONTROLLED"
                       android:value="true" />
        </activity>

        <activity android:name="Settings$ManageAppExternalSourcesActivity"
                  android:label="@string/install_other_apps">
            <intent-filter android:priority="1">
                <action android:name="android.settings.MANAGE_UNKNOWN_APP_SOURCES" />
                <category android:name="android.intent.category.DEFAULT" />
                <data android:scheme="package" />
            </intent-filter>
            <meta-data android:name="com.android.settings.FRAGMENT_CLASS"
                       android:value="com.android.settings.applications.appinfo.ExternalSourcesDetails" />
        </activity>

        <activity android:name=".enterprise.ActionDisabledByAdminDialog"
                android:theme="@style/Transparent"
                android:taskAffinity="com.android.settings.enterprise"
                android:excludeFromRecents="true"
                android:launchMode="singleTop">
            <intent-filter android:priority="1">
                <action android:name="android.settings.SHOW_ADMIN_SUPPORT_DETAILS" />
                <category android:name="android.intent.category.DEFAULT" />
            </intent-filter>
        </activity>

        <activity
            android:name="Settings$ManageExternalStorageActivity"
            android:label="@string/manage_external_storage_title">
            <intent-filter android:priority="1">
                <action android:name="android.settings.MANAGE_ALL_FILES_ACCESS_PERMISSION" />
                <category android:name="android.intent.category.DEFAULT" />
            </intent-filter>
            <meta-data android:name="com.android.settings.FRAGMENT_CLASS"
                       android:value="com.android.settings.applications.manageapplications.ManageApplications" />
            <meta-data android:name="com.android.settings.PRIMARY_PROFILE_CONTROLLED"
                       android:value="true" />
        </activity>

        <activity
            android:name="Settings$AppManageExternalStorageActivity"
            android:label="@string/manage_external_storage_title">
            <intent-filter android:priority="1">
                <action android:name="android.settings.MANAGE_APP_ALL_FILES_ACCESS_PERMISSION" />
                <category android:name="android.intent.category.DEFAULT" />
                <data android:scheme="package" />
            </intent-filter>
            <meta-data android:name="com.android.settings.FRAGMENT_CLASS"
                       android:value="com.android.settings.applications.appinfo.ManageExternalStorageDetails" />
        </activity>

        <!-- Keep compatibility with old WebView-picker implementation -->
        <activity-alias android:name=".WebViewImplementation"
                  android:targetActivity="Settings$WebViewAppPickerActivity"
                  android:exported="true"
                  android:excludeFromRecents="true"
                  android:theme="@*android:style/Theme.DeviceDefault.Light.Dialog.Alert">
            <intent-filter>
                <action android:name="android.settings.WEBVIEW_SETTINGS" />
                <category android:name="android.intent.category.DEFAULT" />
            </intent-filter>
            <meta-data android:name="com.android.settings.PRIMARY_PROFILE_CONTROLLED"
                android:value="true" />
            <meta-data android:name="com.android.settings.FRAGMENT_CLASS"
                android:value="com.android.settings.webview.WebViewAppPicker" />
        </activity-alias>

        <provider
            android:name=".dashboard.SummaryProvider"
            android:authorities="com.android.settings.dashboard.SummaryProvider">
        </provider>

        <activity android:name=".backup.UserBackupSettingsActivity"
                  android:label="@string/privacy_settings_title"
                  android:icon="@drawable/ic_settings_backup">
            <intent-filter>
                <action android:name="android.intent.action.MAIN" />
                <category android:name="android.intent.category.DEFAULT" />
                <category android:name="android.intent.category.VOICE_LAUNCH" />
            </intent-filter>
            <!-- Mark the activity as a dynamic setting -->
            <intent-filter>
                <action android:name="com.android.settings.action.IA_SETTINGS" />
            </intent-filter>
            <!-- Tell Settings app which category it belongs to -->
            <meta-data android:name="com.android.settings.category"
                       android:value="com.android.settings.category.ia.system" />
            <meta-data android:name="com.android.settings.summary_uri"
                       android:value="content://com.android.settings.dashboard.SummaryProvider/backup" />
            <meta-data android:name="com.android.settings.order" android:value="-60"/>
        </activity>

        <activity
            android:name="Settings$AutomaticStorageManagerSettingsActivity"
            android:exported="@bool/config_storage_manager_settings_enabled"
            android:label="@string/automatic_storage_manager_settings">
            <intent-filter android:priority="1">
                <action android:name="android.settings.STORAGE_MANAGER_SETTINGS" />
                <category android:name="android.intent.category.DEFAULT" />
            </intent-filter>
            <meta-data android:name="com.android.settings.FRAGMENT_CLASS"
                       android:value="com.android.settings.deletionhelper.AutomaticStorageManagerSettings" />
        </activity>

        <!-- Show app-level advanced power usage details (app passed in as extras) -->
        <activity
            android:name=".fuelgauge.AdvancedPowerUsageDetailActivity"
            android:excludeFromRecents="true"
            android:launchMode="singleInstance"
            android:theme="@android:style/Theme.NoDisplay">
            <intent-filter>
                <action android:name="android.settings.APP_BATTERY_SETTINGS" />
                <category android:name="android.intent.category.DEFAULT" />
                <data android:scheme="package" />
            </intent-filter>
        </activity>

        <activity
            android:name=".Settings$AppAndNotificationDashboardActivity"
            android:label="@string/app_and_notification_dashboard_title"
            android:icon="@drawable/ic_homepage_apps"
            android:exported="true">
            <meta-data android:name="com.android.settings.FRAGMENT_CLASS"
                       android:value="com.android.settings.applications.AppAndNotificationDashboardFragment"/>
        </activity>

        <activity
            android:name=".Settings$AccountDashboardActivity"
            android:label="@string/account_dashboard_title"
            android:icon="@drawable/ic_homepage_accounts">
            <intent-filter android:priority="1">
                <action android:name="android.settings.SYNC_SETTINGS" />
                <category android:name="android.intent.category.DEFAULT" />
            </intent-filter>
            <intent-filter android:priority="53">
                <action android:name="android.intent.action.MAIN" />
                <category android:name="com.android.settings.SHORTCUT" />
            </intent-filter>
            <meta-data android:name="com.android.settings.FRAGMENT_CLASS"
                       android:value="com.android.settings.accounts.AccountDashboardFragment"/>
            <meta-data android:name="com.android.settings.PRIMARY_PROFILE_CONTROLLED"
                       android:value="true" />
        </activity>

        <activity
            android:name=".Settings$SystemDashboardActivity"
            android:label="@string/header_category_system"
            android:icon="@drawable/ic_homepage_system_dashboard">
            <intent-filter android:priority="70">
                <action android:name="android.intent.action.MAIN" />
                <category android:name="com.android.settings.SHORTCUT" />
            </intent-filter>
            <meta-data android:name="com.android.settings.FRAGMENT_CLASS"
                       android:value="com.android.settings.system.SystemDashboardFragment"/>
        </activity>

        <activity android:name=".support.SupportDashboardActivity"
                  android:label="@string/page_tab_title_support"
                  android:icon="@drawable/ic_homepage_support"
                  android:theme="@android:style/Theme.DeviceDefault.Light.Panel"
                  android:enabled="@bool/config_support_enabled">
            <intent-filter>
                <action android:name="com.android.settings.action.SUPPORT_SETTINGS" />
                <category android:name="android.intent.category.DEFAULT" />
            </intent-filter>
        </activity>

        <service
            android:name=".SettingsDumpService"
            android:exported="true"
            android:permission="android.permission.DUMP" />

        <!-- Quick Settings tiles for Developer Options -->
        <service
            android:name=".development.qstile.DevelopmentTiles$ShowLayout"
            android:label="@string/debug_layout"
            android:icon="@drawable/tile_icon_show_layout"
            android:permission="android.permission.BIND_QUICK_SETTINGS_TILE"
            android:enabled="false">
            <intent-filter>
                <action android:name="android.service.quicksettings.action.QS_TILE" />
            </intent-filter>
            <meta-data android:name="android.service.quicksettings.TOGGLEABLE_TILE"
                       android:value="true"/>
        </service>
        <service
            android:name=".development.qstile.DevelopmentTiles$GPUProfiling"
            android:label="@string/track_frame_time"
            android:icon="@drawable/tile_icon_graphics"
            android:permission="android.permission.BIND_QUICK_SETTINGS_TILE"
            android:enabled="false">
            <intent-filter>
                <action android:name="android.service.quicksettings.action.QS_TILE" />
            </intent-filter>
            <meta-data android:name="android.service.quicksettings.TOGGLEABLE_TILE"
                       android:value="true"/>
        </service>
        <service
            android:name=".development.qstile.DevelopmentTiles$ForceRTL"
            android:label="@string/force_rtl_layout_all_locales"
            android:icon="@drawable/tile_icon_force_rtl"
            android:permission="android.permission.BIND_QUICK_SETTINGS_TILE"
            android:enabled="false">
            <intent-filter>
                <action android:name="android.service.quicksettings.action.QS_TILE" />
            </intent-filter>
            <meta-data android:name="android.service.quicksettings.TOGGLEABLE_TILE"
                       android:value="true"/>
        </service>
        <service
            android:name=".development.qstile.DevelopmentTiles$AnimationSpeed"
            android:label="@string/window_animation_scale_title"
            android:icon="@drawable/tile_icon_animation_speed"
            android:permission="android.permission.BIND_QUICK_SETTINGS_TILE"
            android:enabled="false">
            <intent-filter>
                <action android:name="android.service.quicksettings.action.QS_TILE" />
            </intent-filter>
            <meta-data android:name="android.service.quicksettings.TOGGLEABLE_TILE"
                       android:value="true"/>
        </service>

        <service
            android:name=".development.qstile.DevelopmentTiles$WinscopeTrace"
            android:label="@string/winscope_trace_quick_settings_title"
            android:icon="@drawable/tile_icon_winscope_trace"
            android:permission="android.permission.BIND_QUICK_SETTINGS_TILE"
            android:enabled="false">
            <intent-filter>
                <action android:name="android.service.quicksettings.action.QS_TILE" />
            </intent-filter>
            <meta-data android:name="android.service.quicksettings.TOGGLEABLE_TILE"
                       android:value="true"/>
        </service>

        <service
            android:name=".development.qstile.DevelopmentTiles$SensorsOff"
            android:label="@string/sensors_off_quick_settings_title"
            android:icon="@drawable/tile_icon_sensors_off"
            android:permission="android.permission.BIND_QUICK_SETTINGS_TILE"
            android:enabled="false">
            <intent-filter>
                <action android:name="android.service.quicksettings.action.QS_TILE" />
            </intent-filter>
            <meta-data android:name="android.service.quicksettings.TOGGLEABLE_TILE"
                       android:value="true"/>
        </service>

        <service
            android:name=".development.qstile.DevelopmentTiles$WirelessDebugging"
            android:label="@string/enable_adb_wireless"
            android:icon="@drawable/tile_icon_debugging_wireless"
            android:permission="android.permission.BIND_QUICK_SETTINGS_TILE"
            android:enabled="false">
            <intent-filter>
                <action android:name="android.service.quicksettings.action.QS_TILE" />
            </intent-filter>
            <meta-data android:name="android.service.quicksettings.TOGGLEABLE_TILE"
                       android:value="true"/>
        </service>

        <activity
            android:name=".HelpTrampoline"
            android:exported="true"
            android:theme="@style/Transparent"
            android:permission="android.permission.DUMP"
            android:excludeFromRecents="true"
            android:enabled="@bool/config_has_help" />

        <activity android:name=".applications.autofill.AutofillPickerActivity"
                android:excludeFromRecents="true"
                android:launchMode="singleInstance"
                android:exported="false">
        </activity>

        <activity android:name=".applications.autofill.AutofillPickerTrampolineActivity"
                android:theme="@android:style/Theme.NoDisplay"
                android:excludeFromRecents="true"
                android:launchMode="singleInstance"
                android:label="@string/autofill_app">
            <intent-filter android:priority="1">
                <action android:name="android.settings.REQUEST_SET_AUTOFILL_SERVICE" />
                <category android:name="android.intent.category.DEFAULT" />
                <data android:scheme="package" />
            </intent-filter>
        </activity>

        <activity android:name="Settings$AdvancedConnectedDeviceActivity"
                  android:label="@string/connected_device_connections_title">
            <intent-filter android:priority="1">
                <action android:name="android.settings.NFC_SETTINGS" />
                <category android:name="android.intent.category.DEFAULT" />
            </intent-filter>
            <intent-filter android:priority="1">
                <action android:name="com.android.settings.ADVANCED_CONNECTED_DEVICE_SETTINGS" />
                <category android:name="android.intent.category.DEFAULT" />
            </intent-filter>
            <meta-data android:name="com.android.settings.FRAGMENT_CLASS"
                       android:value="com.android.settings.connecteddevice.AdvancedConnectedDeviceDashboardFragment" />
            <meta-data android:name="com.android.settings.PRIMARY_PROFILE_CONTROLLED"
                       android:value="true" />
        </activity>

        <activity android:name="Settings$BluetoothDeviceDetailActivity"
                  android:label="@string/device_details_title"
                  android:permission="android.permission.BLUETOOTH_ADMIN">
            <intent-filter android:priority="1">
                <action android:name="com.android.settings.BLUETOOTH_DEVICE_DETAIL_SETTINGS" />
                <category android:name="android.intent.category.DEFAULT" />
            </intent-filter>
            <meta-data android:name="com.android.settings.FRAGMENT_CLASS"
                       android:value="com.android.settings.bluetooth.BluetoothDeviceDetailsFragment" />
            <meta-data android:name="com.android.settings.PRIMARY_PROFILE_CONTROLLED"
                       android:value="true" />
        </activity>

        <activity android:name=".panel.SettingsPanelActivity"
            android:label="@string/settings_panel_title"
            android:theme="@style/Theme.Panel"
            android:launchMode="singleInstance"
            android:excludeFromRecents="true"
            android:configChanges="orientation|keyboardHidden|screenSize"
            android:exported="true">
                 <intent-filter>
                     <action android:name="android.settings.panel.action.INTERNET_CONNECTIVITY" />
                     <category android:name="android.intent.category.DEFAULT" />
                 </intent-filter>
                <intent-filter>
                    <action android:name="android.settings.panel.action.NFC" />
                    <category android:name="android.intent.category.DEFAULT" />
                </intent-filter>
                <intent-filter>
                    <action android:name="android.settings.panel.action.WIFI" />
                    <category android:name="android.intent.category.DEFAULT" />
                </intent-filter>
                <intent-filter>
                    <action android:name="android.settings.panel.action.VOLUME" />
                    <category android:name="android.intent.category.DEFAULT" />
                </intent-filter>
        </activity>

        <activity android:name=".wifi.addappnetworks.AddAppNetworksActivity"
                  android:label="@string/settings_panel_title"
                  android:theme="@style/Theme.Panel"
                  android:launchMode="singleInstance"
                  android:excludeFromRecents="true"
                  android:configChanges="orientation|keyboardHidden|screenSize">
            <intent-filter>
                <action android:name="android.settings.WIFI_ADD_NETWORKS" />
                <category android:name="android.intent.category.DEFAULT" />
            </intent-filter>
        </activity>

        <activity-alias
            android:name="MediaOutputSlice"
            android:label="@string/media_output_panel_title"
            android:targetActivity=".panel.SettingsPanelActivity">
                <intent-filter>
                    <action android:name="com.android.settings.panel.action.MEDIA_OUTPUT" />
                    <category android:name="android.intent.category.DEFAULT" />
                </intent-filter>
                <intent-filter>
                    <action android:name="com.android.settings.panel.action.MEDIA_OUTPUT_GROUP" />
                    <category android:name="android.intent.category.DEFAULT" />
                </intent-filter>
        </activity-alias>

        <provider android:name=".slices.SettingsSliceProvider"
                  android:authorities="com.android.settings.slices;android.settings.slices"
                  android:exported="true"
                  android:grantUriPermissions="true" />

        <receiver
            android:name=".slices.SliceBroadcastReceiver"
            android:exported="false" />

        <receiver
            android:name=".slices.SliceRelayReceiver"
            android:permission="android.permission.MANAGE_SLICE_PERMISSIONS"
            android:exported="true" />

        <receiver
            android:name=".slices.VolumeSliceRelayReceiver"
            android:permission="android.permission.MANAGE_SLICE_PERMISSIONS"
            android:exported="true" />

        <!-- Couldn't be triggered from outside of settings. Statsd can trigger it because we send
             PendingIntent to it-->
        <receiver android:name=".fuelgauge.batterytip.AnomalyDetectionReceiver"
                  android:exported="false" />

        <receiver android:name=".fuelgauge.batterytip.AnomalyConfigReceiver">
            <intent-filter>
                <action android:name="android.app.action.STATSD_STARTED"/>
                <action android:name="android.intent.action.BOOT_COMPLETED"/>
            </intent-filter>
        </receiver>

        <service android:name=".fuelgauge.batterytip.AnomalyCleanupJobService"
                 android:permission="android.permission.BIND_JOB_SERVICE" />

        <service android:name=".fuelgauge.batterytip.AnomalyConfigJobService"
                 android:permission="android.permission.BIND_JOB_SERVICE" />

        <service android:name=".fuelgauge.batterytip.AnomalyDetectionJobService"
                 android:permission="android.permission.BIND_JOB_SERVICE" />

        <provider
            android:name=".homepage.contextualcards.CardContentProvider"
            android:authorities="com.android.settings.homepage.CardContentProvider"
            android:exported="true"
            android:permission="android.permission.WRITE_SETTINGS_HOMEPAGE_DATA" />

        <provider
            android:name=".homepage.contextualcards.SettingsContextualCardProvider"
            android:authorities="com.android.settings.homepage.contextualcards"
            android:permission="android.permission.WRITE_SETTINGS_HOMEPAGE_DATA"
            android:exported="true">
            <intent-filter>
                <action android:name="android.content.action.SETTINGS_HOMEPAGE_DATA"/>
            </intent-filter>
        </provider>

        <activity
            android:name=".wifi.dpp.WifiDppConfiguratorActivity">
            <intent-filter>
                <action android:name="android.settings.WIFI_DPP_CONFIGURATOR_QR_CODE_SCANNER"/>
                <action android:name="android.settings.WIFI_DPP_CONFIGURATOR_QR_CODE_GENERATOR"/>
                <category android:name="android.intent.category.DEFAULT"/>
            </intent-filter>
            <intent-filter>
                <action android:name="android.settings.PROCESS_WIFI_EASY_CONNECT_URI"/>
                <category android:name="android.intent.category.DEFAULT"/>
                <data android:scheme="DPP"/>
            </intent-filter>
        </activity>

        <activity
            android:name=".wifi.dpp.WifiDppEnrolleeActivity">
            <intent-filter>
                <action android:name="android.settings.WIFI_DPP_ENROLLEE_QR_CODE_SCANNER"/>
                <category android:name="android.intent.category.DEFAULT"/>
            </intent-filter>
        </activity>

        <activity android:name=".homepage.contextualcards.ContextualCardFeedbackDialog"
                  android:theme="@android:style/Theme.DeviceDefault.Light.Dialog.Alert" />

        <activity android:name=".homepage.contextualcards.FaceReEnrollDialog"
                  android:theme="@android:style/Theme.DeviceDefault.Light.Dialog.Alert" />

        <activity
            android:name="Settings$WifiCallingDisclaimerActivity"
            android:label="@string/wifi_calling_settings_title"
            android:taskAffinity="com.android.settings">
            <intent-filter>
                <action android:name="android.intent.action.MAIN" />
                <category android:name="android.intent.category.DEFAULT" />
            </intent-filter>
            <meta-data android:name="com.android.settings.FRAGMENT_CLASS"
                android:value="com.android.settings.wifi.calling.WifiCallingDisclaimerFragment" />
        </activity>

        <activity android:name="Settings$BatterySaverScheduleSettingsActivity"
            android:label="@string/battery_saver_schedule_settings_title">
            <intent-filter>
                <action android:name="com.android.settings.BATTERY_SAVER_SCHEDULE_SETTINGS" />
                <category android:name="android.intent.category.DEFAULT" />
            </intent-filter>
            <meta-data android:name="com.android.settings.FRAGMENT_CLASS"
                android:value="com.android.settings.fuelgauge.batterysaver.BatterySaverScheduleSettings" />
        </activity>

        <activity android:name="Settings$GlobalActionsPanelSettingsActivity"
            android:label="@string/cards_passes_sentence">
            <intent-filter>
                <action android:name="com.android.settings.GLOBAL_ACTIONS_PANEL_SETTINGS" />
                <category android:name="android.intent.category.DEFAULT" />
            </intent-filter>
            <meta-data android:name="com.android.settings.FRAGMENT_CLASS"
                android:value="com.android.settings.gestures.GlobalActionsPanelSettings" />
        </activity>

        <activity android:name="Settings$PowerMenuSettingsActivity"
                  android:label="@string/power_menu_setting_name">
            <intent-filter>
                <action android:name="android.settings.ACTION_POWER_MENU_SETTINGS" />
                <category android:name="android.intent.category.DEFAULT" />
            </intent-filter>
            <meta-data android:name="com.android.settings.FRAGMENT_CLASS"
                       android:value="com.android.settings.gestures.PowerMenuSettings" />
        </activity>

        <activity android:name="Settings$DeviceControlsSettingsActivity"
                      android:label="@string/device_controls_sentence">
            <intent-filter>
                <action android:name="android.settings.ACTION_DEVICE_CONTROLS_SETTINGS" />
                <category android:name="android.intent.category.DEFAULT" />
            </intent-filter>
            <meta-data android:name="com.android.settings.FRAGMENT_CLASS"
                       android:value="com.android.settings.gestures.DeviceControlsSettings" />
        </activity>

        <activity
            android:name="Settings$GestureNavigationSettingsActivity"
            android:label="@string/gesture_settings_activity_title"
            android:enabled="true">
            <intent-filter android:priority="32">
                <action android:name="android.intent.action.MAIN" />
                <category android:name="com.android.settings.SHORTCUT" />
            </intent-filter>
            <intent-filter android:priority="1">
                <action android:name="com.android.settings.GESTURE_NAVIGATION_SETTINGS" />
                <category android:name="android.intent.category.DEFAULT" />
            </intent-filter>
            <meta-data android:name="com.android.settings.FRAGMENT_CLASS"
                       android:value="com.android.settings.gestures.GestureNavigationSettingsFragment" />
            <meta-data android:name="com.android.settings.PRIMARY_PROFILE_CONTROLLED"
                       android:value="true" />
        </activity>

        <activity android:name="Settings$MediaControlsSettingsActivity"
                  android:exported="true"
                  android:label="@strings/media_controls_title">
            <intent-filter>
                <action android:name="android.settings.ACTION_MEDIA_CONTROLS_SETTINGS" />
                <category android:name="android.intent.category.DEFAULT" />
            </intent-filter>
            <meta-data android:name="com.android.settings.FRAGMENT_CLASS"
                       android:value="com.android.settings.sound.MediaControlsSettings" />
        </activity>

<<<<<<< HEAD
       <activity android:name=".network.telephony.UserPLMNListActivity"
           android:label="@string/uplmn_settings_title"
           android:configChanges="orientation|screenSize|keyboardHidden">
           <intent-filter>
               <action android:name="android.intent.action.MAIN" />
            </intent-filter>
        </activity>

        <activity android:name=".network.telephony.UserPLMNEditorActivity"
            android:label="@string/uplmn_settings_title"
            android:configChanges="orientation|screenSize|keyboardHidden">
            <intent-filter>
                <action android:name="android.intent.action.MAIN" />
            </intent-filter>
        </activity>
=======
        <receiver
            android:name=".media.BluetoothPairingReceiver"
            android:exported="true"
            android:permission="android.permission.BLUETOOTH_ADMIN">
            <intent-filter>
                <action android:name="com.android.settings.action.LAUNCH_BLUETOOTH_PAIRING"/>
            </intent-filter>/>
        </receiver>

>>>>>>> db10b5d0
        <!-- This is the longest AndroidManifest.xml ever. -->
    </application>
</manifest><|MERGE_RESOLUTION|>--- conflicted
+++ resolved
@@ -3462,23 +3462,6 @@
                        android:value="com.android.settings.sound.MediaControlsSettings" />
         </activity>
 
-<<<<<<< HEAD
-       <activity android:name=".network.telephony.UserPLMNListActivity"
-           android:label="@string/uplmn_settings_title"
-           android:configChanges="orientation|screenSize|keyboardHidden">
-           <intent-filter>
-               <action android:name="android.intent.action.MAIN" />
-            </intent-filter>
-        </activity>
-
-        <activity android:name=".network.telephony.UserPLMNEditorActivity"
-            android:label="@string/uplmn_settings_title"
-            android:configChanges="orientation|screenSize|keyboardHidden">
-            <intent-filter>
-                <action android:name="android.intent.action.MAIN" />
-            </intent-filter>
-        </activity>
-=======
         <receiver
             android:name=".media.BluetoothPairingReceiver"
             android:exported="true"
@@ -3488,7 +3471,6 @@
             </intent-filter>/>
         </receiver>
 
->>>>>>> db10b5d0
         <!-- This is the longest AndroidManifest.xml ever. -->
     </application>
 </manifest>